{- Checks system configuration and generates SysConfig.hs. -}

import System.Directory
import Data.List
import System.Cmd.Utils

import Build.TestConfig

tests :: [TestCase]
tests =
	[ TestCase "version" getVersion
	, TestCase "git" $ requireCmd "git" "git --version >/dev/null"
<<<<<<< HEAD
	-- , TestCase "git version" checkGitVersion -- not in stable
=======
	, TestCase "git version" getGitVersion
>>>>>>> 58956c2a
	, testCp "cp_a" "-a"
	, testCp "cp_p" "-p"
	, testCp "cp_reflink_auto" "--reflink=auto"
	, TestCase "uuid generator" $ selectCmd "uuid" ["uuid", "uuidgen"] ""
	, TestCase "xargs -0" $ requireCmd "xargs_0" "xargs -0 </dev/null"
	, TestCase "rsync" $ requireCmd "rsync" "rsync --version >/dev/null"
	, TestCase "curl" $ testCmd "curl" "curl --version >/dev/null"
	, TestCase "wget" $ testCmd "wget" "wget --version >/dev/null"
	, TestCase "bup" $ testCmd "bup" "bup --version >/dev/null"
	, TestCase "gpg" $ testCmd "gpg" "gpg --version >/dev/null"
	] ++ shaTestCases [1, 256, 512, 224, 384]

shaTestCases :: [Int] -> [TestCase]
shaTestCases l = map make l
	where make n =
		let
			cmds = map (\x -> "sha" ++ show n ++ x) ["", "sum"]
			key = "sha" ++ show n
		in TestCase key $ maybeSelectCmd key cmds "</dev/null"

tmpDir :: String
tmpDir = "tmp"

testFile :: String
testFile = tmpDir ++ "/testfile"

testCp :: ConfigKey -> String -> TestCase
testCp k option = TestCase cmd $ testCmd k run
	where
		cmd = "cp " ++ option
		run = cmd ++ " " ++ testFile ++ " " ++ testFile ++ ".new"

{- Pulls package version out of the changelog. -}
getVersion :: Test
getVersion = do
	version <- getVersionString
	return $ Config "packageversion" (StringConfig version)
	
getVersionString :: IO String
getVersionString = do
	changelog <- readFile "CHANGELOG"
	let verline = head $ lines changelog
	return $ middle (words verline !! 1)
	where
		middle = drop 1 . init

getGitVersion :: Test
getGitVersion = do
	(_, s) <- pipeFrom "git" ["--version"]
	let version = last $ words $ head $ lines s
	return $ Config "gitversion" (StringConfig version)

{- Set up cabal file with version. -}
cabalSetup :: IO ()
cabalSetup = do
	version <- getVersionString
	cabal <- readFile cabalfile
	writeFile tmpcabalfile $ unlines $ 
		map (setfield "Version" version) $
		lines cabal
	renameFile tmpcabalfile cabalfile
	where
		cabalfile = "git-annex.cabal"
		tmpcabalfile = cabalfile++".tmp"
		setfield field value s
			| fullfield `isPrefixOf` s = fullfield ++ value
			| otherwise = s
			where
				fullfield = field ++ ": "

setup :: IO ()
setup = do
	createDirectoryIfMissing True tmpDir
	writeFile testFile "test file contents"

cleanup :: IO ()
cleanup = removeDirectoryRecursive tmpDir

main :: IO ()
main = do
	setup
	config <- runTests tests
	writeSysConfig config
	cleanup
	cabalSetup<|MERGE_RESOLUTION|>--- conflicted
+++ resolved
@@ -10,11 +10,7 @@
 tests =
 	[ TestCase "version" getVersion
 	, TestCase "git" $ requireCmd "git" "git --version >/dev/null"
-<<<<<<< HEAD
-	-- , TestCase "git version" checkGitVersion -- not in stable
-=======
 	, TestCase "git version" getGitVersion
->>>>>>> 58956c2a
 	, testCp "cp_a" "-a"
 	, testCp "cp_p" "-p"
 	, testCp "cp_reflink_auto" "--reflink=auto"
