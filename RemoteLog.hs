{- git-annex remote log
 - 
 - Copyright 2011 Joey Hess <joey@kitenet.net>
 - 
 - Licensed under the GNU GPL version 3 or higher.
 -}

module RemoteLog (
	readRemoteLog,
	configSet,
	keyValToConfig,
	configToKeyVal,

	prop_idempotent_configEscape
) where

import qualified Data.Map as M
import Data.Time.Clock.POSIX
import Data.Char

import Common.Annex
import qualified Annex.Branch
import Types.Remote
import UUID
import UUIDLog

{- Filename of remote.log. -}
remoteLog :: FilePath
remoteLog = "remote.log"

{- Adds or updates a remote's config in the log. -}
configSet :: UUID -> RemoteConfig -> Annex ()
configSet u c = do
	ts <- liftIO $ getPOSIXTime
	Annex.Branch.change remoteLog $
		showLog showConfig . changeLog ts u c . parseLog parseConfig

{- Map of remotes by uuid containing key/value config maps. -}
readRemoteLog :: Annex (M.Map UUID RemoteConfig)
<<<<<<< HEAD
readRemoteLog = return . remoteLogParse =<< Branch.get remoteLog
=======
readRemoteLog = (simpleMap . parseLog parseConfig) <$> Annex.Branch.get remoteLog
>>>>>>> f0110338

parseConfig :: String -> Maybe RemoteConfig
parseConfig = Just . keyValToConfig . words

showConfig :: RemoteConfig -> String
showConfig = unwords . configToKeyVal

{- Given Strings like "key=value", generates a RemoteConfig. -}
keyValToConfig :: [String] -> RemoteConfig
keyValToConfig ws = M.fromList $ map (/=/) ws
	where
		(/=/) s = (k, v)
			where
				k = takeWhile (/= '=') s
				v = configUnEscape $ drop (1 + length k) s

configToKeyVal :: M.Map String String -> [String]
configToKeyVal m = map toword $ sort $ M.toList m
	where
		toword (k, v) = k ++ "=" ++ configEscape v

configEscape :: String -> String
configEscape = (>>= escape)
	where
		escape c
			| isSpace c || c `elem` "&" = "&" ++ show (ord c) ++ ";"
			| otherwise = [c]

configUnEscape :: String -> String
configUnEscape = unescape
	where
		unescape [] = []
		unescape (c:rest)
			| c == '&' = entity rest
			| otherwise = c : unescape rest
		entity s = if ok
				then chr (read num) : unescape rest
				else '&' : unescape s
			where
				num = takeWhile isNumber s
				r = drop (length num) s
				rest = drop 1 r
				ok = not (null num) && 
					not (null r) && head r == ';'

{- for quickcheck -}
prop_idempotent_configEscape :: String -> Bool
prop_idempotent_configEscape s = s == (configUnEscape . configEscape) s<|MERGE_RESOLUTION|>--- conflicted
+++ resolved
@@ -37,11 +37,7 @@
 
 {- Map of remotes by uuid containing key/value config maps. -}
 readRemoteLog :: Annex (M.Map UUID RemoteConfig)
-<<<<<<< HEAD
-readRemoteLog = return . remoteLogParse =<< Branch.get remoteLog
-=======
-readRemoteLog = (simpleMap . parseLog parseConfig) <$> Annex.Branch.get remoteLog
->>>>>>> f0110338
+readRemoteLog = return (simpleMap . parseLog parseConfig) =<< Annex.Branch.get remoteLog
 
 parseConfig :: String -> Maybe RemoteConfig
 parseConfig = Just . keyValToConfig . words
