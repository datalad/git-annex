{- git-annex database benchmarks
 -
 - Copyright 2016-2019 Joey Hess <id@joeyh.name>
 -
 - Licensed under the GNU AGPL version 3 or higher.
 -}

{-# LANGUAGE CPP #-}
{-# LANGUAGE OverloadedStrings #-}

module Database.Benchmark (benchmarkDbs) where

import Annex.Common
import Types.Benchmark
#ifdef WITH_BENCHMARK
import qualified Database.Keys.SQL as SQL
import qualified Database.Queue as H
import Database.Init
import Utility.Tmp.Dir
import Git.FilePath
import Types.Key
import Utility.DataUnits

import Criterion.Main
import Control.Monad.IO.Class (liftIO)
import qualified Data.ByteString.Char8 as B8
import System.Random
#endif

benchmarkDbs :: CriterionMode -> Integer -> Annex ()
#ifdef WITH_BENCHMARK
benchmarkDbs mode n = withTmpDirIn "." "benchmark" $ \tmpdir -> do
	db <- benchDb tmpdir n
	liftIO $ runMode mode
		[ bgroup "keys database"
			[ getAssociatedFilesHitBench db
			, getAssociatedFilesMissBench db
			, getAssociatedKeyHitBench db
			, getAssociatedKeyMissBench db
			, addAssociatedFileOldBench db
			, addAssociatedFileNewBench db
			]
		]
#else
benchmarkDbs _ = error "not built with criterion, cannot benchmark"
#endif

#ifdef WITH_BENCHMARK

getAssociatedFilesHitBench :: BenchDb -> Benchmark
getAssociatedFilesHitBench (BenchDb h num) = bench ("getAssociatedFiles (hit)") $ nfIO $ do
	n <- getStdRandom (randomR (1,num))
	SQL.getAssociatedFiles (keyN n) (SQL.ReadHandle h)

getAssociatedFilesMissBench :: BenchDb -> Benchmark
<<<<<<< HEAD
getAssociatedFilesMissBench (BenchDb h num) = bench ("getAssociatedFiles from " ++ show num ++ " (miss)") $ nfIO $
	SQL.getAssociatedFiles keyMiss (SQL.ReadHandle h)
=======
getAssociatedFilesMissBench (BenchDb h _num) = bench ("getAssociatedFiles (miss)") $ nfIO $
	SQL.getAssociatedFiles (toIKey keyMiss) (SQL.ReadHandle h)
>>>>>>> b82ab214

getAssociatedKeyHitBench :: BenchDb -> Benchmark
getAssociatedKeyHitBench (BenchDb h num) = bench ("getAssociatedKey (hit)") $ nfIO $ do
	n <- getStdRandom (randomR (1,num))
	SQL.getAssociatedKey (fileN n) (SQL.ReadHandle h)

getAssociatedKeyMissBench :: BenchDb -> Benchmark
<<<<<<< HEAD
getAssociatedKeyMissBench (BenchDb h num) = bench ("getAssociatedKey from " ++ show num ++ " (miss)") $ nfIO $
	SQL.getAssociatedKey fileMiss (SQL.ReadHandle h)
=======
getAssociatedKeyMissBench (BenchDb h _num) = bench ("getAssociatedKey from (miss)") $ nfIO $
	-- fromIKey because this ends up being used to get a Key
	map fromIKey <$> SQL.getAssociatedKey fileMiss (SQL.ReadHandle h)
>>>>>>> b82ab214

addAssociatedFileOldBench :: BenchDb -> Benchmark
addAssociatedFileOldBench (BenchDb h num) = bench ("addAssociatedFile to (old)") $ nfIO $ do
	n <- getStdRandom (randomR (1,num))
	SQL.addAssociatedFile (keyN n) (fileN n) (SQL.WriteHandle h)
	H.flushDbQueue h

addAssociatedFileNewBench :: BenchDb -> Benchmark
addAssociatedFileNewBench (BenchDb h num) = bench ("addAssociatedFile to (new)") $ nfIO $ do
	n <- getStdRandom (randomR (1,num))
	SQL.addAssociatedFile (keyN n) (fileN (num+n)) (SQL.WriteHandle h)
	H.flushDbQueue h

populateAssociatedFiles :: H.DbQueue -> Integer -> IO ()
populateAssociatedFiles h num = do
	forM_ [1..num] $ \n ->
		SQL.addAssociatedFile (keyN n) (fileN n) (SQL.WriteHandle h)
	H.flushDbQueue h

keyN :: Integer -> Key
keyN n = stubKey
	{ keyName = B8.pack $ "key" ++ show n
	, keyVariety = OtherKey "BENCH"
	}

fileN :: Integer -> TopFilePath
fileN n = asTopFilePath ("file" ++ show n)

keyMiss :: Key
keyMiss = keyN 0 -- 0 is never stored

fileMiss :: TopFilePath
fileMiss = fileN 0 -- 0 is never stored

data BenchDb = BenchDb H.DbQueue Integer

benchDb :: FilePath -> Integer -> Annex BenchDb
benchDb tmpdir num = do
	liftIO $ putStrLn $ "setting up database with " ++ show num ++ " items"
	initDb db SQL.createTables
	h <- liftIO $ H.openDbQueue H.MultiWriter db SQL.containedTable
	liftIO $ populateAssociatedFiles h num
	sz <- liftIO $ getFileSize db
	liftIO $ putStrLn $ "size of database on disk: " ++ 
		roughSize storageUnits False sz
	return (BenchDb h num)
  where
	db = tmpdir </> show num </> "db"

#endif /* WITH_BENCHMARK */<|MERGE_RESOLUTION|>--- conflicted
+++ resolved
@@ -53,13 +53,8 @@
 	SQL.getAssociatedFiles (keyN n) (SQL.ReadHandle h)
 
 getAssociatedFilesMissBench :: BenchDb -> Benchmark
-<<<<<<< HEAD
-getAssociatedFilesMissBench (BenchDb h num) = bench ("getAssociatedFiles from " ++ show num ++ " (miss)") $ nfIO $
+getAssociatedFilesMissBench (BenchDb h _num) = bench ("getAssociatedFiles (miss)") $ nfIO $
 	SQL.getAssociatedFiles keyMiss (SQL.ReadHandle h)
-=======
-getAssociatedFilesMissBench (BenchDb h _num) = bench ("getAssociatedFiles (miss)") $ nfIO $
-	SQL.getAssociatedFiles (toIKey keyMiss) (SQL.ReadHandle h)
->>>>>>> b82ab214
 
 getAssociatedKeyHitBench :: BenchDb -> Benchmark
 getAssociatedKeyHitBench (BenchDb h num) = bench ("getAssociatedKey (hit)") $ nfIO $ do
@@ -67,14 +62,8 @@
 	SQL.getAssociatedKey (fileN n) (SQL.ReadHandle h)
 
 getAssociatedKeyMissBench :: BenchDb -> Benchmark
-<<<<<<< HEAD
-getAssociatedKeyMissBench (BenchDb h num) = bench ("getAssociatedKey from " ++ show num ++ " (miss)") $ nfIO $
+getAssociatedKeyMissBench (BenchDb h num) = bench ("getAssociatedKey (miss)") $ nfIO $
 	SQL.getAssociatedKey fileMiss (SQL.ReadHandle h)
-=======
-getAssociatedKeyMissBench (BenchDb h _num) = bench ("getAssociatedKey from (miss)") $ nfIO $
-	-- fromIKey because this ends up being used to get a Key
-	map fromIKey <$> SQL.getAssociatedKey fileMiss (SQL.ReadHandle h)
->>>>>>> b82ab214
 
 addAssociatedFileOldBench :: BenchDb -> Benchmark
 addAssociatedFileOldBench (BenchDb h num) = bench ("addAssociatedFile to (old)") $ nfIO $ do
