--- conflicted
+++ resolved
@@ -51,13 +51,9 @@
 
 #if WITH_DBUS
 
-<<<<<<< HEAD
 dbusThread :: ThreadState -> DaemonStatusHandle -> ScanRemoteMap -> PushNotifier -> IO ()
-dbusThread st dstatus scanremotes pushnotifier = E.catch (go =<< connectSession) onerr
-=======
-dbusThread :: ThreadState -> DaemonStatusHandle -> ScanRemoteMap -> IO ()
-dbusThread st dstatus scanremotes = E.catch (runClient getSessionAddress go) onerr
->>>>>>> ef7b53e7
+dbusThread st dstatus scanremotes pushnotifier =
+	E.catch (runClient getSessionAddress go) onerr
 	where
 		go client = ifM (checkMountMonitor client)
 			( do
