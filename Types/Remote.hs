--- conflicted
+++ resolved
@@ -66,14 +66,9 @@
 	-- (The MeterUpdate does not need to be used if it retrieves
 	-- directly to the file, and not to an intermediate file.)
 	retrieveKeyFile :: Key -> AssociatedFile -> FilePath -> MeterUpdate -> a Bool,
-<<<<<<< HEAD
-	-- retrieves a key's contents to a tmp file, if it can be done cheaply
-	retrieveKeyFileCheap :: Key -> AssociatedFile -> FilePath -> a Bool,
-=======
 	-- Retrieves a key's contents to a tmp file, if it can be done cheaply.
 	-- It's ok to create a symlink or hardlink.
-	retrieveKeyFileCheap :: Key -> FilePath -> a Bool,
->>>>>>> 96d24a81
+	retrieveKeyFileCheap :: Key -> AssociatedFile -> FilePath -> a Bool,
 	-- removes a key's contents (succeeds if the contents are not present)
 	removeKey :: Key -> a Bool,
 	-- Checks if a key is present in the remote.
