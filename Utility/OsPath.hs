{- OsPath utilities
 -
 - Copyright 2025 Joey Hess <id@joeyh.name>
 -
 - License: BSD-2-clause
 -}

{-# LANGUAGE CPP #-}
{-# LANGUAGE PackageImports #-}
{-# LANGUAGE TypeSynonymInstances, FlexibleInstances #-}
{-# OPTIONS_GHC -fno-warn-tabs #-}

module Utility.OsPath (
	OsPath,
	OsString,
	RawFilePath,
	literalOsPath,
	toOsPath,
	fromOsPath,
	module X,
	getSearchPath,
	unsafeFromChar
) where

import Utility.FileSystemEncoding
import Data.ByteString.Short (ShortByteString)
import qualified Data.ByteString.Short as S
#ifdef WITH_OSPATH
import System.OsPath as X hiding (OsPath, OsString, unsafeFromChar)
import System.OsPath
import "os-string" System.OsString.Internal.Types
<<<<<<< HEAD
import qualified System.FilePath.ByteString as PB
#else
import System.FilePath.ByteString as X hiding (RawFilePath, getSearchPath)
import System.FilePath.ByteString (getSearchPath)
import Data.ByteString (ByteString)
import Data.Char
import Data.Word
#endif

class OsPathConv t where
	toOsPath :: t -> OsPath
	fromOsPath :: OsPath -> t

instance OsPathConv FilePath where
	toOsPath = toOsPath . toRawFilePath
	fromOsPath = fromRawFilePath . fromOsPath

#ifdef WITH_OSPATH
instance OsPathConv RawFilePath where
	toOsPath = bytesToOsPath . S.toShort
	fromOsPath = S.fromShort . bytesFromOsPath

instance OsPathConv ShortByteString where
	toOsPath = bytesToOsPath
	fromOsPath = bytesFromOsPath

{- Unlike System.OsString.fromBytes, on Windows this does not ensure a
 - valid USC-2LE encoding. The input ByteString must be in a valid encoding
 - already or uses of the OsPath will fail. -}
bytesToOsPath :: ShortByteString -> OsPath
#if defined(mingw32_HOST_OS)
bytesToOsPath = OsString . WindowsString
=======
import qualified Data.ByteString.Short as S
#if defined(mingw32_HOST_OS)
import GHC.IO (unsafePerformIO)
import System.OsString.Encoding.Internal (cWcharsToChars_UCS2)
import qualified System.OsString.Data.ByteString.Short.Word16 as BS16
#endif

toOsPath :: RawFilePath -> OsPath
#if defined(mingw32_HOST_OS)
-- On Windows, OsString contains a ShortByteString that is
-- utf-16 encoded. So have to convert the input to that.
-- This is relatively expensive.
toOsPath = unsafePerformIO . encodeFS . fromRawFilePath
>>>>>>> 2940cfcd
#else
bytesToOsPath = OsString . PosixString
#endif

bytesFromOsPath :: OsPath -> ShortByteString
#if defined(mingw32_HOST_OS)
<<<<<<< HEAD
bytesFromOsPath = getWindowsString . getOsString
=======
-- On Windows, OsString contains a ShortByteString that is
-- utf-16 encoded. So have to convert the input from that.
-- This is relatively expensive.
fromOsPath = toRawFilePath . cWcharsToChars_UCS2 . BS16.unpack . getWindowsString
>>>>>>> 2940cfcd
#else
bytesFromOsPath = getPosixString . getOsString
#endif

{- For some reason not included in System.OsPath -}
getSearchPath :: IO [OsPath]
getSearchPath = map toOsPath <$> PB.getSearchPath

{- Used for string constants. -}
literalOsPath :: ShortByteString -> OsPath
literalOsPath = bytesToOsPath

#else
{- When not building with WITH_OSPATH, use RawFilePath.
 -}
type OsPath = RawFilePath

type OsString = ByteString

instance OsPathConv RawFilePath where
	toOsPath = id
	fromOsPath = id

instance OsPathConv ShortByteString where
	toOsPath = S.fromShort
	fromOsPath = S.toShort

unsafeFromChar :: Char -> Word8
unsafeFromChar = fromIntegral . ord

literalOsPath :: RawFilePath -> OsPath
literalOsPath = id
#endif<|MERGE_RESOLUTION|>--- conflicted
+++ resolved
@@ -29,8 +29,12 @@
 import System.OsPath as X hiding (OsPath, OsString, unsafeFromChar)
 import System.OsPath
 import "os-string" System.OsString.Internal.Types
-<<<<<<< HEAD
 import qualified System.FilePath.ByteString as PB
+#if defined(mingw32_HOST_OS)
+import GHC.IO (unsafePerformIO)
+import System.OsString.Encoding.Internal (cWcharsToChars_UCS2)
+import qualified System.OsString.Data.ByteString.Short.Word16 as BS16
+#endif
 #else
 import System.FilePath.ByteString as X hiding (RawFilePath, getSearchPath)
 import System.FilePath.ByteString (getSearchPath)
@@ -50,48 +54,38 @@
 #ifdef WITH_OSPATH
 instance OsPathConv RawFilePath where
 	toOsPath = bytesToOsPath . S.toShort
+#if defined(mingw32_HOST_OS)
+	fromOsPath = bytesFromOsPath
+#else
 	fromOsPath = S.fromShort . bytesFromOsPath
+#endif
 
 instance OsPathConv ShortByteString where
 	toOsPath = bytesToOsPath
+#if defined(mingw32_HOST_OS)
+	fromOsPath = S.toShort . bytesFromOsPath
+#else
 	fromOsPath = bytesFromOsPath
-
-{- Unlike System.OsString.fromBytes, on Windows this does not ensure a
- - valid USC-2LE encoding. The input ByteString must be in a valid encoding
- - already or uses of the OsPath will fail. -}
-bytesToOsPath :: ShortByteString -> OsPath
-#if defined(mingw32_HOST_OS)
-bytesToOsPath = OsString . WindowsString
-=======
-import qualified Data.ByteString.Short as S
-#if defined(mingw32_HOST_OS)
-import GHC.IO (unsafePerformIO)
-import System.OsString.Encoding.Internal (cWcharsToChars_UCS2)
-import qualified System.OsString.Data.ByteString.Short.Word16 as BS16
 #endif
 
-toOsPath :: RawFilePath -> OsPath
+bytesToOsPath :: ShortByteString -> OsPath
 #if defined(mingw32_HOST_OS)
 -- On Windows, OsString contains a ShortByteString that is
 -- utf-16 encoded. So have to convert the input to that.
 -- This is relatively expensive.
-toOsPath = unsafePerformIO . encodeFS . fromRawFilePath
->>>>>>> 2940cfcd
+bytesToOsPath = unsafePerformIO . encodeFS . fromRawFilePath
 #else
 bytesToOsPath = OsString . PosixString
 #endif
 
-bytesFromOsPath :: OsPath -> ShortByteString
 #if defined(mingw32_HOST_OS)
-<<<<<<< HEAD
-bytesFromOsPath = getWindowsString . getOsString
-=======
+bytesFromOsPath :: OsPath -> RawFilePath
 -- On Windows, OsString contains a ShortByteString that is
 -- utf-16 encoded. So have to convert the input from that.
 -- This is relatively expensive.
-fromOsPath = toRawFilePath . cWcharsToChars_UCS2 . BS16.unpack . getWindowsString
->>>>>>> 2940cfcd
+bytesFromOsPath = toRawFilePath . cWcharsToChars_UCS2 . BS16.unpack . getWindowsString
 #else
+bytesFromOsPath :: OsPath -> ShortByteString
 bytesFromOsPath = getPosixString . getOsString
 #endif
 
