--- conflicted
+++ resolved
@@ -52,11 +52,6 @@
 import Foreign
 import Foreign.C.Types
 import Foreign.C.String
-<<<<<<< HEAD
-import Data.ByteString (useAsCString)
-import Data.ByteString.Char8 (pack)
-=======
->>>>>>> 42ddc5ac
 
 #if defined (__FreeBSD__) || defined (__FreeBSD_kernel__) || defined (__APPLE__)
 # include <sys/param.h>
@@ -110,7 +105,7 @@
   return Nothing
 #else
   allocaBytes (#size struct statfs) $ \vfs ->
-  useAsCString (pack path) $ \cpath -> do
+  withFilePath path $ \cpath -> do
     res <- c_statfs cpath vfs
     if res == -1 then return Nothing
       else do
