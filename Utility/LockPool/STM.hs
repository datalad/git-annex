{- STM implementation of lock pools.
 -
 - Copyright 2015-2021 Joey Hess <id@joeyh.name>
 -
 - License: BSD-2-clause
 -}

module Utility.LockPool.STM (
	LockPool,
	lockPool,
	LockFile,
	LockMode(..),
	LockHandle,
	FirstLock(..),
	FirstLockSemVal(..),
	waitTakeLock,
	tryTakeLock,
	getLockStatus,
	releaseLock,
	CloseLockFile,
	registerCloseLockFile,
	registerPostReleaseLock,
) where

import Utility.Monad

import System.IO.Unsafe (unsafePerformIO)
import System.FilePath.ByteString (RawFilePath)
import qualified Data.Map.Strict as M
import Control.Concurrent.STM
import Control.Exception

type LockFile = RawFilePath

data LockMode = LockExclusive | LockShared
	deriving (Eq)

-- This TMVar is full when the handle is open, and is emptied when it's
-- closed.
type LockHandle = TMVar (LockPool, LockFile, CloseLockFile, PostReleaseLock)

-- When a shared lock is taken, this will only be true for the first
-- process, not subsequent processes. The first process should
-- fill the FirstLockSem after doing any IO actions to finish lock setup
-- and subsequent processes can block on that getting filled to know
-- when the lock is fully set up.
data FirstLock = FirstLock Bool FirstLockSem

type FirstLockSem = TMVar FirstLockSemVal

data FirstLockSemVal = FirstLockSemWaited Bool | FirstLockSemTried Bool

type LockCount = Integer

data LockStatus = LockStatus LockMode LockCount FirstLockSem

-- Action that closes the underlying lock file.
type CloseLockFile = IO ()

-- Action that is run after the LockHandle is released.
type PostReleaseLock = IO ()

-- This TMVar is normally kept full.
type LockPool = TMVar (M.Map LockFile LockStatus)

-- A shared global variable for the lockPool. Avoids callers needing to
-- maintain state for this implementation detail.
{-# NOINLINE lockPool #-}
lockPool :: LockPool
lockPool = unsafePerformIO (newTMVarIO M.empty)

-- Updates the LockPool, blocking as necessary if another thread is holding
-- a conflicting lock.
-- 
-- Note that when a shared lock is held, an exclusive lock will block.
-- While that blocking is happening, another call to this function to take
-- the same shared lock should not be blocked on the exclusive lock.
-- Keeping the whole Map in a TMVar accomplishes this, at the expense of
-- sometimes retrying after unrelated changes in the map.
waitTakeLock :: LockPool -> LockFile -> LockMode -> STM (LockHandle, FirstLock)
waitTakeLock pool file mode = maybe retry return =<< tryTakeLock pool file mode

-- Avoids blocking if another thread is holding a conflicting lock.
tryTakeLock :: LockPool -> LockFile -> LockMode -> STM (Maybe (LockHandle, FirstLock))
tryTakeLock pool file mode = do
	m <- takeTMVar pool
	let success firstlock v = do
		putTMVar pool (M.insert file v m)
		tmv <- newTMVar (pool, file, noop, noop)
		return (Just (tmv, firstlock))
	case M.lookup file m of
		Just (LockStatus mode' n firstlocksem)
			| mode == LockShared && mode' == LockShared -> do
				fl@(FirstLock _ firstlocksem') <- if n == 0
					then FirstLock True <$> newEmptyTMVar
					else pure (FirstLock False firstlocksem)
				success fl $ LockStatus mode (succ n) firstlocksem'
			| n > 0 -> do
				putTMVar pool m
				return Nothing
		_ -> do
			firstlocksem <- newEmptyTMVar
			success (FirstLock True firstlocksem) $
				LockStatus mode 1 firstlocksem

-- Call after waitTakeLock or tryTakeLock, to register a CloseLockFile
-- action to run when releasing the lock.
registerCloseLockFile :: LockHandle -> CloseLockFile -> STM ()
registerCloseLockFile h closelockfile = do
	(p, f, c, r) <- takeTMVar h
	putTMVar h (p, f, c >> closelockfile, r)

-- Call after waitTakeLock or tryTakeLock, to register a PostReleaseLock
-- action to run after releasing the lock.
registerPostReleaseLock :: LockHandle -> PostReleaseLock -> STM ()
registerPostReleaseLock h postreleaselock = do
	(p, f, c, r) <- takeTMVar h
	putTMVar h (p, f, c, r >> postreleaselock)

-- Checks if a lock is being held. If it's held by the current process,
-- runs the getdefault action; otherwise runs the checker action.
--
-- Note that the lock pool is left empty while the checker action is run.
-- This allows checker actions that open/close files, and so would be in
-- danger of conflicting with locks created at the same time this is
-- running. With the lock pool empty, anything that attempts
-- to take a lock will block, avoiding that race.
getLockStatus :: LockPool -> LockFile -> IO v -> IO v -> IO v
getLockStatus pool file getdefault checker = do
	v <- atomically $ do
		m <- takeTMVar pool
		let threadlocked = case M.lookup file m of
			Just (LockStatus _ n _) | n > 0 -> True
			_ -> False
		if threadlocked
			then do
				putTMVar pool m
				return Nothing
			else return $ Just $ atomically $ putTMVar pool m
	case v of
		Nothing -> getdefault
		Just restore -> bracket_ (return ()) restore checker

-- Releases the lock. When it is a shared lock, it may remain locked by
-- other LockHandles.
--
-- Note that the lock pool is left empty while the CloseLockFile action
-- is run, to avoid race with another thread trying to open the same lock
-- file. However, the pool is full again when the PostReleaseLock action
-- runs.
releaseLock :: LockHandle -> IO ()
releaseLock h = go =<< atomically (tryTakeTMVar h)
  where
<<<<<<< HEAD
	go (Just (pool, file, closelockfile, postreleaselock)) = do
		(m, lastuser) <- atomically $ do
=======
	go (Just (pool, file, closelockfile)) = do
		m <- atomically $ do
>>>>>>> 7c78fae4
			m <- takeTMVar pool
			return $ case M.lookup file m of
				Just (LockStatus mode n firstlocksem)
					| n == 1 -> (M.delete file m)
					| otherwise ->
<<<<<<< HEAD
						(M.insert file (LockStatus mode (pred n) firstlocksem) m, False)
				Nothing -> (m, True)
		when lastuser closelockfile
=======
						(M.insert file (LockStatus mode (pred n) firstlocksem) m)
				Nothing -> m
		() <- closelockfile
>>>>>>> 7c78fae4
		atomically $ putTMVar pool m
		when lastuser postreleaselock
	-- The LockHandle was already closed.
	go Nothing = return ()<|MERGE_RESOLUTION|>--- conflicted
+++ resolved
@@ -151,28 +151,17 @@
 releaseLock :: LockHandle -> IO ()
 releaseLock h = go =<< atomically (tryTakeTMVar h)
   where
-<<<<<<< HEAD
 	go (Just (pool, file, closelockfile, postreleaselock)) = do
-		(m, lastuser) <- atomically $ do
-=======
-	go (Just (pool, file, closelockfile)) = do
 		m <- atomically $ do
->>>>>>> 7c78fae4
 			m <- takeTMVar pool
 			return $ case M.lookup file m of
 				Just (LockStatus mode n firstlocksem)
 					| n == 1 -> (M.delete file m)
 					| otherwise ->
-<<<<<<< HEAD
-						(M.insert file (LockStatus mode (pred n) firstlocksem) m, False)
-				Nothing -> (m, True)
-		when lastuser closelockfile
-=======
 						(M.insert file (LockStatus mode (pred n) firstlocksem) m)
 				Nothing -> m
 		() <- closelockfile
->>>>>>> 7c78fae4
 		atomically $ putTMVar pool m
-		when lastuser postreleaselock
+		postreleaselock
 	-- The LockHandle was already closed.
 	go Nothing = return ()