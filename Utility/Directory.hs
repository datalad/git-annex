{- directory manipulation
 -
 - Copyright 2011 Joey Hess <joey@kitenet.net>
 -
 - Licensed under the GNU GPL version 3 or higher.
 -}

module Utility.Directory where

import System.IO.Error
import System.Posix.Files
import System.Directory
import Control.Exception (throw)
import Control.Monad
import System.FilePath
import Control.Applicative

import Utility.SafeCommand
import Utility.TempFile
import Utility.Exception
<<<<<<< HEAD
import Utility.Conditional
=======
import Utility.Monad
>>>>>>> 76b80d6a

{- Lists the contents of a directory.
 - Unlike getDirectoryContents, paths are not relative to the directory. -}
dirContents :: FilePath -> IO [FilePath]
dirContents d = map (d </>) . filter notcruft <$> getDirectoryContents d
	where
		notcruft "." = False
		notcruft ".." = False
		notcruft _ = True

{- Moves one filename to another.
 - First tries a rename, but falls back to moving across devices if needed. -}
moveFile :: FilePath -> FilePath -> IO ()
moveFile src dest = tryIO (rename src dest) >>= onrename
	where
		onrename (Right _) = noop
		onrename (Left e)
			| isPermissionError e = rethrow
			| isDoesNotExistError e = rethrow
			| otherwise = do
				-- copyFile is likely not as optimised as
				-- the mv command, so we'll use the latter.
				-- But, mv will move into a directory if
				-- dest is one, which is not desired.
				whenM (isdir dest) rethrow
				viaTmp mv dest undefined
			where
				rethrow = throw e
				mv tmp _ = do
					ok <- boolSystem "mv" [Param "-f",
						Param src, Param tmp]
					unless ok $ do
						-- delete any partial
						_ <- tryIO $ removeFile tmp
						rethrow
		isdir f = do
			r <- tryIO $ getFileStatus f
			case r of
				(Left _) -> return False
				(Right s) -> return $ isDirectory s<|MERGE_RESOLUTION|>--- conflicted
+++ resolved
@@ -18,11 +18,8 @@
 import Utility.SafeCommand
 import Utility.TempFile
 import Utility.Exception
-<<<<<<< HEAD
 import Utility.Conditional
-=======
 import Utility.Monad
->>>>>>> 76b80d6a
 
 {- Lists the contents of a directory.
  - Unlike getDirectoryContents, paths are not relative to the directory. -}
