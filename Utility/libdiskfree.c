--- conflicted
+++ resolved
@@ -58,17 +58,10 @@
 	unsigned long long int available, blocksize;
 	struct STATSTRUCT buf;
 
-<<<<<<< HEAD
-	if (STATCALL(path, &buf) != 0) {
-		return 0; /* errno is set */
-	}
-	errno = 0;
-=======
 	if (STATCALL(path, &buf) != 0)
 		return 0; /* errno is set */
 	else
 		errno = 0;
->>>>>>> 76b80d6a
 
 	available = buf.f_bavail;
 	blocksize = buf.f_bsize;
