--- conflicted
+++ resolved
@@ -11,11 +11,7 @@
 import Data.ByteString.Char8 (pack)
 import Foreign.C
 import System.IO
-<<<<<<< HEAD
-=======
-import System.IO.Unsafe
 import qualified Data.Hash.MD5 as MD5
->>>>>>> 5ab82230
 
 {- Sets a Handle to use the filesystem encoding. This causes data
  - written or read from it to be encoded/decoded the same
@@ -35,16 +31,6 @@
 withFilePath fp f = useAsCString (pack fp) f
 
 {- Encodes a FilePath into a Str, applying the filesystem encoding.
- -
- - No-op for old ghc.
  -}
-<<<<<<< HEAD
-encodeFilePath :: FilePath -> String
-encodeFilePath fp = fp
-=======
-{-# NOINLINE encodeFilePath #-}
 encodeFilePath :: FilePath -> MD5.Str
-encodeFilePath fp = MD5.Str $ unsafePerformIO $ do
-	enc <- Encoding.getFileSystemEncoding
-	GHC.withCString enc fp $ GHC.peekCString Encoding.char8
->>>>>>> 5ab82230
+encodeFilePath fp = MD5.Str fp