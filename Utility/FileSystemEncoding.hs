{- GHC File system encoding handling.
 -
 - Copyright 2012 Joey Hess <joey@kitenet.net>
 -
 - Licensed under the GNU GPL version 3 or higher.
 -}

module Utility.FileSystemEncoding where

import Data.ByteString (useAsCString)
import Data.ByteString.Char8 (pack)
import Foreign.C
import System.IO
import qualified Data.Hash.MD5 as MD5
import Data.Word
import Data.Bits.Utils

{- Sets a Handle to use the filesystem encoding. This causes data
 - written or read from it to be encoded/decoded the same
 - as ghc 7.4 does to filenames etc. This special encoding
 - allows "arbitrary undecodable bytes to be round-tripped through it".
 -
 - No-op for old ghc.
 -}
fileEncoding :: Handle -> IO ()
fileEncoding _ = return () -- hSetEncoding h =<< Encoding.getFileSystemEncoding

{- Marshal a Haskell FilePath into a NUL terminated C string using temporary
- storage. The FilePath is encoded using the filesystem encoding,
- reversing the decoding that should have been done when the FilePath
- was obtained. -}
withFilePath :: FilePath -> (CString -> IO a) -> IO a
withFilePath fp f = useAsCString (pack fp) f

<<<<<<< HEAD
{- Encodes a FilePath into a Str, applying the filesystem encoding.
=======
{- Encodes a FilePath into a Md5.Str, applying the filesystem encoding.
 -
 - This use of unsafePerformIO is belived to be safe; GHC's interface
 - only allows doing this conversion with CStrings, and the CString buffer
 - is allocated, used, and deallocated within the call, with no side
 - effects.
>>>>>>> 61786c52
 -}
encodeFilePath :: FilePath -> MD5.Str
<<<<<<< HEAD
encodeFilePath fp = MD5.Str fp
=======
encodeFilePath fp = MD5.Str $ unsafePerformIO $ do
	enc <- Encoding.getFileSystemEncoding
	GHC.withCString enc fp $ GHC.peekCString Encoding.char8

{- Converts a [Word8] to a FilePath, encoding using the filesystem encoding.
 -
 - w82c produces a String, which may contain Chars that are invalid
 - unicode. From there, this is really a simple matter of applying the
 - file system encoding, only complicated by GHC's interface to doing so.
 -}
{-# NOINLINE encodeW8 #-}
encodeW8 :: [Word8] -> FilePath
encodeW8 w8 = unsafePerformIO $ do
	enc <- Encoding.getFileSystemEncoding
	GHC.withCString Encoding.char8 (w82s w8) $ GHC.peekCString enc
>>>>>>> 61786c52
<|MERGE_RESOLUTION|>--- conflicted
+++ resolved
@@ -32,21 +32,14 @@
 withFilePath :: FilePath -> (CString -> IO a) -> IO a
 withFilePath fp f = useAsCString (pack fp) f
 
-<<<<<<< HEAD
-{- Encodes a FilePath into a Str, applying the filesystem encoding.
-=======
 {- Encodes a FilePath into a Md5.Str, applying the filesystem encoding.
  -
  - This use of unsafePerformIO is belived to be safe; GHC's interface
  - only allows doing this conversion with CStrings, and the CString buffer
  - is allocated, used, and deallocated within the call, with no side
  - effects.
->>>>>>> 61786c52
  -}
 encodeFilePath :: FilePath -> MD5.Str
-<<<<<<< HEAD
-encodeFilePath fp = MD5.Str fp
-=======
 encodeFilePath fp = MD5.Str $ unsafePerformIO $ do
 	enc <- Encoding.getFileSystemEncoding
 	GHC.withCString enc fp $ GHC.peekCString Encoding.char8
@@ -61,5 +54,4 @@
 encodeW8 :: [Word8] -> FilePath
 encodeW8 w8 = unsafePerformIO $ do
 	enc <- Encoding.getFileSystemEncoding
-	GHC.withCString Encoding.char8 (w82s w8) $ GHC.peekCString enc
->>>>>>> 61786c52
+	GHC.withCString Encoding.char8 (w82s w8) $ GHC.peekCString enc