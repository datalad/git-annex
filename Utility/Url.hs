{- Url downloading.
 -
 - Copyright 2011 Joey Hess <joey@kitenet.net>
 -
 - Licensed under the GNU GPL version 3 or higher.
 -}

module Utility.Url (
	exists,
	download,
	get
) where

<<<<<<< HEAD
import Control.Monad (liftM)
import Control.Monad.State (liftIO)
=======
import Control.Applicative
>>>>>>> 4e9be0d1
import qualified Network.Browser as Browser
import Network.HTTP
import Network.URI

import Utility.SafeCommand
import Utility.Path

type URLString = String

{- Checks that an url exists and could be successfully downloaded. -}
exists :: URLString -> IO Bool
exists url =
	case parseURI url of
		Nothing -> return False
		Just u -> do
			r <- request u HEAD
			case rspCode r of
				(2,_,_) -> return True
				_ -> return False

{- Used to download large files, such as the contents of keys.
 - Uses wget or curl program for its progress bar. (Wget has a better one,
 - so is preferred.) -}
download :: URLString -> FilePath -> IO Bool
download url file = do
	e <- inPath "wget"
	if e
		then
			boolSystem "wget"
				[Params "-c -O", File file, File url]
		else
			-- Uses the -# progress display, because the normal
			-- one is very confusing when resuming, showing
			-- the remainder to download as the whole file,
			-- and not indicating how much percent was
			-- downloaded before the resume.
			boolSystem "curl" 
				[Params "-L -C - -# -o", File file, File url]

{- Downloads a small file. -}
get :: URLString -> IO String
get url =
	case parseURI url of
		Nothing -> error "url parse error"
		Just u -> do
			r <- request u GET
			case rspCode r of
				(2,_,_) -> return $ rspBody r
				_ -> error $ rspReason r

{- Makes a http request of an url. For example, HEAD can be used to
 - check if the url exists, or GET used to get the url content (best for
 - small urls). -}
request :: URI -> RequestMethod -> IO (Response String)
request url requesttype = Browser.browse $ do
	Browser.setErrHandler ignore
	Browser.setOutHandler ignore
	Browser.setAllowRedirects True
	liftM snd $ Browser.request
		(mkRequest requesttype url :: Request_String)
	where
		ignore = const $ return ()<|MERGE_RESOLUTION|>--- conflicted
+++ resolved
@@ -11,12 +11,7 @@
 	get
 ) where
 
-<<<<<<< HEAD
-import Control.Monad (liftM)
-import Control.Monad.State (liftIO)
-=======
 import Control.Applicative
->>>>>>> 4e9be0d1
 import qualified Network.Browser as Browser
 import Network.HTTP
 import Network.URI
