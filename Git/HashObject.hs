--- conflicted
+++ resolved
@@ -38,13 +38,8 @@
 		receive from = getSha "hash-object" $ hGetLine from
 
 {- Injects some content into git, returning its Sha. -}
-<<<<<<< HEAD
-hashObject :: Repo -> ObjectType -> L.ByteString -> IO Sha
-hashObject repo objtype content = getSha subcmd $ do
-=======
 hashObject :: ObjectType -> String -> Repo -> IO Sha
 hashObject objtype content repo = getSha subcmd $ do
->>>>>>> 61786c52
 	(h, s) <- pipeWriteRead (map Param params) content repo
 	L.length s `seq` do
 		forceSuccess h
