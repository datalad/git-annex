{- git hash-object interface
 -
 - Copyright 2011-2012 Joey Hess <joey@kitenet.net>
 -
 - Licensed under the GNU GPL version 3 or higher.
 -}

module Git.HashObject where

import Common
import Git
import Git.Command

<<<<<<< HEAD
{- Injects a set of files into git, returning the shas of the objects
 - and an IO action to call once the the shas have been used. -}
hashFiles :: [FilePath] -> Repo -> IO ([Sha], IO ())
hashFiles paths repo = do
	(pid, fromh, toh) <- hPipeBoth "git" $ toCommand $ git_hash_object repo
	_ <- forkProcess (feeder toh)
	hClose toh
	shas <- map Ref . lines <$> hGetContents fromh
	return (shas, ender fromh pid)
=======
type HashObjectHandle = (PipeHandle, Handle, Handle)

{- Starts git hash-object and returns a handle.  -}
hashObjectStart :: Repo -> IO HashObjectHandle
hashObjectStart repo = do
	r@(_, _, toh) <- hPipeBoth "git" $
		toCommand $ gitCommandLine params repo
	fileEncoding toh
	return r
>>>>>>> 7ebd98d8
	where
		params =
			[ Param "hash-object"
			, Param "-w"
			, Param "--stdin-paths"
			]

{- Stops git hash-object. -}
hashObjectStop :: HashObjectHandle -> IO ()
hashObjectStop (pid, from, to) = do
	hClose to
	hClose from
	forceSuccess pid

{- Injects a file into git, returning the shas of the objects. -}
hashFile :: HashObjectHandle -> FilePath -> IO Sha
hashFile (_, from, to) file = do
	hPutStrLn to file
	hFlush to
	Ref <$> hGetLine from<|MERGE_RESOLUTION|>--- conflicted
+++ resolved
@@ -11,17 +11,6 @@
 import Git
 import Git.Command
 
-<<<<<<< HEAD
-{- Injects a set of files into git, returning the shas of the objects
- - and an IO action to call once the the shas have been used. -}
-hashFiles :: [FilePath] -> Repo -> IO ([Sha], IO ())
-hashFiles paths repo = do
-	(pid, fromh, toh) <- hPipeBoth "git" $ toCommand $ git_hash_object repo
-	_ <- forkProcess (feeder toh)
-	hClose toh
-	shas <- map Ref . lines <$> hGetContents fromh
-	return (shas, ender fromh pid)
-=======
 type HashObjectHandle = (PipeHandle, Handle, Handle)
 
 {- Starts git hash-object and returns a handle.  -}
@@ -29,9 +18,7 @@
 hashObjectStart repo = do
 	r@(_, _, toh) <- hPipeBoth "git" $
 		toCommand $ gitCommandLine params repo
-	fileEncoding toh
 	return r
->>>>>>> 7ebd98d8
 	where
 		params =
 			[ Param "hash-object"
