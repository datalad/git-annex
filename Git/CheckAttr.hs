{- git check-attr interface
 -
 - Copyright 2010, 2011 Joey Hess <joey@kitenet.net>
 -
 - Licensed under the GNU GPL version 3 or higher.
 -}

module Git.CheckAttr where

import System.Exit

import Common
import Git
import Git.Command
import qualified Git.Filename
import qualified Git.Version

{- Efficiently looks up a gitattributes value for each file in a list. -}
lookup :: String -> [FilePath] -> Repo -> IO [(FilePath, String)]
lookup attr files repo = do
<<<<<<< HEAD
	-- this code is for git < 1.7, which changed git acheck-attr
	-- significantly!
	cwd <- getCurrentDirectory
	let top = workTree repo
	let absfiles = map (absPathFrom cwd) files
	(_, fromh, toh) <- hPipeBoth "git" (toCommand params)
        _ <- forkProcess $ do
		hClose fromh
                hPutStr toh $ join "\0" absfiles
                hClose toh
                exitSuccess
        hClose toh
	(map (topair cwd top) . lines) <$> hGetContents fromh
=======
	cwd <- getCurrentDirectory
	(_, fromh, toh) <- hPipeBoth "git" (toCommand params)
        _ <- forkProcess $ do
		hClose fromh
                hPutStr toh $ join "\0" $ input cwd
                hClose toh
                exitSuccess
        hClose toh
	output cwd . lines <$> hGetContents fromh
>>>>>>> 58956c2a
	where
		params = gitCommandLine 
				[ Param "check-attr"
				, Param attr
				, Params "-z --stdin"
				] repo
<<<<<<< HEAD
		topair cwd top l = (relfile, value)
			where 
				relfile
					| startswith cwd' file = drop (length cwd') file
					| otherwise = relPathDirToFile top' file
				file = Git.Filename.decode $ join sep $ take end bits
				value = bits !! end
				end = length bits - 1
				bits = split sep l
				sep = ": " ++ attr ++ ": "
=======

		{- Before git 1.7.7, git check-attr worked best with
		 - absolute filenames; using them worked around some bugs
		 - with relative filenames.
		 - 
		 - With newer git, git check-attr chokes on some absolute
		 - filenames, and the bugs that necessitated them were fixed,
		 - so use relative filenames. -}
		oldgit = Git.Version.older "1.7.7"
		input cwd
			| oldgit = map (absPathFrom cwd) files
			| otherwise = map (relPathDirToFile cwd . absPathFrom cwd) files
		output cwd
			| oldgit = map (torel cwd . topair)
			| otherwise = map topair

		topair l = (Git.Filename.decode file, value)
			where 
				file = join sep $ beginning bits
				value = end bits !! 0
				bits = split sep l
				sep = ": " ++ attr ++ ": "

		torel cwd (file, value) = (relfile, value)
			where
				relfile
					| startswith cwd' file = drop (length cwd') file
					| otherwise = relPathDirToFile top' file
				top = workTree repo
>>>>>>> 58956c2a
				cwd' = cwd ++ "/"
				top' = top ++ "/"<|MERGE_RESOLUTION|>--- conflicted
+++ resolved
@@ -18,21 +18,6 @@
 {- Efficiently looks up a gitattributes value for each file in a list. -}
 lookup :: String -> [FilePath] -> Repo -> IO [(FilePath, String)]
 lookup attr files repo = do
-<<<<<<< HEAD
-	-- this code is for git < 1.7, which changed git acheck-attr
-	-- significantly!
-	cwd <- getCurrentDirectory
-	let top = workTree repo
-	let absfiles = map (absPathFrom cwd) files
-	(_, fromh, toh) <- hPipeBoth "git" (toCommand params)
-        _ <- forkProcess $ do
-		hClose fromh
-                hPutStr toh $ join "\0" absfiles
-                hClose toh
-                exitSuccess
-        hClose toh
-	(map (topair cwd top) . lines) <$> hGetContents fromh
-=======
 	cwd <- getCurrentDirectory
 	(_, fromh, toh) <- hPipeBoth "git" (toCommand params)
         _ <- forkProcess $ do
@@ -42,25 +27,12 @@
                 exitSuccess
         hClose toh
 	output cwd . lines <$> hGetContents fromh
->>>>>>> 58956c2a
 	where
 		params = gitCommandLine 
 				[ Param "check-attr"
 				, Param attr
 				, Params "-z --stdin"
 				] repo
-<<<<<<< HEAD
-		topair cwd top l = (relfile, value)
-			where 
-				relfile
-					| startswith cwd' file = drop (length cwd') file
-					| otherwise = relPathDirToFile top' file
-				file = Git.Filename.decode $ join sep $ take end bits
-				value = bits !! end
-				end = length bits - 1
-				bits = split sep l
-				sep = ": " ++ attr ++ ": "
-=======
 
 		{- Before git 1.7.7, git check-attr worked best with
 		 - absolute filenames; using them worked around some bugs
@@ -90,6 +62,5 @@
 					| startswith cwd' file = drop (length cwd') file
 					| otherwise = relPathDirToFile top' file
 				top = workTree repo
->>>>>>> 58956c2a
 				cwd' = cwd ++ "/"
 				top' = top ++ "/"