{- git check-attr interface
 -
 - Copyright 2010-2012 Joey Hess <joey@kitenet.net>
 -
 - Licensed under the GNU GPL version 3 or higher.
 -}

module Git.CheckAttr where

import Common
import Git
import Git.Command
import qualified Git.Version
import qualified Utility.CoProcess as CoProcess

type CheckAttrHandle = (CoProcess.CoProcessHandle, [Attr], String)

type Attr = String

{- Starts git check-attr running to look up the specified gitattributes
 - values and returns a handle.  -}
checkAttrStart :: [Attr] -> Repo -> IO CheckAttrHandle
checkAttrStart attrs repo = do
	cwd <- getCurrentDirectory
<<<<<<< HEAD
	(pid, from, to) <- hPipeBoth "git" $ toCommand $
		gitCommandLine params repo
	return (pid, from, to, attrs, cwd)
=======
	h <- CoProcess.start "git" $ toCommand $ gitCommandLine params repo
	return (h, attrs, cwd)
>>>>>>> cac130b2
	where
		params =
			[ Param "check-attr" 
			, Params "-z --stdin"
			] ++ map Param attrs ++
			[ Param "--" ]

checkAttrStop :: CheckAttrHandle -> IO ()
checkAttrStop (h, _, _) = CoProcess.stop h

{- Gets an attribute of a file. -}
checkAttr :: CheckAttrHandle -> Attr -> FilePath -> IO String
<<<<<<< HEAD
checkAttr (_, from, to, attrs, cwd) want file = do
	oldgit <- Git.Version.older "1.7.7"
	hPutStr to $ file' oldgit ++ "\0"
	hFlush to
	pairs <- forM attrs $ \attr -> do
		l <- hGetLine from
		return (attr, attrvalue attr l)
=======
checkAttr (h, attrs, cwd) want file = do
	pairs <- CoProcess.query h send receive
>>>>>>> cac130b2
	let vals = map snd $ filter (\(attr, _) -> attr == want) pairs
	case vals of
		[v] -> return v
		_ -> error $ "unable to determine " ++ want ++ " attribute of " ++ file
	where
		send to = do
			fileEncoding to
			hPutStr to $ file' ++ "\0"
		receive from = forM attrs $ \attr -> do
			fileEncoding from
			l <- hGetLine from
			return (attr, attrvalue attr l)
		{- Before git 1.7.7, git check-attr worked best with
		 - absolute filenames; using them worked around some bugs
		 - with relative filenames.
		 - 
		 - With newer git, git check-attr chokes on some absolute
		 - filenames, and the bugs that necessitated them were fixed,
		 - so use relative filenames. -}
		file' oldgit
			| oldgit = absPathFrom cwd file
			| otherwise = relPathDirToFile cwd $ absPathFrom cwd file
		attrvalue attr l = end bits !! 0
			where
				bits = split sep l
				sep = ": " ++ attr ++ ": "<|MERGE_RESOLUTION|>--- conflicted
+++ resolved
@@ -22,14 +22,8 @@
 checkAttrStart :: [Attr] -> Repo -> IO CheckAttrHandle
 checkAttrStart attrs repo = do
 	cwd <- getCurrentDirectory
-<<<<<<< HEAD
-	(pid, from, to) <- hPipeBoth "git" $ toCommand $
-		gitCommandLine params repo
-	return (pid, from, to, attrs, cwd)
-=======
 	h <- CoProcess.start "git" $ toCommand $ gitCommandLine params repo
 	return (h, attrs, cwd)
->>>>>>> cac130b2
 	where
 		params =
 			[ Param "check-attr" 
@@ -42,28 +36,17 @@
 
 {- Gets an attribute of a file. -}
 checkAttr :: CheckAttrHandle -> Attr -> FilePath -> IO String
-<<<<<<< HEAD
-checkAttr (_, from, to, attrs, cwd) want file = do
-	oldgit <- Git.Version.older "1.7.7"
-	hPutStr to $ file' oldgit ++ "\0"
-	hFlush to
-	pairs <- forM attrs $ \attr -> do
-		l <- hGetLine from
-		return (attr, attrvalue attr l)
-=======
 checkAttr (h, attrs, cwd) want file = do
 	pairs <- CoProcess.query h send receive
->>>>>>> cac130b2
 	let vals = map snd $ filter (\(attr, _) -> attr == want) pairs
 	case vals of
 		[v] -> return v
 		_ -> error $ "unable to determine " ++ want ++ " attribute of " ++ file
 	where
 		send to = do
-			fileEncoding to
-			hPutStr to $ file' ++ "\0"
+			oldgit <- Git.Version.older "1.7.7"
+			hPutStr to $ file' oldgit ++ "\0"
 		receive from = forM attrs $ \attr -> do
-			fileEncoding from
 			l <- hGetLine from
 			return (attr, attrvalue attr l)
 		{- Before git 1.7.7, git check-attr worked best with
