--- conflicted
+++ resolved
@@ -22,13 +22,7 @@
 checkAttrStart :: [Attr] -> Repo -> IO CheckAttrHandle
 checkAttrStart attrs repo = do
 	cwd <- getCurrentDirectory
-<<<<<<< HEAD
-	h <- CoProcess.start "git" $ toCommand $
-		gitCommandLine params repo
-	--CoProcess.query h fileEncoding fileEncoding
-=======
 	h <- CoProcess.start "git" $ toCommand $ gitCommandLine params repo
->>>>>>> cac130b2
 	return (h, attrs, cwd)
 	where
 		params =
@@ -50,10 +44,8 @@
 		_ -> error $ "unable to determine " ++ want ++ " attribute of " ++ file
 	where
 		send to = do
-			fileEncoding to
 			hPutStr to $ file' ++ "\0"
 		receive from = forM attrs $ \attr -> do
-			fileEncoding from
 			l <- hGetLine from
 			return (attr, attrvalue attr l)
 		{- Before git 1.7.7, git check-attr worked best with
