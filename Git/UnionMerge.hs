--- conflicted
+++ resolved
@@ -10,11 +10,7 @@
 	mergeIndex
 ) where
 
-<<<<<<< HEAD
-import qualified Data.ByteString.Lazy.Char8 as L
-=======
 import qualified Data.ByteString.Lazy as L
->>>>>>> 61786c52
 import qualified Data.Set as S
 
 import Common
@@ -77,14 +73,6 @@
 mergeFile info file h repo = case filter (/= nullSha) [Ref asha, Ref bsha] of
 	[] -> return Nothing
 	(sha:[]) -> use sha
-<<<<<<< HEAD
-	shas -> use =<< either return (hashObject repo BlobObject . L.unlines) =<<
-		calcMerge . zip shas <$> mapM getcontents shas
-	where
-		[_colonmode, _bmode, asha, bsha, _status] = words info
-		getcontents s = L.lines <$> catObject h s
-		use sha = return $ Just $ update_index_line sha file
-=======
 	shas -> use
 		=<< either return (\s -> hashObject BlobObject (unlines s) repo)
 		=<< calcMerge . zip shas <$> mapM getcontents shas
@@ -98,7 +86,6 @@
 		-- are no decoding errors. Note that this works because
 		-- streamUpdateIndex sets fileEncoding on its write handle.
 		getcontents s = lines . encodeW8 . L.unpack <$> catObject h s
->>>>>>> 61786c52
 
 {- Calculates a union merge between a list of refs, with contents.
  -
