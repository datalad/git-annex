<<<<<<< HEAD
git-annex (7.20190708) upstream; urgency=medium
=======
  * Drop support for building with ghc older than 8.4.4,
    and with older versions of serveral haskell libraries.
  * Add BLAKE2BP512 and BLAKE2BP512E backends, using a blake2 variant
    optimised for 4-way CPUs.

git-annex (7.20190627) UNRELEASED; urgency=medium
>>>>>>> 0c6b7e28

  * Fix find --json to output json once more.

 -- Joey Hess <id@joeyh.name>  Mon, 08 Jul 2019 08:58:16 -0400

git-annex (7.20190626) upstream; urgency=medium

  * get, move, copy, sync: When -J or annex.jobs has enabled concurrency,
    checksum verification uses a separate job pool than is used for
    downloads, to keep bandwidth saturated.
  * Other commands also run their cleanup phase using a separate job pool
    than their perform phase, which may make some of them somewhat faster
    when running concurrently as well.
  * When downloading an url and the destination file exists but is empty,
    avoid using http range to resume, since a range "bytes=0-" is an unusual
    edge case that it's best to avoid relying on working. This is known to
    fix a case where importfeed downloaded a partial feed from such a server.
  * importfeed: When there's a problem parsing the feed, --debug will
    output the feed content that was downloaded.
  * init: Fix a reversion in the last release that prevented automatically
    generating and setting a description for the repository.
  * add: Display progress meter when hashing files.
  * add: Support --json-progress option.
  * The Linux standalone arm build now works again on CPU versions below
    arm6. Thanks to Emanuele Olivetti, Ilias Tsitsimpis, Bernhard
    Übelacker, and Adrian Bunk for fixing ghc in Debian (bug #928882).
  * OSX dmg: Put git-annex's version in the Info.plist file.

 -- Joey Hess <id@joeyh.name>  Wed, 26 Jun 2019 12:29:46 -0400

git-annex (7.20190615) upstream; urgency=medium

  * Fixed bug that caused git-annex to fail to add a file when another
    git-annex process cleaned up the temp directory it was using.
  * Makefile: Added install-completions to install target.
  * Added the ability to run one job per CPU (core), by setting
    annex.jobs=cpus, or using option --jobs=cpus or -Jcpus.
  * Honor preferred content of a special remote when exporting trees to it;
    unwanted files are filtered out of the tree that is exported.
  * Importing from a special remote honors its preferred content too;
    unwanted files are not imported. But, some preferred content
    expressions can't be checked before files are imported, and trying to
    import with such an expression will fail.
  * Don't try to import .git directories from special remotes, because
    git does not support storing git repositories inside a git repository.
  * Improve shape of commit tree when importing from unversioned special
    remotes.
  * init: When the repository already has a description, don't change it.
  * describe: When run with no description parameter it used to set
    the description to "", now it will error out.
  * Android: Improve installation process when the user's login shell is not
    bash.
  * When a remote is configured to be readonly, don't allow changing
    what's exported to it.
  * Renamed annex.security.allowed-http-addresses to
    annex.security.allowed-ip-addresses because it is not really specific
    to the http protocol, also limiting eg, git-annex's use of ftp.
    The old name for the config will still work.
  * Add back support for ftp urls, which was disabled as part of the fix for
    security hole CVE-2018-10857 (except for configurations which enabled curl
    and bypassed public IP address restrictions). Now it will work
    if allowed by annex.security.allowed-ip-addresses.
  * Avoid a delay at startup when concurrency is enabled and there are
    rsync or gcrypt special remotes, which was caused by git-annex
    opening a ssh connection to the remote too early.

 -- Joey Hess <id@joeyh.name>  Sat, 15 Jun 2019 12:38:25 -0400

git-annex (7.20190507) upstream; urgency=medium

  * Fix reversion in last release that caused wrong tree to be written
    to remote tracking branch after an export of a subtree.
  * Improved locking when multiple git-annex processes are writing to 
    the .git/index file

 -- Joey Hess <id@joeyh.name>  Tue, 07 May 2019 13:05:33 -0400

git-annex (7.20190503) upstream; urgency=medium

  * adb special remote supports being configured with importtree=yes,
    to allow git-annex import of files from an Android device. This can be
    combined with exporttree=yes and git-annex export used to send changes
    back to the Android device.
  * S3 special remote supports being configured with importtree=yes,
    to allow git-annex import of files from a S3 bucket. This can be
    combined with exporttree=yes and git-annex export used to send changes
    back to the S3 bucket.
  * S3: When versioning is enabled on a bucket, importing from it will
    import old versions of files that were written to the bucket as well
    as the current versions. A git history is synthesized to reflect the way
    the bucket changed over time.
  * Fix bug that caused importing from a special remote to repeatedly
    download unchanged files when multiple files in the remote have the same
    content.
  * Made git-annex sync --content much faster when all the remotes it's
    syncing with are export/import remotes.
  * sync: When listing contents on an import remote fails, proceed with
    other syncing instead of aborting.
  * renameremote: New command, changes the name that is used to enable 
    a special remote. Especially useful when you want to reuse the name
    of an old remote for something new.
  * Drop support for building with aws older than 0.14.
  * info: Show when a remote is configured with importtree.
  * Added mimeencoding= term to annex.largefiles expressions.
    This is probably mostly useful to match non-text files with eg
    "mimeencoding=binary"
  * git-annex matchexpression: Added --mimeencoding option.

 -- Joey Hess <id@joeyh.name>  Fri, 03 May 2019 12:47:41 -0400

git-annex (7.20190322) upstream; urgency=medium

  * New feature allows importing from special remotes, using
    git annex import branch:subdir --from remote
  * Directory special remote supports being configured with importree=yes,
    to allow git-annex import of files from the directory. This can be
    combined with exporttree=yes and git-annex export used to send changes
    back to the same directory.
  * Remote tracking branches are updated when importing and exporting to
    special remotes, in ways analagous to how git fetch and git push do.
  * export: Deprecated the --tracking option.
    Instead, users can configure remote.<name>.annex-tracking-branch
    themselves.
  * sync --content: When remote.<name>.annex-tracking-branch is configured,
    import from special remotes.
  * sync, assistant: --no-push and remote.<name>.annex-push prevent exporting
    trees to special remotes.
  * Fix storage of metadata values containing newlines.
    (Reversion introduced in version 7.20190122.)
  * Sped up git-annex export in repositories with lots of keys.
  * S3: Support enabling bucket versioning when built with aws-0.21.1.
  * stack.yaml: Build with aws-0.21.1
  * Fix cleanup of git-annex:export.log after git-annex forget --drop-dead.
  * Makefile: Added install-home target which installs git-annex into
    the HOME directory.
  * addurl --file: Fix a bug that made youtube-dl be used unneccessarily
    when adding an html url that does not contain any media.
  * Add -- before %f in the smudge/clean filter configuration,
    to support filenames starting with dashes.
    (To update the config of existing repositories, you can
    re-run git-annex init.)
  * fsck: Detect situations where annex.thin has caused data loss
    to the content of locked files.
  * Removed bundled gpg from the Linux standalone build and OSX dmg,
    because gpg now always wants to use gpg-agent, and shipping such a daemon
    in those is not a good idea.
  * import: Let --force overwrite symlinks, not only regular files.
  * Android: Fix typo of name of armv7l in installation script.
    Thanks, 4omecha.
  * S3: Added protocol= initremote setting, to allow https to be used
    on a non-standard port.

 -- Joey Hess <id@joeyh.name>  Fri, 22 Mar 2019 13:56:51 -0400

git-annex (7.20190219) upstream; urgency=medium

  * init: Fix bug when direct mode needs to be enabled on a crippled
    filesystem, that left the repository in indirect mode.
  * Fix false positive in export conflict detection, that occurred
    when the same tree was exported by multiple clones. Previous fix was
    incomplete.
  * When key-based retrieval from a S3 remote with exporttree=yes appendonly=yes
    fails, fall back to trying to retrieve from the exported tree.
    This allows downloads of files that were exported to such a remote
    before versioning was enabled on it.
  * Fix path separator bug on Windows that completely broke git-annex
    since version 7.20190122.
  * Improved speed of S3 remote by only loading S3 creds once.
  * Display progress bar when getting files from export remotes.
  * Fix race in cleanup of othertmp directory that could result in a failure
    attempting to access it.
  * fromkey: Made idempotent.
  * fromkey: Added --json.
  * fromkey --batch output changed to support using it with --json.
    The old output was not parseable for any useful information, so
    this is not expected to break anything.
  * Avoid performing repository fixups for submodules and git-worktrees
    when there's a .noannex file that will prevent git-annex from being
    used in the repository.
  * init: Don't let --force be used to override a .noannex file,
    instead the user can just delete the file.
  * webdav: Exporting files with '#' or '?' in their name won't work because
    urls get truncated on those. Fail in a better way in this case,
    and avoid failing when removing such files from the export, so
    after the user has renamed the problem files the export will succeed.
  * On Windows, avoid using rsync for local copies, since rsync is not
    always available there.
  * Added NetworkBSD build flag to deal with Network.BSD moving to a new
    package.

 -- Joey Hess <id@joeyh.name>  Tue, 19 Feb 2019 11:12:45 -0400

git-annex (7.20190129) upstream; urgency=medium

  * initremote S3: When configured with versioning=yes, either ask the user
    to enable bucket versioning, or auto-enable it when built with aws-0.22.
  * enableremote S3: Do not let versioning=yes be set on existing remote,
    because when git-annex lacks S3 version IDs for files stored in
    the bucket, deleting them would cause data loss.
  * S3: Detect when version=yes but an exported file lacks a S3 version ID,
    and refuse to delete it, to avoid data loss.
  * S3: Send a Content-Type header when storing objects in S3,
    so exports to public buckets can be linked to from web pages.
    (When git-annex is built with MagicMime support.)

 -- Joey Hess <id@joeyh.name>  Tue, 29 Jan 2019 15:09:20 -0400

git-annex (7.20190122) upstream; urgency=medium

  * sync --content: Fix dropping unwanted content from the local repository.
  * sync --content: Support dropping local content that has reached an
    exporttree remote that is not untrusted (currently only S3 remotes
    with versioning).
  * init: When --version=5 is passed on a crippled filesystem,
    use a v5 direct mode repo as requested, rather than upgrading to v7
    adjusted unlocked. (Fixes test suite on crippled filesystems.)
  * Some optimisations, including a 10x faster timestamp parser,
    a 7x faster key parser, and improved parsing and serialization of
    git-annex branch data. Many commands will run 5-15% faster.
  * Stricter parser for keys doesn't allow doubled fields or out of order fields.
  * The benchmark command, which only had some old benchmarking of the sqlite
    databases before, now allows benchmarking any other git-annex commands.
  * Support being built with ghc 8.6.3 (MonadFail).
  * Removed old code that cleaned up after a bug in git-annex versions
    3.20111105-3.20111110. In the unlikely event that a repo was
    last touched by that ancient git-annex version, the descriptions
    of remotes would appear missing when used with this version of
    git-annex.
  * Improve uuid.log parser to preserve whitespace in repo descriptions.
  * Improve activity.log parser to not remove unknown values,
    allowing for future expansion.
  * addunused, merge, assistant: Avoid creating work tree files in
    subdirectories in an edge case where the key contains "/".
  * testremote: Support testing readonly remotes with the --test-readonly option.
  * Switch to using .git/annex/othertmp for tmp files other than partial
    downloads, and make stale files left in that directory when git-annex
    is interrupted be cleaned up promptly by subsequent git-annex processes.
  * The .git/annex/misctmp directory is no longer used and git-annex will
    delete anything lingering in there after it's 1 week old.
  * Estimated time to completion display shortened from eg "1h1m1s" to "1h1m".
  * Fix doubled progress display when downloading an url when -J is used.
  * unused: Update suggested git log message to see where data was previously
    used so it will also work with v7 unlocked pointer files.
  * importfeed: Better error message when downloading the feed fails.
  * Make test suite work better when the temp directory is on NFS.
  * webapp: Remove configurator for box.com repository, since their
    webdav support is going away at the end of this January.
  * webapp: Remove configurator for gitlab, which stopped supporting git-annex
    some time ago.
  * Android: For armv71 architecture, use the armel build.
  * Windows: If 64 bit git is installed, use it when installing git-annex.
    (However, rsync still won't work and this is still not the documented way
    to install it.)

 -- Joey Hess <id@joeyh.name>  Tue, 22 Jan 2019 12:25:26 -0400

git-annex (7.20181211) upstream; urgency=medium

  * S3: Improve diagnostics when a remote is configured with exporttree and
    versioning, but no S3 version id has been recorded for a key.
  * findref: Support file matching options: --include, --exclude,
    --want-get, --want-drop, --largerthan, --smallerthan, --accessedwithin
  * Commands supporting --branch now apply file matching options --include,
    --exclude, --want-get, --want-drop to filenames from the branch.
    Previously, combining --branch with those would fail to match anything.
  * add, import, findref: Support --time-limit.
  * Add --branch option to git-annex find and mildly deprecate findref in
    favor of it.
  * webdav: When initializing, avoid trying to make a directory at the top of
    the webdav server, which could never accomplish anything and failed on
    nextcloud servers. (Reversion introduced in version 6.20170925.)
  * Fix a case where upgrade to v7 caused git to think that unlocked files
    were modified.
  * Fix bug upgrading from direct mode to v7: when files in the repository
    were already committed as v7 unlocked files elsewhere, and the
    content was present in the direct mode repository, the annexed files
    got their full content checked into git.
  * Fix bug that caused v7 unlocked files in a direct mode repository
    to get locked when committing.

 -- Joey Hess <id@joeyh.name>  Tue, 11 Dec 2018 16:33:10 -0400

git-annex (7.20181205) upstream; urgency=medium

  * Make bittorrent special remote work w/o btshowmetainfo installed
    when it was build with torrentparser.
    Thanks, Robert Schütz
  * When running youtube-dl to get a filename, pass --no-playlist.
  * Fix build without concurrent-output.
  * init: When a crippled filesystem causes an adjusted unlocked branch to
    be used, set repo version to 7, which it neglected to do before.
  * init: When on a crippled filesystem, and the git version is too old
    to use an adjusted unlocked branch, fall back to using direct mode.
  * info: When used with an exporttree remote, includes an "exportedtree"
    info, which is the tree last exported to the remote. During an export
    conflict, multiple values will be listed.
  * dropunused: When an unused object file has gotten modified, eg due to
    annex.thin being set, don't silently skip it, but display a warning
    and let --force drop it.
  * annex.cachecreds: New config to allow disabling of credentials caching
    for special remotes.

 -- Joey Hess <id@joeyh.name>  Wed, 05 Dec 2018 14:02:27 -0400

git-annex (7.20181121) upstream; urgency=medium

  * git-annex-shell: Fix hang when transferring the same objects to two
    different clients at the same time. (Or when annex.pidlock is used,
    two different objects.)
  * Fixed some other potential hangs in the P2P protocol.
  * Fix bash completion of "git annex" to propertly handle files with
    spaces and other problem characters. (Completion of "git-annex"
    already did.)
  * Fix resume of download of url when the whole file content is
    already actually downloaded.
  * When an export conflict prevents accessing a special remote,
    be clearer about what the problem is and how to resolve it.
  * export, sync --content: Avoid unnecessarily trying to upload files
    to an exporttree remote that already contains the files.
  * smudge: When passed a file located outside the working tree, eg by git
    diff, avoid erroring out.
  * drop -J: Avoid processing the same key twice at the same time when
    multiple annexed files use it.
  * When a command is operating on multiple files and there's an error
    with one, try harder to continue to the rest. (As was already done
    for many types of errors including IO errors.)
  * Fixed a crash when using -J with ssh password prompts in
    --quiet/--json mode.
    Thanks to Yaroslav Halchenko and the DataLad&ReproNim team for
    helping to track down this bug.
  * Remove esqueleto dependency to allow upgrading other dependencies to
    newer versions.
    Thanks Sean Parsons.
  * Fix build with persistent-sqlite older than 2.6.3.
  * Updated stack.yaml to lts-12.19; added stack-lts-9.9.yaml
    to support old versions of stack.

 -- Joey Hess <id@joeyh.name>  Wed, 21 Nov 2018 14:22:47 -0400

git-annex (7.20181105) upstream; urgency=medium

  * Fix test suite failure when git-annex test is not run inside a git
    repository.
  * Fix a P2P protocol hang.
  * importfeed: Avoid erroring out when a feed has been repeatedly broken,
    as that can leave other imported files not checked into git.
  * Increase minimum QuickCheck version.

 -- Joey Hess <id@joeyh.name>  Mon, 05 Nov 2018 13:31:09 -0400

git-annex (7.20181031) upstream; urgency=medium

  * Added v7 repository mode. v6 upgrades automatically to v7, but
    v5 is still the default for now. While v6 was always experimental
    to some degree, its successor v7 is ready for production use!
    http://git-annex.branchable.com/tips/unlocked_files/
  * Direct mode repositories are deprecated; they have many problems
    that v7 fixes, so upgrading them now is recommended (but not yet
    required): git annex upgrade --version=7
  * init: When in a crippled filesystem, initialize a v7 repository
    using an adjusted unlocked branch, instead of a direct mode repository.
  * At long last there's a way to hide annexed files whose content
    is missing from the working tree: git-annex adjust --hide-missing
    See https://git-annex.branchable.com/tips/hiding_missing_files/
  * When already in an adjusted branch, running git-annex adjust
    again will update the branch as needed. This is mostly
    useful with --hide-missing to hide/unhide files after their content
    has been dropped or received.
  * git-annex sync --content supports --hide-missing; it can
    be used to get the content of hidden files, and it updates the
    adjusted branch to hide/unhide files as necessary.
  * smudge: The smudge filter no longer provides git with annexed
    file content, to avoid a git memory leak, and because that did not
    honor annex.thin. Now git annex smudge --update has to be run
    after a checkout to update unlocked files in the working tree 
    with annexed file contents.
  * v7 init, upgrade: Install git post-checkout and post-merge hooks that run 
    git annex smudge --update.
  * precommit: Run git annex smudge --update, because the post-merge
    hook is not run when there is a merge conflict. So the work tree will
    be updated when a commit is made to resolve the merge conflict.
  * Note that git has no hooks run after git stash or git cherry-pick,
    so the user will have to manually run git annex smudge --update
    after such commands.
  * Removed the old Android app.
  * Removed support for building with very old ghc < 8.0.1,
    and with yesod < 1.4.3, and without concurrent-output,
    which were only being used for the Android cross build.
  * Webapp: Fix termux detection.
  * runshell: Use system locales when built with 
    GIT_ANNEX_PACKAGE_INSTALL set. (For Neurodebian packages.)
  * Fix database inconsistency that could cause git-annex to
    get confused about whether a locked file's content was present.
  * Fix concurrency bug that occurred on the first download from an
    exporttree remote.
  * init --version=6 will still work, but the repository is auto-upgraded
    immediately to v7.
  * When annex.thin is set, allow hard links to be made between executable
    work tree files and annex objects.
  * addurl: Removed undocumented special case in handling of a CHECKURL-MULTI
    response with only a single file listed. Rather than ignoring the url that
    was in the response, use it.
  * webapp: Fixed a crash when adding a git remote.
    (Reversion introduced in version 6.20180112)
  * migrate: Fix failure to migrate from URL keys.
    (Reversion introduced in version 6.20180926)
  * Cache high-resolution mtimes for improved detection of modified files
    in v7 (and direct mode).

 -- Joey Hess <id@joeyh.name>  Wed, 31 Oct 2018 09:21:50 -0400

git-annex (6.20181011) upstream; urgency=medium

  * sync: Warn when a remote's export is not updated to the current
    tree because export tracking is not configured.
  * Improve display when git config download from a http remote fails.
  * Added annex.jobs setting, which is like using the -J option.
  * Fix reversion in support of annex.web-options.
  * rmurl: Fix a case where removing the last url left git-annex thinking
    content was still present in the web special remote.
  * SETURLPRESENT, SETURIPRESENT, SETURLMISSING, and SETURIMISSING
    used to update the presence information of the external special remote
    that called them; this was not documented behavior and is no longer done.
  * export: Fix false positive in export conflict detection, that occurred
    when the same tree was exported by multiple clones.
  * Fix potential crash in exporttree database due to failure to honor
    uniqueness constraint.
  * Fix crash when exporttree is set to a bad value.
  * Linux standalone: Avoid using bundled cp before envionment is fully set up.
  * Added arm64 Linux standalone build.
  * Improved termux installation process.

 -- Joey Hess <id@joeyh.name>  Thu, 11 Oct 2018 13:41:10 -0400

git-annex (6.20180926) upstream; urgency=medium

  [ Joey Hess ]
  * Fixes a reversion in the last release that broke interoperation with
    older versions of git-annex-shell.
  * init: Improve generated post-receive hook, so it won't fail when
    run on a system whose git-annex is too old to support git-annex post-receive
  * init: Update the post-receive hook when re-run in an existing repository.
  * S3: Fix url construction bug when the publicurl has been set to an url
    that does not end with a slash.
  * --debug shows urls accessed by git-annex, like it used to do when 
    git-annex used wget and curl.
  * Fix support for filenames containing newlines when querying git
    cat-file, though less efficiently than other filenames.
    This should make git-annex fully support filenames containing newlines
    as the rest of git's interface is used in newline-safe ways.
  * Added -z option to git-annex commands that use --batch, useful for
    supporting filenames containing newlines.
  * Added annex.maxextensionlength for use cases where extensions longer
    than 4 characters are needed.
  * Added remote.name.annex-security-allow-unverified-downloads, a
    per-remote setting for annex.security.allow-unverified-downloads.
  * More FreeBSD build fixes.

  [ Yaroslav Halchenko ]
  * debian/control
    + add netbase to Depends: since required for basic tcp interactions
      (see e.g. https://github.com/nipy/heudiconv/issues/260)

 -- Joey Hess <id@joeyh.name>  Wed, 26 Sep 2018 12:56:49 -0400

git-annex (6.20180913) upstream; urgency=medium

  * When --batch is used with matching options like --in, --metadata,
    etc, only operate on the provided files when they match those options.
    Otherwise, a blank line is output in the batch protocol.
    Affected commands: find, add, whereis, drop, copy, move, get
  * Make metadata --batch combined with matching options refuse to run,
    since it does not seem worth supporting that combination.
  * v6 add: Take advantage of improved SIGPIPE handler in git 2.5 to
    speed up the clean filter by not reading the file content from the
    pipe. This also avoids git buffering the whole file content in memory.
  * v6: After updating the worktree for an add/drop, update git's index,
    so git status will not show the files as modified.
  * v6: When annex.largefiles is not configured for a file, running git
    add or git commit, or otherwise using git to stage a file
    will add it to the annex if the file was in the annex before,
    and to git otherwise. This is to avoid accidental conversion.
    Note that git-annex add's behavior has not changed.
  * v6: Update associated files database when git has staged changes
    to pointer files.
  * v6: Fix some race conditions.
  * v6: Fix annex object file permissions when git-annex add is run
    on a modified unlocked file, and in some related cases.
  * v6: When a file is unlocked but has not been modified,
    and the unlocking is only staged, git-annex add did not lock it.
    Now it will, for consistency with how modified files are handled and
    with v5.
  * Fix git command queue to be concurrency safe.
  * linux standalone: When LOCPATH is already set, use it instead of the
    bundled locales. It can be set to an empty string to use the system
    locales too.
  * Stop using external hash programs, since cryptonite is faster.
  * Fix build on FreeBSD.
  * S3: Support buckets with versioning enabled. When a remote
    is configured with exporttree=yes versioning=yes, git-annex can
    download past versions of exported files from it.
  * S3: Multipart uploads are now only supported when git-annex is built
    with aws-0.16.0 or later, as earlier versions of the library don't
    support versioning with multipart uploads.
  * S3: Support AWS_SESSION_TOKEN.
  * Don't use GIT_PREFIX when GIT_WORK_TREE=. because it seems git
    does not intend GIT_WORK_TREE to be relative to GIT_PREFIX in that
    case, despite GIT_WORK_TREE=.. being relative to GIT_PREFIX.
  * Don't use GIT_PREFIX to fix up a relative GIT_DIR, because
    git 2.11 sets GIT_PREFIX to a path it's not relative to.
    and apparently GIT_DIR is never relative to GIT_PREFIX.
  * git-annex.cabal: Fix build without assistant, and some other refinements.
    Thanks fftehnik.

 -- Joey Hess <id@joeyh.name>  Thu, 13 Sep 2018 15:50:38 -0400

git-annex (6.20180807) upstream; urgency=medium

  * S3: Support credential-less download from remotes configured
    with public=yes exporttree=yes.
  * Fix reversion in display of http 404 errors.
  * Added remote.name.annex-speculate-present config that can be used to
    make cache remotes.
  * Added --accessedwithin matching option.
  * Added annex.commitmessage config that can specify a commit message
    for the git-annex branch instead of the usual "update".
  * Fix wrong sorting of remotes when using -J, it was sorting by uuid,
    rather than cost.
  * addurl: Include filename in --json-progress output.
  * Fix git-annex branch data loss that could occur after
    git-annex forget --drop-dead.

 -- Joey Hess <id@joeyh.name>  Tue, 07 Aug 2018 16:22:05 -0400

git-annex (6.20180719) upstream; urgency=medium

  * Support working trees set up by git-worktree.
  * Improve support for repositories created with --separate-git-dir.
  * Support configuring remote.web.annex-cost and remote.bittorrent.annex-cost
  * addurl: When security configuration prevents downloads with youtube-dl,
    still check if the url is one that it supports, and fail downloading
    it, instead of downloading the raw web page.
  * Send User-Agent and any configured annex.http-headers when downloading
    with http, fixes reversion introduced when switching to http-client.
  * Fix reversion introduced in version 6.20180316 that caused git-annex to
    stop processing files when unable to contact a ssh remote.
  * v6: Work around git bug that runs smudge/clean filters at the top of the
    repository while passing them a relative GIT_WORK_TREE that may point
    outside of the repository, by using GIT_PREFIX to get back to the
    subdirectory where a relative GIT_WORK_TREE is valid.
  * p2p --pair: Fix interception of the magic-wormhole pairing code,
    which since 0.8.2 it has sent to stderr rather than stdout.
  * info: Display uuid and description when a repository is identified by
    uuid, and for "here".
  * unused --from: Allow specifiying a repository by uuid or description.
  * linux standalone: Generate locale files in ~/.cache/git-annex/locales/
    so they're available even when the standalone tarball is installed
    in a directory owned by root. Note that this prevents using the
    standalone bundle in environments where HOME is not writable.
  * Include uname command in standalone builds since git-annex uses it.
  * git-annex.cabal: Fix network version.

 -- Joey Hess <id@joeyh.name>  Thu, 19 Jul 2018 13:53:45 -0400

git-annex (6.20180626) upstream; urgency=high

  Security fix release for CVE-2018-10857 and CVE-2018-10859
  https://git-annex.branchable.com/security/CVE-2018-10857_and_CVE-2018-10859/

  * Refuse to download content, that cannot be verified with a hash, 
    from encrypted special remotes (for CVE-2018-10859),
    and from all external special remotes and glacier (for CVE-2018-10857).
    In particular, URL and WORM keys stored on such remotes won't
    be downloaded. If this affects your files, you can run
    `git-annex migrate` on the affected files, to convert them
    to use a hash.
  * Added annex.security.allow-unverified-downloads, which can override
    the above.
  * Added annex.security.allowed-url-schemes setting, which defaults
    to only allowing http, https, and ftp URLs. Note especially that file:/
    is no longer enabled by default.
  * Removed annex.web-download-command, since its interface does not allow
    supporting annex.security.allowed-url-schemes across redirects.
    If you used this setting, you may want to instead use annex.web-options
    to pass options to curl.
  * git-annex will refuse to download content from http servers on
    localhost, or any private IP addresses, to prevent accidental
    exposure of internal data. This can be overridden with the
    annex.security.allowed-http-addresses setting.
  * Local http proxies will not be used unless allowed by the
    annex.security.allowed-http-addresses setting.
  * Since the interfaces to curl and youtube-dl do not have a way to
    prevent them from accessing localhost or private IP addresses,
    they default to not being used for url downloads.
    Only when annex.security.allowed-http-addresses=all will curl and
    youtube-dl be used.
 
  Non-security fix changes:

  * Fix build with ghc 8.4+, which broke due to the Semigroup Monoid change. 
  * version: Show operating system and repository version list 
    when run outside a git repo too.
  * Fix annex-checkuuid implementation, so that remotes configured that
    way can be used.
  * Fix problems accessing repositories over http when annex.tune.*
    is configured.
  * External special remotes can now add info to `git annex info $remote`,
    by replying to the GETINFO message.
  * adb: Android serial numbers are not all 16 characters long, so accept
    other lengths.
  * Display error messages that come from git-annex-shell when the p2p
    protocol is used, so that diskreserve messages, IO errors, etc from
    the remote side are visible again.
  * When content has been lost from an export remote and 
    git-annex fsck --from remote has noticed it's gone, re-running
    git-annex export or git-annex sync --content will re-upload it.

 -- Joey Hess <id@joeyh.name>  Fri, 22 Jun 2018 10:36:22 -0400

git-annex (6.20180529) upstream; urgency=medium

  * Prevent haskell http-client from decompressing gzip files, so downloads
    of such files works the same as it used to with wget and curl.
  * Workaround for bug in an old version of cryptonite that broke https
    downloads, by using curl for downloads when git-annex is built with it.
  * view, vadd: Fix crash when a git submodule has a name starting with a dot.
  * Don't allow entering a view with staged or unstaged changes.
  * move: --force was accidentially enabling two unrelated behaviors
    since 6.20180427. The older behavior, which has never been well
    documented and seems almost entirely useless, has been removed.
  * copy: --force no longer does anything.
  * migrate: Fix bug in migration between eg SHA256 and SHA256E, 
    that caused the extension to be included in SHA256 keys,
    and omitted from SHA256E keys.
    (Bug introduced in version 6.20170214)
  * migrate: Check for above bug when migrating from SHA256 to SHA256
    (and same for SHA1 to SHA1 etc), and remove the extension that should
    not be in the SHA256 key.
  * fsck: Detect and warn when keys need an upgrade, either to fix up
    from the above migrate bug, or to add missing size information
    (a long ago transition), or because of a few other past key related
    bugs.
  * git-annex-shell: GIT_ANNEX_SHELL_APPENDONLY makes it allow writes,
    but not deletion of annexed content. Note that securing pushes to
    the git repository is left up to the user.
  * setpresentkey: Added --batch support.

 -- Joey Hess <id@joeyh.name>  Tue, 29 May 2018 13:05:26 -0400

git-annex (6.20180509) upstream; urgency=medium

  * The old git-annex Android app is now deprecated in favor of running
    git-annex in termux.
  * runshell: Use proot when running on Android, to work around
    Android 8's ill-advised seccomp filtering of system calls,
    including ones crucial for reliable thread locking.
    (This will only work with termux's version of proot.)
  * Fix bug in last release that crashes when using
    --all or running git-annex in a bare repository. May have also
    affected git-annex unused and git-annex info.
  * Fix bug in last release that prevented the webapp opening on
    non-Linux systems.
  * Support building with hinotify-0.3.10.
  * Display error message when http download fails.
  * Avoid forward retry when 0 bytes were received.

 -- Joey Hess <id@joeyh.name>  Wed, 09 May 2018 16:20:26 -0400

git-annex (6.20180427) upstream; urgency=medium

  * move: Now takes numcopies configuration, and required content
    configuration into account, and refuses to reduce the current
    number of copies of a file, or remove content that a repository
    requires. --force can override these checks.
    Note that it's still allowed to move the content of a file
    from one repository to another when numcopies is not satisfied, as long
    as the move does not result in there being fewer copies.
  * Fix mangling of --json output of utf-8 characters when not
    running in a utf-8 locale.
  * Fix build with yesod 1.6.
  * Clean up some build warnings with newer versions of ghc and haskell
    libraries.
  * runshell: Unset LD_PRELOAD since preloaded libraries from the host
    system may not get along with the bundled linker.
  * runshell: Added some tweaks to make git-annex work in termux on
    Android. The regular arm standalone tarball now works in termux.
  * Webapp: Support being run inside termux on Android, and offer to set up
    a repository on the sdcard.
  * Assistant: Integrate with Termux:Boot, so when it's installed, the
    assistant is autostarted on boot.
  * Assistant: Fix installation of menus, icons, etc when run
    from within runshell.
  * import: Avoid buffering all filenames to be imported in memory.
  * Improve memory use and speed of --all and git-annex info remote,
    by not buffering list of all keys.

 -- Joey Hess <id@joeyh.name>  Fri, 27 Apr 2018 12:36:20 -0400

git-annex (6.20180409) upstream; urgency=medium

  * Added adb special remote which allows exporting files to Android devices.
  * For url downloads, git-annex now defaults to using a http library,
    rather than wget or curl. But, if annex.web-options is set, it will
    use curl. To use the .netrc file, run: 
      git config annex.web-options --netrc
  * git-annex no longer uses wget (and wget is no longer shipped with
    git-annex builds).
  * Enable HTTP connection reuse across multiple files for improved speed.
  * Fix calculation of estimated completion for progress meter.
  * OSX app: Work around libz/libPng/ImageIO.framework version skew
    by not bundling libz, assuming OSX includes a suitable libz.1.dylib.
  * Added annex.retry, annex.retry-delay, and per-remote versions
    to configure transfer retries.
  * Also do forward retrying in cases where no exception is thrown,
    but the transfer failed.
  * When adding a new version of a file, and annex.genmetadata is enabled,
    don't copy the data metadata from the old version of the file,
    instead use the mtime of the file.
  * Avoid running annex.http-headers-command more than once.
  * info: Added "combined size of repositories containing these files"
    stat when run on a directory.
  * info: Changed sorting of numcopies stats table, so it's ordered
    by the variance from the desired number of copies.
  * Fix resuming a download when using curl.

 -- Joey Hess <id@joeyh.name>  Mon, 09 Apr 2018 13:03:15 -0400

git-annex (6.20180316) upstream; urgency=medium

  * New protocol for communicating with git-annex-shell increases speed
    of operations involving ssh remotes. When not transferring large files,
    git-annex is between 200% and 400% faster using the new protocol,
    and it's just as fast as before when transferring large files.
    (When the remote has an old git-annex-shell, git-annex falls back
    to the old slower code. This fallback is planned to be removed 
    after 5 years or so.)
  * Note that, due to not using rsync to transfer files over ssh
    any longer, permissions and other file metadata of annexed files
    will no longer be preserved when copying them to and from ssh remotes.
    Other remotes never supported preserving that information, so
    this is not considered a regression.
  * Fix data loss bug in content locking over tor, when the remote
    repository is in direct mode, it neglected to check that the content
    was actually present when locking it. This could cause git annex drop
    to remove the only copy of a file when it thought the tor remote had
    a copy.
  * Fix data loss bug when the local repository uses direct mode, and a
    locally modified file is dropped from a remote repsitory. The bug
    caused the modified file to be counted as a copy of the original file.
    (This is not a severe bug because in such a situation, dropping
    from the remote and then modifying the file is allowed and has the same
    end result.)
  * Some downloads will be verified, even when annex.verify=false.
    This is done in some edge cases where there's a likelyhood than an
    object was downloaded incorrectly.
  * Support exporttree=yes for rsync special remotes.
  * Added backends for the BLAKE2 family of hashes, when built with
    a new enough version of cryptonite.
  * Improve SHA*E extension extraction code to not treat parts of the
    filename that contain punctuation or other non-alphanumeric characters
    as extensions. Before, such characters were filtered out.
  * Better ssh connection warmup when using -J for concurrency.
    Avoids ugly messages when forced ssh command is not git-annex-shell.
  * Fix race condition in ssh warmup that caused git-annex to get
    stuck and never process some files when run with high levels of
    concurrency.
  * Fix reversion introduced in 6.20171214 that caused concurrent
    transfers to incorrectly fail with "transfer already in progress".
  * Note that Remote/Git.hs now contains AGPL licensed code,
    thus the license of git-annex as a whole is AGPL. This was already
    the case when git-annex was built with the webapp enabled.
  * Include amount of data transferred in progress display.
  * Dial back optimisation when building on arm, which prevents
    ghc and llc from running out of memory when optimising some files.
    (Unfortunately this fix is incomplete due to a ghc bug.)

 -- Joey Hess <id@joeyh.name>  Fri, 16 Mar 2018 12:10:40 -0400

git-annex (6.20180227) upstream; urgency=medium

  * inprogress: Avoid showing failures for files not in progress. 
  * Added INFO to external special remote protocol.
  * Added EXTENSIONS to external special remote protocol.
  * datalad < 0.9.1 had a problem in its special remote protocol handling
    which is broken by EXTENSIONS. Make the debian git-annex package
    conflict with the problem version of datalad.
  * fsck: Warn when required content is not present in the repository that
    requires it.
  * Add gpg-agent to Build-Depends.
    Needed to run the test suite.
  * --json: When there are multiple lines of notes about a file, make the note
    field multiline, rather than the old behavior of only including the
    last line.
  * git-annex.cabal: Once more try to not build the assistant on the hurd,
    hopefully hackage finally recognises that OS.
  * Split Test.hs and avoid optimising it much, to need less memory to
    compile.
  * Fix behavior of --json-progress followed by --json, the latter option
    used to disable the former.
  * Added --json-error-messages option, which makes messages
    that would normally be output to standard error be included in
    the json output.
  * Remove temporary code added in 6.20160619 to prime the mergedrefs
    log.
  * importfeed: Fix a failure when downloading with youtube-dl
    and the destination subdirectory does not exist yet.
  * Added annex.merge-annex-branches config setting which
    can be used to disable automatic merge of git-annex branches.
  * tips/automatically_adding_metadata/pre-commit-annex: Fix to not
    silently skip filenames containing non-ascii characters.
  * sync: Fix bug that prevented pulling changes into direct mode
    repositories that were committed to remotes using git commit
    rather than git-annex sync.
  * Makefile: Remove chrpath workaround for bug in cabal, 
    which is no longer needed.

 -- Joey Hess <id@joeyh.name>  Tue, 27 Feb 2018 12:04:52 -0400

git-annex (6.20180112) upstream; urgency=medium

  * Added inprogress command for accessing files as they are being
    downloaded.
  * Fix bug introduced in version 6.20171018 that caused some commands
    to print out "ok" twice after processing a file.
  * addurl: When the file youtube-dl will download is already an annexed
    file, don't download it again and fail to overwrite it, instead just do
    nothing, like it used to when quvi was used.
  * addurl: Fix encoding of filename queried from youtube-dl when in
    --fast mode.
  * Fix several places where files in .git/annex/ were written with modes
    that did not take the core.sharedRepository config into account.
  * Improve startup time for commands that do not operate on remotes,
    and for tab completion, by not unnessessarily statting paths to
    remotes, which used to cause eg, spin-up of removable drives.
  * Added remote.<name>.annex-checkuuid config, which can be set to false
    to disable the default checking of the uuid of remotes that point to
    directories. This can be useful to avoid unncessary drive spin-ups and
    automounting.
  * git-annex.cabal: Add back custom-setup stanza, so cabal new-build works.
  * git-annex.cabal: Removed the testsuite build flag; test suite is always
    included.

 -- Joey Hess <id@joeyh.name>  Fri, 12 Jan 2018 15:45:48 -0400

git-annex (6.20171214) upstream; urgency=medium

  * Use youtube-dl rather than quvi to download media from web pages,
    since quvi is not being actively developed and youtube-dl supports
    many more sites.
  * addurl --relaxed got slower, since youtube-dl has to hit the network
    to check for embedded media. If you relied on --relaxed not hitting the
    network for speed reasons, using --relaxed --raw will get the old level
    of speed, but can't be used for urls with embedded videos.
  * importfeed now downloads things linked to by feeds, even when they are
    not media files.
  * Removed no longer needed dependency on yesod-default.
  * Allow exporttree remotes to be marked as dead.
  * initremote, enableremote: Really support gpg subkeys suffixed with an
    exclamation mark, which forces gpg to use a specific subkey.
    (Previous try had a bug.)
  * lookupkey: Support being given an absolute filename to a file
    within the current git repository.
  * A top-level .noannex file will prevent git-annex init from being used
    in a repository. This is useful for repositories that have a policy
    reason not to use git-annex. The content of the file will be displayed
    to the user who tries to run git-annex init.

 -- Joey Hess <id@joeyh.name>  Thu, 14 Dec 2017 11:50:48 -0400

git-annex (6.20171124) unstable; urgency=medium

  * Display progress meter when uploading a key without size information,
    getting the size by statting the content file.
  * Fix build with dns-3.0.

 -- Joey Hess <id@joeyh.name>  Fri, 24 Nov 2017 10:49:36 -0400

git-annex (6.20171109) unstable; urgency=medium

  * Fix export of subdir of a branch.
  * Fix exporting of non-annexed files to external special remotes.
  * unlock, lock: Support --json.
  * When there are multiple urls for a file, still treat it as being present
    in the web when some urls don't work, as long as at least one url does
    work.
  * Makefile improvement for sudo make install.
    Thanks, Eric Siegerman 
  * Makefile improvement for BUILDER=stack, use stack to run ghc.
  * testremote: Test exporttree.
  * Fix directory special remote's cleanup of empty export directories.

 -- Joey Hess <id@joeyh.name>  Thu, 09 Nov 2017 12:21:49 -0400

git-annex (6.20171026) unstable; urgency=medium

  * Windows: Fix reversion that caused the path used to link
    to annexed content to include the drive letter and full path, rather
    than being relative. (`git annex fix` will fix up after this problem).
  * Windows build fixed, and changed to use stack for more reliable build
    environment.
  * Windows: Remove wget from bundle; it needs libraries that are not
    included, and git for windows includes curl which git-annex will use
    instead.
  * Add day to metadata when annex.genmetadata is enabled.
    Thanks, Sean T Parsons
  * stack.yaml: Added nix packages section.
    Thanks, Sean T Parsons 

 -- Joey Hess <id@joeyh.name>  Thu, 26 Oct 2017 13:56:18 -0400

git-annex (6.20171018) unstable; urgency=medium

  * add: Replace work tree file atomically on systems supporting hard
    links. Avoids a window where interrupting an add could result in
    the file being moved into the annex, with no symlink yet created.
  * webdav: Avoid unncessisarily creating the collection at the top
    of the repository when storing files there, since that collection
    is created by initremote.
    (This seems to work around some brokenness of the box.com webdav
    server, which caused uploads to be very slow or sometimes fail.)
  * webdav: Make --debug show all webdav operations.
  * get -J/move -J/copy -J/mirror -J/sync -J: Avoid "transfer already in
    progress" errors when two files use the same key.
  * Konqueror desktop file location changed to one used by plasma 5.
    Thanks, Félix Sipma.
  * Avoid repeated checking that files passed on the command line exist.
  * Fix build with aws-0.17.
  * stack.yaml: Update to lts-9.9.

 -- Joey Hess <id@joeyh.name>  Wed, 18 Oct 2017 15:40:06 -0400

git-annex (6.20171003) unstable; urgency=medium

  * webdav: Improve error message for failed request to include the request
    method and path.
  * metadata: Added --remove-all.
  * Warn when metadata is inherited from a previous version of a file,
    to avoid the user being surprised in cases where that behavior is not
    desired or expected.
  * sync: Added --cleanup, which removes local and remote synced/ branches.
  * external: When the external special remote program crashed, a newline
    could be output, which messed up the expected output for --batch mode.
  * external: Avoid checking EXPORTSUPPORTED for special remotes that are
    not configured to use exports.
  * test: Fix reversion that made it only run inside a git repository.
  * copy, move: Behave same with --fast when sending to remotes located
    on a local disk as when sending to other remotes.
  * Fix process and file descriptor leak that was exposed when
    git-annex was built with ghc 8.2.1. Broke git-annex test on OSX
    due to running out of FDs, and may have also leaked in other situations.
  * info: Improve cleanup of stale transfer info files.

 -- Joey Hess <id@joeyh.name>  Tue, 03 Oct 2017 13:18:15 -0400

git-annex (6.20170925) unstable; urgency=medium

  * git-annex export: New command, can create and efficiently update
    exports of trees to special remotes.
  * Use git-annex initremote with exporttree=yes to set up a special remote
    for use by git-annex export.
  * Implemented export to directory, S3, and webdav special remotes.
  * External special remote protocol extended to support export.
    Developers of external special remotes should consider if export makes
    sense for them and add support.
  * sync, assistant: Update tracking exports.
  * Support building with feed-1.0, while still supporting older versions.
  * init: Display an additional message when it detects a filesystem that
    allows writing to files whose write bit is not set.
  * S3: Allow removing files from IA.
  * webdav: Checking if a non-existent file is present on Box.com
    triggered a bug in its webdav support that generates an infinite series
    of redirects. Deal with such problems by assuming such behavior means
    the file is not present.
  * webdav: Fix lack of url-escaping of filenames. Mostly impacted exports
    of filenames containing eg spaces.
  * webdav: Changed path used on webdav server for temporary files.

 -- Joey Hess <id@joeyh.name>  Mon, 25 Sep 2017 11:13:58 -0400

git-annex (6.20170818) unstable; urgency=high

  * Security fix: Disallow hostname starting with a dash, which
    would get passed to ssh and be treated an option. This could
    be used by an attacker who provides a crafted repository url
    to cause the victim to execute arbitrary code via -oProxyCommand.
    CVE-2017-12976
    (The same class of security hole recently affected git itself.)
  * git-annex.cabal: Deal with breaking changes in Cabal 2.0.
  * Fix build with QuickCheck 2.10.
  * fsck: Support --json.
  * move, copy: Support --batch.
  * Added GIT_ANNEX_VECTOR_CLOCK environment variable, which can be used to
    override the default timestamps used in log files in the git-annex
    branch. This is a dangerous environment variable; use with caution.
  * Fix a git-annex test failure when run on NFS due to NFS lock files
    preventing directory removal.
  * test: Avoid most situations involving failure to delete test
    directories, by forking a worker process and only deleting the test
    directory once it exits.
  * Disable http-client's default 30 second response timeout when HEADing
    an url to check if it exists. Some web servers take quite a long time
    to answer a HEAD request.
  * Added remote configuration settings annex-ignore-command and
    annex-sync-command, which are dynamic equivilants of the annex-ignore
    and annex-sync configurations.
  * Prevent spaces from being embedded in the name of new WORM keys,
    as that handing spaces in keys would complicate things like the
    external special remote protocol.
  * migrate: WORM keys containing spaces will be migrated to not contain
    spaces anymore.
  * External special remotes will refuse to operate on keys with spaces in
    their names. That has never worked correctly due to the design of the
    external special remote protocol. Display an error message suggesting
    migration.
  * Fix incorrect external special remote documentation, which said that
    the filename parameter to the TRANSFER command could not contain
    spaces. It can in fact contain spaces. Special remotes implementors
    that relied on that may need to fix bugs in their special remotes.
  * Fix the external special remotes git-annex-remote-ipfs, 
    git-annex-remote-torrent and the example.sh template to correctly
    support filenames with spaces.
  * Windows: Win32 package has subsumed Win32-extras; update dependency.

 -- Joey Hess <id@joeyh.name>  Fri, 18 Aug 2017 11:19:06 -0400

git-annex (6.20170520) unstable; urgency=medium

  * move --to=here moves from all reachable remotes to the local repository.
  * initremote, enableremote: Support gpg subkeys suffixed with an
    exclamation mark, which forces gpg to use a specific subkey.
  * Improve progress display when watching file size, in cases where
    a transfer does not resume.
  * Fix transfer log file locking problem when running concurrent
    transfers.
  * Avoid concurrent git-config setting problem when running concurrent
    threads.
  * metadata: When setting metadata of a file that did not exist,
    no error message was displayed, unlike getting metadata and most other
    git-annex commands. Fixed this oversight.
  * Added annex.resolvemerge configuration, which can be set to false to 
    disable the usual automatic merge conflict resolution done by git-annex
    sync and the assistant.
  * sync: Added --no-resolvemerge option.
  * Avoid error about git-annex-shell not being found when
    syncing with -J with a git remote where git-annex-shell is not
    installed.
  * Fix bug that prevented transfer locks from working when
    run on SMB or other filesystem that does not support fcntl locks
    and hard links.
  * assistant: Merge changes from refs/remotes/foo/master into master.
    Previously, only sync branches were merged. This makes regular git push
    into a repository watched by the assistant auto-merge.
  * Makefile: Install completions for the fish and zsh shells
    when git-annex is built with optparse-applicative-0.14.
  * assistant: Don't trust OSX FSEvents's eventFlagItemModified to be called
    when the last writer of a file closes it; apparently that sometimes
    does not happen, which prevented files from being quickly added.

 -- Joey Hess <id@joeyh.name>  Mon, 12 Jun 2017 13:37:16 -0400

git-annex (6.20170519) unstable; urgency=medium

  * Ssh password prompting improved when using -J for concurrency.
    When ssh connection caching is enabled (and when GIT_ANNEX_USE_GIT_SSH
    is not set), only one ssh password prompt will be made per host, and
    only one ssh password prompt will be made at a time.
  * When built with concurrent-output 1.9, ssh password prompts will no
    longer interfere with the -J display.
  * Removed dependency on MissingH, instead depending on the split library.
  * Progress is displayed for transfers of files of unknown size.
  * Work around bug in git 2.13.0 involving GIT_COMMON_DIR that broke
    merging changes into adjusted branches.

 -- Joey Hess <id@joeyh.name>  Fri, 19 May 2017 10:37:57 -0400

git-annex (6.20170510) unstable; urgency=medium

  * When a http remote does not expose an annex.uuid config, only warn
    about it once, not every time git-annex is run.
  * multicast: New command, uses uftp to multicast annexed files, for eg
    a classroom setting.
  * Added remote.<name>.annex-push and remote.<name>.annex-pull
    which can be useful to make remotes that don't get fully synced with
    local changes.
  * Disable git-annex's support for GIT_SSH and GIT_SSH_COMMAND, unless
    GIT_ANNEX_USE_GIT_SSH=1 is also set in the environment. This is
    necessary because as feared, the extra -n parameter that git-annex
    passes breaks uses of these environment variables that expect exactly
    the parameters that git passes.
  * enableremote: When enabling a non-special remote, param=value
    parameters can't be used, so error out if any are provided.
  * enableremote: Fix re-enabling of special remotes that have a git
    url, so that eg, encryption key changes take effect. They were silently
    ignored, a reversion introduced in 6.20160527.
  * gcrypt: Support re-enabling to change eg, encryption parameters.
    This was never supported before.
  * git annex add -u now supported, analagous to git add -u
  * version: Added "dependency versions" line.
  * Keys marked as dead are now skipped by --all.
  * annex.backend is the new name for what was annex.backends, and takes
    a single key-value backend, rather than the unncessary and confusing
    list. The old option still works if set.

 -- Joey Hess <id@joeyh.name>  Wed, 10 May 2017 15:05:22 -0400

git-annex (6.20170321) unstable; urgency=medium

  * Bugfix: Passing a command a filename that does not exist sometimes
    did not display an error, when a path to a directory was also passed.
  * status: Propigate nonzero exit code from git status.
  * Linux standalone builds put the bundled ssh last in PATH,
    so any system ssh will be preferred over it.
  * assistant: Add 1/200th second delay between checking each file
    in the full transfer scan, to avoid using too much CPU.
  * get -J: Improve distribution of jobs amoung remotes when there are more
    jobs than remotes.
  * fsck -q: When a file has bad content, include the name of the file
    in the warning message.
  * Windows: Improve handling of shebang in external special remote
    program, searching for the program in the PATH.
  * Drop support for building with old versions of dns, http-conduit,
    directory, feed, and http-types.
  * Windows: Fix bug in shell script shebang lookup code that
    caused a "delayed read on closed handle" error.
  * git-annex-shell: Fix bug when used with a recently cloned repository,
    where "merging" messages were included in the output of configlist
    (and perhaps other commands) and caused a "Failed to get annex.uuid
    configuration" error.
  * Support GIT_SSH and GIT_SSH_COMMAND, which are handled close the same
    as they are by git. However, unlike git, git-annex sometimes needs to
    pass the -n parameter when using these.
  * sync --content-of=path (-C path) added for when you want to sync
    only some files' contents, not the whole working tree.

 -- Joey Hess <id@joeyh.name>  Tue, 21 Mar 2017 11:27:38 -0400

git-annex (6.20170301.1) unstable; urgency=medium

  * Fix reversion in yesterday's release that made SHA1E and MD5E backends
    not work.

 -- Joey Hess <id@joeyh.name>  Wed, 01 Mar 2017 12:46:03 -0400

git-annex (6.20170301) unstable; urgency=medium

  * No changes from 6.20170228; a new version number was needed due
    to a problem with Hackage.

 -- Joey Hess <id@joeyh.name>  Wed, 01 Mar 2017 12:06:02 -0400

git-annex (6.20170228) unstable; urgency=medium

  * Cryptographically secure hashes can be forced to be used in a
    repository, by setting annex.securehashesonly.
    This does not prevent the git repository from containing links
    to insecure hashes, but it does prevent the content of such files
    from being added to .git/annex/objects by any method.
  * Tighten key parser to prevent SHA1 collision attacks generating
    two keys that have the same SHA1. (Only done for keys that contain
    a hash). This ensures that signed git commits of annexed files
    will remain secure, as long as git-annex is using a secure hashing
    backend.
  * fsck: Warn about any files whose content is present, that don't
    use secure hashes, when annex.securehashesonly is set.
  * init: When annex.securehashesonly has been set with git-annex config,
    copy that value to the annex.securehashesonly git config.
  * Added --securehash option to match files using a secure hash function,
    and corresponding securehash preferred content expression.
  * sync, merge: Fail when the current branch has no commits yet, instead
    of not merging in anything from remotes and appearing to succeed.
  * Run ssh with -n whenever input is not being piped into it,
    to avoid it consuming stdin that it shouldn't.
    This fixes git-annex-checkpresentkey --batch remote,
    which didn't output results for all keys passed into it. Other
    git-annex commands that communicate with a remote over ssh may also
    have been consuming stdin that they shouldn't have, which could have
    impacted using them in eg, shell scripts.
  * sync: Improve integration with receive.denyCurrentBranch=updateInstead,
    displaying error messages from the remote then it fails to update
    its checked out branch.
  * Added post-recieve hook, which makes updateInstead work with direct
    mode and adjusted branches.
  * init: Set up the post-receive hook.
  * sync: When syncing with a local repository located on a crippled
    filesystem, run the post-receive hook there, since it wouldn't get run
    otherwise. This makes pushing to repos on FAT-formatted removable
    drives update them when receive.denyCurrentBranch=updateInstead.
  * config group groupwanted numcopies schedule wanted required: 
    Avoid displaying extraneous messages about repository auto-init,
    git-annex branch merging, etc, when being used to get information.
  * adjust: Fix behavior when used in a repository that contains
    submodules.
  * Run wget with -nv instead of -q, so it will display HTTP errors.
  * Run curl with -S, so HTTP errors are displayed, even when
    it's otherwise silent.
  * When downloading in --json or --quiet mode, use curl in preference
    to wget, since curl is able to display only errors to stderr, unlike
    wget.
  * status: Pass --ignore-submodules=when option on to git status.
  * config --set: As well as setting value in git-annex branch,
    set local gitconfig. This is needed especially for
    annex.securehashesonly, which is read only from local gitconfig and not
    the git-annex branch.
  * Removed support for building with the old cryptohash library.
    Building with that library made git-annex not support SHA3; it's time
    for that to always be supported in case SHA2 dominoes.
  * git-annex.cabal: Make crypto-api a dependency even when built w/o
    webapp and test suite.

 -- Joey Hess <id@joeyh.name>  Tue, 28 Feb 2017 14:39:47 -0400

git-annex (6.20170214) unstable; urgency=medium

  * Increase default cost for p2p remotes from 200 to 1000.
    This makes git-annex prefer transferring data from special
    remotes when possible.
  * Remove -j short option for --json-progress; that option was already
    taken for --json.
  * vicfg: Include the numcopies configuation.
  * config: New command for storing configuration in the git-annex branch.
  * annex.autocommit can be configured via git-annex config, to control
    the default behavior in all clones of a repository.
  * New annex.synccontent config setting, which can be set to true to make
    git annex sync default to --content. This may become the default at
    some point in the future. As well as being configuable by git config,
    it can be configured by git-annex config to control the default
    behavior in all clones of a repository.
  * stack.yaml: Update to lts-7.18.
  * Some optimisations to string splitting code.
  * unused: When large files are checked right into git, avoid buffering
    their contents in memory.
  * unused: Improved memory use significantly when there are a lot
    of differences between branches.
  * Wormhole pairing will start to provide an appid to wormhole on
    2021-12-31. An appid can't be provided now because Debian stable is going
    to ship a older version of git-annex that does not provide an appid.
    Assumption is that by 2021-12-31, this version of git-annex will be
    shipped in a Debian stable release. If that turns out to not be the
    case, this change will need to be cherry-picked into the git-annex in
    Debian stable, or its wormhole pairing will break.
  * Fix build with aws 0.16. Thanks, aristidb.
  * assistant: Make --autostart --foreground wait for the children it
    starts. Before, the --foreground was ignored when autostarting.
  * initremote: When a uuid= parameter is passed, use the specified
    UUID for the new special remote, instead of generating a UUID.
    This can be useful in some situations, eg when the same data can be
    accessed via two different special remote backends.
  * import: Changed how --deduplicate, --skip-duplicates, and
    --clean-duplicates determine if a file is a duplicate.
    Before, only content known to be present somewhere was considered
    a duplicate. Now, any content that has been annexed before will be
    considered a duplicate, even if all annexed copies of the data have
    been lost.
    Note that --clean-duplicates and --deduplicate still check
    numcopies, so won't delete duplicate files unless there's an annexed
    copy.
  * import: --deduplicate and --skip-duplicates were implemented
    inneficiently; they unncessarily hashed each file twice. They have
    been improved to only hash once.
  * import: Added --reinject-duplicates.
  * Added git template directory to Linux standalone tarball and OSX
    app bundle.
  * Improve pid locking code to work on filesystems that don't support hard
    links.
  * S3: Fix check of uuid file stored in bucket, which was not working.
  * Work around sqlite's incorrect handling of umask when creating
    databases.

 -- Joey Hess <id@joeyh.name>  Tue, 14 Feb 2017 14:22:00 -0400

git-annex (6.20170101) unstable; urgency=medium

  * XMPP support has been removed from the assistant in this release.
    If your repositories used XMPP to keep in sync, that will no longer
    work, and you should enable some other remote to keep them in sync.
    A ssh server is one way, or use the new Tor pairing feature.
  * p2p --pair makes it easy to pair repositories, over Tor, using
    Magic Wormhole codes to find the other repository.
    See http://git-annex.branchable.com/tips/peer_to_peer_network_with_tor/
  * webapp: The "Share with a friend" and "Share with your other devices"
    pages have been changed to pair repositories using Tor and Magic Wormhole.
  * metadata --batch: Fix bug when conflicting metadata changes were
    made in the same batch run.
  * Pass annex.web-options to wget and curl after other options, so that
    eg --no-show-progress can be set by the user to disable the default
    --show-progress.
  * Revert ServerAliveInterval change in 6.20161111, which caused problems
    with too many old versions of ssh and unusual ssh configurations.
    It should have not been needed anyway since ssh is supposted to
    have TCPKeepAlive enabled by default.
  * Make all --batch input, as well as fromkey and registerurl stdin
    be processed without requiring it to be in the current encoding.
  * p2p: --link no longer takes a remote name, instead the --name
    option can be used.
  * Linux standalone: Improve generation of locale definition files,
    supporting locales such as en_GB.UTF-8.
  * rekey --force: Incorrectly marked the new key's content as being
    present in the local repo even when it was not.
  * enable-tor: Put tor sockets in /var/lib/tor-annex/, rather
    than in /etc/tor/hidden_service/.
  * enable-tor: No longer needs to be run as root.
  * enable-tor: When run as a regular user, also tests a connection back to 
    the hidden service over tor.
  * Support all common locations of the torrc file.
  * Always use filesystem encoding for all file and handle reads and
    writes.
  * Fix build with directory-1.3.
  * Debian: Suggest tor and magic-wormhole.
  * Debian: Build webapp on armel.

 -- Joey Hess <id@joeyh.name>  Sat, 31 Dec 2016 15:11:04 -0400

git-annex (6.20161210) unstable; urgency=medium

  * Linux standalone: Updated ghc to fix its "unable to decommit memory"
    bug, which may have resulted in data loss when these builds were used
    with Linux kernels older than 4.5.
  * enable-tor: New command, enables tor hidden service for P2P syncing.
  * p2p: New command, allows linking repositories using a P2P network.
  * remotedaemon: Serve tor hidden service.
  * Added git-remote-tor-annex, which allows git pull and push to the tor
    hidden service.
  * remotedaemon: Fork to background by default. Added --foreground switch
    to enable old behavior.
  * addurl: Fix bug in checking annex.largefiles expressions using
    largerthan, mimetype, and smallerthan; the first two always failed
    to match, and the latter always matched.
  * Relicense 5 source files that are not part of the webapp from AGPL to GPL.
  * map: Run xdot if it's available in PATH. On OSX, the dot command
    does not support graphical display, while xdot does.
  * Debian: xdot is a better interactive viewer than dot, so Suggest
    xdot, rather than graphviz.
  * rmurl: Multiple pairs of files and urls can be provided on the
    command line.
  * rmurl: Added --batch mode.
  * fromkey: Accept multiple pairs of files and keys.
    Thanks, Daniel Brooks.
  * rekey: Added --batch mode.
  * add: Stage modified non-large files when running in indirect mode. 
    (This was already done in v6 mode and direct mode.)
  * git-annex-shell, remotedaemon, git remote: Fix some memory DOS attacks.
  * Fix build with http-client 0.5.
    Thanks, Alper Nebi Yasak.

 -- Joey Hess <id@joeyh.name>  Sat, 10 Dec 2016 11:56:25 -0400

git-annex (6.20161118) unstable; urgency=medium

  * git-annex.cabal: Loosen bounds on persistent to allow 2.5, which
    on Debian has been patched to work with esqueleto.
    This may break cabal's resolver on non-Debian systems;
    if so, either use stack to build, or run cabal with 
    --constraint='persistent ==2.2.4.1'
    Hopefully this mess with esqueleto will be resolved soon.
  * sync: Pass --allow-unrelated-histories to git merge when used with git
    git 2.9.0 or newer. This makes merging a remote into a freshly created
    direct mode repository work the same as it works in indirect mode.
  * Avoid backtraces on expected failures when built with ghc 8;
    only use backtraces for unexpected errors.
  * fsck --all --from was checking the existence and content of files
    in the local repository, rather than on the special remote. Oops.
  * Linux arm standalone: Build with a 32kb page size, which is needed
    on several ARM NAS devices, including Drobo 5N, and WD NAS.

 -- Joey Hess <id@joeyh.name>  Fri, 18 Nov 2016 11:43:14 -0400

git-annex (6.20161111) unstable; urgency=medium

  * Restarting a crashing git process could result in filename encoding
    issues when not in a unicode locale, as the restarted processes's
    handles were not read in raw mode.
  * Make .git/annex/ssh.config file work with versions of ssh older than
    7.3, which don't support Include. When used with an older version
    of ssh, any ServerAliveInterval in ~/.ssh/config will be overridden
    by .git/annex/ssh.config.
  * S3: Support the special case endpoint needed for the cn-north-1 region.
  * Webapp: Don't list the Frankfurt S3 region, as this (and some other new
    regions) need V4 authorization which the aws library does not yet use.
  * reinject --known: Avoid second, unncessary checksum of file.
  * OSX: Remove RPATHs from git-annex binary, which are not needed,
    slow down startup, and break the OSX Sierra linker.
  * webapp: Explicitly avoid checking for auth in static subsite
    requests. Yesod didn't used to do auth checks for that, but this may
    have changed.
  * Linux standalone: Avoid using hard links in the tarball so it can be
    untarred on eg, afs which does not support them.

 -- Joey Hess <id@joeyh.name>  Fri, 11 Nov 2016 14:46:39 -0400

git-annex (6.20161031) unstable; urgency=medium

  * Assistant, repair: Fix ignoring of git fsck errors due to
    duplicate file entries in tree objects.
  * Linux standalone: Fix location of locale files in the bundle.
  * Fix reversion in 6.20161012 that prevented adding files with a space
    in their name.

 -- Joey Hess <id@joeyh.name>  Mon, 31 Oct 2016 18:55:59 -0400

git-annex (6.20161027) unstable; urgency=medium

  * lock, smudge: Fix edge cases where data loss could occur in v6 mode
    when the keys database was not populated.
  * upgrade: Handle upgrade to v6 when the repository already contains
    v6 unlocked files whose content is already present.
  * Improve style of offline html build of website.
  * importfeed: Drop URL parameters from file extension.
    Thanks, James MacMahon.
  * Assistant, repair: Improved filtering out of git fsck lines about
    duplicate file entries in tree objects.
  * test: Deal with gpg-agent behavior change that broke the test suite.
  * Improve ssh socket cleanup code to skip over the cruft that
    NFS sometimes puts in a directory when a file is being deleted.
  * If a transfer fails for some reason, but some data managed to be sent,
    the transfer will be retried. (The assistant already did this.)
  * Run ssh with ServerAliveInterval 60, so that stalled transfers will
    be noticed within about 3 minutes.
    (Any setting in your ~/.ssh/config or /etc/ssh/ssh_config 
    overrides this.)

 -- Joey Hess <id@joeyh.name>  Thu, 27 Oct 2016 15:21:58 -0400

git-annex (6.20161012) unstable; urgency=medium

  * Optimisations to time it takes git-annex to walk working tree and find
    files to work on. Sped up by around 18%.
  * Optimisations to git-annex branch query and setting, avoiding repeated
    copies of the environment. Speeds up commands like 
    "git-annex find --in remote" by over 50%.
  * Optimised git-annex branch log file timestamp parsing.
  * Add "total-size" field to --json-progress output.
  * Make --json-progress output be shown even when the size of a object
    is not known.
  * Multiple external special remote processes for the same remote will be
    started as needed when using -J. This should not beak any existing
    external special remotes, because running multiple git-annex commands
    at the same time could already start multiple processes for the same
    external special remotes.
  * Linux standalone: Include locale files in the bundle, and generate
    locale definition files for the locales in use when starting runshell.
    (Currently only done for utf-8 locales.)
  * Avoid using a lot of memory when large objects are present in the git
    repository and have to be checked to see if they are a pointed to an
    annexed file. Cases where such memory use could occur included, but
    were not limited to:
    - git commit -a of a large unlocked file (in v5 mode)
    - git-annex adjust when a large file was checked into git directly
  * When auto-upgrading a v3 remote, avoid upgrading to version 6,
    instead keep it at version 5.
  * Support using v3 repositories without upgrading them to v5.
  * sync: Fix bug in adjusted branch merging that could cause recently
    added files to be lost when updating the adjusted branch.

 -- Joey Hess <id@joeyh.name>  Wed, 12 Oct 2016 09:37:41 -0400

git-annex (6.20160923) unstable; urgency=medium

  * Rate limit console progress display updates to 10 per second.
    Was updating as frequently as changes were reported, up to hundreds of
    times per second, which used unncessary bandwidth when running git-annex
    over ssh etc.
  * Make --json and --quiet work when used with -J.
    Previously, -J override the other options.
  * addurl, get: Added --json-progress option, which adds progress
    objects to the json output.
  * Remove key:null from git-annex add --json output.
  * copy, move, mirror: Support --json and --json-progress.
  * Improve gpg secret key list parser to deal with changes in gpg 2.1.15.
    Fixes key name display in webapp.
  * info: Support being passed a treeish, and show info about the annexed
    files in it similar to how a directory is handled.
  * sync: Previously, when run in a branch with a slash in its name,
    such as "foo/bar", the sync branch was "synced/bar". That conflicted
    with the sync branch used for branch "bar", so has been changed to
    "synced/foo/bar".
  * Note that if you're using an old version of git-annex to sync with
    a branch with a slash in its name, it won't see some changes synced by
    this version, and this version won't see some changes synced by the older
    version. This is not a problem if there's a central bare repository,
    but may impact other configurations until git-annex is upgraded to this
    version.
  * adjust: Previously, when adjusting a branch with a slash in its name,
    such as "foo/bar", the adjusted branch was "adjusted/bar(unlocked)".
    That conflicted with the adjusted branch used for branch "bar",
    so has been changed to "adjusted/foo/bar(unlocked)"
  * Also, running sync in an adjusted branch did not correctly sync
    changes back to the parent branch when it had a slash in its name.
    This bug has been fixed.
  * addurl, importfeed: Improve behavior when file being added is gitignored.

 -- Joey Hess <id@joeyh.name>  Fri, 23 Sep 2016 09:43:26 -0400

git-annex (6.20160907) unstable; urgency=medium

  * Windows: Handle shebang in external special remote program.
  * Fix formatting of git-annex-smudge man page, and improve mdwn2man.
    Thanks, Jim Paris.
  * examimekey: Allow being run in a git repo that is not initialized by
    git-annex yet.
  * Android: Fix disabling use of cp --reflink=auto, curl, sha224, and sha384.
  * Make --json and --quiet suppress automatic init messages, and any
    other messages that might be output before a command starts.
    Fixes a reversion introduced in version 5.20150727.
  * Assistant, repair: Filter out git fsck lines about duplicate file
    entries in tree objects.
  * get -J, sync --content -J: Download different files from different
    remotes when the remotes have the same costs.

 -- Joey Hess <id@joeyh.name>  Wed, 07 Sep 2016 11:12:11 -0400

git-annex (6.20160808) unstable; urgency=medium

  * metadata --json output format has changed, adding a inner json object
    named "fields" which contains only the fields and their values.
    This should be easier to parse than the old format, which mixed up
    metadata fields with other keys in the json object.
    Any consumers of the old format will need to be updated.
  * Added metadata --batch option, which allows getting, setting, deleting,
    and modifying metadata for multiple files/keys.
  * Added --branch option to copy, drop, fsck, get, metadata, mirror, move,
    and whereis commands. This option makes git-annex operate on files that
    are included in a specified branch (or other treeish).
  * git-annex.cabal: Temporarily limit to http-conduit <2.2.0
    since aws 0.14.0 is not compatible with the newer version.
  * git-annex.cabal: Temporarily limit to persistent <2.5
    since esqueleto 2.4.3 is not compatible with the newer version.
  * Removed dependency on json library; all JSON is now handled by aeson.
  * When built with uuid-1.3.12, generate more random UUIDs than before.
    (However, this did not impact git-annex much, so a hard depedency has
    not been added on uuid-1.3.12.)
  * info: When run on a file now includes an indication of whether
    the content is present locally.
  * get, move, copy, mirror: Added --failed switch which retries
    failed copies/moves.
  * Re-enable accumulating transfer failure log files for command-line
    actions (disabled in 5.20150522), and remove the log files after
    successful transfers.

 -- Joey Hess <id@joeyh.name>  Mon, 08 Aug 2016 11:42:17 -0400

git-annex (6.20160619) unstable; urgency=medium

  * get, drop: Add --batch and --json options.
  * testremote: Fix crash when testing a freshly made external special remote.
  * Remove unnecessary rpaths in the git-annex binary, but only when
    it's built using make, not cabal. 
    This speeds up git-annex startup time by around 50%.
  * Speed up startup time by caching the refs that have been merged into
    the git-annex branch.
    This can speed up git-annex commands by as much as a second,
    depending on the number of remotes.
  * fsck: Fix a reversion in direct mode fsck of a file that is
    present when the location log thinks it is not. Reversion introduced
    in version 5.20151208.
  * uninit: Fix crash due to trying to write to deleted keys db.
    Reversion introduced by v6 mode support, affects v5 too.
  * Fix a similar crash when the webapp is used to delete a repository.
  * Support checking presence of content at a http url that redirects to
    a ftp url.
  * log: Added --all option.
  * New url for git-remote-gcrypt, now maintained by spwhitton.
  * webapp: Don't allow deleting a remote that has syncing disabled,
    as such a deletion will never finish.
    Thanks, Farhan Kathawala.
  * webapp: Escape unusual characters in ssh hostnames when generating
    mangled hostnames. This allows IPv6 addresses to be used on filesystems
    not supporting : in filenames.
  * Avoid any access to keys database in v5 mode repositories, which 
    are not supposed to use that database.
  * Remove the EKG build flag, since Gentoo for some reason decided to
    enable this flag, depsite it not being intended for production use and
    so disabled by default.

 -- Joey Hess <id@joeyh.name>  Tue, 19 Jul 2016 14:17:54 -0400

git-annex (6.20160613) unstable; urgency=medium

  * Improve SHA*E extension extraction code.
  * Windows: Avoid terminating git-annex branch lines with \r\n when
    union merging and performing transitions.
  * Remove Makefile from cabal tarball; man page building is now handled by
    a small haskell program.
  * sync --content: Fix bug that caused transfers of files to be made 
    to a git remote that does not have a UUID. This particularly impacted
    clones from gcrypt repositories.
  * Pass -S to git commit-tree when commit.gpgsign is set and when
    making a non-automatic commit, in order to preserve current behavior
    when used with git 2.9, which has stopped doing this itself.
  * remotedaemon: Fixed support for notifications of changes to gcrypt
    remotes, which was never tested and didn't quite work before.
  * list: Do not include dead repositories.
  * move --to: Better behavior when system is completely out of disk space;
    drop content from disk before writing location log.
  * Avoid a crash if getpwuid does not work, when querying the user's full
    name.
  * Automatically enable v6 mode when initializing in a clone from a repo
    that has an adjusted branch checked out.
  * v6: Fix initialization of a bare clone of a repo that has an adjusted
    branch checked out.
  * v6: Fix bad automatic merge conflict resolution between an annexed file
    and a directory with the same name when in an adjusted branch.
  * v6: Fix bad merge in an adjusted branch that resulted in an empty tree.
  * v6: Fix bug in initialization of clone from a repo with an adjusted branch
    that had not been synced back to master. 
    (This bug caused broken tree objects to get built by a later git annex
    sync.)
  * v6: Make lock and unlock work on files whose content is not present.
  * v6: Fix update of associated files db when unlocking a file.
  * v6: Make git clean filter preserve the backend that was used for a file.

 -- Joey Hess <id@joeyh.name>  Mon, 13 Jun 2016 14:57:38 -0400

git-annex (6.20160527) unstable; urgency=medium

  * Split lines in the git-annex branch on \r as well as \n, to deal
    with \r\n terminated lines written by some versions of git-annex on
    Windows. This fixes strange displays in some cases.
  * assistant: Fix bug that caused v6 pointer files to be annexed by the
    assistant.
  * assistant: Fix race in v6 mode that caused downloaded file content to
    sometimes not replace pointer files.
  * add: Adding a v6 pointer file used to annex it; now the pointer file is
    added to git as-is. (git add of a pointer file already did the right
    thing)
  * enableremote: Can now be used to explicitly enable git-annex to use
    git remotes. Using the command this way prevents other git-annex
    commands from probing new git remotes to auto-enable them.
  * enableremote: Remove annex-ignore configuration from a remote.
  * Change git annex info remote encryption description to use wording
    closer to what's used in initremote.
  * Pass the various gnupg-options configs to gpg in several cases where
    they were not before. Most notably, gnupg-decrypt-options is now
    passed when decrypting an encrypted cipher.
  * adjust: Add --fix adjustment, which is useful when the git directory
    is in a nonstandard place.
  * adjust: If the adjusted branch already exists, avoid overwriting it,
    since it might contain changes that have not yet been propigated to the
    original branch.
  * Work around git weirdness in handling of relative path to GIT_INDEX_FILE
    when in a subdirectory of the repository. This affected git annex view.
  * Fix crash when entering/changing view in a subdirectory of a repo that
    has a dotfile in its root.
  * webapp: Avoid confusing display of dead remotes.
  * Support building with ghc 8.0.1.
  * Updated cabal file explicitly lists source files. The tarball
    on hackage will include only the files needed for cabal install;
    it is NOT the full git-annex source tree.
  * debian/changelog, debian/NEWS, debian/copyright: Converted to symlinks
    to CHANGELOG, NEWS, and COPYRIGHT, which used to symlink to these instead.

 -- Joey Hess <id@joeyh.name>  Fri, 27 May 2016 11:48:36 -0400

git-annex (6.20160511) unstable; urgency=medium

  * Fix bug that sometimes prevented git-annex smudge --clean from consuming
    all its input, which resulted in git add bypassing git-annex.
  * Fix build with directory-1.2.6.2.
  * Improve behavior when a just added http remote is not available
    during uuid probe. Do not mark it as annex-ignore, so it will be tried
    again later.
  * Android: Icon refresh.
    Thanks, freewheelinfranks.
  * Added DIRHASH-LOWER to external special remote protocol.
  * git-annex.cabal: Add Setup-Depends.
  * stack.yaml: Enable explicit-setup-deps.
  * Windows: Fix several bugs in propigation of changes from the adjusted
    branch back to the master branch.
  * Windows: Fix an over-long temp directory name.
  * map: Hide dead repositories that are not connected to the graph.
  * map: Changed colors; red is used for untrusted repositories and grey
    for dead.
  * version: Display OS version and architecture too.
  * Propigate GIT_DIR and GIT_WORK_TREE environment to external special
    remotes.
  * Added annex.gnupg-decrypt-options and
    remote.<name>.annex-gnupg-decrypt-options, which are passed to gpg
    when it's decrypting data.
  * fsck: When a key is not previously known in the location log,
    record something so that reinject --known will work.
  * In the unusual configuration where annex.crippledfilesystem=true but
    core.symlinks=true, store object contents in mixed case hash
    directories so that symlinks will point to them.
  * Added new encryption=sharedpubkey mode for special remotes.
    This is useful for makking a special remote that anyone with a clone
    of the repo and your public keys can upload files to, but only you can
    decrypt the files stored in it.

 -- Joey Hess <id@joeyh.name>  Wed, 11 May 2016 12:41:42 -0400

git-annex (6.20160419) unstable; urgency=medium

  * Fix bug that prevented resuming of uploads to encrypted special remotes
    that used chunking.
  * That bug could also expose the names of keys to such remotes, so it is a
    minor security issue.
  * Fix duplicate progress meter display when downloading from a git remote
    over http with -J.
  * reinject: When src file's content cannot be verified, leave it alone,
    instead of deleting it.
  * reinject: Added new mode which can reinject known files into the annex.
    For example: git-annex reinject --known /mnt/backup/*
  * calckey: New plumbing command, calculates the key that would be used
    to refer to a file.
  * Fix bug that prevented annex.sshcaching=false configuration from taking
    effect when on a crippled filesystem. Thanks, divergentdave.
  * git 2.9.0 is going to prevent git merge from merging in unrelated
    branches. Since the webapp's pairing etc features often combine
    together repositories with unrelated histories, work around
    this behavior change when the assistant merges, by passing
    --allow-unrelated-histories. Note though that this is not done
    for git annex sync's merges, so it will follow git's default or
    configured behavior.
  * When git-annex is used with a git version older than 2.2.0, disable
    support for adjusted branches, since GIT_COMMON_DIR is needed to update
    them and was first added in that version of git.
  * Avoid setting LOCPATH in linux standalone builds that are built with
    a ghc that has been fixed to not hang when it cannot find locale files.
  * Isolate test suite from global git config settings.

 -- Joey Hess <id@joeyh.name>  Thu, 28 Apr 2016 09:31:14 -0400

git-annex (6.20160418) unstable; urgency=medium

  * smudge: Print a warning when annex.thin is set, as git's smudge
    interface does not allow honoring that configuration.
  * webapp: When $HOME is a git repository, and has been initialized for
    use by git-annex, opening the webapp went ahead and ran the assistant
    there, annexing all files. Since this is almost certianly not
    desirable, especially when the user is just opening the webapp from
    a dekstop menu which happens to run it in $HOME, the webapp will now not
    treat such a $HOME git repository as a git-annex repository.
  * webapp: Update url to add gitlab.com ssh key.
  * Fix bug in v6 mode that prevented treating unlocked executable files
    as annexed. If you have such files, run git annex init --version=6
    to update the cache after upgrading to this version of git-annex.
  * Preserve execute bits of unlocked files in v6 mode.
  * fsck: Warn when core.sharedRepository is set and an annex object file's
    write bit is not set and cannot be set due to the file being owned
    by a different user.
  * Fix hang when dropping content needs to lock the content on a
    ssh remote, which occurred when the remote has git-annex version
    5.20151019 or newer. (The bug was in the client side; the remote
    git-annex-shell does not need to be upgraded.)

 -- Joey Hess <id@joeyh.name>  Mon, 18 Apr 2016 18:33:52 -0400

git-annex (6.20160412) unstable; urgency=medium

  * adjust --unlock: Enters an adjusted branch in which all annexed files
    are unlocked. The v6 equivilant of direct mode, but much cleaner!
  * Upgrading a direct mode repository to v6 has changed to enter
    an adjusted unlocked branch. This makes the direct mode to v6 upgrade
    able to be performed in one clone of a repository without affecting
    other clones, which can continue using v5 and direct mode.
  * init --version=6: Automatically enter the adjusted unlocked branch
    when filesystem doesn't support symlinks.
  * ddar remote: fix ssh calls
    Thanks, Robie Basak
  * log: Display time with time zone.
  * log --raw-date: Use to display seconds from unix epoch.
  * v6: Close pointer file handles more quickly, to avoid problems on Windows.
  * sync: Show output of git commit.
  * annex.thin and annex.hardlink are now supported on Windows.
  * unannex --fast now makes hard links on Windows.
  * Fix bug in annex.largefiles mimetype= matching when git-annex
    is run in a subdirectory of the repository.
  * Fix build with ghc v7.11. Thanks, Gabor Greif.

 -- Joey Hess <id@joeyh.name>  Tue, 12 Apr 2016 14:53:22 -0400

git-annex (6.20160318) unstable; urgency=medium

  * metadata: Added -r to remove all current values of a field.
  * Fix data loss that can occur when annex.pidlock is set in a repository.
  * Fix bug preventing moving files to/from a repository with annex.pidlock set.
  * Fix shared lock file FD leak.
  * Fix metadata hook behavior when multiple files are added at once.
    Thanks, Klaus Ethgen.
  * Added dependencies on haskell mountpoints and disk-free-space
    libraries, removing FFI code from git-annex.
  * dropkey: Add --batch and --json.
  * Fix OSX dmg to include libraries needed by bundled gpg,
    lost in last release.
  * Always try to thaw content, even when annex.crippledfilesystem is set.
  * Correct git-annex info to include unlocked files in v6 repository.
  * Sped up git-annex add in direct mode and v6 by using
    git hash-object --stdin-paths.
  * Sped up git-annex merge by using git hash-object --stdin-paths.

 -- Joey Hess <id@joeyh.name>  Fri, 18 Mar 2016 11:30:36 -0400

git-annex (6.20160229) unstable; urgency=medium

  * Update perlmagick build dependency. Closes: #789225
  * Fix memory leak in last release, which affected commands like
    git-annex status when a large non-annexed file is present in the work
    tree.
  * fsck: When the only copy of a file is in a dead repository, mention
    the repository.
  * info: Mention when run in a dead repository.
  * Linux and OSX standalone builds put the bundled gpg last in PATH,
    so any system gpg will be preferred over it.
  * Avoid crashing when built with MagicMime support, but when the magic
    database cannot be loaded.
  * Include magic database in the linux and OSX standalone builds.
  * Fix memory leak when hashing files, which triggered during fsck
    when an external hash program was not used.
    (This leak was introduced in version 6.20160114.)
  * Support --metadata field<number, --metadata field>number etc
    to match ranges of numeric values.
  * Similarly, support preferred content expressions like
    metadata=field<number and metadata=field>number
  * The pre-commit-annex hook script that automatically extracts
    metadata has been updated to also use exiftool.
    Thanks, Klaus Ethgen.

 -- Joey Hess <id@joeyh.name>  Mon, 29 Feb 2016 12:41:49 -0400

git-annex (6.20160217) unstable; urgency=medium

  * Support getting files from read-only repositories.
  * checkpresentkey: Allow to be run without an explicit remote.
  * checkpresentkey: Added --batch.
  * Work around problem with concurrent-output when in a non-unicode locale
    by avoiding use of it in such a locale. Instead -J will behave as if
    it was built without concurrent-output support in this situation.
  * Fix storing of filenames of v6 unlocked files when the filename is not
    representable in the current locale.
  * fsck: Detect and fix missing associated file mappings in v6 repositories.
  * fsck: Populate unlocked files in v6 repositories whose content is
    present in annex/objects but didn't reach the work tree.
  * When initializing a v6 repo on a crippled filesystem, don't force it
    into direct mode.
  * Windows: Fix v6 unlocked files to actually work.
  * add, addurl, import, importfeed: When in a v6 repository on a crippled
    filesystem, add files unlocked.
  * annex.addunlocked: New configuration setting, makes files always be
    added unlocked. (v6 only)
  * Improve format of v6 unlocked pointer files to support keys containing
    slashes.

 -- Joey Hess <id@joeyh.name>  Wed, 17 Feb 2016 14:48:51 -0400

git-annex (6.20160211) unstable; urgency=medium

  * annex.addsmallfiles: New option controlling what is done when
    adding files not matching annex.largefiles.
  * Fix reversion in lookupkey, contentlocation, and examinekey which
    caused them to sometimes output side messages.
  * webapp: Fix deletion of current repository directory.
  * Added "nothing" to preferred content expression syntax.
  * annex.largefiles can be configured in .gitattributes too;
    this is particulary useful for v6 repositories, since the
    .gitattributes configuration will apply in all clones of the
    repository.
  * Limit annex.largefiles parsing to the subset of preferred content
    expressions that make sense in its context. So, not "standard"
    or "lackingcopies", etc.
  * annex.largefiles: Add support for mimetype=text/* etc, when git-annex
    is linked with libmagic.
  * matchexpression: Added --largefiles option to parse an annex.largefiles
    expression.
  * Brought back the dbus and xmpp build flags, so build from source can be
    done without C libraries that may be hard to install.
  * init: Fix bugs in submodule .git symlink fixup, that occurred when
    initializing in a subdirectory of a submodule and a submodule of a
    submodule.
  * WebDAV: Set depth 1 in PROPFIND request, for better compatibility with
    some servers. Thanks, wzhd.
  * WebDAV: Remove a bogus trailing slash from the end of the url to the
    temporary store location for a key. Thanks, wzhd.
  * S3: Allow configuring with requeststyle=path to use path-style bucket
    access instead of the default DNS-style access.

 -- Joey Hess <id@joeyh.name>  Thu, 11 Feb 2016 11:42:19 -0400

git-annex (6.20160126) unstable; urgency=medium

  * Fix nasty reversion in the last release that broke sync --content's
    handling of many preferred content expressions.
  * whereis --json: Urls are now listed inside the remote that claims them,
    rather than all together at the end.
  * info, add, whereis, find: Support --batch mode.
  * Force output to be line-buffered, even when it's not connected to the
    terminal. This is particuarly important for commands with --batch
    output, which was not always being flushed at an appropriate time.
  * add, import: Support --json output.
  * addurl --json: Include field for added key (unless the file was
    added directly to git due to annex.largefiles configuration.)
    (Also done by add --json and import --json)
  * registerurl: Check if a remote claims the url, same as addurl does.
  * Bug fix: Git config settings passed to git-annex -c did not always take
    effect.
  * assistant: Use udisks2 dbus events to detect when disks are mounted,
    instead of relying on gnome/kde stuff that is not stable.
  * Fix build with QuickCheck 2.8.2
  * matchexpression: New plumbing command to check if a preferred content
    expression matches some data.
  * Removed the webapp-secure build flag, rolling it into the webapp build
    flag.
  * Removed the quvi, tahoe, feed, and tfds build flags, adding
    aeson feed and regex-tdfa to the core dependencies.
  * Roll the dns build flag into the assistant build flag.
  * Debian: Avoid building debug package, since gdb is not often useful
    to debug haskell programs.

 -- Joey Hess <id@joeyh.name>  Tue, 26 Jan 2016 14:57:42 -0400

git-annex (6.20160114) unstable; urgency=medium

  "hexapodia as the key insight"

  * Added v6 repository mode, but v5 is still the default for now.
  * unlock, lock: In v6 mode, unlocking a file changes it from a symlink to a
    pointer file, and this change can be committed to the git repository.
    For details, see http://git-annex.branchable.com/tips/unlocked_files/
  * The upgrade to version 6 is not done fully automatically yet, because
    upgrading a direct mode repository to version 6 will prevent old
    versions of git-annex from working in other clones of that repository.
    For details, see http://git-annex.branchable.com/upgrades/
  * init: --version parameter added to control which supported repository
    version to use.
  * init, upgrade: Configure .git/info/attributes to use git-annex
    as a smudge filter. In v6 repository mode, this makes git add
    add files to the annex in unlocked mode, unless overridden by
    annex.largefiles configuration.
  * assistant: In v6 mode, adds files in unlocked mode, so they can
    continue to be modified.
  * Added annex.thin setting, which makes unlocked files in v6 repositories
    be hard linked to their content, instead of a copy. This saves disk
    space but means any modification of an unlocked file will lose the local
    (and possibly only) copy of the old version.
  * Enable annex.thin by default on upgrade from direct mode to v6, since
    direct mode made the same tradeoff.
  * fix: Adjusts unlocked files as configured by annex.thin.
  * persistent-sqlite is now a hard build dependency, since v6 repository
    mode needs it.


  * status: On crippled filesystems, was displaying M for all annexed files
    that were present. Probably caused by a change to what git status
    displays in this situation. Fixed by treating files git thinks are
    modified the same as typechanged files.
  * addurl: Added --batch and --with-files options.
  * addurl: Support --json, particularly useful in --batch mode.
  * addurl: Refuse to overwrite any existing, non-annexed file.
  * Debian: Adjust build dependencies for webapp, DAV. Now available on
    mips, mipsel, but temporarily removed armel since build is failing
    there.
  * info: Fix "backend usage" numbers, which were counting present keys
    twice.
  * info --json: Improve json for "backend usage", using a nested object
    with fields for each backend instead of the previous weird nested lists.
    This may break existing parsers of this json output, if there were any.
  * whereis --json: Make url list be included in machine-parseable form.
  * test: Added --keep-failures option.
  * unused: Bug fix when a new file was added to the annex, and then
    removed (but not git rmed). git still has the add staged in this case,
    so the content should not be unused and was wrongly treated as such.
  * migrate: Copy over metadata to new key.
  * rekey: No longer copies over urls from the old to the new key.
    It makes sense for migrate to do that, but not for this low-level
    (and little used) plumbing command to.
  * view: Fix crash in non-unicode capable locale when entering a view
    of metadata containing a slash or backslash.
  * When annex.http-headers is used to set the User-Agent header, avoid
    sending User-Agent: git-annex
  * Windows: Fix rsync cross-drive hack to work with msys2 rsync.
    Thanks, Pieter Kitslaar.

 -- Joey Hess <id@joeyh.name>  Thu, 14 Jan 2016 10:14:19 -0400

git-annex (5.20151218) unstable; urgency=medium

  * Add S3 features to git-annex version output.
  * webdav: When testing the WebDAV server, send a file with content.
    The empty file it was sending tickled bugs in some php WebDAV server.
  * fsck: Failed to honor annex.diskreserve when checking a remote.
  * Debian: Build depend on concurrent-output.
  * Fix insecure temporary permissions when git-annex repair is used in
    in a corrupted git repository.
  * Fix potential denial of service attack when creating temp dirs.

 -- Joey Hess <id@joeyh.name>  Fri, 18 Dec 2015 12:09:33 -0400

git-annex (5.20151208) unstable; urgency=medium

  * Build with -j1 again to get reproducible build.
  * Display progress meter in -J mode when copying from a local git repo,
    to a local git repo, and from a remote git repo.
  * Display progress meter in -J mode when downloading from the web.
  * map: Improve display of git remotes with non-ssh urls, including http
    and gcrypt. 
  * When core.sharedRepository is set, annex object files are not made mode
    444, since that prevents a user other than the file owner from locking
    them. Instead, a mode such as 664 is used in this case.
  * tahoe: Include tahoe capabilities in whereis display.
  * import: Changed to honor annex.largefiles settings.
  * addurl, importfeed: Changed to honor annex.largefiles settings,
    when the content of the url is downloaded. (Not when using --fast or
    --relaxed.)
  * webapp: Fix bugs that could result in a relative path such as "."
    being written to ~/.config/git-annex/autostart, and ignore any such 
    relative paths in the file.
    This was a reversion caused by the relative path changes in 5.20150113.
  * dropunused: Make more robust when trying to drop an object that has
    already been dropped.
  * Fix reversion in handling of long filenames, particularly when using
    addurl/importfeed, which was introduced in the previous release.

 -- Joey Hess <id@joeyh.name>  Tue, 08 Dec 2015 11:14:03 -0400

git-annex (5.20151116) unstable; urgency=medium

  * Use concurrent-output library when configured with -fConcurrentOutput.
    This allows nicely displayed messages when using the -J flag.
  * Additional commands now support the -J flag: 
    fsck, drop, add, addurl, import
  * import: Avoid very ugly error messages when the directory files
    are imported to is not a directort, but perhaps an annexed file.
  * Concurrent progress bars are now displayed when using -J with a command
    that moves file contents around.
  * Fix race that could result in an annexed file's symlink not being
    created, when eg, running concurrent git-annex adds.
  * add: Fix error recovery rollback to not move the injested file content
    out of the annex back to the file, because other files may point to
    that same content. Instead, copy the injected file content out to
    recover.
  * quvi may output utf-8 encoded data when the conifigured locale doesn't
    support that; avoid crashing on such invalid encoding.
  * runshell: Avoid failing when $HOME/.ssh does not exist and cannot be
    created.
  * Make the git-annex-standalone.deb prevent runshell from installing
    wrappers into $HOME/.ssh
  * Make git-annex-standalone.deb include the git-annex html documentation,
    desktop file, and base completion file, same as the regular git-annex.deb.
  * fsck: When fscking a dead repo, avoid incorrect "fixing location log"
    message, and display a warning about it being dead, since it's unusual
    to have access to a dead repo.
  * assistant: Pass ssh-options through 3 more git pull/push calls
    that were missed before.
  * Added annex.pidlock and annex.pidlocktimeout configuration to support
    filesystems where POSIX fcntl locks cannot be used.
  * init: Automatically enable annex.pidlock when necessary.

 -- Joey Hess <id@joeyh.name>  Mon, 16 Nov 2015 14:17:40 -0400

git-annex (5.20151102.1) unstable; urgency=medium

  * Avoid installing desktop file and program file if cabal install
    git-annex is run as root, since that is not a systemwide install,
    but to /root, and so generating a systemwide desktop file is not right.
  * When cabal install is run with the desktop file location not writable,
    display a warning, but continue successfully.

 -- Joey Hess <id@joeyh.name>  Tue, 03 Nov 2015 12:08:38 -0400

git-annex (5.20151102) unstable; urgency=medium

  * Use statvfs on OSX.
  * Symlink timestamp preservation code uses functions
    from unix-2.7.0 when available, which should be more portable.
  * enableremote: List uuids and descriptions of remotes that can be
    enabled, and accept either the uuid or the description in leu if the
    name.
  * Catch up with current git behavior when both repo and repo.git exist;
    it seems it now prefers repo in this case, although historically it may
    have preferred repo.git.
  * Fix failure to build with aws-0.13.0.
  * When built with aws-0.13.0, the S3 special remote can be used to create
    google nearline buckets, by setting storageclass=NEARLINE.

 -- Joey Hess <id@joeyh.name>  Mon, 02 Nov 2015 12:41:20 -0400

git-annex (5.20151019) unstable; urgency=medium

  * Fix a longstanding, but unlikely to occur bug, where dropping
    a file from a remote could race with other drops of the same file,
    and result in all copies of its content being lost.
  * git-annex-shell: Added lockcontent command, to prevent dropping of
    a key's content. This is necessary due to the above bugfix.
  * In some cases, the above bugfix changes what git-annex allows you to
    drop:
    - When a file is present in several special remotes,
      but not in any accessible git repositories, dropping it from one of
      the special remotes will now fail. Instead, the file has to be
      moved from one of the special remotes to the git repository, and can
      then safely be dropped from the git repository.
    - If a git remote has too old a version of git-annex-shell installed,
      git-annex won't trust it to hold onto a copy of a file when dropping
      that file from the local git repository.
  * Changed drop ordering when using git annex sync --content or the
    assistant, to drop from remotes first and from the local repo last.
    This works better with the behavior changes to drop in many cases.
  * Do verification of checksums of annex objects downloaded from remotes.
  * When annex objects are received into git repositories from other git
    repos, their checksums are verified then too.
  * To get the old, faster, behavior of not verifying checksums, set
    annex.verify=false, or remote.<name>.annex-verify=false.
  * setkey, rekey: These commands also now verify that the provided file
    matches the expected checksum of the key, unless annex.verify=false.
  * reinject: Already verified content; this can now be disabled by
    setting annex.verify=false.
  * sync, merge, assistant: When git merge failed for a reason other
    than a conflicted merge, such as a crippled filesystem not allowing
    particular characters in filenames, git-annex would make a merge commit
    that could omit such files or otherwise be bad. Fixed by aborting the
    whole merge process when git merge fails for any reason other than a
    merge conflict.
  * Allow building with S3 disabled again.
  * Ported disk free space checking code to work on Solaris.
  * Windows webapp: Fix support for entering password when setting
    up a ssh remote.
  * copy --auto was checking the wrong repo's preferred content.
    (--from was checking what --to should, and vice-versa.)
    Fixed this bug, which was introduced in version 5.20150727.
  * Avoid unncessary write to the location log when a file is unlocked
    and then added back with unchanged content.
  * S3: Fix support for using https.
  * Avoid displaying network transport warning when a ssh remote
    does not yet have an annex.uuid set.
  * Debian: Add torrent library to build-depends as it's packaged now,
    and stop recommending bittornado | bittorrent.
  * Debian: Remove build dependency on transformers library, as it is now
    included in ghc.
  * Debian: Remove menu file, since a desktop file is provided and
    lintian says there can be only one.

 -- Joey Hess <id@joeyh.name>  Mon, 19 Oct 2015 13:59:01 -0400

git-annex (5.20150930) unstable; urgency=medium

  * Added new linux standalone "ancient" build to support kernels
    like 2.6.32.
  * info: Don't allow use in a non-git-annex repository, since it
    uses the git-annex branch and would create it if it were missing.
  * assistant: When updating ~/.ssh/config, preserve any symlinks.
  * webapp: Remove the "disable remote" feature from the UI.
  * S3: When built with aws-0.13.0, supports using more storage classes.
    In particular, storageclass=STANDARD_IA to use Amazon's
    new Infrequently Accessed storage, and storageclass=NEARLINE
    to use Google's NearLine storage.
  * Improve ~/.ssh/config modification code to not add trailing spaces
    to lines it cannot parse.
  * Fix a crash at direct mode merge time when .git/index doesn't exist
    yet. Triggered by eg, git-annex sync --no-commit in a fresh clone of
    a repository.
  * status: Show added but not yet committed files.
  * Added stack.yaml to support easy builds from source with stack.

 -- Joey Hess <id@joeyh.name>  Wed, 30 Sep 2015 14:31:52 -0400

git-annex (5.20150916) unstable; urgency=medium

  * Fix Windows build to work with ghc 7.10.
  * init: Fix reversion in detection of repo made with git clone --shared
  * info: Support querying info of individual files in direct mode.
  * unused: Fix reversion in 5.20150727 that broke parsing of the
    --unused-refspec option. Thanks, Øyvind A. Holm.
  * Make full option parsing be done when not in a git repo, so --help
    can be displayed for commands that require a git repo, etc.
  * fsck: Work around bug in persistent that broke display of
    problematically encoded filenames on stderr when using --incremental.
  * When gpg.program is configured, it's used to get the command to run
    for gpg. Useful on systems that have only a gpg2 command or want to
    use it instead of the gpg command.
  * Windows: Switched to using git for Windows, rather than msysgit.
    Using msysgit with git-annex is no longer supported.
  * Windows: Even when the user neglects to tell the git installer to
    add git to PATH, git-annex will still work from within the git bash
    shell, and the webapp can be used too.
  * sync: Add --no-commit, --no-pull, --no-push options to turn off parts of
    the sync process, as well as supporting --commit, --pull, --push, and
    --no-content options to specify the (current) default behavior.
  * annex.hardlink extended to also try to use hard links when copying from
    the repository to a remote.
  * Improve bash completion, so it completes names of remotes and backends
    in appropriate places.
  * Special remotes configured with autoenable=true will be automatically
    enabled when git-annex init is run.
  * Fix bug in combination of preferred and required content settings.
    When one was set to the empty string and the other set to some expression,
    this bug caused all files to be wanted, instead of only files matching
    the expression.

 -- Joey Hess <id@joeyh.name>  Wed, 16 Sep 2015 10:31:24 -0400

git-annex (5.20150824) unstable; urgency=medium

  * Sped up downloads of files from ssh remotes, reducing the
    non-data-transfer overhead 6x.
  * sync: Support --jobs
  * sync --content: Avoid unnecessary second pull from remotes when 
    no file transfers are made.
  * External special remotes can now be built that can be used in readonly
    mode, where git-annex downloads content from the remote using regular
    http.
  * Added WHEREIS to external special remote protocol.
  * importfeed --relaxed: Avoid hitting the urls of items in the feed.
  * Fix reversion in init when ran as root, introduced in version 5.20150731.
  * Reorder declaration to fix build with yesod-core > 1.4.13.
    Thanks, Michael Alan Dorman.
  * Fix building without quvi and without database.
    Thanks, Ben Boeckel.
  * Avoid building the assistant on the hurd, since an inotify equivalent
    is not yet implemented in git-annex for the hurd.
  * --debug log messages are now timestamped with fractional seconds.
  * --debug is passed along to git-annex-shell when git-annex is in debug mode.
  * Makefile: Pass LDFLAGS, CFLAGS, and CPPFLAGS through ghc and on to
    ld, cc, and cpp.
  * As a result of the Makefile changes, the Debian package is built
    with various hardening options. Although their benefit to a largely
    haskell program is unknown.

 -- Joey Hess <id@joeyh.name>  Mon, 24 Aug 2015 14:11:05 -0700

git-annex (5.20150812) unstable; urgency=medium

  * Added support for SHA3 hashed keys (in 8 varieties), when git-annex is
    built using the cryptonite library.
  * metadata: Fix reversion introduced in 5.20150727 that caused recursive
    display of metadata to not work.
  * Windows: Fix bug that caused git-annex sync to fail due to missing
    environment variable.
  * Fix setting/setting/viewing metadata that contains unicode or other
    special characters, when in a non-unicode locale.
  * Simplify setup process for a ssh remote. Now it suffices to run git
    remote add, followed by git-annex sync. Now the remote is automatically
    initialized for use by git-annex, where before the git-annex branch had
    to manually be pushed before using git-annex sync. Note that this
    involved changes to git-annex-shell, so if the remote is using an old
    version, the manual push is still needed.
  * git-annex-shell: Don't let configlist auto-init repository when in
    readonly mode.
  * Perform a clean shutdown when --time-limit is reached.
    This includes running queued git commands, and cleanup actions normally
    run when a command is finished.
  * fsck: Commit incremental fsck database when --time-limit is reached.
    Previously, some of the last files fscked did not make it into the
    database when using --time-limit.
  * fsck: Commit incremental fsck database after every 1000 files
    fscked, or every 5 minutes, whichever comes first. Previously,
    commits were made every 1000 files fscked.
  * Linux standalone: Work around problem that prevented it from working
    properly if unpacked into a directory that contains ":" or ";" in its
    name.
  * proxy: Fix proxy git commit of non-annexed files in direct mode. 
  * proxy: If a non-proxied git command, such as git revert
    would normally fail because of unstaged files in the work tree,
    make the proxied command fail the same way.
  * proxy: Fix removal of files deleted by the proxied command.
  * proxy: Fix behavior when run in subdirectory of git repo.
  * Improve Setup.hs file so that cabal copy --destdir works.
    Thanks, Magnus Therning.
  * Tighten dependency on optparse-applicative to 0.11.0.
  * Added back debian/cabal-wrapper, since it still seems needed after all.

 -- Joey Hess <id@joeyh.name>  Wed, 12 Aug 2015 11:14:58 -0400

git-annex (5.20150731) unstable; urgency=medium

  * webapp: Support enabling known gitlab.com remotes.
  * Fix rsync special remote to work when -Jn is used for concurrent
    uploads.
  * The last release accidentally removed a number of options from the
    copy command. (-J, file matching options, etc). These have been added
    back.
  * init: Detect when the filesystem is crippled such that it ignores
    attempts to remove the write bit from a file, and enable direct mode.
    Seen with eg, NTFS fuse on linux.
  * Fix man page installation by cabal install; all the new man pages are
    now installed.

 -- Joey Hess <id@joeyh.name>  Fri, 31 Jul 2015 11:34:36 -0400

git-annex (5.20150727) unstable; urgency=medium

  * Fix bug that prevented uploads to remotes using new-style chunking
    from resuming after the last successfully uploaded chunk.
  * Switched option parsing to use optparse-applicative. This was a very large
    and invasive change, and may have caused some minor behavior changes to
    edge cases of option parsing. (For example, the metadata command no
    longer accepts the combination of --get and --set, which never actually
    worked.)
  * Bash completion file is now included in the git-annex source tree, 
    and installed into Debian package (and any other packages built using make
    install). This bash completion is generated by the option parser, so it
    covers all commands, all options, and will never go out of date!
  * As well as tab completing "git-annex" commands, "git annex" will also tab
    complete. However, git's bash completion script needs a patch,
    which I've submitted, for this to work prefectly.
  * version --raw now works when run outside a git repository.
  * assistant --startdelay now works when run outside a git repository.
  * dead now accepts multiple --key options.
  * addurl now accepts --prefix and --suffix options to adjust the
    filenames used.
  * sync --content: Fix bug that caused files to be uploaded to eg,
    more archive remotes than wanted copies, only to later be dropped
    to satisfy the preferred content settings.
  * importfeed: Improve detection of known items whose url has changed,
    and avoid adding redundant files. Where before this only looked at
    permalinks in rss feeds, it now also looks at guids.
  * importfeed: Look at not only permalinks, but now also guids
    to identify previously downloaded files.
  * Webapp: Now features easy setup of git-annex repositories on gitlab.com.
  * Adjust debian build deps: The webapp can now build on arm64, s390x
    and hurd-i386. WebDAV support is also available on those architectures.
  * Debian package now maintained by Richard Hartmann.
  * Support building without persistent database on for systems that
    lack TH. This removes support for incremental fsck.

 -- Joey Hess <id@joeyh.name>  Mon, 27 Jul 2015 12:24:49 -0400

git-annex (5.20150710) unstable; urgency=medium

  * add: Stage symlinks the same as git add would, even if they are not a
    link to annexed content.
  * sync: When annex.autocommit=false, avoid making any commit of local
    changes, while still merging with remote to the extent possible.
  * unused: --used-refspec can now be configured to look at refs in the
    reflog. This provides a way to not consider old versions of files to be
    unused after they have reached a specified age, when the old refs in
    the reflog expire.
  * log: Fix reversion introduced in version 5.20150528 that broke this command.
  * assistant --autostart: First stop any daemons that are already running,
    which might be left over from a previous login session and so unable to
    use the ssh agent of a new login session.
  * assistant: Fix local pairing to not include newline in ssh pubkey,
    which is rejected on the other end for security reasons.
  * assistant: Fix ANNEX_SHELL_DIR written to ~/.ssh/authorized_keys 
    in local pairing to be the absolute path to the repository, not "."
    This was a reversion caused by the relative path changes in 5.20150113.
  * Brought back the setkey plumbing command that was removed in 2011, since
    we found a use case for it. Note that the command's syntax was changed
    for consistency.
  * bugfix: Pass --full-tree when using git ls-files to get a list of files
    on the git-annex branch, so it works when run in a subdirectory.
    This bug affected git-annex unused, and potentially also transitions
    running code and other things.
  * Support git's undocumented core.sharedRepository=2 value, which
    is equivalent to "world", and is set when a repo was created using
    git init --shared=world.
  * When building on linux, pass --as-needed to linker to avoid linking
    with unused shared libraries including libyaml.
  * import: Fix failure of cross-device import on Windows.
  * merge: Avoid creating the synced/master branch.
  * Removed support for optparse-applicative versions older than 0.10.

 -- Joey Hess <id@joeyh.name>  Fri, 10 Jul 2015 16:36:42 -0400

git-annex (5.20150617) unstable; urgency=medium

  * Now supports git annex sync --all --content to sync all versions of all
    files with all repos that want them.
  * Added new "anything" preferred content expression, which matches all
    versions of all files.
  * Standard preferred content for client, backup, incremental backup,
    and unwanted groups have been adjusted to work better when used
    with git annex sync --all --content.
  * fromkey, registerurl: Improve handling of urls that happen to also
    be parsable as strange keys.
  * sync, remotedaemon: Pass configured ssh-options even when
    annex.sshcaching is disabled.
  * assistant: Consume systemd-networkd dbus events to learn about
    changes to network connections, as was already done with
    network-manager and wicd.
    Thanks to Sebastian Reuße for the patches.
  * get --incomplete: New option to resume any interrupted downloads.
  * dead --key: Can be used to mark a key as dead.
  * fsck: Ignore keys that are known to be dead when running in
    --all/--unused/--key mode or a in a bare repo. Closes: #753888
    Otherwise, still reports files with lost contents, even if the content
    is dead.
  * S3: Special remotes can be configured with public=yes to allow
    the public to access the bucket's content.
  * S3: Publically accessible buckets can be used without creds.
  * import --clean-duplicates: Fix bug that didn't count local or trusted
    repo's copy of a file as one of the necessary copies to allow removing
    it from the import location.
  * tahoe: Use ~/.tahoe-git-annex/ rather than ~/.tahoe/git-annex/
    when setting up a tahoe special remote to avoid old versions of
    tahoe create-client choking.
  * Fix bug that prevented enumerating locally present objects in repos
    tuned with annex.tune.objecthash1=true.
    Fixes: unused, object count in info, unannex.
  * Improve url parsing to handle some urls containing illegal []
    characters in their paths.
  * info: Added json output for "backend usage", "numcopies stats",
    "repositories containing these files", and "transfers in progress".
  * Fix incremental backup standard preferred content expression to match
    its documentation, which says it does not want files that have reached
    a backup repository.
  * Increased the default annex.bloomaccuracy from 1000 to 10000000.
    This makes git annex unused use up to 16 mb more memory than it did
    before, but the massive increase in accuracy makes this worthwhile
    for all but the smallest systems.
  * Build documentation with deterministic=1 for reproducible builds.
    (A new ikiwiki feature.) Closes: #785736
  * Re-remove dependency on obsolete hamlet package. Closes: #786659
  * debian/cabal-wrapper: Removed this hack which should not be needed anymore.

 -- Joey Hess <id@joeyh.name>  Wed, 17 Jun 2015 13:50:35 -0400

git-annex (5.20150528) unstable; urgency=medium

  * fromkey, registerurl: Allow urls to be specified instead of keys,
    and generate URL keys.
  * Linux standalone, OSX app: Improve runshell script to always quote
    shell vars, so that it will work when eg, untarred into a directory
    path with spaces in its name.
  * Revert removal dependency on obsolete hamlet package, since the
    autobuilders are not ready for this change yet and it prevented them
    from building the webapp. Reopens: #786659
  * fsck: When checksumming a file fails due to a hardware fault,
    the file is now moved to the bad directory, and the fsck proceeds.
    Before, the fsck immediately failed.
  * Linux standalone: The webapp was not built in the previous release,
    this release fixes that oversight.

 -- Joey Hess <id@joeyh.name>  Thu, 28 May 2015 10:48:03 -0400

git-annex (5.20150522) unstable; urgency=medium

  * import: Refuse to import files that are within the work tree, as that
    does not make sense and could cause data loss.
  * drop: Now supports --all, --unused, and --key.
  * drop: Now defaults to --all when run in a bare repository.
    (Previously, did nothing when run in a bare repository.)
  * get, move, copy, mirror: Concurrent transfers are now supported!
    For example: git-annex get -J10
    However, progress bars are not yet displayed for concurrent transfers,
    pending an updated version of the ascii-progress library.
  * --quiet now makes progress output by rsync, wget, etc be quiet too.
  * Take space that will be used by other running downloads into account when
    checking annex.diskreserve.
  * Avoid accumulating transfer failure log files unless the assistant is
    being used.
  * Fix an unlikely race that could result in two transfers of the same key
    running at once.
  * Stale transfer lock and info files will be cleaned up automatically
    when get/unused/info commands are run.
  * unused: Add --used-refspec option and annex.used-refspec, which can
    specify a set of refs to consider used, rather than the default of
    considering all refs used.
  * webapp: Fix zombie xdg-open process left when opening file browser.
    Closes: #785498
  * Safer posix fctnl locking implementation, using lock pools and STM.
  * Build documentation with TZ=UTC for reproducible builds. See #785736.
  * OSX: Corrected the location of trustedkeys.gpg, so the built-in
    upgrade code will find it. Fixes OSX upgrade going forward, but
    older versions won't upgrade themselves due to this problem.
  * Remove dependency on obsolete hamlet package. Closes: #786659

 -- Joey Hess <id@joeyh.name>  Fri, 22 May 2015 14:20:18 -0400

git-annex (5.20150508.1) unstable; urgency=medium

  * Now builds cleanly using ghc 7.10 (as well as ghc back to 7.6).
  * Imrovements to the git-annex-standalone.deb build process.
    (Thanks, Yaroslav Halchenko)

 -- Joey Hess <id@joeyh.name>  Mon, 11 May 2015 12:08:58 -0400

git-annex (5.20150508) unstable; urgency=medium

  * Improve behavior when a git-annex command is told to operate
    on a file that doesn't exist. It will now continue to other
    files specified after that on the command line, and only error out at
    the end.
  * S3: Enable debug logging when annex.debug or --debug is set.
  * S3: git annex info will show additional information about a S3 remote
    (endpoint, port, storage class)
  * S3: Let git annex enableremote be used, without trying to recreate
    a bucket that should already exist.
  * S3: Fix incompatibility with bucket names used by hS3; the aws library
    cannot handle upper-case bucket names. git-annex now converts them to
    lower case automatically.
  * import: Check for gitignored files before moving them into the tree.
    (Needs git 1.8.4 or newer.)
  * import: Don't stop entire import when one file fails due to being
    gitignored or conflicting with something in the work tree.
  * import: Before removing a duplicate file in --deduplicate or
    --clean-duplicates mode, verify that enough copies of its content still
    exist.
  * Improve integration with KDE's file manager to work with dolphin
    version 14.12.3 while still being compatable with 4.14.2.
    Thanks, silvio.
  * assistant: Added --autostop to complement --autostart.
  * Work around wget bug #784348 which could cause it to clobber git-annex
    symlinks when downloading from ftp.
  * Support checking ftp urls for file presence.
  * Fix bogus failure of fsck --fast.
  * fsck: Ignore error recording the fsck in the activity log,
    which can happen when running fsck in a read-only repository.
    Closes: #698559
    (fsck can still need to write to the repository if it find problems,
    but a successful fsck can be done read-only)
  * Improve quvi 0.4 output parsing to handle cases wher there is no known
    filename extension. This is currently the case when using quvi with
    youtube. In this case, the extension ".m" will be used.
  * Dropped support for older versions of yesod, warp, and dbus than the ones
    in Debian Jessie.
  * Switch from the obsolete dataenc library for base64 encoding to sandi.
    (Thanks, Magnus Therning)
  * Debian's ghc now supports TH on arm! Adjust build dependencies
    to build the webapp on arm, and enable DAV support on arm. \o/
  * Adjust some other arch specific build dependencies that are now
    available on more architectures in Devian unstable.
  * Windows: Remove cygwin ssh, the newer version of which has stopped
    honoring the setting of HOME. Instead, copy msysgit's ssh into PATH.
    Note that setting up a remote ssh server using password authentication
    is known to be broken in this release on Windows.
  * Windows: Roll back to an older version of rsync from cygwin.
    The newer version has some dependency on a newer ssh from cygwin.

 -- Joey Hess <id@joeyh.name>  Fri, 08 May 2015 13:42:30 -0400

git-annex (5.20150420) unstable; urgency=medium

  * Fix activity log parsing, which caused the log to not retain
    activity from other uuids.
  * Union merge could fall over if there was a file in the repository
    with the same name as a git ref. Now fixed.
  * info dir: Added information about repositories that
    contain files in the specified directory.
  * info: Added --bytes option.
  * bittorrent: Fix handling of magnet links.
  * When a key's size is unknown, still check the annex.diskreserve,
    and avoid getting content if the disk is too full.
  * Fix fsck --from a git remote in a local directory, and from
    a directory special remote.
    This was a reversion caused by the relative path changes in 5.20150113.
  * fsck --from remote: When bad content is found in the remote,
    and the local repo does not have a copy of the content, preserve
    the bad content in .git/annex/bad/ to avoid further data loss.
  * fsck --from remote: Avoid downloading a key if it would go over
    the annex.diskreserve limit.
  * required: New command, like wanted, but for required content.
  * Removed dependency on haskell SHA library,
    instead using cryptohash >= 0.11.0.
  * Make repo init more robust.
  * New debian/rules build-standalone target, which generates a
    git-annex-standalone.deb that should work on many old Debian etc
    systems. Thanks, Yaroslav Halchenko.
  * Windows: Renamed start menu file to avoid loop in some versions
    of Windows where the menu file is treated as a git-annex program.
  * Windows: Fixed support of remotes on other drives.
    (A reversion introduced in version 5.20150113.)
  * Windows: Bundled versions of rsync, wget, ssh, and gpg from
    cygwin all updated. Thanks, Yury V. Zaytsev.

 -- Joey Hess <id@joeyh.name>  Mon, 20 Apr 2015 14:44:04 -0400

git-annex (5.20150409) unstable; urgency=medium

  * This fixes a bug in the assistant introduced by the literal pathspec
    changes in version 5.20150406.
  * --quiet now suppresses progress displays from eg, rsync.
    (Second time's the charm..)
  * fromkey, registerurl: When reading from stdin, allow the
    filename and url, respectively, to contain whitespace.
  * add: If annex.largefiles is set and does not match a file that's being
    added, the file will be checked into git rather than being added to the
    annex. Previously, git annex add skipped over such files; this new
    behavior is more useful in direct mode.
  * proxy: Made it work when run in a new repository before initial
    commit.
  * info: Display repository mode: bare when in a bare (non-direct mode)
    repo.
  * importfeed: Fix feed download when curl is used.
  * importfeed: Error out when passed a non-url.
  * webapp: When adding another local repository, and combining it
    with the current repository, the new repository's remote path
    was set to "." rather than the path to the current repository.
    This was a reversion caused by the relative path changes in 5.20150113.
  * contentlocationn: New plumbing command.

 -- Joey Hess <id@joeyh.name>  Thu, 09 Apr 2015 15:06:38 -0400

git-annex (5.20150406.1) unstable; urgency=medium

  * Fixes a bug in the last release that caused rsync and possibly
    other commands to hang at the end of a file transfer.
    (--quiet is back to not blocking progress displays until
    that code can be fixed properly.)

 -- Joey Hess <id@joeyh.name>  Mon, 06 Apr 2015 17:13:13 -0400

git-annex (5.20150406) unstable; urgency=medium

  * Prevent git-ls-files from double-expanding wildcards when an
    unexpanded wildcard is passed to a git-annex command like add or find.
  * Fix make build target. Thanks, Justin Geibel.
  * Fix GETURLS in external special remote protocol to strip
    downloader prefix from logged url info before checking for the
    specified prefix.
  * importfeed: Avoid downloading a redundant item from a feed whose
    permalink has been seen before, even when the url has changed.
  * importfeed: Always store itemid in metadata; before this was only
    done when annex.genmetadata was set.
  * Relax debian package dependencies to git >= 1:1.8.1 rather
    than needing >= 1:2.0.
  * test: Fix --list-tests
  * addurl --file: When used with a special remote that claims
    urls and checks their contents, don't override the user's provided
    filename with filenames that the special remote suggests. Also,
    don't allow adding the url if the special remote says it contains
    multiple files.
  * import: --deduplicate and --cleanduplicates now output the keys
    corresponding to duplicated files they process.
  * expire: New command, for expiring inactive repositories.
  * fsck: Record fsck activity for use by expire command.
  * Fix truncation of parameters that could occur when using xargs git-annex.
  * Significantly sped up processing of large numbers of directories
    passed to a single git-annex command.
  * version: Add --raw
  * init: Improve fifo test to detect NFS systems that support fifos
    but not well enough for sshcaching.
  * --quiet now suppresses progress displays from eg, rsync.
    (The option already suppressed git-annex's own built-in progress
    displays.)

 -- Joey Hess <id@joeyh.name>  Mon, 06 Apr 2015 12:48:48 -0400

git-annex (5.20150327) unstable; urgency=medium

  * readpresentkey: New plumbing command for checking location log.
  * checkpresentkey: New plumbing command to check if a key can be verified
    to be present on a remote.
  * Added a post-update-annex hook, which is run after the git-annex branch
    is updated. Needed for git update-server-info.
  * migrate: --force will force migration of keys already using the
    destination backend. Useful in rare cases.
  * Man pages for individual commands now available, and can be
    opened using "git annex help <command>"
  * --auto is no longer a global option; only get, drop, and copy
    accept it. (Not a behavior change unless you were passing it to a
    command that ignored it.)
  * Improve error message when --in @date is used and there is no
    reflog for the git-annex branch.
  * assistant: Committing a whole lot of files at once could overflow
    command-line length limits and cause the commit to fail. This
    only happened when using the assistant in an indirect mode repository.
  * Work around curl bug when asked to download an empty url to a file.
  * Fix bug introduced in the last release that broke git-annex sync
    when git-annex was installed from the standalone tarball.

 -- Joey Hess <id@joeyh.name>  Fri, 27 Mar 2015 13:10:59 -0400

git-annex (5.20150317) unstable; urgency=medium

  * fsck: Incremental fsck uses sqlite to store its records, instead
    of abusing the sticky bit. Existing sticky bits are ignored;
    incremental fscks started by old versions won't be resumed by
    this version.
  * fsck: Multiple incremental fscks of different repos (including remotes)
    can now be running at the same time in the same repo without it
    getting confused about which files have been checked for which remotes.
  * unannex: Refuse to unannex when repo is too new to have a HEAD,
    since in this case there must be staged changes in the index
    (if there is anything to unannex), and the unannex code path
    needs to run with a clean index.
  * Linux standalone: Set LOCPATH=/dev/null to work around
    https://ghc.haskell.org/trac/ghc/ticket/7695
    This prevents localization from working, but git-annex
    is not localized anyway.
  * sync: As well as the synced/git-annex push, attempt a
    git-annex:git-annex push, as long as the remote branch
    is an ancestor of the local branch, to better support bare git repos.
    (This used to be done, but it forgot to do it since version 4.20130909.)
  * When re-execing git-annex, use current program location, rather than
    ~/.config/git-annex/program, when possible.
  * Submodules are now supported by git-annex!
  * metadata: Fix encoding problem that led to mojibake when storing
    metadata strings that contained both unicode characters and a space
    (or '!') character.
  * Also potentially fixes encoding problem when embedding credentials
    that contain unicode characters.
  * sync: Fix committing when in a direct mode repo that has no HEAD ref.
    (For example, a newly checked out git submodule.)
  * Added SETURIPRESENT and SETURIMISSING to external special remote protocol,
    useful for things like ipfs that don't use regular urls.
  * addurl: Added --raw option, which bypasses special handling of quvi,
    bittorrent etc urls.
  * git-annex-shell: Improve error message when the specified repository
    doesn't exist or git config fails for some reason.
  * fromkey --force: Skip test that the key has its content in the annex.
  * fromkey: Add stdin mode.
  * registerurl: New plumbing command for mass-adding urls to keys.
  * remotedaemon: Fixed support for notifications of changes to gcrypt
    remotes, which was never tested and didn't quite work before.

 -- Joey Hess <id@joeyh.name>  Tue, 17 Mar 2015 13:02:36 -0400

git-annex (5.20150219) unstable; urgency=medium

  * glacier: Detect when the glacier command in PATH is the wrong one,
    from boto, rather than from glacier-cli, and refuse to use it,
    since the boto program fails to fail when passed
    parameters it does not understand.
  * groupwanted: New command to set the groupwanted preferred content
    expression.
  * import: Support file matching options such as --exclude, --include, 
    --smallerthan, --largerthan
  * The file matching options are now only accepted by commands that
    can actually use them, instead of by all commands.
  * import: Avoid checksumming file twice when run in the default
    or --duplicate mode.
  * Windows: Fix bug in dropping an annexed file, which
    caused a symlink to be staged that contained backslashes.
  * webapp: Fix reversion in opening webapp when starting it manually
    inside a repository.
  * assistant: Improve sanity check for control characters when pairing.
  * Improve race recovery code when committing to git-annex branch.
  * addurl: Avoid crash if quvi is not installed, when git-annex was
    built with process-1.2
  * bittorrent: Fix mojibake introduced in parsing arai2c progress output.
  * fsck --from: If a download from a remote fails, propagate the failure.
  * metadata: When setting metadata, do not recurse into directories by
    default, since that can be surprising behavior and difficult to recover
    from. The old behavior is available by using --force.
  * sync, assistant: Include repository name in head branch commit message.
  * The ssh-options git config is now used by gcrypt, rsync, and ddar
    special remotes that use ssh as a transport.
  * sync, assistant: Use the ssh-options git config when doing git pull
    and push.
  * remotedaemon: Use the ssh-options git config.
  * Linux standalone: Improved process names of linker shimmed programs.

 -- Joey Hess <id@joeyh.name>  Thu, 19 Feb 2015 14:16:03 -0400

git-annex (5.20150205) unstable; urgency=medium

  * info: Can now display info about a given uuid.
  * Added to remote/uuid info: Count of the number of keys present
    on the remote, and their size. This is rather expensive to calculate,
    so comes last and --fast will disable it.
  * info remote: Include the date of the last sync with the remote.
  * sync: Added --message/-m option like git commit.
  * remotedaemon: Fix problem that could prevent ssh connections being
    made after two LOSTNET messages were received in a row (perhaps due to
    two different network interfaces being brought down).
  * Fix build failure when wget is not installed.
  * Fix wording of message displayed when unable to get a file that
    is available in untrusted repositories.
  * addurl: When a Content-Disposition header suggests a filename to use,
    addurl will consider using it, if it's reasonable and doesn't conflict
    with an existing file. (--file overrides this)
  * Fix default repository description created by git annex init,
    which got broken by the relative path changes in the last release.
  * init: Repository tuning parameters can now be passed when initializing a
    repository for the first time. For details, see
    http://git-annex.branchable.com/tuning/
  * merge: Refuse to merge changes from a git-annex branch of a repo
    that has been tuned in incompatible ways.
  * Support annex.tune.objecthash1, annex.tune.objecthashlower, and
    annex.tune.branchhash1.
  * Remove support for building without cryptohash.
  * Added MD5 and MD5E backends.
  * assistant: Fix local pairing when ssh pubkey comment contains spaces.
  * Avoid using fileSize which maxes out at just 2 gb on Windows.
    Instead, use hFileSize, which doesn't have a bounded size.
    Fixes support for files > 2 gb on Windows.
  * Windows: Fix running of the pre-commit-annex hook.
  * Windows: Fix S3 special remote; need to call withSocketsDo. Thanks, Trent.

 -- Joey Hess <id@joeyh.name>  Thu, 05 Feb 2015 14:08:33 -0400

git-annex (5.20150113) unstable; urgency=medium

  * unlock: Don't allow unlocking files that have never been committed to git
    before, to avoid an intractable problem that prevents the pre-commit
    hook from telling if such a file is intended to be an annexed file or not.
  * Avoid re-checksumming when migrating from hash to hashE backend.
    Closes: #774494
  * Fix build with process 1.2.1.0.
  * Android: Provide a version built with -fPIE -pie to support Android 5.0.
  * sync: Fix an edge case where syncing in a bare repository would try to
    merge and so fail.
  * Check git version at runtime, rather than assuming it will be the same
    as the git version used at build time when running git-checkattr and
    git-branch remove.
  * Switch to using relative paths to the git repository.
    - This allows the git repository to be moved while git-annex is running in
      it, with fewer problems.
    - On Windows, this avoids some of the problems with the absurdly small
      MAX_PATH of 260 bytes. In particular, git-annex repositories should
      work in deeper/longer directory structures than before.
  * Generate shorter keys for WORM and URL, avoiding keys that are longer
    than used for SHA256, so as to not break on systems like Windows that
    have very small maximum path length limits.
  * Bugfix: A file named HEAD in the work tree could confuse some git commands
    run by git-annex.

 -- Joey Hess <id@joeyh.name>  Tue, 13 Jan 2015 12:10:08 -0400

git-annex (5.20141231) unstable; urgency=medium

  * vicfg: Avoid crashing on badly encoded config data.
  * Work around statfs() overflow on some XFS systems.
  * sync: Now supports remote groups, the same way git remote update does.
  * setpresentkey: A new plumbing-level command.
  * Run shutdown cleanup actions even if there were failures processing
    the command. Among other fixes, this means that addurl will stage
    added files even if adding one of the urls fails.
  * bittorrent: Fix locking problem when using addurl file://
  * Windows: Fix local rsync filepath munging (fixes 26 test suite failures).
  * Windows: Got the rsync special remote working.
  * Windows: Fix handling of views of filenames containing '%'
  * OSX: Switched away from deprecated statfs64 interface.

 -- Joey Hess <id@joeyh.name>  Wed, 31 Dec 2014 15:15:46 -0400

git-annex (5.20141219) unstable; urgency=medium

  * Webapp: When adding a new box.com remote, use the new style chunking.
    Thanks, Jon Ander Peñalba.
  * External special remote protocol now includes commands for setting
    and getting the urls associated with a key.
  * Urls can now be claimed by remotes. This will allow creating,
    for example, a external special remote that handles magnet: and
    *.torrent urls.
  * Use wget -q --show-progress for less verbose wget output,
    when built with wget 1.16.
  * Added bittorrent special remote.
  * addurl behavior change: When downloading an url ending in .torrent,
    it will download files from bittorrent, instead of the old behavior
    of adding the torrent file to the repository.
  * Added Recommends on aria2.
  * When possible, build with the haskell torrent library for parsing
    torrent files. As a fallback, can instead use btshowmetainfo from
    bittornado | bittorrent.
  * Fix build with -f-S3.

 -- Joey Hess <id@joeyh.name>  Fri, 19 Dec 2014 16:53:26 -0400

git-annex (5.20141203) unstable; urgency=medium

  * proxy: New command for direct mode repositories, allows bypassing
    the direct mode guard in a safe way to do all sorts of things
    including git revert, git mv, git checkout ...
  * undo: New command to undo the most recent change to a file
    or to the contents of a directory.
  * Add undo action to nautilus and konqueror integration.
  * diffdriver: New git-annex command, to make git external diff drivers
    work with annexed files.
  * pre-commit: Block partial commit of unlocked annexed file, since
    that left a typechange staged in index due to some infelicity of git's
    handling of partial commits.
  * Work around behavior change in lsof 4.88's -F output format.
  * S3: Switched to using the haskell aws library.
  * S3: No longer buffers entire files in memory when uploading without
    chunking.
  * S3: When built with a new enough version of the haskell aws library,
    supports doing multipart uploads, in order to store extremely large
    files in S3 when not using chunking.
  * Don't show "(gpg)" when decrypting the remote encryption cipher,
    since this could be taken to read that's the only time git-annex
    runs gpg, which is not the case.
  * Debian package is now maintained by Gergely Nagy.
  * Windows: Remove Alt+A keyboard shortcut, which turns out to have scope
    outside the menus.
  * Windows: Install ssh and other bundled programs to Git/cmd,
    instead of Git/bin, since the latter is not in the default msysgit PATH.

 -- Joey Hess <id@joeyh.name>  Wed, 03 Dec 2014 15:16:52 -0400

git-annex (5.20141125) unstable; urgency=medium

  * Remove fixup code for bad bare repositories created by
    versions 5.20131118 through 5.20131127. That fixup code would
    accidentally fire when --git-dir was incorrectly
    pointed at the working tree of a git-annex repository,
    possibly resulting in data loss. Closes: #768093
  * Windows: Fix crash when user.name is not set in git config.

 -- Joey Hess <joeyh@debian.org>  Wed, 05 Nov 2014 11:41:51 -0400

git-annex (5.20141024) unstable; urgency=medium

  * vicfg: Deleting configurations now resets to the default, where
    before it has no effect.
  * Remove hurd stuff from cabal file, since hackage currently rejects
    it, and the test suite fails on hurd.
  * initremote: Don't allow creating a special remote that has the same
    name as an existing git remote.
  * Windows: Use haskell setenv library to clean up several ugly workarounds
    for inability to manipulate the environment on windows. This includes
    making git-annex not re-exec itself on start on windows, and making the
    test suite on Windows run tests without forking.
  * glacier: Fix pipe setup when calling glacier-cli to retrieve an object.
  * info: When run on a single annexed file, displays some info about the 
    file, including its key and size.
  * info: When passed the name or uuid of a remote, displays info about that
    remote. Remotes that support encryption, chunking, or embedded
    creds will include that in their info.
  * enableremote: When the remote has creds, update the local creds cache
    file. Before, the old version of the creds could be left there, and
    would continue to be used.

 -- Joey Hess <joeyh@debian.org>  Fri, 24 Oct 2014 13:03:29 -0400

git-annex (5.20141013) unstable; urgency=medium

  * Adjust cabal file to support building w/o assistant on the hurd.
  * Support building with yesod 1.4.
  * S3: Fix embedcreds=yes handling for the Internet Archive.
  * map: Handle .git prefixed remote repos. Closes: #614759
  * repair: Prevent auto gc from happening when fetching from a remote.

 -- Joey Hess <joeyh@debian.org>  Mon, 13 Oct 2014 10:13:06 -0400

git-annex (5.20140927) unstable; urgency=medium

  * Really depend (not just build-depend) on new enough git for --no-gpg-sign
    to work. Closes: #763057
  * Add temporary workaround for bug #763078 which broke building on armel
    and armhf.

 -- Joey Hess <joeyh@debian.org>  Sat, 27 Sep 2014 14:25:09 -0400

git-annex (5.20140926) unstable; urgency=high

  * Depend on new enough git for --no-gpg-sign to work. Closes: #762446
  * Work around failure to build on mips by using cabal, not Setup,
    to build in debian/rules.

 -- Joey Hess <joeyh@debian.org>  Fri, 26 Sep 2014 15:09:02 -0400

git-annex (5.20140919) unstable; urgency=high

  * Security fix for S3 and glacier when using embedcreds=yes with
    encryption=pubkey or encryption=hybrid. CVE-2014-6274
    The creds embedded in the git repo were *not* encrypted.
    git-annex enableremote will warn when used on a remote that has
    this problem. For details, see:
    https://git-annex.branchable.com/upgrades/insecure_embedded_creds/
  * assistant: Detect when repository has been deleted or moved, and
    automatically shut down the assistant. Closes: #761261
  * Windows: Avoid crashing trying to list gpg secret keys, for gcrypt
    which is not yet supported on Windows.
  * WebDav: Fix enableremote crash when the remote already exists.
    (Bug introduced in version 5.20140817.)
  * add: In direct mode, adding an annex symlink will check it into git,
    as was already done in indirect mode.

 -- Joey Hess <joeyh@debian.org>  Fri, 19 Sep 2014 12:53:42 -0400

git-annex (5.20140915) unstable; urgency=medium

  * New annex.hardlink setting. Closes: #758593
  * init: Automatically detect when a repository was cloned with --shared,
    and set annex.hardlink=true, as well as marking the repository as
    untrusted.
  * Fix parsing of ipv6 address in git remote address when it was not
    formatted as an url.
  * The annex-rsync-transport configuration is now also used when checking
    if a key is present on a rsync remote, and when dropping a key from
    the remote.
  * Promote file not found warning message to an error.
  * Fix transfer lock file FD leak that could occur when two separate
    git-annex processes were both working to perform the same set of
    transfers.
  * sync: Ensure that pending changes to git-annex branch are committed
    before push when in direct mode. (Fixing a very minor reversion.)
  * WORM backend: Switched to include the relative path to the file inside
    the repository, rather than just the file's base name. Note that if you're
    relying on such things to keep files separate with WORM, you should really
    be using a better backend.
  * Rather than crashing when there's a problem with the requested bloomfilter
    capacity/accuracy, fall back to a reasonable default bloom filter size.
  * Fix build with optparse-applicative 0.10. Closes: #761484
  * webapp: Fixed visual glitch in xmpp pairing that was reported live by a
    user who tracked me down in front of a coffee cart in Portland. 
    (New bug reporting method of choice?)

 -- Joey Hess <joeyh@debian.org>  Mon, 15 Sep 2014 10:45:00 -0400

git-annex (5.20140831) unstable; urgency=medium

  * Make --help work when not in a git repository. Closes: #758592
  * Ensure that all lock fds are close-on-exec, fixing various problems with
    them being inherited by child processes such as git commands.
  * When accessing a local remote, shut down git-cat-file processes
    afterwards, to ensure that remotes on removable media can be unmounted.
    Closes: #758630
  * Fix handing of autocorrection when running outside a git repository.
  * Fix stub git-annex test support when built without tasty.
  * Do not preserve permissions and acls when copying files from
    one local git repository to another. Timestamps are still preserved
    as long as cp --preserve=timestamps is supported. Closes: #729757

 -- Joey Hess <joeyh@debian.org>  Sun, 31 Aug 2014 12:30:08 -0700

git-annex (5.20140817) unstable; urgency=medium

  * New chunk= option to chunk files stored in special remotes.
    Supported by: directory, S3, webdav, gcrypt, rsync, and all external
    and hook special remotes.
  * Partially transferred files are automatically resumed when using
    chunked remotes!
  * The old chunksize= option is deprecated. Do not use for new remotes.
  * Legacy code for directory remotes using the old chunksize= option
    will keep them working, but more slowly than before.
  * webapp: Automatically install Konqueror integration scripts
    to get and drop files.
  * repair: Removing bad objects could leave fsck finding no more
    unreachable objects, but some branches no longer accessible.
    Fix this, including support for fixing up repositories that
    were incompletely repaired before.
  * Fix cost calculation for non-encrypted remotes.
  * Display exception message when a transfer fails due to an exception.
  * WebDAV: Sped up by avoiding making multiple http connections
    when storing a file.
  * WebDAV: Avoid buffering whole file in memory when uploading and
    downloading.
  * WebDAV: Dropped support for DAV before 1.0.
  * testremote: New command to test uploads/downloads to a remote.
  * Dropping an object from a bup special remote now deletes the git branch
    for the object, although of course the object's content cannot be deleted
    due to the nature of bup.
  * unlock: Better error handling; continue past files that are not available
    or cannot be unlocked due to disk space, and try all specified files.
  * Windows: Now uses actual inode equivilants in new direct mode
    repositories, for safer detection of eg, renaming of files with the same
    size and mtime.
  * direct: Fix ugly warning messages.
  * WORM backend: When adding a file in a subdirectory, avoid including the
    subdirectory in the key name.
  * S3, Glacier, WebDAV: Fix bug that prevented accessing the creds
    when the repository was configured with encryption=shared embedcreds=yes.
  * direct: Avoid leaving file content in misctemp if interrupted.
  * git-annex-shell sendkey: Don't fail if a remote asks for a key to be sent
    that already has a transfer lock file indicating it's being sent to that
    remote. The remote may have moved between networks, or reconnected.
  * Switched from the old haskell HTTP library to http-conduit.

 -- Joey Hess <joeyh@debian.org>  Sun, 17 Aug 2014 10:30:58 -0400

git-annex (5.20140717) unstable; urgency=high

  * Fix minor FD leak in journal code. Closes: #754608
  * direct: Fix handling of case where a work tree subdirectory cannot
    be written to due to permissions.
  * migrate: Avoid re-checksumming when migrating from hashE to hash backend.
  * uninit: Avoid failing final removal in some direct mode repositories
    due to file modes.
  * S3: Deal with AWS ACL configurations that do not allow creating or
    checking the location of a bucket, but only reading and writing content to
    it.
  * resolvemerge: New plumbing command that runs the automatic merge conflict
    resolver.
  * Deal with change in git 2.0 that made indirect mode merge conflict
    resolution leave behind old files.
  * sync: Fix git sync with local git remotes even when they don't have an
    annex.uuid set. (The assistant already did so.)
  * Set gcrypt-publish-participants when setting up a gcrypt repository,
    to avoid unncessary passphrase prompts.
    This is a security/usability tradeoff. To avoid exposing the gpg key
    ids who can decrypt the repository, users can unset
    gcrypt-publish-participants.
  * Install nautilus hooks even when ~/.local/share/nautilus/ does not yet
    exist, since it is not automatically created for Gnome 3 users.
  * Windows: Move .vbs files out of git\bin, to avoid that being in the
    PATH, which caused some weird breakage. (Thanks, divB)
  * Windows: Fix locking issue that prevented the webapp starting
    (since 5.20140707).

 -- Joey Hess <joeyh@debian.org>  Thu, 17 Jul 2014 11:27:25 -0400

git-annex (5.20140709) unstable; urgency=medium

  * Fix race in direct mode merge code that could cause all files in the
    repository to be removed. It should be able to recover repositories
    experiencing this bug without data loss. See:
    http://git-annex.branchable.com/bugs/bad_merge_commit_deleting_all_files/
  * Fix git version that supported --no-gpg-sign.
  * Fix bug in automatic merge conflict resolution, when one side is an
    annexed symlink, and the other side is a non-annexed symlink.
  * Really fix bug that caused the assistant to make many unncessary
    empty merge commits.

 -- Joey Hess <joeyh@debian.org>  Wed, 09 Jul 2014 15:28:03 -0400

git-annex (5.20140707) unstable; urgency=medium

  * assistant: Fix bug, introduced in last release, that caused the assistant
    to make many unncessary empty merge commits.
  * assistant: Fix one-way assistant->assistant sync in direct mode.
  * Fix bug in annex.queuesize calculation that caused much more
    queue flushing than necessary.
  * importfeed: When annex.genmetadata is set, metadata from the feed
    is added to files that are imported from it.
  * Support users who have set commit.gpgsign, by disabling gpg signatures
    for git-annex branch commits and commits made by the assistant.
  * Fix memory leak when committing millions of changes to the git-annex
    branch, eg after git-annex add has run on 2 million files in one go.
  * Support building with bloomfilter 2.0.0.
  * Run standalone install process when the assistant is started
    (was only being run when the webapp was opened).
  * Android: patch git to avoid fchmod, which fails on /sdcard.
  * Windows: Got rid of that pesky DOS box when starting the webapp.
  * Windows: Added Startup menu item so assistant starts automatically
    on login.
  * Windows: Fix opening file browser from webapp when repo is in a
    directory with spaces.
  * Windows: Assistant now logs to daemon.log.

 -- Joey Hess <joeyh@debian.org>  Mon, 07 Jul 2014 12:24:13 -0400

git-annex (5.20140613) unstable; urgency=medium

  * Ignore setsid failures.
  * Avoid leaving behind .tmp files when failing in some cases, including
    importing files to a disk that is full.
  * Avoid bad commits after interrupted direct mode sync (or merge).
  * Fix build with wai 0.3.0.
  * Deal with FAT's low resolution timestamps, which in combination with
    Linux's caching of higher res timestamps while a FAT is mounted, caused
    direct mode repositories on FAT to seem to have modified files after
    they were unmounted and remounted.
  * Windows: Fix opening webapp when repository is in a directory with
    spaces in the path.
  * Detect when Windows has lost its mind in a timezone change, and
    automatically apply a delta to the timestamps it returns, to get back to
    sane values.

 -- Joey Hess <joeyh@debian.org>  Fri, 13 Jun 2014 09:58:07 -0400

git-annex (5.20140606) unstable; urgency=medium

  * webapp: When adding a new local repository, fix bug that caused its
    group and preferred content to be set in the current repository,
    even when not combining.
  * webapp: Avoid stomping on existing description, group and
    preferred content settings when enabling or combining with
    an already existing remote.
  * assistant: Make sanity checker tmp dir cleanup code more robust.
  * unused: Avoid checking view branches for unused files.
  * webapp: Include ssh port in mangled hostname.
  * Windows: Fix bug introduced in last release that caused files
    in the git-annex branch to have lines teminated with \r.
  * Windows: Fix retrieving of files from local bare git repositories.

 -- Joey Hess <joeyh@debian.org>  Fri, 06 Jun 2014 12:54:06 -0400

git-annex (5.20140529) unstable; urgency=medium

  * Fix encoding of data written to git-annex branch. Avoid truncating
    unicode characters to 8 bits. Allow any encoding to be used, as with
    filenames (but utf8 is the sane choice). Affects metadata and repository
    descriptions, and preferred content expressions.
  * assistant: When there are multiple remotes giving different ways
    to access the same repository, honor remote cost settings and use
    the cheapest available.
  * webapp: More robust startup when annex directory is not a git repo.
  * initremote/enableremote: Basic support for using with regular git remotes;
    initremote stores the location of an already existing git remote,
    and enableremote setups up a remote using its stored location.
  * webapp: Support for enabling known git repositories on ssh servers.
    The repository must have been added using initremote.
  * webapp: When setting up a ssh remote, record it using initremote,
    so that it can be easily enabled elsewhere.
  * webapp: When setting up a ssh remote, if the user inputs ~/foo,
    normalize that to foo, since it's in the home directory by default.
  * Use exceptions in place of deprecated MonadCatchIO-transformers
    Thanks, Ben Gamari.
  * android: Run busybox install with -s, since some versions of Android
    prohibit making hard links.
  * Android webapp: Fix EvilSplicer bugs that mangled the css files,
    preventing icons from displaying, and also slightly broke the js files.

 -- Joey Hess <joeyh@debian.org>  Thu, 29 May 2014 14:41:56 -0400

git-annex (5.20140517) unstable; urgency=medium

  * webapp: Switched to bootstrap 3.
    Thanks, Sören Brunk.
  * Standalone builds now check gpg signatures before upgrading.
  * Simplified repository description line format. The remote name,
    if any, is always in square brackets after the description.
  * assistant: Clean up stale tmp files on startup.
  * webapp: Better ssh password prompting.
  * Depend on git-remote-gcrypt 0.20130908-6. Older versions
    fail when the assistant is run with no controlling tty.
  * Added ddar special remote.
    Thanks, Robie Basak.
  * webapp: Fixed drag and drop to reorder the list of remotes.
  * group: When no groups are specified to set, lists the current groups
    of a repository.
  * Add remote.$name.annex-shell configuration.
    Thanks, Fraser Tweedale 
  * Support symlinking git-annex and git-annex-shell
    from the Linux standalone bundle into PATH.
    Thanks, jlebar.

 -- Joey Hess <joeyh@debian.org>  Sat, 17 May 2014 13:30:39 -0400

git-annex (5.20140421) unstable; urgency=medium

  * assistant: Now detects immediately when other repositories push
    changes to a ssh remote, and pulls.
    ** XMPP is no longer needed in this configuration! **
    This requires the remote server have git-annex-shell with
    notifychanges support (>= 5.20140405)
  * webapp: Show a network signal icon next to ssh and xmpp remotes that
    it's currently connected with.
  * webapp: Rework xmpp nudge to prompt for either xmpp or a ssh remote 
    to be set up.
  * sync, assistant, remotedaemon: Use ssh connection caching for git pushes
    and pulls.
  * remotedaemon: When network connection is lost, close all cached ssh
    connections.
  * Improve handling of monthly/yearly scheduling.
  * Avoid depending on shakespeare except for when building the webapp.
  * uninit: Avoid making unncessary copies of files.
  * info: Allow use in a repository where annex.uuid is not set.
  * reinit: New command that can initialize a new repository using
    the configuration of a previously known repository.
    Useful if a repository got deleted and you want
    to clone it back the way it was.
  * drop --from: When local repository is untrusted, its copy of a file does
    not count.
  * Bring back rsync -p, but only when git-annex is running on a non-crippled
    file system. This is a better approach to fix #700282 while not
    unncessarily losing file permissions on non-crippled systems.
  * webapp: Start even if the current directory is listed in
    ~/.config/git-annex/autostart but no longer has a git repository in it.
  * findref: New command, like find but shows files in a specified git ref.
  * webapp: Fix UI for removing XMPP connection.
  * When init detects that git is not configured to commit, and sets
    user.email to work around the problem, also make it set user.name.
  * webapp: Support using git-annex on a remote server, which was installed
    from the standalone tarball or OSX app, and so does not have
    git-annex in PATH (and may also not have git or rsync in PATH).
  * standalone tarball, OSX app: Install a ~/.ssh/git-annex-wrapper, which
    can be used to run git-annex, git, rsync, etc.

 -- Joey Hess <joeyh@debian.org>  Sun, 20 Apr 2014 19:43:14 -0400

git-annex (5.20140412) unstable; urgency=high

  * Last release didn't quite fix the high cpu issue in all cases, this should.

 -- Joey Hess <joeyh@debian.org>  Fri, 11 Apr 2014 17:14:38 -0400

git-annex (5.20140411) unstable; urgency=high

  * importfeed: Filename template can now contain an itempubdate variable.
    Needs feed 0.3.9.2.
  * Fix rsync progress parsing in locales that use comma in number display.
    Closes: #744148
  * assistant: Fix high CPU usage triggered when a monthly fsck is scheduled,
    and the last time the job ran was a day of the month > 12. This caused a
    runaway loop. Thanks to Anarcat for his assistance, and to Maximiliano
    Curia for identifying the cause of this bug.
  * Remove wget from OSX dmg, due to issues with cert paths that broke
    git-annex automatic upgrading. Instead, curl is used, unless the
    OSX system has wget installed, which will then be used.

 -- Joey Hess <joeyh@debian.org>  Fri, 11 Apr 2014 14:59:49 -0400

git-annex (5.20140405) unstable; urgency=medium

  * git-annex-shell: Added notifychanges command.
  * Improve display of dbus notifications. Thanks, Johan Kiviniemi.
  * Fix nautilus script installation to not crash when the nautilus script dir
    does not exist. Instead, only install scripts when the directory already
    exists.

 -- Joey Hess <joeyh@debian.org>  Sat, 05 Apr 2014 16:54:33 -0400

git-annex (5.20140402) unstable; urgency=medium

  * unannex, uninit: Avoid committing after every file is unannexed,
    for massive speedup.
  * --notify-finish switch will cause desktop notifications after each 
    file upload/download/drop completes
    (using the dbus Desktop Notifications Specification)
  * --notify-start switch will show desktop notifications when each
    file upload/download starts.
  * webapp: Automatically install Nautilus integration scripts
    to get and drop files.
  * tahoe: Pass -d parameter before subcommand; putting it after
    the subcommand no longer works with tahoe-lafs version 1.10.
    (Thanks, Alberto Berti)
  * forget --drop-dead: Avoid removing the dead remote from the trust.log,
    so that if git remotes for it still exist anywhere, git annex info
    will still know it's dead and not show it.
  * git-annex-shell: Make configlist automatically initialize
    a remote git repository, as long as a git-annex branch has
    been pushed to it, to simplify setup of remote git repositories,
    including via gitolite.
  * add --include-dotfiles: New option, perhaps useful for backups.
  * Version 5.20140227 broke creation of glacier repositories,
    not including the datacenter and vault in their configuration.
    This bug is fixed, but glacier repositories set up with the broken
    version of git-annex need to have the datacenter and vault set
    in order to be usable. This can be done using git annex enableremote
    to add the missing settings. For details, see
    http://git-annex.branchable.com/bugs/problems_with_glacier/
  * Added required content configuration.
  * assistant: Improve ssh authorized keys line generated in local pairing
    or for a remote ssh server to set environment variables in an 
    alternative way that works with the non-POSIX fish shell, as well
    as POSIX shells.

 -- Joey Hess <joeyh@debian.org>  Wed, 02 Apr 2014 16:42:53 -0400

git-annex (5.20140320) unstable; urgency=medium

  * Fix zombie leak and general inneficiency when copying files to a
    local git repo.
  * Fix ssh connection caching stop method to work with openssh 6.5p1,
    which broke the old method.
  * webapp: Added a "Sync now" item to each repository's menu.
  * webapp: Use securemem for constant time auth token comparisons.
  * copy --fast --to remote: Avoid printing anything for files that
    are already believed to be present on the remote.
  * Commands that allow specifying which repository to act on using
    the repository's description will now fail when multiple repositories
    match, rather than picking a repository at random.
    (So will --in=)
  * Better workaround for problem umasks when eg, setting up ssh keys.
  * "standard" can now be used as a first-class keyword in preferred content
    expressions. For example "standard or (include=otherdir/*)"
  * groupwanted can be used in preferred content expressions.
  * vicfg: Allows editing preferred content expressions for groups.
  * Improve behavior when unable to parse a preferred content expression
    (thanks, ion).
  * metadata: Add --get
  * metadata: Support --key option (and some other ones like --all)
  * For each metadata field, there's now an automatically maintained
    "$field-lastchanged" that gives the date of the last change to that
    field. Also the "lastchanged" field for the date of the last change
    to any of a file's metadata.
  * unused: In direct mode, files that are deleted from the work tree
    and so have no content present are no longer incorrectly detected as
    unused.
  * Avoid encoding errors when using the unused log file.
  * map: Fix crash when one of the remotes of a repo is a local directory
    that does not exist, or is not a git repo.
  * repair: Improve memory usage when git fsck finds a great many broken
    objects.
  * Windows: Fix some filename encoding bugs.
  * rsync special remote: Fix slashes when used on Windows.

 -- Joey Hess <joeyh@debian.org>  Thu, 20 Mar 2014 13:21:12 -0400

git-annex (5.20140306) unstable; urgency=high

  * sync: Fix bug in direct mode that caused a file that was not
    checked into git to be deleted when there was a conflicting
    merge with a remote.
  * webapp: Now supports HTTPS.
  * webapp: No longer supports a port specified after --listen, since
    it was buggy, and that use case is better supported by setting up HTTPS.
  * annex.listen can be configured, instead of using --listen
  * annex.startupscan can be set to false to disable the assistant's startup
    scan.
  * Probe for quvi version at run time.
  * webapp: Filter out from Switch Repository list any
    repositories listed in autostart file that don't have a
    git directory anymore. (Or are bare)
  * webapp: Refuse to start in a bare git repository.
  * assistant --autostart: Refuse to start in a bare git repository.
  * webapp: Don't list the public repository group when editing a
    git repository; it only makes sense for special remotes.
  * view, vfilter: Add support for filtering tags and values out of a view,
    using !tag and field!=value.
  * vadd: Allow listing multiple desired values for a field.
  * view: Refuse to enter a view when no branch is currently checked out.
  * metadata: To only set a field when it's not already got a value, use
    -s field?=value
  * Run .git/hooks/pre-commit-annex whenever a commit is made.
  * sync: Automatically resolve merge conflict between and annexed file
    and a regular git file.
  * glacier: Pass --region to glacier checkpresent.
  * webdav: When built with a new enough haskell DAV (0.6), disable
    the http response timeout, which was only 5 seconds.
  * webapp: Include no-pty in ssh authorized_keys lines.
  * assistant: Smarter log file rotation, which takes free disk space
    into account.

 -- Joey Hess <joeyh@debian.org>  Thu, 06 Mar 2014 12:28:04 -0400

git-annex (5.20140227) unstable; urgency=medium

  * metadata: Field names limited to alphanumerics and a few whitelisted
    punctuation characters to avoid issues with views, etc.
  * metadata: Field names are now case insensative.
  * When constructing views, metadata is available about the location of the
    file in the view's reference branch. Allows incorporating parts of the
    directory hierarchy in a view.
    For example `git annex view tag=* podcasts/=*` makes a view in the form
    tag/showname.
  * --metadata field=value can now use globs to match, and matches
    case insensatively, the same as git annex view field=value does.
  * annex.genmetadata can be set to make git-annex automatically set
    metadata (year and month) when adding files.
  * Make annex.web-options be used in several places that call curl.
  * Fix handling of rsync remote urls containing a username,
    including rsync.net.
  * Preserve metadata when staging a new version of an annexed file.
  * metadata: Support --json
  * webapp: Fix creation of box.com and Amazon S3 and Glacier
    repositories, broken in 5.20140221.
  * webdav: When built with DAV 0.6.0, use the new DAV monad to avoid
    locking files, which is not needed by git-annex's use of webdav, and
    does not work on Box.com.
  * webdav: Fix path separator bug when used on Windows.
  * repair: Optimise unpacking of pack files, and avoid repeated error
    messages about corrupt pack files.
  * Add build dep on regex-compat to fix build on mipsel, which lacks
    regex-tdfa.
  * Disable test suite on sparc, which is missing optparse-applicative.
  * Put non-object tmp files in .git/annex/misctmp, leaving .git/annex/tmp
    for only partially transferred objects.

 -- Joey Hess <joeyh@debian.org>  Thu, 27 Feb 2014 11:34:19 -0400

git-annex (5.20140221) unstable; urgency=medium

  * metadata: New command that can attach metadata to files.
  * --metadata can be used to limit commands to acting on files
    that have particular metadata.
  * Preferred content expressions can use metadata=field=value
    to limit them to acting on files that have particular metadata.
  * view: New command that creates and checks out a branch that provides
    a structured view of selected metadata.
  * vfilter, vadd, vpop, vcycle: New commands for operating within views.
  * pre-commit: Update metadata when committing changes to locations
    of annexed files within a view.
  * Add progress display for transfers to/from external special remotes.
  * unused: Fix to actually detect unused keys when in direct mode.
  * fsck: When run with --all or --unused, while .gitattributes
    annex.numcopies cannot be honored since it's operating on keys
    instead of files, make it honor the global numcopies setting,
    and the annex.numcopies git config setting.
  * trust, untrust, semitrust, dead: Warn when the trust level is
    overridden in .git/config.
  * glacier: Do not try to run glacier value create when an existing glacier
    remote is enabled.
  * fsck: Refuse to do anything if more than one of --incremental, --more,
    and --incremental-schedule are given, since it's not clear which option
    should win.
  * Windows webapp: Can set up box.com, Amazon S3, and rsync.net remotes
  * Windows webapp: Can create repos on removable drives.
  * Windows: Ensure HOME is set, as needed by bundled cygwin utilities.

 -- Joey Hess <joeyh@debian.org>  Fri, 21 Feb 2014 11:23:59 -0400

git-annex (5.20140210) unstable; urgency=medium

  * --in can now refer to files that were located in a repository at
    some past date. For example, --in="here@{yesterday}"
  * Fixed direct mode annexed content locking code, which is used to
    guard against recursive file drops.
  * This is the first beta-level release of the Windows port with important
    fixes (see below).
    (The webapp and assistant are still alpha-level on Windows.)
  * sync --content: Honor annex-ignore configuration.
  * sync: Don't try to sync with xmpp remotes, which are only currently
    supported when using the assistant.
  * sync --content: Re-pull from remotes after downloading content,
    since that can take a while and other changes may be pushed in the
    meantime.
  * sync --content: Reuse smart copy code from copy command, including
    handling and repairing out of date location tracking info.
    Closes: #737480
  * sync --content: Drop files from remotes that don't want them after
    getting them.
  * sync: Fix bug in automatic merge conflict resolution code when used
    on a filesystem not supporting symlinks, which resulted in it losing
    track of the symlink bit of annexed files.
  * Added ways to configure rsync options to be used only when uploading
    or downloading from a remote. Useful to eg limit upload bandwidth.
  * Fix initremote with encryption=pubkey to work with S3, glacier, webdav,
    and external special remotes.
  * Avoid building with DAV 0.6 which is badly broken (see #737902).
  * Fix dropping of unused keys with spaces in their name.
  * Fix build on platforms not supporting the webapp.
  * Document in man page that sshcaching uses ssh ControlMaster.
    Closes: #737476
  * Windows: It's now safe to run multiple git-annex processes concurrently
    on Windows; the lock files have been sorted out.
  * Windows: Avoid using unix-compat's rename, which refuses to rename
    directories.
  * Windows: Fix deletion of repositories by test suite and webapp.
  * Windows: Test suite 100% passes again.
  * Windows: Fix bug in symlink calculation code.
  * Windows: Fix handling of absolute unix-style git repository paths.
  * Android: Avoid crashing when unable to set file mode for ssh config file
    due to Android filesystem horribleness.

 -- Joey Hess <joeyh@debian.org>  Mon, 10 Feb 2014 12:54:57 -0400

git-annex (5.20140127) unstable; urgency=medium

  * sync --content: New option that makes the content of annexed files be
    transferred. Similar to the assistant, this honors any configured
    preferred content expressions.
  * Remove --json option from commands not supporting it.
  * status: Support --json.
  * list: Fix specifying of files to list.
  * Allow --all to be mixed with matching options like --copies and --in
    (but not --include and --exclude).
  * numcopies: New command, sets global numcopies value that is seen by all
    clones of a repository.
  * The annex.numcopies git config setting is deprecated. Once the numcopies
    command is used to set the global number of copies, any annex.numcopies
    git configs will be ignored.
  * assistant: Make the prefs page set the global numcopies.
  * Add lackingcopies, approxlackingcopies, and unused to
    preferred content expressions.
  * Client, transfer, incremental backup, and archive repositories
    now want to get content that does not yet have enough copies.
  * Client, transfer, and source repositories now do not want to retain
    unused file contents.
  * assistant: Checks daily for unused file contents, and when possible
    moves them to a repository (such as a backup repository) that
    wants to retain them.
  * assistant: annex.expireunused can be configured to cause unused
    file contents to be deleted after some period of time.
  * webapp: Nudge user to see if they want to expire old unused file
    contents when a lot of them seem to be piling up in the repository.
  * repair: Check git version at run time.
  * assistant: Run the periodic git gc in batch mode.
  * added annex.secure-erase-command config option.
  * test suite: Use tasty-rerun, and expose tasty command-line options.
  * Optimise non-bare http remotes; no longer does a 404 to the wrong
    url every time before trying the right url. Needs annex-bare to be
    set to false, which is done when initially probing the uuid of a
    http remote.
  * webapp: After upgrading a git repository to git-annex, fix
    bug that made it temporarily not be synced with.
  * whereis: Support --all.
  * All commands that support --all also support a --key option,
    which limits them to acting on a single key.

 -- Joey Hess <joeyh@debian.org>  Mon, 27 Jan 2014 13:43:28 -0400

git-annex (5.20140117) unstable; urgency=medium

  * Really fix FTBFS on mipsel and sparc due to test suite not being available
    on those architectures.

 -- Joey Hess <joeyh@debian.org>  Fri, 17 Jan 2014 14:46:27 -0400

git-annex (5.20140116) unstable; urgency=medium

  * Added tahoe special remote.
  * external special remote protocol: Added GETGITDIR, and GETAVAILABILITY.
  * Refuse to build with git older than 1.7.1.1, which is needed for
    git checkout -B
  * map: Fix display of v5 direct mode repos.
  * repair: Support old git versions from before git fsck --no-dangling was
    implemented.
  * Fix a long-standing bug that could cause the wrong index file to be used
    when committing to the git-annex branch, if GIT_INDEX_FILE is set in the
    environment. This typically resulted in git-annex branch log files being
    committed to the master branch and later showing up in the work tree.
    (These log files can be safely removed.)
  * assistant: Detect if .git/annex/index is corrupt at startup, and
    recover.
  * repair: Fix bug in packed refs file exploding code that caused a .gitrefs
    directory to be created instead of .git/refs
  * Fix FTBFS on mipsel and sparc due to test suite not being available
    on those architectures.
  * Android: Avoid passing --clobber to busybox wget.

 -- Joey Hess <joeyh@debian.org>  Thu, 16 Jan 2014 11:34:54 -0400

git-annex (5.20140107) unstable; urgency=medium

  * mirror: Support --all (and --unused).
  * external special remote protocol: Added GETUUID, GETWANTED, SETWANTED,
    SETSTATE, GETSTATE, DEBUG.
  * Windows: Fix bug in direct mode merge code that could cause files
    in subdirectories to go missing.
  * Windows: Avoid eating stdin when running ssh to add a authorized key,
    since this is used for password prompting.
  * Avoid looping if long-running git cat-file or git hash-object crashes
    and keeps crashing when restarted.
  * Assistant: Remove stale MERGE_HEAD files in lockfile cleanup.
  * Remotes can now be made read-only, by setting remote.<name>.annex-readonly
  * wanted, schedule: Avoid printing "ok" after requested value.
  * assistant: Ensure that .ssh/config and .ssh/authorized_keys are not
    group or world writable when writing to those files, as that can make
    ssh refuse to use them, if it allows another user to write to them.
  * addurl, importfeed: Honor annex.diskreserve as long as the size of the
    url can be checked.
  * add: Fix rollback when disk is completely full.
  * assistant: Fixed several minor memory leaks that manifested when
    adding a large number of files.
  * assistant: Start a new git-annex transferkeys process
    after a network connection change, so that remotes that use a persistent
    network connection are restarted.
  * Adjust Debian build deps to match current state of sparc, mipsel.

 -- Joey Hess <joeyh@debian.org>  Tue, 07 Jan 2014 12:22:18 -0400

git-annex (5.20131230) unstable; urgency=medium

  * Added new external special remote interface.
  * importfeed: Support youtube playlists.
  * Add tasty to build-depends, so that test suite builds again.
    (tasty was stuck in incoming.)
  * Fix typo in test suite.
  * Fix bug in Linux standalone build's shimming that broke git-annex-shell.
  * Include git-receive-pack, git-upload-pack, git, and git-shell wrappers
    in the Linux standalone build, and OSX app, so they will be available
    when it's added to PATH.
  * addurl, importfeed: Sanitize | and some other symbols and special
    characters.
  * Auto-upgrade v3 indirect repos to v5 with no changes.
    This also fixes a problem when a direct mode repo was somehow set to v3
    rather than v4, and so the automatic direct mode upgrade to v5 was not
    done.
  * Android: Avoid trying to use Android's own ionice, which does not
    allow specifying a command to run. Fixes transferring files to/from
    android and probably a few other things.

 -- Joey Hess <joeyh@debian.org>  Mon, 30 Dec 2013 14:13:40 -0400

git-annex (5.20131221) unstable; urgency=low

  * assistant: Fix OSX-specific bug that caused the startup scan to try to
    follow symlinks to other directories, and add their contents to the annex.
  * assistant: Set StrictHostKeyChecking yes when creating ssh remotes,
    and add it to the configuration for any ssh remotes previously created
    by the assistant. This avoids repeated prompts by ssh if the host key
    changes, instead syncing with such a remote will fail. Closes: #732602
  * Fix test suite to cover lock --force change.
  * Add plumbing-level lookupkey and examinekey commands.
  * find --format: Added hashdirlower, hashdirmixed, keyname, and mtime
    format variables.
  * assistant: Always batch changes found in startup scan.
  * An armel Linux standalone build is now available, which includes the
    webapp.
  * Programs from Linux and OSX standalone builds can now be symlinked
    into a directory in PATH as an alternative installation method, and will
    use readlink to find where the build was unpacked.
  * Include man pages in Linux and OSX standalone builds.
  * Linux standalone build now includes its own glibc and forces the linker to
    use it, to remove dependence on the host glibc.

 -- Joey Hess <joeyh@debian.org>  Sat, 21 Dec 2013 12:00:17 -0400

git-annex (5.20131213) unstable; urgency=low

  * Avoid using git commit in direct mode, since in some situations
    it will read the full contents of files in the tree.
  * assistant: Batch jobs are now run with ionice and nocache, when
    those commands are available.
  * assistant: Run transferkeys as batch jobs.
  * Automatically fix up bad bare repositories created by
    versions 5.20131118 through 5.20131127.
  * rsync special remote: Fix fallback mode for rsync remotes that
    use hashDirMixed. Closes: #731142
  * copy --from, get --from: When --force is used, ignore the
    location log and always try to get the file from the remote.
  * Deal with box.com changing the url of their webdav endpoint.
  * Android: Fix SRV record lookups for XMPP to use android getprop
    command to find DNS server, since there is no resolv.conf.
  * import: Add --skip-duplicates option.
  * lock: Require --force. Closes: #731606
  * import: better handling of overwriting an existing file/directory/broken
    link when importing
  * Windows: assistant and webapp work! (very experimental)
  * Windows: Support annex.diskreserve.
  * Fix bad behavior in Firefox, which was caused by an earlier fix to
    bad behavior in Chromium.
  * repair: Improve repair of git-annex index file.
  * repair: Remove damaged git-annex sync branches.
  * status: Ignore new files that are gitignored.
  * Fix direct mode's handling when modifications to non-annexed files
    are pulled from a remote. A bug prevented the files from being updated
    in the work tree, and this caused the modification to be reverted.
  * OSX: Remove ssh and ssh-keygen from dmg as they're included in OSX by
    default.

 -- Joey Hess <joeyh@debian.org>  Fri, 13 Dec 2013 14:20:32 -0400

git-annex (5.20131130) unstable; urgency=low

  * init: Fix a bug that caused git annex init, when run in a bare
    repository, to set core.bare=false.

 -- Joey Hess <joeyh@debian.org>  Sat, 30 Nov 2013 16:32:35 -0400

git-annex (5.20131127.1) unstable; urgency=low

  * Rebuild that does not try to use quvi 0.9 from experimental.

 -- Joey Hess <joeyh@debian.org>  Thu, 28 Nov 2013 07:57:36 -0400

git-annex (5.20131127) unstable; urgency=low

  * webapp: Detect when upgrades are available, and upgrade if the user
    desires.
    (Only when git-annex is installed using the prebuilt binaries
    from git-annex upstream, not from eg Debian.)
  * assistant: Detect when the git-annex binary is modified or replaced,
    and either prompt the user to restart the program, or automatically
    restart it.
  * annex.autoupgrade configures both the above upgrade behaviors.
  * Added support for quvi 0.9. Slightly suboptimal due to limitations in its
    interface compared with the old version.
  * Bug fix: annex.version did not get set on automatic upgrade to v5 direct
    mode repo, so the upgrade was performed repeatedly, slowing commands down.
  * webapp: Fix bug that broke switching between local repositories
    that use the new guarded direct mode.
  * Android: Fix stripping of the git-annex binary.
  * Android: Make terminal app show git-annex version number.
  * Android: Re-enable XMPP support.
  * reinject: Allow to be used in direct mode.
  * Futher improvements to git repo repair. Has now been tested in tens
    of thousands of intentionally damaged repos, and successfully
    repaired them all.
  * Allow use of --unused in bare repository.

 -- Joey Hess <joeyh@debian.org>  Wed, 27 Nov 2013 18:41:44 -0400

git-annex (5.20131120) unstable; urgency=low

  * Fix Debian package to not try to run test suite, since haskell-tasty
    is not out of new or in Build-Depends yet.
  * dropunused, addunused: Allow "all" instead of a range to
    act on all unused data.
  * Ensure execute bit is set on directories when core.sharedrepository is set.
  * Ensure that core.sharedrepository is honored when creating the .git/annex
    directory.
  * Improve repair code in the case where the index file is corrupt,
    and this hides other problems from git fsck.

 -- Joey Hess <joeyh@debian.org>  Wed, 20 Nov 2013 12:54:18 -0400

git-annex (5.20131118) unstable; urgency=low

  * Direct mode repositories now have core.bare=true set, to prevent
    accidentally running git commands that try to operate on the work tree,
    and so do the wrong thing in direct mode.
  * annex.version is now set to 5 for direct mode repositories.
    This upgrade is handled fully automatically, no need to run
    git annex upgrade
  * The "status" command has been renamed to "info", to allow
    "git annex status" to be used in direct mode repositories, now that
    "git status" won't work in them.
  * The -c option now not only modifies the git configuration seen by
    git-annex, but it is passed along to every git command git-annex runs.
  * watcher: Avoid loop when adding a file owned by someone else fails
    in indirect mode because its permissions cannot be modified.
  * webapp: Avoid encoding problems when displaying the daemon log file.
  * webapp: Improve UI around remote that have no annex.uuid set,
    either because setup of them is incomplete, or because the remote
    git repository is not a git-annex repository.
  * Include ssh-keygen in standalone bundle.
  * Allow optionally configuring git-annex with -fEKG to enable awesome
    remote monitoring interfaceat http://localhost:4242/
  * Fix bug that caused bad information to be written to the git-annex branch
    when running describe or other commands with a remote that has no uuid.
  * Work around Android linker problem that had prevented git-annex from
    running on Android 4.3 and 4.4.
  * repair: Handle case where index file is corrupt, but all objects are ok.
  * assistant: Notice on startup when the index file is corrupt, and
    auto-repair.
  * Fix direct mode merge bug when a direct mode file was deleted and replaced
    with a directory. An ordering problem caused the directory to not get
    created in this case.
    Thanks to Tim for the test case.
  * Direct mode .git/annex/objects directories are no longer left writable,
    because that allowed writing to symlinks of files that are not present,
    which followed the link and put bad content in an object location.
    Thanks to Tim for the test case.
  * fsck: Fix up .git/annex/object directory permissions.
  * Switched to the tasty test framework.
  * Android: Adjust default .gitignore to ignore .thumbnails at any location
    in the tree, not just at its top.
  * webapp: Check annex.version.

 -- Joey Hess <joeyh@debian.org>  Mon, 18 Nov 2013 10:45:43 -0400

git-annex (4.20131106) unstable; urgency=low

  * Improve local pairing behavior when two computers both try to start
    the pairing process separately.
  * sync: Work even when the local git repository is new and empty,
    with no master branch.
  * gcrypt, bup: Fix bug that prevented using these special remotes
    with encryption=pubkey.
  * Fix enabling of gcrypt repository accessed over ssh;
    git-annex-shell gcryptsetup had a bug that caused it to fail
    with permission denied.
  * Fix zombie process that occurred when switching between repository
    views in the webapp.
  * map: Work when there are gcrypt remotes.
  * Fix build w/o webapp.
  * Fix exception handling bug that could cause .git/annex/index to be used
    for git commits outside the git-annex branch. Known to affect git-annex
    when used with the git shipped with Ubuntu 13.10.

 -- Joey Hess <joeyh@debian.org>  Wed, 06 Nov 2013 11:17:47 -0400

git-annex (4.20131101) unstable; urgency=low

  * The "git annex content" command is renamed to "git annex wanted".
  * New --want-get and --want-drop options which can be used to
    test preferred content settings.
    For example, "git annex find --in . --want-drop"
  * assistant: When autostarted, wait 5 seconds before running the startup
    scan, to avoid contending with the user's desktop login process.
  * webapp: When setting up a bare shared repository, enable non-fast-forward
    pushes.
  * sync: Show a hint about receive.denyNonFastForwards when a push fails.
  * directory, webdav: Fix bug introduced in version 4.20131002 that
    caused the chunkcount file to not be written. Work around repositories
    without such a file, so files can still be retreived from them.
  * assistant: Automatically repair damanged git repository, if it can
    be done without losing data.
  * assistant: Support repairing git remotes that are locally accessible
    (eg, on removable drives).
  * add: Fix reversion in 4.20130827 when adding unlocked files that have
    not yet been committed.
  * unannex: New, much slower, but more safe behavior: Copies files out of
    the annex. This avoids an unannex of one file breaking other files that
    link to the same content. Also, it means that the content
    remains in the annex using up space until cleaned up with 
    "git annex unused".
    (The behavior of unannex --fast has not changed; it still hard links
    to content in the annex. --fast was not made the default because it is
    potentially unsafe; editing such a hard linked file can unexpectedly
    change content stored in the annex.)

 -- Joey Hess <joeyh@debian.org>  Fri, 01 Nov 2013 11:34:27 -0400

git-annex (4.20131024) unstable; urgency=low

  * webapp: Fix bug when adding a remote and git-remote-gcrypt
    is not installed.
  * The assitant can now run scheduled incremental fsck jobs on the local
    repository and remotes. These can be configured using vicfg or with the
    webapp.
  * repair: New command, which can repair damaged git repositories
    (even ones not using git-annex).
  * webapp: When git repository damange is detected, repairs can be
    done using the webapp UI.
  * Automatically and safely detect and recover from dangling
    .git/annex/index.lock files, which would prevent git from
    committing to the git-annex branch, eg after a crash.
  * assistant: Detect stale git lock files at startup time, and remove them.
  * addurl: Better sanitization of generated filenames.
  * Better sanitization of problem characters when generating URL and WORM
    keys.
  * The control socket path passed to ssh needs to be 17 characters
    shorter than the maximum unix domain socket length, because ssh
    appends stuff to it to make a temporary filename. Closes: #725512
  * status: Fix space leak in local mode, introduced in version 4.20130920.
  * import: Skip .git directories.
  * Remove bogus runshell loop check.
  * addurl: Improve message when adding url with wrong size to existing file.
  * Fixed handling of URL keys that have no recorded size.
  * status: Fix a crash if a temp file went away while its size was
    being checked for status.
  * Deal with git check-attr -z output format change in git 1.8.5.
  * Work around sed output difference that led to version containing a newline
    on OSX.
  * sync: Fix automatic resolution of merge conflicts where one side is an
    annexed file, and the other side is a non-annexed file, or a directory.
  * S3: Try to ensure bucket name is valid for archive.org.
  * assistant: Bug fix: When run in a subdirectory, files from incoming merges
    were wrongly added to that subdirectory, and removed from their original
    locations.
  * Windows: Deal with strange msysgit 1.8.4 behavior of not understanding
    DOS formatted paths for --git-dir and --work-tree.
  * Removed workaround for bug in git 1.8.4r0.
  * Added git-recover-repository command to git-annex source
    (not built by default; this needs to move to someplace else).
  * webapp: Move sidebar to the right hand side of the screen.

 -- Joey Hess <joeyh@debian.org>  Thu, 24 Oct 2013 12:59:55 -0400

git-annex (4.20131002) unstable; urgency=low

  * Note that the layout of gcrypt repositories has changed, and
    if you created one you must manually upgrade it.
    See http://git-annex.branchable.com/upgrades/gcrypt/
  * webapp: Support setting up and using encrypted git repositories on
    any ssh server, as well as on rsync.net.
  * git-annex-shell: Added support for operating inside gcrypt repositories.
  * Disable receive.denyNonFastForwards when setting up a gcrypt special
    remote, since gcrypt needs to be able to fast-forward the master branch.
  * import: Preserve top-level directory structure.
  * Use cryptohash rather than SHA for hashing when no external hash program
    is available. This is a significant speedup for SHA256 on OSX, for
    example.
  * Added SKEIN256 and SKEIN512 backends.
  * Android build redone from scratch, many dependencies updated,
    and entire build can now be done using provided scripts.
  * assistant: Clear the list of failed transfers when doing a full transfer
    scan. This prevents repeated retries to download files that are not
    available, or are not referenced by the current git tree.
  * indirect, direct: Better behavior when a file is not owned by
    the user running the conversion.
  * add, import, assistant: Better preserve the mtime of symlinks,
    when when adding content that gets deduplicated.
  * Send a git-annex user-agent when downloading urls.
    Overridable with --user-agent option.
    (Not yet done for S3 or WebDAV due to limitations of libraries used.)
  * webapp: Fixed a bug where when a new remote is added, one file
    may fail to sync to or from it due to the transferrer process not
    yet knowing about the new remote.
  * OSX: Bundled gpg upgraded, now compatible with config files
    written by MacGPG.
  * assistant: More robust inotify handling; avoid crashing if a directory
    cannot be read.
  * Moved list of backends and remote types from status to version
    command.

 -- Joey Hess <joeyh@debian.org>  Wed, 02 Oct 2013 16:00:39 -0400

git-annex (4.20130920) unstable; urgency=low

  * webapp: Initial support for setting up encrypted removable drives.
  * Recommend using my patched gcrypt, which fixes some bugs:
    https://github.com/joeyh/git-remote-gcrypt
  * Support hot-swapping of removable drives containing gcrypt repositories.
  * list: New command, displays a compact table of remotes that
    contain files.
    (Thanks, anarcat for display code and mastensg for inspiration.)
  * fsck: Fix detection and fixing of present direct mode files that are
    wrongly represented as standin symlinks on crippled filesystems.
  * sync: Fix bug that caused direct mode mappings to not be updated
    when merging files into the tree on Windows.
  * sync: Don't fail if the directory it is run in gets removed by the
    sync.
  * addurl: Fix quvi audodetection, broken in last release.
  * status: In local mode, displays information about variance from configured
    numcopies levels. (--fast avoids calculating these)
  * gcrypt: Ensure that signing key is set to one of the participants keys.
  * webapp: Show encryption information when editing a remote.
  * Avoid unnecessarily catting non-symlink files from git, which can be
    so large it runs out of memory.

 -- Joey Hess <joeyh@debian.org>  Fri, 20 Sep 2013 10:34:51 -0400

git-annex (4.20130911) unstable; urgency=low

  * Fix problem with test suite in non-unicode locale.

 -- Joey Hess <joeyh@debian.org>  Wed, 11 Sep 2013 12:14:16 -0400

git-annex (4.20130909) unstable; urgency=low

  * initremote: Syntax change when setting up an encrypted special remote.
    Now use keyid=$KEYID rather than the old encryption=$KEYID
  * forget: New command, causes git-annex branch history to be forgotten
    in a way that will spread to other clones of the repository.
    (As long as they're running this version or newer of git-annex.)
  * forget --drop-dead: Completely removes mentions of repositories that
    have been marked as dead from the git-annex branch.
  * sync, assistant: Force push of the git-annex branch. Necessary
    to ensure it gets pushed to remotes after being rewritten by forget.
  * Added gcrypt support. This combines a fully encrypted git
    repository (using git-remote-gcrypt) with an encrypted git-annex special
    remote.
  * sync: Support syncing with gcrypt remotes.
  * importfeed: Also ignore transient problems with downloading content
    from feeds.
  * Honor core.sharedrepository when receiving and adding files in direct
    mode.
  * enableremote: gpg keys can be removed from those a remote encrypts
    to by passing "keyid-=$KEYID". keyid+= is also provided.
    (Thanks, guilhem for the patch.)
  * Added encryption=pubkey scheme, which encrypts to public keys directly
    rather than the hybrid approach. See documentation for advantages
    and disadvantages, but encryption=hybrid is the recommended scheme still.
    (Thanks, guilhem for the patch.)
  * Fix Feeds display in build flags.
  * Remind user when annex-ignore is set for some remotes, if unable to
    get or drop a file, possibly because it's on an ignored remote.
  * gpg: Force --no-textmode in case the user has it turned on in config.
  * webapp: Improve javascript's handling of longpolling connection
    failures, by reloading the current page in this case.
    Works around chromium behavior where ajax connections to urls
    that were already accessed are denied after navigating back to
    a previous page.
  * Allow building without quvi support.

 -- Joey Hess <joeyh@debian.org>  Mon, 09 Sep 2013 09:47:02 -0400

git-annex (4.20130827) unstable; urgency=low

  * Youtube support! (And 53 other video hosts). When quvi is installed,
    git-annex addurl automatically uses it to detect when an page is
    a video, and downloads the video file.
  * web special remote: Also support using quvi, for getting files,
    or checking if files exist in the web.
  * unused: Is now a minimum of 30 times faster, and typically many
    more times than that (when a repository has several branches).
    (Thanks, guilhem for the patch.)
  * unused: Fix bugs in two edge cases involving manually staged changes.
    (Thanks, guilhem for the patch.)
  * Android: Fix bug in terminal app that caused it to spin using much 
    CPU and battery. This problem was introduced in version 4.20130601.
  * sync, merge: Bug fix: Don't try to merge into master when in a bare repo.
  * import: Add options to control handling of duplicate files:
    --duplicate, --deduplicate, and --clean-duplicates
  * mirror: New command, makes two repositories contain the same set of files.
  * Set --clobber when running wget to ensure resuming works properly.
  * Unescape characters in 'file://...' URIs. (Thanks, guilhem for the patch.)
  * Better error message when trying to use a git remote that has annex.ignore
    set.
  * Fix bug that caused typechanged symlinks to be assumed to be unlocked
    files, so they were added to the annex by the pre-commit hook.
  * Debian: Run the builtin test suite as an autopkgtest.
  * Debian: Recommend ssh-askpass, which ssh will use when the assistant
    is run w/o a tty. Closes: #719832

 -- Joey Hess <joeyh@debian.org>  Tue, 27 Aug 2013 11:03:00 -0400

git-annex (4.20130815) unstable; urgency=low

  * assistant, watcher: .gitignore files and other git ignores are now
    honored, when git 1.8.4 or newer is installed.
    (Thanks, Adam Spiers, for getting the necessary support into git for this.)
  * importfeed: Ignores transient problems with feeds. Only exits nonzero
    when a feed has repeatedly had a problems for at least 1 day.
  * importfeed: Fix handling of dots in extensions.
  * Windows: Added support for encrypted special remotes.
  * Windows: Fixed permissions problem that prevented removing files
    from directory special remote. Directory special remotes now fully usable.

 -- Joey Hess <joeyh@debian.org>  Thu, 15 Aug 2013 10:14:33 +0200

git-annex (4.20130802) unstable; urgency=low

  * dropunused behavior change: Now refuses to drop the last copy of a
    file, unless you use the --force.
    This was the last place in git-annex that could remove data referred
    to by the git history, without being forced.
    Like drop, dropunused checks remotes, and honors the global
    annex.numcopies setting. (However, .gitattributes settings cannot
    apply to unused files.) 
  * Fix inverted logic in last release's fix for data loss bug,
    that caused git-annex sync on FAT or other crippled filesystems to add
    symlink standin files to the annex.
  * importfeed can be used to import files from podcast feeds.
  * webapp: When setting up a dedicated ssh key to access the annex
    on a host, set IdentitiesOnly to prevent the ssh-agent from forcing
    use of a different ssh key. That could result in unncessary password
    prompts, or prevent git-annex-shell from being run on the remote host.
  * webapp: Improve handling of remotes whose setup has stalled.
  * Add status message to XMPP presence tag, to identify to others that
    the client is a git-annex client. Closes: #717652
  * webapp: When creating a repository on a removable drive, set
    core.fsyncobjectfiles, to help prevent data loss when the drive is yanked.
  * Always build with -threaded, to avoid a deadlock when communicating with
    gpg.
  * unused: No longer shows as unused tmp files that are actively being
    transferred.
  * assistant: Fix NetWatcher to not sync with remotes that have
    remote.<name>.annex-sync set to false.
  * assistant: Fix deadlock that could occur when adding a lot of files
    at once in indirect mode.
  * assistant: Fix bug that caused it to stall when adding a very large
    number of files at once (around 5 thousand).
  * OSX: Make git-annex-webapp run in the background, so that the app icon
    can be clicked on the open a new webapp when the assistant is already
    running.
  * Improve test suite on Windows; now tests git annex sync.
  * Fix a few bugs involving filenames that are at or near the filesystem's
    maximum filename length limit.
  * find: Avoid polluting stdout with progress messages. Closes: #718186
  * Escape ':' in file/directory names to avoid it being treated
    as a pathspec by some git commands. Closes: #718185
  * Slow and ugly work around for bug #718517 in git 1.8.4~rc0, which broke
    git-cat-file --batch for filenames containing spaces.
    (Will be reverted after next git pre-release fixes the problem.)

 -- Joey Hess <joeyh@debian.org>  Fri, 02 Aug 2013 11:35:16 -0400

git-annex (4.20130723) unstable; urgency=low

  * Fix data loss bug when adding an (uncompressed) tarball of a
    git-annex repository, or other file that begins with something
    that can be mistaken for a git-annex link. Closes: #717456
  * New improved version of the git-annex logo, contributed by
    John Lawrence.
  * Rsync.net have committed to support git-annex and offer a special
    discounted rate for git-annex users. Updated the webapp to reflect this.
    http://www.rsync.net/products/git-annex-pricing.html
  * Install XDG desktop icon files.
  * Support unannex and uninit in direct mode.
  * Support import in direct mode.
  * webapp: Better display of added files.
  * fix: Preserve the original mtime of fixed symlinks.
  * uninit: Preserve .git/annex/objects at the end, if it still
    has content, so that old versions of files and deleted files
    are not deleted. Print a message with some suggested actions.
  * When a transfer is already being run by another process,
    proceed on to the next file, rather than dying.
  * Fix checking when content is present in a non-bare repository
    accessed via http.
  * Display byte sizes with more precision.
  * watcher: Fixed a crash that could occur when a directory was renamed
    or deleted before it could be scanned.
  * watcher: Partially worked around a bug in hinotify, no longer crashes
    if hinotify cannot process a directory (but can't detect changes in it)
  * directory special remote: Fix checking that there is enough disk space
    to hold an object, was broken when using encryption.
  * webapp: Differentiate between creating a new S3/Glacier/WebDav remote,
    and initializing an existing remote. When creating a new remote, avoid
    conflicts with other existing (or deleted) remotes with the same name.
  * When an XMPP server has SRV records, try them, but don't then fall
    back to the regular host if they all fail.
  * For long hostnames, use a hash of the hostname to generate the socket
    file for ssh connection caching.

 -- Joey Hess <joeyh@debian.org>  Tue, 23 Jul 2013 10:46:05 -0400

git-annex (4.20130709) unstable; urgency=low

  * --all: New switch that makes git-annex operate on all data stored
    in the git annex, including old versions of files. Supported by
    fsck, get, move, copy.
  * --unused: New switch that makes git-annex operate on all data found
    by the last run of git annex unused. Supported by fsck, move, copy.
  * get, move, copy: Can now be run in a bare repository,
    like fsck already could. --all is enabled automatically in this case.
  * merge: Now also merges synced/master or similar branches, which 
    makes it useful to put in a post-receive hook to make a repository
    automatically update its working copy when git annex sync or the assistant
    sync with it.
  * webapp: Fix ssh setup with nonstandard port, broken in last release.
  * init: Detect systems on which git commit fails due to not being able to
    determine the FQDN, and put in a workaround so committing to the git-annex
    branch works.
  * addurl --pathdepth: Fix failure when the pathdepth specified is deeper
    than the urls's path.
  * Windows: Look for .exe extension when searching for a command in path.
  * Pass -f to curl when downloading a file with it, so it propigates failure. 
  * Windows: Fix url to object when using a http remote.
  * webapp: Fix authorized_keys line added when setting up a rsync remote
    on a server that also supports git-annex, to not force running
    git-annex-shell.
  * OSX Mountain Lion: Fixed gpg bundled in dmg to not fail due to a missing
    gpg-agent.
  * Android: gpg is built without --enable-minimal, so it interoperates
    better with other gpg builds that may default to using other algorithms
    for encryption.
  * dropunused, addunused: Complain when asked to operate on a number that
    does not correspond to any unused key.
  * fsck: Don't claim to fix direct mode when run on a symlink whose content
    is not present.
  * Make --numcopies override annex.numcopies set in .gitattributes.

 -- Joey Hess <joeyh@debian.org>  Tue, 09 Jul 2013 13:55:39 -0400

git-annex (4.20130627) unstable; urgency=low

  * assistant --autostart: Automatically ionices the daemons it starts.
  * assistant: Daily sanity check thread is run niced.
  * bup: Handle /~/ in bup remote paths.
    Thanks, Oliver Matthews
  * fsck: Ensures that direct mode is used for files when it's enabled.
  * webapp: Fix bug when setting up a remote ssh repo repeatedly on the same
    server.
  * webapp: Ensure that ssh keys generated for different directories
    on a server are always different.
  * webapp: Fix bug setting up ssh repo if the user enters "~/" at the start 
    of the path.
  * assistant: Fix bug that prevented adding files written by gnucash, 
    and more generally support adding hard links to files. However,
    other operations on hard links are still unsupported.
  * webapp: Fix bug that caused the webapp to hang when built with yesod 1.2.

 -- Joey Hess <joeyh@debian.org>  Thu, 27 Jun 2013 14:21:55 -0400

git-annex (4.20130621) unstable; urgency=low

  * Supports indirect mode on encfs in paranoia mode, and other
    filesystems that do not support hard links, but do support
    symlinks and other POSIX filesystem features.
  * Android: Add .thumbnails to .gitignore when setting up a camera
    repository.
  * Android: Make the "Open webapp" menu item open the just created
    repository when a new repo is made.
  * webapp: When the user switches to display a different repository,
    that repository becomes the default repository to be displayed next time
    the webapp gets started.
  * glacier: Better handling of the glacier inventory, which avoids
    duplicate uploads to the same glacier repository by `git annex copy`.
  * Direct mode: No longer temporarily remove write permission bit of files
    when adding them.
  * sync: Better support for bare git remotes. Now pushes directly to the
    master branch on such a remote, instead of to synced/master. This
    makes it easier to clone from a bare git remote that has been populated
    with git annex sync or by the assistant.
  * Android: Fix use of cp command to not try to use features present
    only on build system.
  * Windows: Fix hang when adding several files at once.
  * assistant: In direct mode, objects are now only dropped when all
    associated files are unwanted. This avoids a repreated drop/get loop
    of a file that has a copy in an archive directory, and a copy not in an
    archive directory. (Indirect mode still has some buggy behavior in this
    area, since it does not keep track of associated files.)
    Closes: #712060
  * status: No longer shows dead repositories.
  * annex.debug can now be set to enable debug logging by default.
    The webapp's debugging check box does this.
  * fsck: Avoid getting confused by Windows path separators
  * Windows: Multiple bug fixes, including fixing the data written to the
    git-annex branch.
  * Windows: The test suite now passes on Windows (a few broken parts are
    disabled).
  * assistant: On Linux, the expensive transfer scan is run niced.
  * Enable assistant and WebDAV support on powerpc and sparc architectures,
    which now have the necessary dependencies built.

 -- Joey Hess <joeyh@debian.org>  Fri, 21 Jun 2013 10:18:41 -0400

git-annex (4.20130601) unstable; urgency=medium

  * XMPP: Git push over xmpp made much more robust.
  * XMPP: Avoid redundant and unncessary pushes. Note that this breaks
    compatibility with previous versions of git-annex, which will refuse
    to accept any XMPP pushes from this version.
  * XMPP: Send pings and use them to detect when contact with the server
    is lost.
  * hook special remote: Added combined hook program support.
  * Android app: Avoid using hard links to app's lib directory, which
    is sometimes on a different filesystem than the data directory.
  * Fix bug in parsing of parens in some preferred content expressions.
    This fixes the behavior of the manual mode group.
  * assistant: Work around git-cat-file's not reloading the index after files
    are staged.
  * Improve error handling when getting uuid of http remotes to auto-ignore,
    like with ssh remotes.
  * content: New command line way to view and configure a repository's
    preferred content settings.
  * sync: Fix double merge conflict resolution handling.
  * XMPP: Fix a file descriptor leak.
  * Android: Added an "Open WebApp" item to the terminal's menu.
  * Android: Work around Android devices where the `am` command doesn't work.
  * Can now restart certain long-running git processes if they crash, and
    continue working.

 -- Joey Hess <joeyh@debian.org>  Sat, 01 Jun 2013 19:16:04 -0400

git-annex (4.20130521) unstable; urgency=low

  * Sanitize debian changelog version before putting it into cabal file.
    Closes: #708619
  * Switch to MonadCatchIO-transformers for better handling of state while
    catching exceptions.
  * Fix a zombie that could result when running a process like gpg to
    read and write to it.
  * Allow building with gpg2.
  * Disable building with the haskell threaded runtime when the webapp
    is not built. This may fix builds on mips, s390x and sparc, which are
    failing to link -lHSrts_thr
  * Temporarily build without webapp on kfreebsd-i386, until yesod is
    installable there again.
  * Direct mode bug fix: After a conflicted merge was automatically resolved,
    the content of a file that was already present could incorrectly
    be replaced with a symlink.
  * Fix a bug in the git-annex branch handling code that could
    cause info from a remote to not be merged and take effect immediately.
  * Direct mode is now fully tested by the test suite.
  * Detect bad content in ~/.config/git-annex/program and look in PATH instead.
  * OSX: Fixed gpg included in dmg.
  * Linux standalone: Back to being built with glibc 2.13 for maximum
    portability.

 -- Joey Hess <joeyh@debian.org>  Tue, 21 May 2013 13:10:26 -0400

git-annex (4.20130516) unstable; urgency=low

  * Android: The webapp is ported and working.
  * Windows: There is a very rough Windows port. Do not trust it with
    important data.
  * git-annex-shell: Ensure that received files can be read. Files
    transferred from some Android devices may have very broken permissions
    as received.
  * direct mode: Direct mode commands now work on files staged in the index,
    they do not need to be committed to git.
  * Temporarily add an upper bound to the version of yesod that can be built
    with, since yesod 1.2 has a great many changes that will require extensive
    work on the webapp.
  * Disable building with the haskell threaded runtime when the assistant
    is not built. This may fix builds on s390x and sparc, which are failing
    to link -lHSrts_thr
  * Avoid depending on regex-tdfa on mips, mipsel, and s390, where it fails
    to build.
  * direct: Fix a bug that could cause some files to be left in indirect mode.
  * When initializing a directory special remote with a relative path,
    the path is made absolute.
  * SHA: Add a runtime sanity check that sha commands output something
    that appears to be a real sha.
  * configure: Better checking that sha commands output in the desired format.
  * rsync special remotes: When sending from a crippled filesystem, use
    the destination's default file permissions, as the local ones can
    be arbitrarily broken. (Ie, ----rwxr-x for files on Android)
  * migrate: Detect if a file gets corrupted while it's being migrated.
  * Debian: Add a menu file.

 -- Joey Hess <joeyh@debian.org>  Thu, 16 May 2013 11:03:35 -0400

git-annex (4.20130501) unstable; urgency=low

  * sync, assistant: Behavior changes: Sync with remotes that have
    annex-ignore set, so that git remotes on servers without git-annex
    installed can be used to keep clients' git repos in sync.
  * assistant: Work around misfeature in git 1.8.2 that makes
    `git commit --alow-empty -m ""` run an editor.
  * sync: Bug fix, avoid adding to the annex the 
    dummy symlinks used on crippled filesystems.
  * Add public repository group.
    (And inpreferreddir to preferred content expressions.)
  * webapp: Can now set up Internet Archive repositories.
  * S3: Dropping content from the Internet Archive doesn't work, but
    their API indicates it does. Always refuse to drop from there.
  * Automatically register public urls for files uploaded to the
    Internet Archive.
  * To enable an existing special remote, the new enableremote command
    must be used. The initremote command now is used only to create
    new special remotes.
  * initremote: If two existing remotes have the same name,
    prefer the one with a higher trust level.
  * assistant: Improved XMPP protocol to better support multiple repositories
    using the same XMPP account. Fixes bad behavior when sharing with a friend
    when you or the friend have multiple reposotories on an XMPP account.
    Note that XMPP pairing with your own devices still pairs with all
    repositories using your XMPP account.
  * assistant: Fix bug that could cause incoming pushes to not get
    merged into the local tree. Particularly affected XMPP pushes.
  * webapp: Display some additional information about a repository on
    its edit page.
  * webapp: Install FDO desktop menu file when started in standalone mode.
  * webapp: Don't default to making repository in cwd when started
    from within a directory containing a git-annex file (eg, standalone
    tarball directory).
  * Detect systems that have no user name set in GECOS, and also
    don't have user.name set in git config, and put in a workaround
    so that commits to the git-annex branch (and the assistant)
    will still succeed despite git not liking the system configuration.
  * webapp: When told to add a git repository on a remote server, and
    the repository already exists as a non-bare repository, use it,
    rather than initializing a bare repository in the same directory.
  * direct, indirect: Refuse to do anything when the assistant
    or git-annex watch daemon is running.
  * assistant: When built with git before 1.8.0, use `git remote rm`
    to delete a remote. Newer git uses `git remote remove`.
  * rmurl: New command, removes one of the recorded urls for a file.
  * Detect when the remote is broken like bitbucket is, and exits 0 when
    it fails to run git-annex-shell.
  * assistant: Several improvements to performance and behavior when
    performing bulk adds of a large number of files (tens to hundreds
    of thousands).
  * assistant: Sanitize XMPP presence information logged for debugging.
  * webapp: Now automatically fills in any creds used by an existing remote
    when creating a new remote of the same type. Done for Internet Archive,
    S3, Glacier, and Box.com remotes.
  * Store an annex-uuid file in the bucket when setting up a new S3 remote.
  * Support building with DAV 0.4.

 -- Joey Hess <joeyh@debian.org>  Wed, 01 May 2013 01:42:46 -0400

git-annex (4.20130417) unstable; urgency=low

  * initremote: Generates encryption keys with high quality entropy.
    This can be disabled using --fast to get the old behavior.
    The assistant still uses low-quality entropy when creating encrypted
    remotes, to avoid delays. (Thanks, guilhem for the patch.)
  * Bugfix: Direct mode no longer repeatedly checksums duplicated files.
  * assistant: Work around horrible, terrible, very bad behavior of
    gnome-keyring, by not storing special-purpose ssh keys in ~/.ssh/*.pub.
    Apparently gnome-keyring apparently will load and indiscriminately use
    such keys in some cases, even if they are not using any of the standard
    ssh key names. Instead store the keys in ~/.ssh/annex/,
    which gnome-keyring will not check.
  * addurl: Bugfix: Did not properly add file in direct mode.
  * assistant: Bug fix to avoid annexing the files that git uses
    to stand in for symlinks on FAT and other filesystem not supporting
    symlinks.
  * Adjust preferred content expressions so that content in archive
    directories is preferred until it has reached an archive or smallarchive
    repository.
  * webapp: New --listen= option allows running the webapp on one computer
    and connecting to it from another. (Note: Does not yet use HTTPS.)
  * Added annex.web-download-command setting.
  * Added per-remote annex-rsync-transport option. (guilhem again)
  * Ssh connection caching is now also used by rsync special remotes.
    (guilhem yet again)
  * The version number is now derived from git, unless built with
    VERSION_FROM_CHANGELOG.
  * assistant: Stop any transfers the assistant initiated on shutdown.
  * assistant: Added sequence numbers to XMPP git push packets. (Not yet used.)
  * addurl: Register transfer so the webapp can see it.
  * addurl: Automatically retry downloads that fail, as long as some
    additional content was downloaded.
  * webapp: Much improved progress bar display for downloads from encrypted
    remotes.
  * Avoid using runghc, as that needs ghci.
  * webapp: When a repository's group is changed, rescan for transfers.
  * webapp: Added animations.
  * webapp: Include the repository directory in the mangled hostname and
    ssh key name, so that a locked down ssh key for one repository is not
    re-used when setting up additional repositories on the same server.
  * Fall back to internal url downloader when built without curl.
  * fsck: Check content of direct mode files (only when the inode cache
    thinks they are unmodified).

 -- Joey Hess <joeyh@debian.org>  Wed, 17 Apr 2013 09:07:38 -0400

git-annex (4.20130405) unstable; urgency=low

  * Group subcommands into sections in usage. Closes: #703797
  * Per-command usage messages.
  * webapp: Fix a race that sometimes caused alerts or other notifications
    to be missed if they occurred while a page was loading.
  * webapp: Progess bar fixes for many types of special remotes.
  * Build debian package without using cabal, which writes to HOME.
    Closes: #704205
  * webapp: Run ssh server probes in a way that will work when the
    login shell is a monstrosity that should have died 25 years ago,
    such as csh.
  * New annex.largefiles setting, which configures which files
    `git annex add` and the assistant add to the annex.
  * assistant: Check small files into git directly.
  * Remotes can be configured to use other MAC algorithms than HMACSHA1
    to encrypt filenames.
    Thanks, guilhem for the patch.
  * git-annex-shell: Passes rsync --bwlimit options on rsync.
    Thanks, guilhem for the patch.
  * webapp: Added UI to delete repositories. Closes: #689847
  * Adjust built-in preferred content expressions to make most types
    of repositories want content that is only located on untrusted, dead,
    and unwanted repositories.
  * drop --auto: Fix bug that prevented dropping files from untrusted
    repositories.
  * assistant: Fix bug that could cause direct mode files to be unstaged
    from git.
  * Update working tree files fully atomically.
  * webapp: Improved transfer queue management.
  * init: Probe whether the filesystem supports fifos, and if not,
    disable ssh connection caching.
  * Use lower case hash directories for storing files on crippled filesystems,
    same as is already done for bare repositories.

 -- Joey Hess <joeyh@debian.org>  Fri, 05 Apr 2013 10:42:18 -0400

git-annex (4.20130323) unstable; urgency=low

  * webapp: Repository list is now included in the dashboard, and other
    UI tweaks.
  * webapp: Improved UI for pairing your own devices together using XMPP.
  * webapp: Display an alert when there are XMPP remotes, and a cloud
    transfer repository needs to be configured.
  * Add incrementalbackup repository group.
  * webapp: Encourage user to install git-annex on a server when adding
    a ssh server, rather than just funneling them through to rsync.
  * xmpp: --debug now enables a sanitized dump of the XMPP protocol
  * xmpp: Try harder to detect presence of clients when there's a git push
    to send.
  * xmpp: Re-enable XA flag, since disabling it did not turn out to help
    with the problems Google Talk has with not always sending presence
    messages to clients.
  * map: Combine duplicate repositories, for a nicer looking map.
  * Fix several bugs caused by a bad Ord instance for Remote.
  * webapp: Switch all forms to POST.
  * assistant: Avoid syncing with annex-ignored remotes when reconnecting
    to the network, or connecting a drive.
  * assistant: Fix OSX bug that prevented committing changed files to a
    repository when in indirect mode.
  * webapp: Improved alerts displayed when syncing with remotes, and 
    when syncing with a remote fails.
  * webapp: Force wrap long filenames in transfer display.
  * assistant: The ConfigMonitor left one zombie behind each time
    it checked for changes, now fixed.
  * get, copy, move: Display an error message when an identical transfer
    is already in progress, rather than failing with no indication why.
  * assistant: Several optimisations to file transfers.
  * OSX app and standalone Linux tarball now both support being added to
    PATH; no need to use runshell to start git-annex.
  * webapp: When adding a removable drive, you can now specify the
    directory inside it to use.
  * webapp: Confirm whether user wants to combine repositories when
    adding a removable drive that already has a repository on it.

 -- Joey Hess <joeyh@debian.org>  Fri, 22 Mar 2013 18:54:05 -0400

git-annex (4.20130314) unstable; urgency=low

  * Bugfix: git annex add, when ran without any file or directory specified,
    should add files in the current directory, but not act on unlocked files
    elsewhere in the tree.
  * Bugfix: drop --from an unavailable remote no longer updates the location
    log, incorrectly, to say the remote does not have the key.
  * Bugfix: If the UUID of a remote is not known, prevent --from, --to,
    and other ways of specifying remotes by name from selecting it,
    since it is not possible to sanely use it.
  * Bugfix: Fix bug in inode cache sentinal check, which broke
    copying to local repos if the repo being copied from had moved
    to a different filesystem or otherwise changed all its inodes

  * Switch from using regex-compat to regex-tdfa, as the C regex library
    is rather buggy.
  * status: Can now be run with a directory path to show only the
    status of that directory, rather than the whole annex.
  * Added remote.<name>.annex-gnupg-options setting.
    Thanks, guilhem for the patch.
  * addurl: Add --relaxed option.
  * addurl: Escape invalid characters in urls, rather than failing to
    use an invalid url.
  * addurl: Properly handle url-escaped characters in file:// urls.

  * assistant: Fix dropping content when a file is moved to an archive
    directory, and getting contennt when a file is moved back out.
  * assistant: Fix bug in direct mode that could occur when a symlink is
    moved out of an archive directory, and resulted in the file not being
    set to direct mode when it was transferred.
  * assistant: Generate better commits for renames.
  * assistant: Logs are rotated to avoid them using too much disk space.
  * assistant: Avoid noise in logs from git commit about typechanged
    files in direct mode repositories.
  * assistant: Set gc.auto=0 when creating repositories to prevent
    automatic commits from causing git-gc runs.
  * assistant: If gc.auto=0, run git-gc once a day, packing loose objects
    very non-aggressively.
  * assistant: XMPP git pull and push requests are cached and sent when
    presence of a new client is detected.
  * assistant: Sync with all git remotes on startup.
  * assistant: Get back in sync with XMPP remotes after network reconnection,
    and on startup.
  * assistant: Fix syncing after XMPP pairing.
  * assistant: Optimised handling of renamed files in direct mode,
    avoiding re-checksumming.
  * assistant: Detects most renames, including directory renames, and
    combines all their changes into a single commit.
  * assistant: Fix ~/.ssh/git-annex-shell wrapper to work when the
    ssh key does not force a command.
  * assistant: Be smarter about avoiding unncessary transfers.

  * webapp: Work around bug in Warp's slowloris attack prevention code,
    that caused regular browsers to stall when they reuse a connection
    after leaving it idle for 30 seconds.
    (See https://github.com/yesodweb/wai/issues/146)
  * webapp: New preferences page allows enabling/disabling debug logging
    at runtime, as well as configuring numcopies and diskreserve.
  * webapp: Repository costs can be configured by dragging repositories around
    in the repository list.
  * webapp: Proceed automatically on from "Configure jabber account"
    to pairing.
  * webapp: Only show up to 10 queued transfers.
  * webapp: DTRT when told to create a git repo that already exists.
  * webapp: Set locally paired repositories to a lower cost than other
    network remotes.

  * Run ssh with -T to avoid tty allocation and any login scripts that
    may do undesired things with it.
  * Several improvements to Makefile and cabal file. Thanks, Peter Simmons
  * Stop depending on testpack.
  * Android: Enable test suite. 

 -- Joey Hess <joeyh@debian.org>  Thu, 14 Mar 2013 15:29:20 -0400

git-annex (4.20130227) unstable; urgency=low

  * annex.version is now set to 4 for direct mode repositories.
  * Should now fully support git repositories with core.symlinks=false;
    always using git's pseudosymlink files in such repositories.
  * webapp: Allow creating repositories on filesystems that lack support for
    symlinks.
  * webapp: Can now add a new local repository, and make it sync with
    the main local repository.
  * Android: Bundle now includes openssh.
  * Android: Support ssh connection caching.
  * Android: Assistant is fully working. (But no webapp yet.)
  * Direct mode: Support filesystems like FAT which can change their inodes
    each time they are mounted.
  * Direct mode: Fix support for adding a modified file.
  * Avoid passing -p to rsync, to interoperate with crippled filesystems.
    Closes: #700282
  * Additional GIT_DIR support bugfixes. May actually work now.
  * webapp: Display any error message from git init if it fails to create
    a repository.
  * Fix a reversion in matching globs introduced in the last release,
    where "*" did not match files inside subdirectories. No longer uses
    the Glob library.
  * copy: Update location log when no copy was performed, if the location
    log was out of date.
  * Makefile now builds using cabal, taking advantage of cabal's automatic
    detection of appropriate build flags.
  * test: The test suite is now built into the git-annex binary, and can
    be run at any time.

 -- Joey Hess <joeyh@debian.org>  Wed, 27 Feb 2013 14:07:24 -0400

git-annex (3.20130216) unstable; urgency=low

  * Now uses the Haskell uuid library, rather than needing a uuid program.
  * Now uses the Haskell Glob library, rather than pcre-light, avoiding
    the need to install libpcre. Currently done only for Cabal or when
    the Makefile is made to use -DWITH_GLOB
  * Android port now available (command-line only).
  * New annex.crippledfilesystem setting, allows use of git-annex
    repositories on FAT and even worse filesystems; avoiding use of
    hard links and locked down permissions settings. (Support is incomplete.)
  * init: Detect when the repository is on a filesystem that does not
    support hard links, or symlinks, or unix permissions, and set
    annex.crippledfilesystem, as well as annex.direct.
  * add: Improved detection of files that are modified while being added.
  * Fix a bug in direct mode, introduced in the previous release, where
    if a file was dropped and then got back, it would be stored in indirect
    mode.

 -- Joey Hess <joeyh@debian.org>  Sat, 16 Feb 2013 10:03:26 -0400

git-annex (3.20130207) unstable; urgency=low

  * webapp: Now allows restarting any threads that crash.
  * Adjust debian package to only build-depend on DAV on architectures
    where it is available.
  * addurl --fast: Use curl, rather than haskell HTTP library, to support https.
  * annex.autocommit: New setting, can be used to disable autocommit
    of changed files by the assistant, while it still does data syncing
    and other tasks.
  * assistant: Ignore .DS_Store on OSX.
  * assistant: Fix location log when adding new file in direct mode.
  * Deal with stale mappings for deleted file in direct mode.
  * pre-commit: Update direct mode mappings. 
  * uninit, unannex --fast: If hard link creation fails, fall back to slow
    mode.
  * Clean up direct mode cache and mapping info when dropping keys.
  * dropunused: Clean up stale direct mode cache and mapping info not
    removed before.

 -- Joey Hess <joeyh@debian.org>  Thu, 07 Feb 2013 12:45:25 -0400

git-annex (3.20130124) unstable; urgency=low

  * Added source repository group, that only retains files until they've
    been transferred to another repository. Useful for things like
    repositories on cameras.
  * Added manual repository group. Use to prevent the assistant from
    downloading any file contents to keep things in sync. Instead
    `git annex get`, `git annex drop` etc can be used manually as desired.
  * webapp: More adjustments to longpoll code to deal with changes in
    variable quoting in different versions of shakespeare-js.
  * webapp: Avoid an error if a transfer is stopped just as it finishes.
    Closes: #698184 
  * webapp: Now always logs to .git/annex/daemon.log
  * webapp: Has a page to view the log, accessed from the control menu.
  * webapp: Fix crash adding removable drive that has an annex directory
    in it that is not a git repository.
  * Deal with incompatibility in gpg2, which caused prompts for encryption
    passphrases rather than using the supplied --passphrase-fd.
  * bugfix: Union merges involving two or more repositories could sometimes
    result in data from one repository getting lost. This could result
    in the location log data becoming wrong, and fsck being needed to fix it.
  * sync: Automatic merge conflict resolution now stages deleted files.
  * Depend on git 1.7.7.6 for --no-edit. Closes: #698399
  * Fix direct mode mapping code to always store direct mode filenames
    relative to the top of the repository, even when operating inside a
    subdirectory.
  * fsck: Detect and fix consistency errors in direct mode mapping files.
  * Avoid filename encoding errors when writing direct mode mappings.

 -- Joey Hess <joeyh@debian.org>  Tue, 22 Jan 2013 07:11:59 +1100

git-annex (3.20130114) unstable; urgency=low

  * Now handles the case where a file that's being transferred to a remote
    is modified in place, which direct mode allows. When this
    happens, the transfer now fails, rather than allow possibly corrupt
    data into the remote.
  * fsck: Better checking of file content in direct mode.
  * drop: Suggest using git annex move when numcopies prevents dropping a file.
  * webapp: Repo switcher filters out repos that do not exist any more
    (or are on a drive that's not mounted).
  * webapp: Use IP address, rather than localhost, since some systems may
    have configuration problems or other issues that prevent web browsers
    from connecting to the right localhost IP for the webapp.
  * webapp: Adjust longpoll code to work with recent versions of
    shakespeare-js.
  * assistant: Support new gvfs dbus names used in Gnome 3.6.
  * In direct mode, files with the same key are no longer hardlinked, as
    that would cause a surprising behavior if modifying one, where the other
    would also change.
  * webapp: Avoid illegal characters in hostname when creating S3 or
    Glacier remote.
  * assistant: Avoid committer crashing if a file is deleted at the wrong
    instant.

 -- Joey Hess <joeyh@debian.org>  Mon, 14 Jan 2013 15:25:18 -0400

git-annex (3.20130107) unstable; urgency=low

  * webapp: Add UI to stop and restart assistant.
  * committer: Fix a file handle leak.
  * assistant: Make expensive transfer scan work fully in direct mode.
  * More commands work in direct mode repositories: find, whereis, move, copy,
    drop, log, fsck, add, addurl.
  * sync: No longer automatically adds files in direct mode.
  * assistant: Detect when system is not configured with a user name,
    and set environment to prevent git from failing.
  * direct: Avoid hardlinking symlinks that point to the same content
    when the content is not present.
  * Fix transferring files to special remotes in direct mode.

 -- Joey Hess <joeyh@debian.org>  Mon, 07 Jan 2013 01:01:41 -0400

git-annex (3.20130102) unstable; urgency=low

  * direct, indirect: New commands, that switch a repository to and from
    direct mode. In direct mode, files are accessed directly, rather than
    via symlinks. Note that direct mode is currently experimental. Many
    git-annex commands do not work in direct mode. Some git commands can
    cause data loss when used in direct mode repositories.
  * assistant: Now uses direct mode by default when setting up a new
    local repository.
  * OSX assistant: Uses the FSEvents API to detect file changes.
    This avoids issues with running out of file descriptors on large trees,
    as well as allowing detection of modification of files in direct mode.
    Other BSD systems still use kqueue.
  * kqueue: Fix bug that made broken symlinks not be noticed.
  * vicfg: Quote filename. Closes: #696193
  * Bugfix: Fixed bug parsing transfer info files, where the newline after
    the filename was included in it. This was generally benign, but in
    the assistant, it caused unexpected dropping of preferred content.
  * Bugfix: Remove leading \ from checksums output by sha*sum commands,
    when the filename contains \ or a newline. Closes: #696384
  * fsck: Still accept checksums with a leading \ as valid, now that
    above bug is fixed.
  * SHA*E backends: Exclude non-alphanumeric characters from extensions.
  * migrate: Remove leading \ in SHA* checksums, and non-alphanumerics
    from extensions of SHA*E keys.

 -- Joey Hess <joeyh@debian.org>  Wed, 02 Jan 2013 13:21:34 -0400

git-annex (3.20121211) unstable; urgency=low

  * webapp: Defaults to sharing box.com account info with friends, allowing
    one-click enabling of the repository.
  * Fix broken .config/git-annex/program installed by standalone tarball.
  * assistant: Retrival from glacier now handled.
  * Include ssh in standalone tarball and OSX app.
  * watch: Avoid leaving hard links to files behind in .git/annex/tmp
    if a file is deleted or moved while it's being quarantined in preparation
    to being added to the annex.
  * Allow `git annex drop --from web`; of course this does not remove
    any file from the web, but it does make git-annex remove all urls
    associated with a file.
  * webapp: S3 and Glacier forms now have a select list of all
    currently-supported AWS regions.
  * webdav: Avoid trying to set props, avoiding incompatibility with
    livedrive.com. Needs DAV version 0.3.
  * webapp: Prettify error display.
  * webapp: Fix bad interaction between required fields and modals.
  * webapp: Added help buttons and links next to fields that require
    explanations.
  * webapp: Encryption can be disabled when setting up remotes.
  * assistant: Avoid trying to drop content from remotes that don't have it.
  * assistant: Allow periods in ssh key comments.
  * get/copy --auto: Transfer data even if it would exceed numcopies,
    when preferred content settings want it.
  * drop --auto: Fix dropping content when there are no preferred content
    settings.
  * webapp: Allow user to specify the port when setting up a ssh or rsync
    remote.
  * assistant: Fix syncing to just created ssh remotes.
  * Enable WebDAV support in Debian package. Closes: #695532

 -- Joey Hess <joeyh@debian.org>  Tue, 11 Dec 2012 11:25:03 -0400

git-annex (3.20121127) unstable; urgency=low

  * Fix dirContentsRecursive, which had missed some files in deeply nested
    subdirectories. Could affect various parts of git-annex.
  * rsync: Fix bug introduced in last release that broke encrypted rsync
    special remotes.
  * The standalone builds now unset their special path and library path
    variables before running the system web browser.

 -- Joey Hess <joeyh@debian.org>  Tue, 27 Nov 2012 17:07:32 -0400

git-annex (3.20121126) unstable; urgency=low

  * New webdav and Amazon glacier special remotes.
  * Display a warning when a non-existing file or directory is specified.
  * webapp: Added configurator for Box.com.
  * webapp: Show error messages to user when testing XMPP creds.
  * Fix build of assistant without yesod.
  * webapp: The list of repositiories refreshes when new repositories are
    added, including when new repository configurations are pushed in from
    remotes.
  * OSX: Fix RunAtLoad value in plist file.
  * Getting a file from chunked directory special remotes no longer buffers
    it all in memory.
  * S3: Added progress display for uploading and downloading.
  * directory special remote: Made more efficient and robust.
  * Bugfix: directory special remote could loop forever storing a key 
    when a too small chunksize was configured.
  * Allow controlling whether login credentials for S3 and webdav are
    committed to the repository, by setting embedcreds=yes|no when running
    initremote.
  * Added smallarchive repository group, that only archives files that are
    in archive directories. Used by default for glacier when set up in the
    webapp.
  * assistant: Fixed handling of toplevel archive directory and
    client repository group.
  * assistant: Apply preferred content settings when a new symlink
    is created, or a symlink gets renamed. Made archive directories work.

 -- Joey Hess <joeyh@debian.org>  Mon, 26 Nov 2012 11:37:49 -0400

git-annex (3.20121112) unstable; urgency=low

  * assistant: Can use XMPP to notify other nodes about pushes made to other
    repositories, as well as pushing to them directly over XMPP.
  * wepapp: Added an XMPP configuration interface.
  * webapp: Supports pairing over XMPP, with both friends, and other repos
    using the same account.
  * assistant: Drops non-preferred content when possible.
  * assistant: Notices, and applies config changes as they are made to
    the git-annex branch, including config changes pushed in from remotes.
  * git-annex-shell: GIT_ANNEX_SHELL_DIRECTORY can be set to limit it
    to operating on a specified directory.
  * webapp: When setting up authorized_keys, use GIT_ANNEX_SHELL_DIRECTORY.
  * Preferred content path matching bugfix.
  * Preferred content expressions cannot use "in=".
  * Preferred content expressions can use "present".
  * Fix handling of GIT_DIR when it refers to a git submodule.
  * Depend on and use the Haskell SafeSemaphore library, which provides
    exception-safe versions of SampleVar and QSemN.
    Thanks, Ben Gamari for an excellent patch set.
  * file:/// URLs can now be used with the web special remote.
  * webapp: Allow dashes in ssh key comments when pairing.
  * uninit: Check and abort if there are symlinks to annexed content that
    are not checked into git.
  * webapp: Switched to using the same multicast IP address that avahi uses.
  * bup: Don't pass - to bup-split to make it read stdin; bup 0.25
    does not accept that.
  * bugfix: Don't fail transferring content from read-only repos.
    Closes: #691341
  * configure: Check that checksum programs produce correct checksums.
  * Re-enable dbus, using a new version of the library that fixes the memory
    leak.
  * NetWatcher: When dbus connection is lost, try to reconnect.
  * Use USER and HOME environment when set, and only fall back to getpwent,
    which doesn't work with LDAP or NIS.
  * rsync special remote: Include annex-rsync-options when running rsync
    to test a key's presence.
  * The standalone tarball's runshell now takes care of installing a
    ~/.ssh/git-annex-shell wrapper the first time it's run.
  * webapp: Make an initial, empty commit so there is a master branch 
  * assistant: Fix syncing local drives.
  * webapp: Fix creation of rsync.net repositories.
  * webapp: Fix renaming of special remotes.
  * webapp: Generate better git remote names.
  * webapp: Ensure that rsync special remotes are enabled using the same
    name they were originally created using.
  * Bugfix: Fix hang in webapp when setting up a ssh remote with an absolute
    path.

 -- Joey Hess <joeyh@debian.org>  Mon, 12 Nov 2012 10:39:47 -0400

git-annex (3.20121017) unstable; urgency=low

  * Fix zombie cleanup reversion introduced in 3.20121009.
  * Additional fix to support git submodules.

 -- Joey Hess <joeyh@debian.org>  Tue, 16 Oct 2012 21:10:14 -0400

git-annex (3.20121016) unstable; urgency=low

  * vicfg: New file format, avoids ambiguity with repos that have the same
    description, or no description.
  * Bug fix: A recent change caused git-annex-shell to crash.
  * Better preferred content expression for transfer repos.
  * webapp: Repository edit form can now edit the name of a repository.
  * webapp: Make bare repositories on removable drives, as there is nothing
    to ensure non-bare repos get updated when syncing.
  * webapp: Better behavior when pausing syncing to a remote when a transfer
    scan is running and queueing new transfers for that remote.
  * The standalone binaries are now built to not use ssh connection caching,
    in order to work with old versions of ssh.
  * A relative core.worktree is relative to the gitdir. Now that this is
    handled correctly, git-annex can be used in git submodules.
  * Temporarily disable use of dbus, as the haskell dbus library blows up
    when losing connection, which will need to be fixed upstream. 

 -- Joey Hess <joeyh@debian.org>  Tue, 16 Oct 2012 15:25:22 -0400

git-annex (3.20121010) unstable; urgency=low

  * Renamed --ingroup to --inallgroup.
  * Standard groups changed to client, transfer, archive, and backup.
    Each of these has its own standard preferred content setting.
  * dead: Remove dead repository from all groups.
  * Avoid unsetting HOME when running certian git commands. Closes: #690193
  * test: Fix threaded runtime hang.
  * Makefile: Avoid building with -threaded if the ghc threaded runtime does
    not exist.
  * webapp: Improve wording of intro display. Closes: #689848
  * webapp: Repositories can now be configured, to change their description,
    their group, or even to disable syncing to them.
  * git config remote.name.annex-sync can be used to control whether
    a remote gets synced.
  * Fix a crash when merging files in the git-annex branch that contain
    invalid utf8.
  * Automatically detect when a ssh remote does not have git-annex-shell
    installed, and set annex-ignore.

 -- Joey Hess <joeyh@debian.org>  Fri, 12 Oct 2012 13:45:21 -0400

git-annex (3.20121009) unstable; urgency=low

  * watch, assistant: It's now safe to git annex unlock files while
    the watcher is running, as well as modify files checked into git
    as normal files. Additionally, .gitignore settings are now honored.
    Closes: #689979
  * group, ungroup: New commands to indicate groups of repositories.
  * webapp: Adds newly created repositories to one of these groups:
    clients, drives, servers
  * vicfg: New command, allows editing (or simply viewing) most
    of the repository configuration settings stored in the git-annex branch.
  * Added preferred content expressions, configurable using vicfg.
  * get --auto: If the local repository has preferred content
    configured, only get that content.
  * drop --auto: If the repository the content is dropped from has
    preferred content configured, drop only content that is not preferred.
  * copy --auto: Only transfer content that the destination repository prefers.
  * assistant: Now honors preferred content settings when deciding what to
    transfer.
  * --copies=group:number can now be used to match files that are present
    in a specified number of repositories in a group.
  * Added --smallerthan, --largerthan, and --inall limits.
  * Only build-depend on libghc-clientsession-dev on arches that will have
    the webapp.
  * uninit: Unset annex.version. Closes: #689852

 -- Joey Hess <joeyh@debian.org>  Tue, 09 Oct 2012 15:13:23 -0400

git-annex (3.20121001) unstable; urgency=low

  * fsck: Now has an incremental mode. Start a new incremental fsck pass
    with git annex fsck --incremental. Now the fsck can be interrupted
    as desired, and resumed with git annex fsck --more.
    Thanks, Justin Azoff
  * New --time-limit option, makes long git-annex commands stop after
    a specified amount of time.
  * fsck: New --incremental-schedule option which is nice for scheduling
    eg, monthly incremental fsck runs in cron jobs.
  * Fix fallback to ~/Desktop when xdg-user-dir is not available.
    Closes: #688833
  * S3: When using a shared cipher, S3 credentials are not stored encrypted
    in the git repository, as that would allow anyone with access to
    the repository access to the S3 account. Instead, they're stored
    in a 600 mode file in the local git repo.
  * webapp: Avoid crashing when ssh-keygen -F chokes on an invalid known_hosts
    file.
  * Always do a system wide installation when DESTDIR is set. Closes: #689052
  * The Makefile now builds with the new yesod by default.
    Systems like Debian that have the old yesod 1.0.1 should set
    GIT_ANNEX_LOCAL_FEATURES=-DWITH_OLD_YESOD
  * copy: Avoid updating the location log when no copy is performed.
  * configure: Test that uuid -m works, falling back to plain uuid if not.
  * Avoid building the webapp on Debian architectures that do not yet
    have template haskell and thus yesod. (Should be available for arm soonish
    I hope).

 -- Joey Hess <joeyh@debian.org>  Mon, 01 Oct 2012 13:56:55 -0400

git-annex (3.20120924) unstable; urgency=low

  * assistant: New command, a daemon which does everything watch does,
    as well as automatically syncing file contents between repositories.
  * webapp: An interface for managing and configuring the assistant.
  * The default backend used when adding files to the annex is changed
    from SHA256 to SHA256E, to simplify interoperability with OSX, media
    players, and various programs that needlessly look at symlink targets.
    To get old behavior, add a .gitattributes containing: * annex.backend=SHA256
  * init: If no description is provided for a new repository, one will
    automatically be generated, like "joey@gnu:~/foo"
  * test: Set a lot of git environment variables so testing works in strange
    environments that normally need git config to set names, etc.
    Closes: #682351 Thanks, gregor herrmann
  * Disable ssh connection caching if the path to the control socket would be
    too long (and use relative path to minimise path to the control socket).
  * migrate: Check content before generating the new key, to avoid generating
    a key for corrupt data.
  * Support repositories created with --separate-git-dir. Closes: #684405
  * reinject: When the provided file doesn't match, leave it where it is,
    rather than moving to .git/annex/bad/
  * Avoid crashing on encoding errors in filenames when writing transfer info
    files and reading from checksum commands.
  * sync: Pushes the git-annex branch to remote/synced/git-annex, rather
    than directly to remote/git-annex.
  * Now supports matching files that are present on a number of remotes
    with a specified trust level. Example: --copies=trusted:2
    Thanks, Nicolas Pouillard

 -- Joey Hess <joeyh@debian.org>  Mon, 24 Sep 2012 13:47:48 -0400

git-annex (3.20120825) unstable; urgency=low

  * S3: Add fileprefix setting.
  * Pass --use-agent to gpg when in no tty mode. Thanks, Eskild Hustvedt.
  * Bugfix: Fix fsck in SHA*E backends, when the key contains composite
    extensions, as added in 3.20120721.

 -- Joey Hess <joeyh@debian.org>  Sat, 25 Aug 2012 10:00:10 -0400

git-annex (3.20120807) unstable; urgency=low

  * initremote: Avoid recording remote's description before checking
    that its config is valid.
  * unused, status: Avoid crashing when ran in bare repo.
  * Avoid crashing when "git annex get" fails to download from one
    location, and falls back to downloading from a second location.

 -- Joey Hess <joeyh@debian.org>  Tue, 07 Aug 2012 13:35:07 -0400

git-annex (3.20120721) unstable; urgency=low

  * get, move, copy: Now refuse to do anything when the requested file
    transfer is already in progress by another process.
  * status: Lists transfers that are currently in progress.
  * Fix passing --uuid to git-annex-shell.
  * When shaNsum commands cannot be found, use the Haskell SHA library
    (already a dependency) to do the checksumming. This may be slower,
    but avoids portability problems.
  * Use SHA library for files less than 50 kb in size, at which point it's
    faster than forking the more optimised external program.
  * SHAnE backends are now smarter about composite extensions, such as
    .tar.gz Closes: #680450
  * map: Write map.dot to .git/annex, which avoids watch trying to annex it.

 -- Joey Hess <joeyh@debian.org>  Sat, 21 Jul 2012 16:52:48 -0400

git-annex (3.20120629) unstable; urgency=low

  * cabal: Only try to use inotify on Linux.
  * Version build dependency on STM, and allow building without it,
    which disables the watch command.
  * Avoid ugly failure mode when moving content from a local repository
    that is not available.
  * Got rid of the last place that did utf8 decoding.
  * Accept arbitrarily encoded repository filepaths etc when reading
    git config output. This fixes support for remotes with unusual characters
    in their names.
  * sync: Automatically resolves merge conflicts.

 -- Joey Hess <joeyh@debian.org>  Fri, 29 Jun 2012 10:17:49 -0400

git-annex (3.20120624) unstable; urgency=low

  * watch: New subcommand, a daemon which notices changes to
    files and automatically annexes new files, etc, so you don't
    need to manually run git commands when manipulating files.
    Available on Linux, BSDs, and OSX!
  * Enable diskfree on kfreebsd, using kqueue.
  * unused: Fix crash when key names contain invalid utf8.
  * sync: Avoid recent git's interactive merge.

 -- Joey Hess <joeyh@debian.org>  Sun, 24 Jun 2012 12:36:50 -0400

git-annex (3.20120614) unstable; urgency=medium

  * addurl: Was broken by a typo introduced 2 released ago, now fixed.
    Closes: #677576
  * Install man page when run by cabal, in a location where man will
    find it, even when installing under $HOME. Thanks, Nathan Collins

 -- Joey Hess <joeyh@debian.org>  Thu, 14 Jun 2012 20:21:29 -0400

git-annex (3.20120611) unstable; urgency=medium

  * add: Prevent (most) modifications from being made to a file while it
    is being added to the annex.
  * initremote: Automatically describe a remote when creating it.
  * uninit: Refuse to run in a subdirectory. Closes: #677076

 -- Joey Hess <joeyh@debian.org>  Mon, 11 Jun 2012 10:32:01 -0400

git-annex (3.20120605) unstable; urgency=low

  * sync: Show a nicer message if a user tries to sync to a special remote.
  * lock: Reset unlocked file to index, rather than to branch head.
  * import: New subcommand, pulls files from a directory outside the annex
    and adds them.
  * Fix display of warning message when encountering a file that uses an
    unsupported backend.
  * Require that the SHA256 backend can be used when building, since it's the
    default.
  * Preserve parent environment when running hooks of the hook special remote.

 -- Joey Hess <joeyh@debian.org>  Tue, 05 Jun 2012 14:03:39 -0400

git-annex (3.20120522) unstable; urgency=low

  * Pass -a to cp even when it supports --reflink=auto, to preserve
    permissions.
  * Clean up handling of git directory and git worktree.
  * Add support for core.worktree, and fix support for GIT_WORK_TREE and
    GIT_DIR.

 -- Joey Hess <joeyh@debian.org>  Tue, 22 May 2012 11:16:13 -0400

git-annex (3.20120511) unstable; urgency=low

  * Rsync special remotes can be configured with shellescape=no
    to avoid shell quoting that is normally done when using rsync over ssh.
    This is known to be needed for certian rsync hosting providers
    (specificially hidrive.strato.com) that use rsync over ssh but do not
    pass it through the shell.
  * dropunused: Allow specifying ranges to drop.
  * addunused: New command, the opposite of dropunused, it relinks unused
    content into the git repository.
  * Fix use of several config settings: annex.ssh-options,
    annex.rsync-options, annex.bup-split-options. (And adjust types to avoid
    the bugs that broke several config settings.)

 -- Joey Hess <joeyh@debian.org>  Fri, 11 May 2012 12:29:30 -0400

git-annex (3.20120430) unstable; urgency=low

  * Fix use of annex.diskreserve config setting.
  * Directory special remotes now check annex.diskreserve.
  * Support git's core.sharedRepository configuration.
  * Add annex.http-headers and annex.http-headers-command config
    settings, to allow custom headers to be sent with all HTTP requests.
    (Requested by the Internet Archive)
  * uninit: Clear annex.uuid from .git/config. Closes: #670639
  * Added shared cipher mode to encryptable special remotes. This option
    avoids gpg key distribution, at the expense of flexibility, and with
    the requirement that all clones of the git repository be equally trusted.

 -- Joey Hess <joeyh@debian.org>  Mon, 30 Apr 2012 13:16:10 -0400

git-annex (3.20120418) unstable; urgency=low

  * bugfix: Adding a dotfile also caused all non-dotfiles to be added.
  * bup: Properly handle key names with spaces or other things that are
    not legal git refs.
  * git-annex (but not git-annex-shell) supports the git help.autocorrect
    configuration setting, doing fuzzy matching using the restricted
    Damerau-Levenshtein edit distance, just as git does. This adds a build
    dependency on the haskell edit-distance library.
  * Renamed diskfree.c to avoid OSX case insensativity bug.
  * cabal now installs git-annex-shell as a symlink to git-annex.
  * cabal file now autodetects whether S3 support is available.

 -- Joey Hess <joeyh@debian.org>  Wed, 18 Apr 2012 12:11:32 -0400

git-annex (3.20120406) unstable; urgency=low

  * Disable diskfree on kfreebsd, as I have a build failure on kfreebsd-i386
    that is quite likely caused by it.

 -- Joey Hess <joeyh@debian.org>  Sat, 07 Apr 2012 15:50:36 -0400

git-annex (3.20120405) unstable; urgency=low

  * Rewrote free disk space checking code, moving the portability
    handling into a small C library.
  * status: Display amount of free disk space.

 -- Joey Hess <joeyh@debian.org>  Thu, 05 Apr 2012 16:19:10 -0400

git-annex (3.20120315) unstable; urgency=low

  * fsck: Fix up any broken links and misplaced content caused by the
    directory hash calculation bug fixed in the last release.
  * sync: Sync to lower cost remotes first.
  * status: Fixed to run in constant space.
  * status: More accurate display of sizes of tmp and bad keys.
  * unused: Now uses a bloom filter, and runs in constant space.
    Use of a bloom filter does mean it will not notice a small
    number of unused keys. For repos with up to half a million keys,
    it will miss one key in 1000.
  * Added annex.bloomcapacity and annex.bloomaccuracy, which can be
    adjusted as desired to tune the bloom filter.
  * status: Display amount of memory used by bloom filter, and
    detect when it's too small for the number of keys in a repository.
  * git-annex-shell: Runs hooks/annex-content after content is received
    or dropped.
  * Work around a bug in rsync (IMHO) introduced by openSUSE's SIP patch.
  * git-annex now behaves as git-annex-shell if symlinked to and run by that
    name. The Makefile sets this up, saving some 8 mb of installed size.
  * git-union-merge is a demo program, so it is no longer built by default.

 -- Joey Hess <joeyh@debian.org>  Thu, 15 Mar 2012 11:05:28 -0400

git-annex (3.20120309) unstable; urgency=low

  * Fix key directory hash calculation code to behave as it did before 
    version 3.20120227 when a key contains non-ascii characters (only
    WORM backend is likely to have been affected).

 -- Joey Hess <joeyh@debian.org>  Fri, 09 Mar 2012 20:05:09 -0400

git-annex (3.20120230) unstable; urgency=low

  * "here" can be used to refer to the current repository,
    which can read better than the old "." (which still works too).
  * Directory special remotes now support chunking files written to them,
    avoiding writing files larger than a specified size.
  * Add progress bar display to the directory special remote.
  * Add configurable hooks that are run when git-annex starts and stops
    using a remote: remote.name.annex-start-command and
    remote.name.annex-stop-command
  * Fix a bug in symlink calculation code, that triggered in rare
    cases where an annexed file is in a subdirectory that nearly
    matched to the .git/annex/object/xx/yy subdirectories.

 -- Joey Hess <joeyh@debian.org>  Mon, 05 Mar 2012 13:38:13 -0400

git-annex (3.20120229) unstable; urgency=low

  * Fix test suite to not require a unicode locale.
  * Fix cabal build failure. Thanks, Sergei Trofimovich

 -- Joey Hess <joeyh@debian.org>  Wed, 29 Feb 2012 02:31:31 -0400

git-annex (3.20120227) unstable; urgency=low

  * Modifications to support ghc 7.4's handling of filenames.
    This version can only be built with ghc 7.4 or newer. See the ghc7.0
    branch for older ghcs.
  * S3: Fix irrefutable pattern failure when accessing encrypted S3
    credentials.
  * Use the haskell IfElse library.
  * Fix teardown of stale cached ssh connections.
  * Fixed to use the strict state monad, to avoid leaking all kinds of memory
    due to lazy state update thunks when adding/fixing many files.
  * Fixed some memory leaks that occurred when committing journal files.
  * Added a annex.queuesize setting, useful when adding hundreds of thousands
    of files on a system with plenty of memory.
  * whereis: Prints the urls of files that the web special remote knows about.
  * addurl --fast: Verifies that the url can be downloaded (only getting
    its head), and records the size in the key.
  * When checking that an url has a key, verify that the Content-Length,
    if available, matches the size of the key.
  * addurl: Added a --file option, which can be used to specify what
    file the url is added to. This can be used to override the default
    filename that is used when adding an url, which is based on the url.
    Or, when the file already exists, the url is recorded as another
    location of the file.
  * addurl: Normalize badly encoded urls.
  * addurl: Add --pathdepth option.
  * rekey: New plumbing level command, can be used to change the keys used
    for files en masse.
  * Store web special remote url info in a more efficient location.
    (Urls stored with this version will not be visible to older versions.)
  * Deal with NFS problem that caused a failure to remove a directory
    when removing content from the annex.
  * Make a single location log commit after a remote has received or
    dropped files. Uses a new "git-annex-shell commit" command when available.
  * To avoid commits of data to the git-annex branch after each command
    is run, set annex.alwayscommit=false. Its data will then be committed
    less frequently, when a merge or sync is done.
  * configure: Check if ssh connection caching is supported by the installed
    version of ssh and default annex.sshcaching accordingly.
  * move --from, copy --from: Now 10 times faster when scanning to find
    files in a remote on a local disk; rather than go through the location log
    to see which files are present on the remote, it simply looks at the 
    disk contents directly.

 -- Joey Hess <joeyh@debian.org>  Mon, 27 Feb 2012 12:58:21 -0400

git-annex (3.20120123) unstable; urgency=low

  * fsck --from: Fscking a remote is now supported. It's done by retrieving
    the contents of the specified files from the remote, and checking them,
    so can be an expensive operation. Still, if the remote is a special
    remote, or a git repository that you cannot run fsck in locally, it's
    nice to have the ability to fsck it.
  * If you have any directory special remotes, now would be a good time to
    fsck them, in case you were hit by the data loss bug fixed in the
    previous release!
  * fsck --from remote --fast: Avoids expensive file transfers, at the
    expense of not checking file size and/or contents.
  * Ssh connection caching is now enabled automatically by git-annex.
    Only one ssh connection is made to each host per git-annex run, which
    can speed some things up a lot, as well as avoiding repeated password
    prompts. Concurrent git-annex processes also share ssh connections.
    Cached ssh connections are shut down when git-annex exits.
  * To disable the ssh caching (if for example you have your own broader
    ssh caching configuration), set annex.sshcaching=false.

 -- Joey Hess <joeyh@debian.org>  Mon, 23 Jan 2012 13:48:48 -0400

git-annex (3.20120116) unstable; urgency=medium

  * Fix data loss bug in directory special remote, when moving a file
    to the remote failed, and partially transferred content was left
    behind in the directory, re-running the same move would think it
    succeeded and delete the local copy.

 -- Joey Hess <joeyh@debian.org>  Mon, 16 Jan 2012 16:43:45 -0400

git-annex (3.20120115) unstable; urgency=low

  * Add a sanity check for bad StatFS results. On architectures
    where StatFS does not currently work (s390, mips, powerpc, sparc),
    this disables the diskreserve checking code, and attempting to
    configure an annex.diskreserve will result in an error.
  * Fix QuickCheck dependency in cabal file.
  * Minor optimisations.

 -- Joey Hess <joeyh@debian.org>  Sun, 15 Jan 2012 13:54:20 -0400

git-annex (3.20120113) unstable; urgency=low

  * log: Add --gource mode, which generates output usable by gource.
  * map: Fix display of remote repos
  * Add annex-trustlevel configuration settings, which can be used to 
    override the trust level of a remote.
  * git-annex, git-union-merge: Support GIT_DIR and GIT_WORK_TREE.
  * Add libghc-testpack-dev to build depends on all arches.

 -- Joey Hess <joeyh@debian.org>  Fri, 13 Jan 2012 15:35:17 -0400

git-annex (3.20120106) unstable; urgency=low

  * Support unescaped repository urls, like git does.
  * log: New command that displays the location log for files,
    showing each repository they were added to and removed from.
  * Fix overbroad gpg --no-tty fix from last release.

 -- Joey Hess <joeyh@debian.org>  Sat, 07 Jan 2012 13:16:23 -0400

git-annex (3.20120105) unstable; urgency=low

  * Added annex-web-options configuration settings, which can be
    used to provide parameters to whichever of wget or curl git-annex uses
    (depends on which is available, but most of their important options
    suitable for use here are the same).
  * Dotfiles, and files inside dotdirs are not added by "git annex add"
    unless the dotfile or directory is explicitly listed. So "git annex add ."
    will add all untracked files in the current directory except for those in
    dotdirs.
  * Added quickcheck to build dependencies, and fail if test suite cannot be
    built.
  * fsck: Do backend-specific check before checking numcopies is satisfied.
  * Run gpg with --no-tty. Closes: #654721

 -- Joey Hess <joeyh@debian.org>  Thu, 05 Jan 2012 13:44:12 -0400

git-annex (3.20111231) unstable; urgency=low

  * sync: Improved to work well without a central bare repository.
    Thanks to Joachim Breitner.
  * Rather than manually committing, pushing, pulling, merging, and git annex
    merging, we encourage you to give "git annex sync" a try.
  * sync --fast: Selects some of the remotes with the lowest annex.cost
    and syncs those, in addition to any specified at the command line.
  * Union merge now finds the least expensive way to represent the merge.
  * reinject: Add a sanity check for using an annexed file as the source file.
  * Properly handle multiline git config values.
  * Fix the hook special remote, which bitrotted a while ago.
  * map: --fast disables use of dot to display map
  * Test suite improvements. Current top-level test coverage: 75%
  * Improve deletion of files from rsync special remotes. Closes: #652849
  * Add --include, which is the same as --not --exclude.
  * Format strings can be specified using the new --format option, to control
    what is output by git annex find.
  * Support git annex find --json
  * Fixed behavior when multiple insteadOf configs are provided for the
    same url base.
  * Can now be built with older git versions (before 1.7.7); the resulting
    binary should only be used with old git.
  * Updated to build with monad-control 0.3.

 -- Joey Hess <joeyh@debian.org>  Sat, 31 Dec 2011 14:55:29 -0400

git-annex (3.20111211) unstable; urgency=medium

  * Fix bug in last version in getting contents from bare repositories.
  * Ensure that git-annex branch changes are merged into git-annex's index,
    which fixes a bug that could cause changes that were pushed to the
    git-annex branch to get reverted. As a side effect, it's now safe
    for users to check out and commit changes directly to the git-annex
    branch.
  * map: Fix a failure to detect a loop when both repositories are local
    and refer to each other with relative paths.
  * Prevent key names from containing newlines.
  * add: If interrupted, add can leave files converted to symlinks but not
    yet added to git. Running the add again will now clean up this situtation.
  * Fix caching of decrypted ciphers, which failed when drop had to check
    multiple different encrypted special remotes.
  * unannex: Can be run on files that have been added to the annex, but not
    yet committed.
  * sync: New command that synchronises the local repository and default
    remote, by running git commit, pull, and push for you.
  * Version monad-control dependency in cabal file.

 -- Joey Hess <joeyh@debian.org>  Sun, 11 Dec 2011 21:24:39 -0400

git-annex (3.20111203) unstable; urgency=low

  * The VFAT filesystem on recent versions of Linux, when mounted with
    shortname=mixed, does not get along well with git-annex's mixed case
    .git/annex/objects hash directories. To avoid this problem, new content
    is now stored in all-lowercase hash directories. Except for non-bare
    repositories which would be a pain to transition and cannot be put on FAT.
    (Old mixed-case hash directories are still tried for backwards
    compatibility.)
  * Flush json output, avoiding a buffering problem that could result in
    doubled output.
  * Avoid needing haskell98 and other fixes for new ghc. Thanks, Mark Wright.
  * Bugfix: dropunused did not drop keys with two spaces in their name.
  * Support for storing .git/annex on a different device than the rest of the
    git repository.
  * --inbackend can be used to make git-annex only operate on files
    whose content is stored using a specified key-value backend.
  * dead: A command which says that a repository is gone for good
    and you don't want git-annex to mention it again.

 -- Joey Hess <joeyh@debian.org>  Sat, 03 Dec 2011 21:01:45 -0400

git-annex (3.20111122) unstable; urgency=low

  * merge: Improve commit messages to mention what was merged.
  * Avoid doing auto-merging in commands that don't need fully current
    information from the git-annex branch. In particular, git annex add
    no longer needs to auto-merge.
  * init: When run in an already initalized repository, and without
    a description specified, don't delete the old description. 
  * Optimised union merging; now only runs git cat-file once, and runs
    in constant space.
  * status: Now displays trusted, untrusted, and semitrusted repositories
    separately.
  * status: Include all special remotes in the list of repositories.
  * status: Fix --json mode.
  * status: --fast is back
  * Fix support for insteadOf url remapping. Closes: #644278
  * When not run in a git repository, git-annex can still display a usage
    message, and "git annex version" even works.
  * migrate: Don't fall over a stale temp file.
  * Avoid excessive escaping for rsync special remotes that are not accessed
    over ssh.
  * find: Support --print0

 -- Joey Hess <joeyh@debian.org>  Tue, 22 Nov 2011 14:31:45 -0400

git-annex (3.20111111) unstable; urgency=low

  * Handle a case where an annexed file is moved into a gitignored directory,
    by having fix --force add its change.
  * Avoid cyclic drop problems.
  * Optimized copy --from and get --from to avoid checking the location log
    for files that are already present.
  * Automatically fix up badly formatted uuid.log entries produced by
    3.20111105, whenever the uuid.log is changed (ie, by init or describe).
  * map: Support remotes with /~/ and /~user/

 -- Joey Hess <joeyh@debian.org>  Fri, 11 Nov 2011 13:44:18 -0400

git-annex (3.20111107) unstable; urgency=low

  * merge: Use fast-forward merges when possible.
    Thanks Valentin Haenel for a test case showing how non-fast-forward
    merges could result in an ongoing pull/merge/push cycle.
  * Don't try to read config from repos with annex-ignore set.
  * Bugfix: In the past two releases, git-annex init has written the uuid.log
    in the wrong format, with the UUID and description flipped.

 -- Joey Hess <joeyh@debian.org>  Mon, 07 Nov 2011 12:47:44 -0400

git-annex (3.20111105) unstable; urgency=low

  * The default backend used when adding files to the annex is changed
    from WORM to SHA256.
    To get old behavior, add a .gitattributes containing: * annex.backend=WORM
  * Sped up some operations on remotes that are on the same host.
  * copy --to: Fixed leak when copying many files to a remote on the same
    host.
  * uninit: Add guard against being run with the git-annex branch checked out.
  * Fail if --from or --to is passed to commands that do not support them.
  * drop --from is now supported to remove file content from a remote.
  * status: Now always shows the current repository, even when it does not
    appear in uuid.log.
  * fsck: Now works in bare repositories. Checks location log information,
    and file contents. Does not check that numcopies is satisfied, as
    .gitattributes information about numcopies is not available in a bare
    repository.
  * unused, dropunused: Now work in bare repositories.
  * Removed the setkey command, and added a reinject command with a more
    useful interface.
  * The fromkey command now takes the key as its first parameter. The --key
    option is no longer used.
  * Built without any filename containing .git being excluded. Closes: #647215
  * Record uuid when auto-initializing a remote so it shows in status.
  * Bugfix: Fixed git-annex init crash in a bare repository when there was
    already an existing git-annex branch.
  * Pass -t to rsync to preserve timestamps.

 -- Joey Hess <joeyh@debian.org>  Sat, 05 Nov 2011 15:47:52 -0400

git-annex (3.20111025) unstable; urgency=low

  * A remote can have a annexUrl configured, that is used by git-annex
    instead of its usual url. (Similar to pushUrl.)
  * migrate: Copy url logs for keys when migrating.
  * git-annex-shell: GIT_ANNEX_SHELL_READONLY and GIT_ANNEX_SHELL_LIMITED
    environment variables can be set to limit what commands can be run.
    This is used by gitolite's new git-annex support!

 -- Joey Hess <joeyh@debian.org>  Tue, 25 Oct 2011 13:03:08 -0700

git-annex (3.20111011) unstable; urgency=low

  * This version of git-annex only works with git 1.7.7 and newer.
    The breakage with old versions is subtle, and affects the
    annex.numcopies settings in .gitattributes, so be sure to upgrade git
    to 1.7.7. (Debian package now depends on that version.)
  * Don't pass absolute paths to git show-attr, as it started following
    symlinks when that's done in 1.7.7. Instead, use relative paths,
    which show-attr only handles 100% correctly in 1.7.7. Closes: #645046
  * Fix referring to remotes by uuid.
  * New or changed repository descriptions in uuid.log now have a timestamp,
    which is used to ensure the newest description is used when the uuid.log
    has been merged.
  * Note that older versions of git-annex will display the timestamp as part
    of the repository description, which is ugly but otherwise harmless.
  * Add timestamps to trust.log and remote.log too.
  * git-annex-shell: Added the --uuid option.
  * git-annex now asks git-annex-shell to verify that it's operating in 
    the expected repository.
  * Note that this git-annex will not interoperate with remotes using 
    older versions of git-annex-shell.
  * Now supports git's insteadOf configuration, to modify the url
    used to access a remote. Note that pushInsteadOf is not used;
    that and pushurl are reserved for actual git pushes. Closes: #644278
  * status: List all known repositories.
  * When displaying a list of repositories, show git remote names
    in addition to their descriptions.
  * Add locking to avoid races when changing the git-annex branch.
  * Various speed improvements gained by using ByteStrings.
  * Contain the zombie hordes.

 -- Joey Hess <joeyh@debian.org>  Tue, 11 Oct 2011 23:00:02 -0400

git-annex (3.20110928) unstable; urgency=low

  * --in can be used to make git-annex only operate on files
    believed to be present in a given repository.
  * Arbitrarily complex expressions can be built to limit the files git-annex
    operates on, by combining the options --not --and --or -( and -)
    Example: git annex get --exclude '*.mp3' --and --not -( --in usbdrive --or --in archive -)
  * --copies=N can be used to make git-annex only operate on files with
    the specified number of copies. (And --not --copies=N for the inverse.)
  * find: Rather than only showing files whose contents are present,
    when used with --exclude --copies or --in, displays all files that
    match the specified conditions.
  * Note that this is a behavior change for git-annex find! Old behavior
    can be gotten by using: git-annex find --in .
  * status: Massively sped up; remove --fast mode.
  * unused: File contents used by branches and tags are no longer
    considered unused, even when not used by the current branch. This is
    the final piece of the puzzle needed for git-annex to to play nicely
    with branches.

 -- Joey Hess <joeyh@debian.org>  Wed, 28 Sep 2011 18:14:02 -0400

git-annex (3.20110915) unstable; urgency=low

  * whereis: Show untrusted locations separately and do not include in
    location count.
  * Fix build without S3.
  * addurl: Always use whole url as destination filename, rather than
    only its file component.
  * get, drop, copy: Added --auto option, which decides whether
    to get/drop content as needed to work toward the configured numcopies.
  * bugfix: drop and fsck did not honor --exclude

 -- Joey Hess <joeyh@debian.org>  Thu, 15 Sep 2011 22:25:46 -0400

git-annex (3.20110906) unstable; urgency=low

  * Improve display of newlines around error and warning messages.
  * Fix Makefile to work with cabal again.

 -- Joey Hess <joeyh@debian.org>  Tue, 06 Sep 2011 13:45:16 -0400

git-annex (3.20110902) unstable; urgency=low

  * Set EMAIL when running test suite so that git does not need to be
    configured first. Closes: #638998
  * The wget command will now be used in preference to curl, if available.
  * init: Make description an optional parameter.
  * unused, status: Sped up by avoiding unnecessary stats of annexed files.
  * unused --remote: Reduced memory use to 1/4th what was used before.
  * Add --json switch, to produce machine-consumable output.

 -- Joey Hess <joeyh@debian.org>  Fri, 02 Sep 2011 21:20:37 -0400

git-annex (3.20110819) unstable; urgency=low

  * Now "git annex init" only has to be run once, when a git repository
    is first being created. Clones will automatically notice that git-annex
    is in use and automatically perform a basic initalization. It's
    still recommended to run "git annex init" in any clones, to describe them.
  * Added annex-cost-command configuration, which can be used to vary the
    cost of a remote based on the output of a shell command.
  * Fix broken upgrade from V1 repository. Closes: #638584

 -- Joey Hess <joeyh@debian.org>  Fri, 19 Aug 2011 20:34:09 -0400

git-annex (3.20110817) unstable; urgency=low

  * Fix shell escaping in rsync special remote.
  * addurl: --fast can be used to avoid immediately downloading the url.
  * Added support for getting content from git remotes using http (and https).
  * Added curl to Debian package dependencies.

 -- Joey Hess <joeyh@debian.org>  Wed, 17 Aug 2011 01:29:02 -0400

git-annex (3.20110719) unstable; urgency=low

  * add: Be even more robust to avoid ever leaving the file seemingly deleted.
    Closes: #634233
  * Bugfix: Make add ../ work.
  * Support the standard git -c name=value
  * unannex: Clean up use of git commit -a.

 -- Joey Hess <joeyh@debian.org>  Tue, 19 Jul 2011 23:39:53 -0400

git-annex (3.20110707) unstable; urgency=low

  * Fix sign bug in disk free space checking.
  * Bugfix: Forgot to de-escape keys when upgrading. Could result in
    bad location log data for keys that contain [&:%] in their names.
    (A workaround for this problem is to run git annex fsck.)
  * add: Avoid a failure mode that resulted in the file seemingly being
    deleted (content put in the annex but no symlink present).

 -- Joey Hess <joeyh@debian.org>  Thu, 07 Jul 2011 19:29:39 -0400

git-annex (3.20110705) unstable; urgency=low

  * uninit: Delete the git-annex branch and .git/annex/
  * unannex: In --fast mode, file content is left in the annex, and a
    hard link made to it.
  * uninit: Use unannex in --fast mode, to support unannexing multiple
    files that link to the same content.
  * Drop the dependency on the haskell curl bindings, use regular haskell HTTP.
  * Fix a pipeline stall when upgrading (caused by #624389).

 -- Joey Hess <joeyh@debian.org>  Tue, 05 Jul 2011 14:37:39 -0400

git-annex (3.20110702) unstable; urgency=low

  * Now the web can be used as a special remote. 
    This feature replaces the old URL backend.
  * addurl: New command to download an url and store it in the annex.
  * Sped back up fsck, copy --from, and other commands that often
    have to read a lot of information from the git-annex branch. Such
    commands are now faster than they were before introduction of the
    git-annex branch.
  * Always ensure git-annex branch exists.
  * Modify location log parser to allow future expansion.
  * --force will cause add, etc, to operate on ignored files.
  * Avoid mangling encoding when storing the description of repository
    and other content.
  * cabal can now be used to build git-annex. This is substantially
    slower than using make, does not build or install documentation,
    does not run the test suite, and is not particularly recommended,
    but could be useful to some.

 -- Joey Hess <joeyh@debian.org>  Sat, 02 Jul 2011 15:00:18 -0400

git-annex (3.20110624) experimental; urgency=low

  * New repository format, annex.version=3. Use `git annex upgrade` to migrate.
  * git-annex now stores its logs in a git-annex branch.
  * merge: New subcommand. Auto-merges the new git-annex branch.
  * Improved handling of bare git repos with annexes. Many more commands will
    work in them.
  * git-annex is now more robust; it will never leave state files
    uncommitted when some other git process comes along and locks the index
    at an inconvenient time.
  * rsync is now used when copying files from repos on other filesystems.
    cp is still used when copying file from repos on the same filesystem,
    since --reflink=auto can make it significantly faster on filesystems
    such as btrfs.
  * Allow --trust etc to specify a repository by name, for temporarily 
    trusting repositories that are not configured remotes.
  * unlock: Made atomic.
  * git-union-merge: New git subcommand, that does a generic union merge
    operation, and operates efficiently without touching the working tree.

 -- Joey Hess <joeyh@debian.org>  Fri, 24 Jun 2011 14:32:18 -0400

git-annex (0.20110610) unstable; urgency=low

  * Add --numcopies option.
  * Add --trust, --untrust, and --semitrust options.
  * get --from is the same as copy --from
  * Bugfix: Fix fsck to not think all SHAnE keys are bad.

 -- Joey Hess <joeyh@debian.org>  Fri, 10 Jun 2011 11:48:40 -0400

git-annex (0.20110601) unstable; urgency=low

  * Minor bugfixes and error message improvements.
  * Massively sped up `git annex lock` by avoiding use of the uber-slow
    `git reset`, and only running `git checkout` once, even when many files
    are being locked.
  * Fix locking of files with staged changes.
  * Somewhat sped up `git commit` of modifications to unlocked files.
  * Build fix for older ghc.

 -- Joey Hess <joeyh@debian.org>  Wed, 01 Jun 2011 11:50:47 -0400

git-annex (0.20110522) unstable; urgency=low

  * Closer emulation of git's behavior when told to use "foo/.git" as a
    git repository instead of just "foo". Closes: #627563
  * Fix bug in --exclude introduced in 0.20110516.

 -- Joey Hess <joeyh@debian.org>  Fri, 27 May 2011 20:20:41 -0400

git-annex (0.20110521) unstable; urgency=low

  * status: New subcommand to show info about an annex, including its size.
  * --backend now overrides any backend configured in .gitattributes files.
  * Add --debug option. Closes: #627499

 -- Joey Hess <joeyh@debian.org>  Sat, 21 May 2011 11:52:53 -0400

git-annex (0.20110516) unstable; urgency=low

  * Add a few tweaks to make it easy to use the Internet Archive's variant
    of S3. In particular, munge key filenames to comply with the IA's filename
    limits, disable encryption, support their nonstandard way of creating
    buckets, and allow x-archive-* headers to be specified in initremote to
    set item metadata.
  * Added filename extension preserving variant backends SHA1E, SHA256E, etc.
  * migrate: Use current filename when generating new key, for backends
    where the filename affects the key name.
  * Work around a bug in Network.URI's handling of bracketed ipv6 addresses.

 -- Joey Hess <joeyh@debian.org>  Mon, 16 May 2011 14:16:52 -0400

git-annex (0.20110503) unstable; urgency=low

  * Fix hasKeyCheap setting for bup and rsync special remotes.
  * Add hook special remotes.
  * Avoid crashing when an existing key is readded to the annex.
  * unused: Now also lists files fsck places in .git/annex/bad/
  * S3: When encryption is enabled, the Amazon S3 login credentials
    are stored, encrypted, in .git-annex/remotes.log, so environment
    variables need not be set after the remote is initialized.

 -- Joey Hess <joeyh@debian.org>  Tue, 03 May 2011 20:56:01 -0400

git-annex (0.20110427) unstable; urgency=low

  * Switch back to haskell SHA library, so git-annex remains buildable on
    Debian stable.
  * Added rsync special remotes. This could be used, for example, to 
    store annexed content on rsync.net (encrypted naturally). Or anywhere else.
  * Bugfix: Avoid pipeline stall when running git annex drop or fsck on a
    lot of files. Possibly only occured with ghc 7.

 -- Joey Hess <joeyh@debian.org>  Wed, 27 Apr 2011 22:50:26 -0400

git-annex (0.20110425) unstable; urgency=low

  * Use haskell Crypto library instead of haskell SHA library.
  * Remove testpack from build depends for non x86 architectures where it
    is not available. The test suite will not be run if it cannot be compiled.
  * Avoid using absolute paths when staging location log, as that can
    confuse git when a remote's path contains a symlink. Closes: #621386

 -- Joey Hess <joeyh@debian.org>  Mon, 25 Apr 2011 15:47:00 -0400

git-annex (0.20110420) unstable; urgency=low

  * Update Debian build dependencies for ghc 7.
  * Debian package is now built with S3 support.
    Thanks Joachim Breitner for making this possible.
  * Somewhat improved memory usage of S3, still work to do.
    Thanks Greg Heartsfield for ongoing work to improve the hS3 library
    for git-annex.

 -- Joey Hess <joeyh@debian.org>  Thu, 21 Apr 2011 15:00:48 -0400

git-annex (0.20110419) unstable; urgency=low

  * Don't run gpg in batch mode, so it can prompt for passphrase when
    there is no agent.
  * Add missing build dep on dataenc.
  * S3: Fix stalls when transferring encrypted data.
  * bup: Avoid memory leak when transferring encrypted data.

 -- Joey Hess <joeyh@debian.org>  Tue, 19 Apr 2011 21:26:51 -0400

git-annex (0.20110417) unstable; urgency=low

  * bup is now supported as a special type of remote.
  * The data sent to special remotes (Amazon S3, bup, etc) can be encrypted
    using GPG for privacy.
  * Use lowercase hash directories for locationlog files, to avoid
    some issues with git on OSX with the mixed-case directories.
    No migration is needed; the old mixed case hash directories are still
    read; new information is written to the new directories.
  * Unused files on remotes, particulary special remotes, can now be
    identified and dropped, by using "--from remote" with git annex unused
    and git annex dropunused.
  * Clear up short option confusion between --from and --force (-f is now
    --from, and there is no short option for --force).
  * Add build depend on perlmagick so docs are consistently built.
    Closes: #621410
  * Add doc-base file. Closes: #621408
  * Periodically flush git command queue, to avoid boating memory usage
    too much.
  * Support "sha1" and "sha512" commands on FreeBSD, and allow building
    if any/all SHA commands are not available. Thanks, Fraser Tweedale

 -- Joey Hess <joeyh@debian.org>  Sun, 17 Apr 2011 12:00:24 -0400

git-annex (0.20110401) experimental; urgency=low

  * Amazon S3 is now supported as a special type of remote.
    Warning: Encrypting data before sending it to S3 is not yet supported.
  * Note that Amazon S3 support is not built in by default on Debian yet,
    as hS3 is not packaged.
  * fsck: Ensure that files and directories in .git/annex/objects
    have proper permissions.
  * Added a special type of remote called a directory remote, which
    simply stores files in an arbitrary local directory.
  * Bugfix: copy --to --fast never really copied, fixed.

 -- Joey Hess <joeyh@debian.org>  Fri, 01 Apr 2011 21:27:22 -0400

git-annex (0.20110328) experimental; urgency=low

  * annex.diskreserve can be given in arbitrary units (ie "0.5 gigabytes")
  * Generalized remotes handling, laying groundwork for remotes that are
    not regular git remotes. (Think Amazon S3.)
  * Provide a less expensive version of `git annex copy --to`, enabled
    via --fast. This assumes that location tracking information is correct,
    rather than contacting the remote for every file.
  * Bugfix: Keys could be received into v1 annexes from v2 annexes, via
    v1 git-annex-shell. This results in some oddly named keys in the v1
    annex. Recognise and fix those keys when upgrading, instead of crashing.

 -- Joey Hess <joeyh@debian.org>  Mon, 28 Mar 2011 10:47:29 -0400

git-annex (0.20110325) experimental; urgency=low

  * Free space checking is now done, for transfers of data for keys
    that have free space metadata. (Notably, not for SHA* keys generated
    with git-annex 0.2x or earlier.) The code is believed to work on
    Linux, FreeBSD, and OSX; check compile-time messages to see if it
    is not enabled for your OS.
  * Add annex.diskreserve config setting, to control how much free space
    to reserve for other purposes and avoid using (defaults to 1 mb).
  * Add --fast flag, that can enable less expensive, but also less thorough
    versions of some commands.
  * fsck: In fast mode, avoid checking checksums.
  * unused: In fast mode, just show all existing temp files as unused,
    and avoid expensive scan for other unused content.
  * migrate: Support migrating v1 SHA keys to v2 SHA keys with
    size information that can be used for free space checking.
  * Fix space leak in fsck and drop commands.
  * migrate: Bugfix for case when migrating a file results in a key that
    is already present in .git/annex/objects.
  * dropunused: Significantly sped up; only read unused log file once.

 -- Joey Hess <joeyh@debian.org>  Fri, 25 Mar 2011 00:47:37 -0400

git-annex (0.20110320) experimental; urgency=low

  * Fix dropping of files using the URL backend.
  * Fix support for remotes with '.' in their names.
  * Add version command to show git-annex version as well as repository
    version information.
  * No longer auto-upgrade to repository format 2, to avoid accidental
    upgrades, etc. Use git-annex upgrade when you're ready to run this
    version.

 -- Joey Hess <joeyh@debian.org>  Sun, 20 Mar 2011 16:36:33 -0400

git-annex (0.20110316) experimental; urgency=low

  * New repository format, annex.version=2.
  * The first time git-annex is run in an old format repository, it
    will automatically upgrade it to the new format, staging all
    necessary changes to git. Also added a "git annex upgrade" command.
  * Colons are now avoided in filenames, so bare clones of git repos
    can be put on USB thumb drives formatted with vFAT or similar
    filesystems.
  * Added two levels of hashing to object directory and .git-annex logs,
    to improve scalability with enormous numbers of annexed
    objects. (With one hundred million annexed objects, each
    directory would contain fewer than 1024 files.)
  * The setkey, fromkey, and dropkey subcommands have changed how
    the key is specified. --backend is no longer used with these.

 -- Joey Hess <joeyh@debian.org>  Wed, 16 Mar 2011 16:20:23 -0400

git-annex (0.24) unstable; urgency=low

  Branched the 0.24 series, which will be maintained for a while to
  support v1 git-annex repos, while main development moves to the 0.2011
  series, with v2 git-annex repos.

  * Add Suggests on graphviz. Closes: #618039
  * When adding files to the annex, the symlinks pointing at the annexed
    content are made to have the same mtime as the original file.
    While git does not preserve that information, this allows a tool
    like metastore to be used with annexed files.
    (Currently this is only done on systems supporting POSIX 200809.)

 -- Joey Hess <joeyh@debian.org>  Wed, 16 Mar 2011 18:35:13 -0400

git-annex (0.23) unstable; urgency=low

  * Support ssh remotes with a port specified.
  * whereis: New subcommand to show where a file's content has gotten to.
  * Rethink filename encoding handling for display. Since filename encoding
    may or may not match locale settings, any attempt to decode filenames 
    will fail for some files. So instead, do all output in binary mode.

 -- Joey Hess <joeyh@debian.org>  Sat, 12 Mar 2011 15:02:49 -0400

git-annex (0.22) unstable; urgency=low

  * Git annexes can now be attached to bare git repositories.
    (Both the local and remote host must have this version of git-annex
    installed for it to work.)
  * Support filenames that start with a dash; when such a file is passed
    to a utility it will be escaped to avoid it being interpreted as an
    option. (I went a little overboard and got the type checker involved
    in this, so such files are rather comprehensively supported now.)
  * New backends: SHA512 SHA384 SHA256 SHA224
    (Supported on systems where corresponding shaNsum commands are available.)
  * describe: New subcommand that can set or change the description of
    a repository.
  * Fix test suite to reap zombies.
    (Zombies can be particularly annoying on OSX; thanks to Jimmy Tang
    for his help eliminating the infestation... for now.)
  * Make test suite not rely on a working cp -pr.
    (The Unix wars are still ON!)
  * Look for dir.git directories the same as git does.
  * Support remote urls specified as relative paths.
  * Support non-ssh remote paths that contain tilde expansions.
  * fsck: Check for and repair location log damage.
  * Bugfix: When fsck detected and moved away corrupt file content, it did
    not update the location log.

 -- Joey Hess <joeyh@debian.org>  Fri, 04 Mar 2011 15:10:57 -0400

git-annex (0.21) unstable; urgency=low

  * test: Don't rely on chmod -R working.
  * unannex: Fix recently introduced bug when attempting to unannex more
    than one file at a time.
  * test: Set git user name and email in case git can't guess values.
  * Fix display of unicode filenames.

 -- Joey Hess <joeyh@debian.org>  Fri, 11 Feb 2011 23:21:08 -0400

git-annex (0.20) unstable; urgency=low

  * Preserve specified file ordering when instructed to act on multiple
    files or directories. For example, "git annex get a b" will now always
    get "a" before "b". Previously it could operate in either order.
  * unannex: Commit staged changes at end, to avoid some confusing behavior
    with the pre-commit hook, which would see some types of commits after
    an unannex as checking in of an unlocked file.
  * map: New subcommand that uses graphviz to display a nice map of
    the git repository network.
  * Deal with the mtl/monads-fd conflict.
  * configure: Check for sha1sum.

 -- Joey Hess <joeyh@debian.org>  Tue, 08 Feb 2011 18:57:24 -0400

git-annex (0.19) unstable; urgency=low

  * configure: Support using the uuidgen command if the uuid command is
    not available.
  * Allow --exclude to be specified more than once.
  * There are now three levels of repository trust.
  * untrust: Now marks the current repository as untrusted.
  * semitrust: Now restores the default trust level. (What untrust used to do.)
  * fsck, drop: Take untrusted repositories into account.
  * Bugfix: Files were copied from trusted remotes first even if their
    annex.cost was higher than other remotes.
  * Improved temp file handling. Transfers of content can now be resumed
    from temp files later; the resume does not have to be the immediate
    next git-annex run.
  * unused: Include partially transferred content in the list.
  * Bugfix: Running a second git-annex while a first has a transfer in
    progress no longer deletes the first processes's temp file.

 -- Joey Hess <joeyh@debian.org>  Fri, 28 Jan 2011 14:31:37 -0400

git-annex (0.18) unstable; urgency=low

  * Bugfix: `copy --to` and `move --to` forgot to stage location log changes
    after transferring the file to the remote repository.
    (Did not affect ssh remotes.)
  * fsck: Fix bug in moving of corrupted files to .git/annex/bad/
  * migrate: Fix support for --backend option.
  * unlock: Fix behavior when file content is not present.
  * Test suite improvements. Current top-level test coverage: 80%

 -- Joey Hess <joeyh@debian.org>  Fri, 14 Jan 2011 14:17:44 -0400

git-annex (0.17) unstable; urgency=low

  * unannex: Now skips files whose content is not present, rather than
    it being an error.
  * New migrate subcommand can be used to switch files to using a different
    backend, safely and with no duplication of content.
  * bugfix: Fix crash caused by empty key name. (Thanks Henrik for reporting.)

 -- Joey Hess <joeyh@debian.org>  Sun, 09 Jan 2011 10:04:11 -0400

git-annex (0.16) unstable; urgency=low

  * git-annex-shell: Avoid exposing any git repo config except for the
    annex.uuid when doing configlist.
  * bugfix: Running `move --to` with a remote whose UUID was not yet known
    could result in git-annex not recording on the local side where the
    file was moved to. This could not result in data loss, or even a
    significant problem, since the remote *did* record that it had the file.
  * Also, add a general guard to detect attempts to record information
    about repositories with missing UUIDs.
  * bugfix: Running `move --to` with a non-ssh remote failed.
  * bugfix: Running `copy --to` with a non-ssh remote actually did a move.
  * Many test suite improvements. Current top-level test coverage: 65%

 -- Joey Hess <joeyh@debian.org>  Fri, 07 Jan 2011 14:33:13 -0400

git-annex (0.15) unstable; urgency=low

  * Support scp-style urls for remotes (host:path).
  * Support ssh urls containing "~".
  * Add trust and untrust subcommands, to allow configuring repositories
    that are trusted to retain files without explicit checking.
  * Fix bug in numcopies handling when multiple remotes pointed to the
    same repository.
  * Introduce the git-annex-shell command. It's now possible to make
    a user have it as a restricted login shell, similar to git-shell.
  * Note that git-annex will always use git-annex-shell when accessing
    a ssh remote, so all of your remotes need to be upgraded to this
    version of git-annex at the same time.
  * Now rsync is exclusively used for copying files to and from remotes.
    scp is not longer supported.

 -- Joey Hess <joeyh@debian.org>  Fri, 31 Dec 2010 22:00:52 -0400

git-annex (0.14) unstable; urgency=low

  * Bugfix to git annex unused in a repository with nothing yet annexed.
  * Support upgrading from a v0 annex with nothing in it.
  * Avoid multiple calls to git ls-files when passed eg, "*".

 -- Joey Hess <joeyh@debian.org>  Fri, 24 Dec 2010 17:38:48 -0400

git-annex (0.13) unstable; urgency=low

  * Makefile: Install man page and html (when built).
  * Makefile: Add GHCFLAGS variable.
  * Fix upgrade from 0.03.
  * Support remotes using git+ssh and ssh+git as protocol.
    Closes: #607056

 -- Joey Hess <joeyh@debian.org>  Tue, 14 Dec 2010 13:05:10 -0400

git-annex (0.12) unstable; urgency=low

  * Add --exclude option to exclude files from processing.
  * mwdn2man: Fix a bug in newline supression. Closes: #606578
  * Bugfix to git annex add of an unlocked file in a subdir. Closes: #606579
  * Makefile: Add PREFIX variable.

 -- Joey Hess <joeyh@debian.org>  Sat, 11 Dec 2010 17:32:00 -0400

git-annex (0.11) unstable; urgency=low

  * If available, rsync will be used for file transfers from remote
    repositories. This allows resuming interrupted transfers.
  * Added remote.annex-rsync-options.
  * Avoid deleting temp files when rsync fails.
  * Improve detection of version 0 repos.
  * Add uninit subcommand. Closes: #605749

 -- Joey Hess <joeyh@debian.org>  Sat, 04 Dec 2010 17:27:42 -0400

git-annex (0.10) unstable; urgency=low

  * In .gitattributes, the annex.numcopies attribute can be used
    to control the number of copies to retain of different types of files.
  * Bugfix: Always correctly handle gitattributes when in a subdirectory of
    the repository. (Had worked ok for ones like "*.mp3", but failed for
    ones like "dir/*".)
  * fsck: Fix warning about not enough copies of a file, when locations
    are known, but are not available in currently configured remotes.
  * precommit: Optimise to avoid calling git-check-attr more than once.
  * The git-annex-backend attribute has been renamed to annex.backend.

 -- Joey Hess <joeyh@debian.org>  Sun, 28 Nov 2010 19:28:05 -0400

git-annex (0.09) unstable; urgency=low

  * Add copy subcommand.
  * Fix bug in setkey subcommand triggered by move --to.

 -- Joey Hess <joeyh@debian.org>  Sat, 27 Nov 2010 17:14:59 -0400

git-annex (0.08) unstable; urgency=low

  * Fix `git annex add ../foo` (when ran in a subdir of the repo).
  * Add configure step to build process.
  * Only use cp -a if it is supported, falling back to cp -p or plain cp
    as needed for portability.
  * cp --reflink=auto is used if supported, and will make git annex unlock
    much faster on filesystems like btrfs that support copy on write.

 -- Joey Hess <joeyh@debian.org>  Sun, 21 Nov 2010 13:45:44 -0400

git-annex (0.07) unstable; urgency=low

  * find: New subcommand.
  * unused: New subcommand, finds unused data. (Split out from fsck.)
  * dropunused: New subcommand, provides for easy dropping of unused keys
    by number, as listed by the unused subcommand.
  * fsck: Print warnings to stderr; --quiet can now be used to only see
    problems.

 -- Joey Hess <joeyh@debian.org>  Mon, 15 Nov 2010 18:41:50 -0400

git-annex (0.06) unstable; urgency=low

  * fsck: Check if annex.numcopies is satisfied.
  * fsck: Verify the sha1 of files when the SHA1 backend is used.
  * fsck: Verify the size of files when the WORM backend is used.
  * fsck: Allow specifying individual files if fscking everything
    is not desired.
  * fsck: Fix bug, introduced in 0.04, in detection of unused data.

 -- Joey Hess <joeyh@debian.org>  Sat, 13 Nov 2010 16:24:29 -0400

git-annex (0.05) unstable; urgency=low

  * Optimize both pre-commit and lock subcommands to not call git diff
    on every file being committed/locked.
    (This actually also works around a bug in ghc, that caused
    git-annex 0.04 pre-commit to sometimes corrupt filename being read
    from git ls-files and fail. 
    See <http://hackage.haskell.org/trac/ghc/ticket/4493>
    The excessive number of calls made by pre-commit exposed the ghc bug.
    Thanks Josh Triplett for the debugging.)
  * Build with -O2.

 -- Joey Hess <joeyh@debian.org>  Thu, 11 Nov 2010 18:31:09 -0400

git-annex (0.04) unstable; urgency=low

  * Add unlock subcommand, which replaces the symlink with a copy of
    the file's content in preparation of changing it. The "edit" subcommand
    is an alias for unlock.
  * Add lock subcommand.
  * Unlocked files will now automatically be added back into the annex when
    committed (and the updated symlink committed), by some magic in the
    pre-commit hook.
  * The SHA1 backend is now fully usable.
  * Add annex.version, which will be used to automate upgrades
    between incompatible versions.
  * Reorganised the layout of .git/annex/
  * The new layout will be automatically upgraded to the first time
    git-annex is used in a repository with the old layout.
  * Note that git-annex 0.04 cannot transfer content from old repositories
    that have not yet been upgraded.
  * Annexed file contents are now made unwritable and put in unwriteable
    directories, to avoid them accidentally being removed or modified.
    (Thanks Josh Triplett for the idea.)
  * Add build dep on libghc6-testpack-dev. Closes: #603016
  * Avoid using runghc to run test suite as it is not available on all
    architectures. Closes: #603006

 -- Joey Hess <joeyh@debian.org>  Wed, 10 Nov 2010 14:23:23 -0400

git-annex (0.03) unstable; urgency=low

  * Fix support for file:// remotes.
  * Add --verbose
  * Fix SIGINT handling.
  * Fix handling of files with unusual characters in their name.
  * Fixed memory leak; git-annex no longer reads the whole file list
    from git before starting, and will be much faster with large repos.
  * Fix crash on unknown symlinks.
  * Added remote.annex-scp-options and remote.annex-ssh-options.
  * The backends to use when adding different sets of files can be configured
    via gitattributes.
  * In .gitattributes, the git-annex-backend attribute can be set to the
    names of backends to use when adding different types of files.
  * Add fsck subcommand. (For now it only finds unused key contents in the
    annex.)

 -- Joey Hess <joeyh@debian.org>  Sun, 07 Nov 2010 18:26:04 -0400

git-annex (0.02) unstable; urgency=low

  * Can scp annexed files from remote hosts, and check remote hosts for
    file content when dropping files.
  * New move subcommand, that makes it easy to move file contents from
    or to a remote.
  * New fromkey subcommand, for registering urls, etc.
  * git-annex init will now set up a pre-commit hook that fixes up symlinks
    before they are committed, to ensure that moving symlinks around does not
    break them.
  * More intelligent and fast staging of modified files; git add coalescing.
  * Add remote.annex-ignore git config setting to allow completly disabling
    a given remote.
  * --from/--to can be used to control the remote repository that git-annex
    uses.
  * --quiet can be used to avoid verbose output
  * New plumbing-level dropkey and addkey subcommands.
  * Lots of bug fixes.

 -- Joey Hess <joeyh@debian.org>  Wed, 27 Oct 2010 16:39:29 -0400

git-annex (0.01) unstable; urgency=low

  * First prerelease.

 -- Joey Hess <joeyh@debian.org>  Wed, 20 Oct 2010 12:54:24 -0400<|MERGE_RESOLUTION|>--- conflicted
+++ resolved
@@ -1,18 +1,13 @@
-<<<<<<< HEAD
 git-annex (7.20190708) upstream; urgency=medium
-=======
+
+  * Fix find --json to output json once more.
+
+ -- Joey Hess <id@joeyh.name>  Mon, 08 Jul 2019 08:58:16 -0400
+
   * Drop support for building with ghc older than 8.4.4,
     and with older versions of serveral haskell libraries.
   * Add BLAKE2BP512 and BLAKE2BP512E backends, using a blake2 variant
     optimised for 4-way CPUs.
-
-git-annex (7.20190627) UNRELEASED; urgency=medium
->>>>>>> 0c6b7e28
-
-  * Fix find --json to output json once more.
-
- -- Joey Hess <id@joeyh.name>  Mon, 08 Jul 2019 08:58:16 -0400
-
 git-annex (7.20190626) upstream; urgency=medium
 
   * get, move, copy, sync: When -J or annex.jobs has enabled concurrency,
