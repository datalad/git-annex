git-annex (10.20240831) UNRELEASED; urgency=medium

  * export: Added --from option.
  * Special remotes configured with exporttree=yes annexobjects=yes 
    can store objects in .git/annex/objects, as well as an exported tree.
  * Support proxying to special remotes configured with 
    exporttree=yes annexobjects=yes, and allow such remotes to be used as
    cluster nodes.
  * post-retrieve: When proxying is enabled for an exporttree=yes
    special remote (or it is a cluster node) and the configured
    remote.name.annex-tracking-branch is received, the tree is
    exported to the special remote.
  * updateproxy, updatecluster: Prevent using an exporttree=yes special
    remote that does not have annexobjects=yes, since it will not work.
  * git-remote-annex: Store objects in exportree=yes special remotes
    in the same paths used by annexobjects=yes. This is a backwards
    compatible change.
  * The config versioning=true is now reserved for use by versioned special
    remotes. External special remotes should not use that config for their
    own purposes.
<<<<<<< HEAD
  * Support "balanced=" and "fullybalanced=" in preferred content expressions.
  * Support "sizebalanced=" and "fullysizebalanced=" too.
  * Added --rebalance option.
  * maxsize: New command to tell git-annex how large the expected maximum
    size of a repository is, and to display repository sizes.
  * Added the annex.fullybalancedthreshhold git config.
  * vicfg: Include maxsize configuration.
  * info: Improved speed.
=======
  * lookupkey: Allow using --ref in a bare repository.
>>>>>>> 242c5256

 -- Joey Hess <id@joeyh.name>  Wed, 31 Jul 2024 15:52:03 -0400

git-annex (10.20240808) upstream; urgency=medium

  * Remove debug output (to stderr) accidentially included in
    last version.
  * When getting from a P2P HTTP remote, prompt for credentials when
    required, instead of failing.
  * When proxying an upload to a special remote, verify the hash.
  * Avoid loading cluster log at startup.

 -- Joey Hess <id@joeyh.name>  Thu, 08 Aug 2024 15:26:26 -0400

git-annex (10.20240731) upstream; urgency=medium

  * New HTTP API that is equivilant to the P2P protocol.
  * New p2phttp command to serve the HTTP API.
  * annex+http and annex+https urls can be configured for
    remote.name.annexUrl to use the HTTP API to communicate with a server.
    This supports writable repositories, as well as accessing clusters
    and proxied remotes over HTTP.
  * When a http remote has annex.url set to an annex+http url in
    the git config file on the website, it will be copied into 
    remote.name.annexUrl the first time git-annex uses the remote.
  * assistant: Fix a race condition that could cause a pointer file to
    get ingested into the annex.
  * Avoid potential data loss in unlikely situations where git-annex-shell
    or git-annex remotedaemon is killed while locking a key to prevent its
    removal.
  * When proxying a download from a special remote, avoid unncessary hashing.
  * When proxying an upload to a special remote, verify the hash.
  * Propagate --force to git-annex transferrer.
  * Added a build flag for servant, enabling annex+http urls and 
    git-annex p2phttp.
  * Added a dependency on the haskell clock library.
  * Updated stack.yaml to nightly-2024-07-29.

 -- Joey Hess <id@joeyh.name>  Wed, 31 Jul 2024 14:02:21 -0400

git-annex (10.20240701) upstream; urgency=medium

  * git-annex remotes can now act as proxies that provide access to
    their remotes. Configure this with remote.name.annex-proxy
    and the git-annex update proxy command.
  * Clusters are now supported. These are collections of nodes that can
    be accessed as a single entity, accessed by one or more gateway
    repositories.
  * Added git-annex initcluster, updatecluster, and extendcluster commands.
  * Fix a bug where interrupting git-annex while it is updating the
    git-annex branch for an export could later lead to git fsck
    complaining about missing tree objects.
  * Tab completion of options like --from now includes special remotes,
    as well as proxied remotes and clusters.
  * Tab completion of many commands like info and trust now includes
    remotes.
  * P2P protocol version 2.
  * Fix Windows build with Win32 2.13.4+
    Thanks, Oleg Tolmatcev
  * When --debugfilter or annex.debugfilter is set, avoid propigating
    debug output from git-annex-shell, since it cannot be filtered.

 -- Joey Hess <id@joeyh.name>  Mon, 01 Jul 2024 15:11:48 -0400

git-annex (10.20240531) upstream; urgency=medium

  * git-remote-annex: New program which allows pushing a git repo to a
    git-annex special remote, and cloning from a special remote.
    (Based on Michael Hanke's git-remote-datalad-annex.)
  * initremote, enableremote: Added --with-url to enable using
    git-remote-annex.
  * When building an adjusted unlocked branch, make pointer files
    executable when the annex object file is executable.
  * group: Added --list option.
  * fsck: Fix recent reversion that made it say it was checksumming files
    whose content is not present.
  * Avoid the --fast option preventing checksumming in some cases it
    was not supposed to.
  * testremote: Really fsck downloaded objects.
  * Typo fixes.
    Thanks, Yaroslav Halchenko

 -- Joey Hess <id@joeyh.name>  Fri, 31 May 2024 12:32:29 -0400

git-annex (10.20240430) upstream; urgency=medium

  * Bug fix: While redundant concurrent transfers were already
    prevented in most cases, it failed to prevent the case where
    two different repositories were sending the same content to
    the same repository.
  * addurl, importfeed: Added --verifiable option, which improves
    the safety of --fast or --relaxed by letting the content of
    annexed files be verified with a checksum that is calculated
    on a later download from the web. This will become the default later.
  * Added rclone special remote, which can be used without needing
    to install the git-annex-remote-rclone program. This needs
    a forthcoming version of rclone (1.67.0), which supports 
    "rclone gitannex".
  * sync, assist, import: Allow -m option to be specified multiple
    times, to provide additional paragraphs for the commit message.
  * reregisterurl: New command that can change an url from being
    used by a special remote to being used by the web remote.
  * annex.maxextensions configuration controls how many filename
    extensions to preserve.
  * find: Fix --help for --copies.
    Thanks, Gergely Risko
  * Windows: Fix escaping output to terminal when using old
    versions of MinTTY.
  * Added dependency on unbounded-delays.

 -- Joey Hess <id@joeyh.name>  Tue, 30 Apr 2024 15:26:32 -0400

git-annex (10.20240227) upstream; urgency=medium

  * importfeed: Added --scrape option, which uses yt-dlp to screen scrape
    the equivilant of an RSS feed.
  * importfeed --force: Don't treat it as a failure when an already
    downloaded file exists. (Fixes a behavior change introduced in
    10.20230626.)
  * importfeed --force: Avoid creating duplicates of existing
    already downloaded files when yt-dlp or a special remote was used.
  * addurl, importfeed: Added --raw-except option.
  * stack.yaml: Update to lts-22.9 and use crypton.
  * assistant, undo: When committing, let the usual git commit
    hooks run.
  * Added annex.commitmessage-command config.
  * pre-commit: Avoid committing the git-annex branch
    (except when a commit is made in a view, which changes metadata).
  * Pass --no-warnings to yt-dlp.

 -- Joey Hess <id@joeyh.name>  Tue, 27 Feb 2024 12:58:30 -0400

git-annex (10.20240129) upstream; urgency=medium

  * info: Added "annex sizes of repositories" table to the overall display.
  * import: Sped up import from special remotes.
  * import: Added --message/-m option.
  * Support using commands that implement the Stateless OpenPGP command line
    interface, as an alternative to gpg.
    Currently only supported for encryption=shared special remotes,
    when annex.shared-sop-command is configured.
  * test: Test a specified Stateless OpenPGP command when
    run with eg --test-git-config annex.shared-sop-command=sqop
  * Improve disk free space checking when transferring unsized keys to
    local git remotes.
  * Added configs annex.stalldetection-download, annex.stalldetection-upload,
    annex.bwlimit-download, annex.bwlimit-upload,
    and similar per-remote configs.
  * Improve annex.stalldetection to handle remotes that update progress
    less frequently than the configured time period.
  * external: Monitor file size when getting content from external
    special remotes and use that to update the progress meter,
    in case the external special remote program does not report progress.
  * Added --expected-present file matching option.
  * webapp: Added --port option, and annex.port config.
  * assistant: When generating a gpg secret key, avoid hardcoding the
    key algorithm and size.

 -- Joey Hess <id@joeyh.name>  Mon, 29 Jan 2024 13:12:00 -0400

git-annex (10.20231227) upstream; urgency=medium

  * migrate: Support distributed migrations by recording each migration,
    and adding a --update option that updates the local repository
    incrementally, hard linking annex objects to their new keys.
  * pull, sync: When operating on content, automatically handle
    distributed migrations.
  * Added annex.syncmigrations config that can be set to false to prevent
    pull and sync from migrating object content.
  * migrate: Added --apply option that (re)applies all recorded 
    distributed migrations to the objects in repository.
  * migrate: Support adding size to URL keys that were added with
    --relaxed, by running eg: git-annex migrate --backend=URL foo
  * When importing from a special remote, support preferred content
    expressions that use terms that match on keys (eg "present", "copies=1").
    Such terms are ignored when importing, since the key is not known yet.
    Before, such expressions caused the import to fail.
  * Support git-annex copy/move --from-anywhere --to remote.
  * Make git-annex get/copy/move --from foo override configuration of 
    remote.foo.annex-ignore, as documented.
  * Lower precision of timestamps in git-annex branch, which can reduce the
    size of the branch by up to 8%.
  * sync: Fix locking problems during merge when annex.pidlock is set.
  * Avoid a problem with temp file names ending in "." on certian
    filesystems that have problems with such filenames.
  * sync, push: Avoid trying to send individual files to special remotes
    configured with importtree=yes exporttree=no, which would always fail.
  * Fix a crash opening sqlite databases when run in a non-unicode locale.
    (Needs persistent-sqlite 2.13.3.)

 -- Joey Hess <id@joeyh.name>  Wed, 27 Dec 2023 19:27:37 -0400

git-annex (10.20231129) upstream; urgency=medium

  * Fix bug in git-annex copy --from --to that skipped files that were
    locally present.
  * Make git-annex copy --from --to --fast actually fast.
  * Fix crash of enableremote when the special remote has embedcreds=yes.
  * Ignore directories and other unusual files in .git/annex/journal/
  * info: Added calculation of combined annex size of all repositories.
  * log: Added options --sizesof, --sizes and --totalsizes that
    display how the size of repositories changed over time.
  * log: Added options --interval, --bytes, --received, and --gnuplot
    to tune the output of the above added options.
  * findkeys: Support --largerthan and --smallerthan.
  * importfeed: Use caching database to avoid needing to list urls
    on every run, and avoid using too much memory.
  * Improve memory use of --all when using annex.private.
  * lookupkey: Sped up --batch.
  * Windows: Consistently avoid ending standard output lines with CR.
    This matches the behavior of git on Windows.
  * Windows: Fix CRLF handling in some log files.
  * Windows: When git-annex init is installing hook scripts, it will
    avoid ending lines with CR for portability. Existing hook scripts
    that do have CR line endings will not be changed.

 -- Joey Hess <id@joeyh.name>  Wed, 29 Nov 2023 15:59:20 -0400

git-annex (10.20230926) upstream; urgency=medium

  * Fix more breakage caused by git's fix for CVE-2022-24765, this time
    involving a remote (either local or ssh) that is a repository not owned
    by the current user.
  * Fix using git remotes that are bare when git is configured with 
    safe.bareRepository = explicit.
  * Fix linker optimisation in linux standalone tarballs.
  * adb: Avoid some problems with unusual characters in exporttree 
    filenames that confuse adb shell commands.
  * push: When on an adjusted branch, propagate changes to parent branch
    before updating export remotes.
  * lookupkey: Added --ref option.
  * enableremote: Avoid overwriting existing git remote when passed the uuid
    of a specialremote that was earlier initialized with the same name.
  * Support being built with crypton rather than the no-longer maintained 
    cryptonite.
  * Removed the vendored git-lfs and the GitLfs build flag.

 -- Joey Hess <id@joeyh.name>  Tue, 26 Sep 2023 13:23:37 -0400

git-annex (10.20230828) upstream; urgency=medium

  * oldkeys: New command that lists the keys used by old versions of a file.
  * Fix behavior of onlyingroup.
  * info: Added --dead-repositories option. 
  * Significant startup speed increase by avoiding repeatedly checking
    if some remote git-annex branch refs need to be merged.
  * Fix behavior when importing a tree from a directory remote when the
    directory does not exist. An empty tree was imported, rather than the
    import failing.
  * sync, assist, push, pull: Skip more types of remotes when they
    are not available due to eg being on a drive that is offline.
    (directory, borg, bup, ddar, gcrypt, rsync)
  * info: Added available to the info displayed for a remote.
  * Added AVAILABILITY UNAVAILABLE and the UNAVAILABLERESPONSE extension
    to the external special remote protocol.
  * The remote.name.annex-availability git config is no longer used.
  * Avoid using curl when annex.security.allowed-ip-addresses is set
    but neither annex.web-options nor annex.security.allowed-url-schemes
    is set to a value that needs curl.
  * Stop bundling curl in the OSX dmg and linux standalone image.
  * diffdriver: Added --get option.
  * diffdriver: Refuse to run when not in a git-annex repository.

 -- Joey Hess <id@joeyh.name>  Mon, 28 Aug 2023 12:40:37 -0400

git-annex (10.20230802) upstream; urgency=medium

  * satisfy: New command that gets/sends/drops content to satisfy
    preferred content settings. This is like to the --content
    part of git-annex sync.
  * --explain: New option to display explanations of what git-annex
    takes into account when deciding what to do. Including explaining
    matching of preferred content expressions, annex.largefiles, and 
    annex.addunlocked.
  * reinject: Added --guesskeys option.
  * diffdriver: Added --text option for easy diffing of the contents of
    annexed text files.
  * assist: With --jobs, parallelize transferring content to/from remotes.
  * Bug fix: Re-running git-annex adjust or sync when in an adjusted branch
    would overwrite the original branch, losing any commits that had been
    made to it since the adjusted branch was created.
  * Bug fix: Fix behavior when git is configured with 
    safe.bareRepository = explicit.
  * importfeed bug fix: When -J was used with multiple feeds, some feeds
    did not get their items downloaded.
  * importfeed: Add feedurl to the metadata (and allow it to be used in the
    --template)
  * Improve resuming interrupted download when using yt-dlp.
  * S3: Amazon S3 buckets created after April 2023 do not support ACLs,
    so public=yes cannot be used with them. Existing buckets configured
    with public=yes will keep working.
  * S3: Allow setting publicurl=yes without public=yes, to support
    buckets that are configured with a Bucket Policy that allows public
    access.
  * directory, gcrypt: Remove empty hash directories when dropping content.
  * dropunused: Support --jobs
  * Support "onlyingroup=" in preferred content expressions.
  * Support --onlyingroup= matching option.
  * Setup.hs: Stop installing man pages, desktop files, and the
    git-annex-shell and git-remote-tor-annex symlinks.
    Anything still relying on that, eg via cabal v1-install will need to
    change to using make install-home.
  * Support building with unix-compat 0.7
  * Support building with unix-2.8.0.
  * stack.yaml: Update to build with ghc-9.6.2 and aws-0.24.
    (For windows, stack-lts-18.13.yaml has to be used instead for now.)

 -- Joey Hess <id@joeyh.name>  Wed, 02 Aug 2023 13:55:30 -0400

git-annex (10.20230626) upstream; urgency=medium

  * Split out two new commands, git-annex pull and git-annex push.
    Those plus a git commit are equivalent to git-annex sync.
    (Note that the new commands default to syncing content, unless
    annex.synccontent is explicitly set to false.)
  * assist: New command, which is the same as git-annex sync but with
    new files added and content transferred by default.
  * sync: Started a transition to --content being enabled by default.
    When used without --content or --no-content, warn about the upcoming
    transition, and suggest using one of the options, or setting
    annex.synccontent.
  * sync: Added -g as a short option for --no-content.
  * Many commands now quote filenames that contain unusual characters the
    same way that git does, to avoid exposing control characters to the
    terminal.
  * Support core.quotePath, which can be set to false to display utf8
    characters as-is in filenames.
  * Control characters in non-filename data coming from the repository or
    other possible untrusted sources are filtered out of the display of many
    commands. When the command output is intended for use in scripting,
    control characters are only filtered out when displaying to the
    terminal.
  * find, findkeys, examinekey: When outputting to a terminal and --format
    is not used, quote control characters. Output to a pipe is unchanged.
    (Similar to the behavior of GNU find.)
  * addurl --preserve-filename now rejects filenames that contain other
    control characters, besides the escape sequences it already rejected.
  * init: Avoid autoenabling special remotes that have control characters
    in their names.
  * Support core.sharedRepository=0xxx at long last.
  * Support --json and --json-error-messages in many more commands
    (addunused, configremote, dead, describe, dropunused, enableremote,
    expire, fix, importfeed, init, initremote, log, merge, migrate, reinit,
    reinject, rekey, renameremote, rmurl, semitrust, setpresentkey, trust,
    unannex, undo, uninit, untrust, unused, upgrade)
  * importfeed: Support -J
  * importfeed: Support --json-progress
  * httpalso: Support being used with special remotes that use chunking.
  * Several significant speedups to importing large trees from special
    remotes. Imports that took over an hour now take only a few minutes.
  * Cache negative lookups of global numcopies and mincopies. 
    Speeds up eg git-annex sync --content by up to 50%.
  * Speed up sync in an adjusted branch by avoiding re-adjusting the branch
    unnecessarily, particularly when it is adjusted with --hide-missing
    or --unlock-present.
  * config: Added the --show-origin and --for-file options.
  * config: Support annex.numcopies and annex.mincopies.
  * whereused: Fix display of branch:file when run in a subdirectory.
  * enableremote: Support enableremote of a git remote (that was previously
    set up with initremote) when additional parameters such as autoenable=
    are passed.
  * configremote: New command, currently limited to changing autoenable=
    setting of a special remote.
  * Honor --force option when operating on a local git remote.
  * When a nonexistant file is passed to a command and 
    --json-error-messages is enabled, output a JSON object indicating the
    problem. (But git ls-files --error-unmatch still displays errors about
    such files in some situations.)
  * Bug fix: Create .git/annex/, .git/annex/fsckdb,
    .git/annex/sentinal, .git/annex/sentinal.cache, and
    .git/annex/journal/* with permissions configured by core.sharedRepository.
  * Bug fix: Lock files were created with wrong modes for some combinations
    of core.sharedRepository and umask.
  * initremote: Avoid creating a remote that is not encrypted when gpg is
    broken.
  * log: When --raw-date is used, display only seconds from the epoch, as
    documented, omitting a trailing "s" that was included in the output
    before.
  * addunused: Displays the names of the files that it adds.
  * reinject: Fix support for operating on multiple pairs of files and keys.
  * sync: Fix buggy handling of --no-pull and --no-push when syncing
    --content. With --no-pull, avoid downloading content, and with
    --no-push avoid uploading content. This was done before, but
    inconsistently.
  * uninit: Avoid buffering the names of all annexed files in memory.
  * Fix bug in -z handling of trailing NUL in input.
  * version: Avoid error message when entire output is not read.
  * Fix excessive CPU usage when parsing yt-dlp (or youtube-dl) progress
    output fails.
  * Use --progress-template with yt-dlp to fix a failure to parse
    progress output when only an estimated total size is known.
  * When yt-dlp is available, default to using it in preference to
    youtube-dl. Using youtube-dl is now deprecated, and git-annex no longer
    tries to parse its output to display download progress
  * Improve resuming interrupted download when using yt-dlp or youtube-dl.
  * assistant: Add dotfiles to git by default, unless annex.dotfiles
    is configured, the same as git-annex add does.
  * assistant --autostop: Avoid crashing when ~/.config/git-annex/autostart
    lists a directory that it cannot chdir to.
  * Fix display when run with -J1.
  * assistant: Fix a crash when a small file is deleted immediately after
    being created.
  * repair: Fix handling of git ref names on Windows.
  * repair: Fix a crash when .git/annex/journal/ does not exist.
  * Support building with optparse-applicative 0.18.1
    (Thanks, Peter Simons)

 -- Joey Hess <id@joeyh.name>  Mon, 26 Jun 2023 10:37:36 -0400

git-annex (10.20230407) upstream; urgency=medium

  * Fix laziness bug introduced in last release that breaks use
    of --unlock-present and --hide-missing adjusted branches.
  * Support user.useConfigOnly git config.
  * registerurl, unregisterurl: Added --remote option.
  * registerurl: When an url is claimed by a special remote other than the
    web, update location tracking for that special remote.
    (This was the behavior before version 6.20181011)
  * Sped up sqlite inserts 2x when built with persistent 2.14.5.0
  * git-annex.cabal: Prevent building with unix-compat 0.7 which
    removed System.PosixCompat.User.

 -- Joey Hess <id@joeyh.name>  Fri, 07 Apr 2023 13:36:23 -0400

git-annex (10.20230329) upstream; urgency=medium

  * sync: Fix parsing of gcrypt::rsync:// urls that use a relative path.
  * Avoid failure to update adjusted branch --unlock-present after git-annex
    drop when annex.adjustedbranchrefresh=1
  * Avoid leaving repo with a detached head when there is a failure
    checking out an updated adjusted branch.
  * view: Support annex.maxextensionlength when generating filenames for
    the view branch.
  * Windows: Support urls like "file:///c:/path"
  * addurl, importfeed: Fix failure when annex.securehashesonly is set.
  * Copy with a reflink when exporting a tree to a directory special remote.
  * Fix bug that caused broken protocol to be used with external remotes
    that use exporttree=yes. In some cases this could result in the wrong
    content being exported to, or retrieved from the remote.
  * Support VERSION 2 in the external special remote protocol, which is
    identical to VERSION 1, but avoids external remote programs needing
    to work around the above bug. External remote program that support
    exporttree=yes are recommended to be updated to send VERSION 2.

 -- Joey Hess <id@joeyh.name>  Wed, 29 Mar 2023 13:29:07 -0400

git-annex (10.20230321) upstream; urgency=medium

  * Using git-annex view in an adjusted branch, or git-annex adjust in a
    view branch, will enter an adjusted view branch.
  * sync: Fix a reversion that prevented sending files to exporttree=yes
    remotes when annex-tracking-branch was configured to branch:subdir
    (Introduced in version 10.20230214)
  * status: This command is deprecated because it was only needed in direct
    mode; git status --short is very similar.
  * Windows: Support long filenames in more (possibly all) of the code.
  * Added arm64 build for ancient kernels, needed to support Android phones
    whose kernels are too old to support kernels used by the current arm64
    build.
  * importfeed: Display feed title.
  * init: Support being ran in a repository that has a newline in its path.
  * copy: When --from and --to are combined and the content is already
    present on the destination remote, update location tracking as
    necessary.
  * Fixed spelling of some messages and added a .codespellrc
    Thanks, Yaroslav Halchenko

 -- Joey Hess <id@joeyh.name>  Tue, 21 Mar 2023 16:13:46 -0400

git-annex (10.20230227) upstream; urgency=medium

  * Fix more breakage caused by git's fix for CVE-2022-24765, this time
    involving a remote that is a local bare repository not owned by the
    current user.
  * info: Fix reversion in last release involving handling of unsupported
    input by continuing to handle any other inputs, before exiting nonzero
    at the end.
  * git-annex.cabal: Move webapp build deps under the Assistant build flag
    so git-annex can be built again without yesod etc installed.
  * Improve error message when unable to read a sqlite database due to
    permissions problem.

 -- Joey Hess <id@joeyh.name>  Mon, 27 Feb 2023 12:23:12 -0400

git-annex (10.20230214) upstream; urgency=medium

  * sync: Fix a bug that caused files to be removed from an 
    importtree=yes exporttree=yes special remote when the remote's
    annex-tracking-branch was not the currently checked out branch.
  * S3: Support a region= configuration useful for some non-Amazon S3
    implementations. This feature needs git-annex to be built with aws-0.24.
  * view: New field?=glob and ?tag syntax that includes a directory "_"
    in the view for files that do not have the specified metadata set.
  * Added annex.viewunsetdirectory git config to change the name of the
    "_" directory in a view.
  * Changed the name of view branches to include the parent branch.
    Existing view branches checked out using an old name will still work.
  * sync: Avoid pushing view branches to remotes.
  * sync: When run in a view branch, refresh the view branch to reflect any
    changes that have been made to the parent branch or metadata.
  * sync: When run in a view branch, avoid updating synced/ branches,
    or trying to merge anything from remotes.
  * Support http urls that contain ":" that is not followed by a port
    number, the same as git does.
  * sync: Warn when the adjusted basis ref cannot be found, as happens eg when
    the user has renamed branches.
  * Sped up view branch construction by 50%.
  * info, enableremotemote, renameremote: Avoid a confusing message when more
    than one repository matches the user provided name.
  * info: Exit nonzero when the input is not supported.

 -- Joey Hess <id@joeyh.name>  Tue, 14 Feb 2023 14:07:11 -0400

git-annex (10.20230126) upstream; urgency=medium

  * Change --metadata comparisons < > <= and >= to fall back to
    lexicographical comparisons when one or both values being compared
    are not numbers.
  * Improve handling of some .git/annex/ subdirectories being on other
    filesystems, in the bittorrent special remote, and youtube-dl
    integration, and git-annex addurl.
  * Added --anything (and --nothing). Eg, git-annex find --anything
    will list all annexed files whether or not the content is present.
    This is slightly faster and clearer than --include=* or --exclude=*
  * Speed up git-annex upgrade (from v5) and init in a repository that has
    submodules.
  * Added libgcc_s.so.1 to the linux standalone build so pthread_cancel
    will work.
  * Speed up initial scanning for annexed files when built
    with persistent-2.14.4.1
  * Allow initremote of additional special remotes with type=web,
    in addition to the default web special remote. When --sameas=web is used,
    these provide additional names for the web special remote, and may
    also have their own additional configuration and cost.
  * web: Add urlinclude and urlexclude configuration settings.
  * Added an optional cost= configuration to all special remotes.
  * adb: Support the remote.name.cost and remote.name.cost-command configs.
  * findkeys: New command, very similar to git-annex find but operating on
    keys.
  * move, copy: Support combining --from and --to, which will send content
    from one remote across to another remote.

 -- Joey Hess <id@joeyh.name>  Thu, 26 Jan 2023 15:26:22 -0400

git-annex (10.20221212) upstream; urgency=medium

  * Fix a hang that occasionally occurred during commands such as move,
    when operating on unlocked files. (A bug introduced in 10.20220927)
  * When youtube-dl is not available in PATH, use yt-dlp instead.
  * Support parsing yt-dpl output to display download progress.
  * init: Avoid scanning for annexed files, which can be lengthy in a
    large repository. Instead that scan is done on demand.
  * Sped up the initial scan for annexed files by 21%.
  * test: Add --test-debug option.
  * Support quettabyte and yottabyte.

 -- Joey Hess <id@joeyh.name>  Mon, 12 Dec 2022 12:20:06 -0400

git-annex (10.20221104) upstream; urgency=medium

  * export: Fix a bug that left a file on a special remote when
    two files with the same content were both deleted in the exported tree.
  * S3: Support signature=anonymous to access a S3 bucket anonymously.
    This can be used, for example, with importtree=yes to import from
    a public bucket.
    This feature needs git-annex to be built with aws-0.23.

 -- Joey Hess <id@joeyh.name>  Thu, 03 Nov 2022 14:07:31 -0400

git-annex (10.20221103) upstream; urgency=medium

  * Doubled the speed of git-annex drop when operating on many files,
    and of git-annex get when operating on many tiny files.
  * trust, untrust, semitrust, dead: Fix behavior when provided with
    multiple repositories to operate on.
  * trust, untrust, semitrust, dead: When provided with no parameters,
    do not operate on a repository that has an empty name.
  * move: Fix openFile crash with -J
    (Fixes a reversion in 8.20201103)
  * S3: Speed up importing from a large bucket when fileprefix= is set,
    by only asking for files under the prefix.
  * When importing from versioned remotes, fix tracking of the content
    of deleted files.
  * More robust handling of ErrorBusy when writing to sqlite databases.
  * Avoid hanging when a suspended git-annex process is keeping a sqlite
    database locked.
  * Make --batch mode handle unstaged annexed files consistently
    whether the file is unlocked or not. Note that this changes the
    behavior of --batch when it is provided with locked files that are
    in the process of being added to the repository, but have not yet been
    staged in git.
  * Make git-annex enable-tor work when using the linux standalone build.

 -- Joey Hess <id@joeyh.name>  Thu, 03 Nov 2022 14:07:31 -0400

git-annex (10.20221003) upstream; urgency=medium

  * Avoid displaying warning about git-annex restage needing to be run
    in situations where it does not.
  * Fix the annex.adviceNoSshCaching config, which has never worked.
    Thanks, Reiko Asakura

 -- Joey Hess <id@joeyh.name>  Mon, 03 Oct 2022 12:38:48 -0400

git-annex (10.20220927) upstream; urgency=medium

  * Fix a bug in the last release that caused v8 repositories to upgrade
    immediately to v10, rather than taking the scheduled 1 year to do so.
  * annex.diskreserve default increased from 1 mb to 100 mb.
  * Include the assistant and webapp when building with cabal 3.4.1.0.
  * Merged the webapp build flag into the assistant build flag.
  * Optimise linker in linux standalone tarballs.
  * Fix crash importing from a directory special remote that contains
    a broken symlink.
  * When accessing a git remote over http needs a git credential
    prompt for a password, cache it for the lifetime of the git-annex
    process, rather than repeatedly prompting.
  * Use curl for downloads from git remotes when annex.url-options is set.
  * Fix a reversion that made dead keys not be skipped when operating on
    all keys via --all or in a bare repo.
    (Introduced in version 8.20200720)
  * vicfg: Include mincopies configuration.
  * Improve handling of directory special remotes with importtree=yes whose
    ignoreinode setting has been changed. When getting a file from such a
    remote, accept the content that would have been accepted with the
    previous ignoreinode setting.
  * directory, adb: Fixed a bug with importtree=yes and multiple files
    in the special remote have the same content, that caused it to
    refuse to get a file from the special remote, incorrectly complaining
    that it had changed, due to only accepting the inode+mtime of one file
    (that was since modified or deleted) and not accepting the inode+mtime
    of other duplicate files.
  * Fix a reversion that prevented git-annex from working in a
    repository when --git-dir or GIT_DIR is specified to relocate the git
    directory to somewhere else.
    (Introduced in version 10.20220525)
  * Improved handling of --time-limit when combined with -J
  * Fix updating git index file after getting an unlocked file 
    when annex.stalldetection is set.
  * restage: New git-annex command, handles restaging unlocked files.
  * test: Added --test-git-config option.
  * Run annex.freezecontent-command and annex.thawcontent-command
    when on a crippled filesystem.
    Thanks, Reiko Asakura
  * enable-tor: Fix breakage caused by git's fix for CVE-2022-24765.
  * Let GIT_DIR and --git-dir override git's protection against operating
    in a repository owned by another user.
  * p2p: Pass wormhole the --appid option before the receive/send command,
    as it does not accept that option after the command
  * Support "inbackend" in preferred content expressions.

 -- Joey Hess <id@joeyh.name>  Tue, 27 Sep 2022 13:31:18 -0400

git-annex (10.20220822) upstream; urgency=medium

  * v8 repositories now automatically upgrade to v9, which will in turn
    automatically upgrade to v10 in a year's time.
    To avoid this upgrade, you can set annex.autoupgraderepository to false.
  * Now uses v10 by default for new repositories.
  * Fix a regression in 10.20220624 that caused git-annex add to crash
    when there was an unstaged deletion.
  * Added new matching options --want-get-by and --want-drop-by.
  * Allow find --branch to be used in a bare repository, the same as
    the deprecated findref can be.
  * add --dry-run: New option. 
  * import: Avoid following symbolic links inside directories being
    imported.
  * Work around bug in git 2.37 that causes a segfault
    when core.untrackedCache is set, which broke git-annex init.
  * Added annex.dbdir config which can be used to move sqlite databases
    to a different filesystem than the git-annex repo, when the repo is on
    a filesystem that sqlite does not work well in.
  * Use curl when annex.security.allowed-url-schemes includes an url
    scheme not supported by git-annex internally, as long as
    annex.security.allowed-ip-addresses is configured to allow using curl.
  * Improve output when storing to bup.
  * When bup split fails, display its stderr.
  * Avoid running multiple bup split processes concurrently, since
    bup is not concurrency safe.
  * Avoid starting an unnecessary number of git hash-object processes when 
    concurrency is enabled.

 -- Joey Hess <id@joeyh.name>  Mon, 22 Aug 2022 11:56:06 -0400

git-annex (10.20220724) upstream; urgency=medium

  * filter-process: Fix a bug involving handling of empty files,
    that caused git to kill git-annex filter-process.
  * add: Fix reversion when adding an annex link that has been moved to
    another directory. (Introduced in version 10.20220624)
  * Added annex.alwayscompact setting which can be unset to speed up
    writes to the git-annex branch in some cases. See its documentation
    for important notes on when it's appropariate to use.
  * adb: Added configuration setting oldandroid=true to avoid using
    find -printf, which was first supported in Android around 2019-2020.
    This may need to be enabled for old android devices that used to work
    without it being set, since version 10.20220222 started using 
    find -printf.
  * --backend is no longer a global option, and is only accepted by
    commands that actually need it.
  * Improve handling of parallelization with -J when copying content
    from/to a git remote that is a local path.
  * S3: Avoid writing or checking the uuid file in the S3 bucket when
    importtree=yes or exporttree=yes.
  * Fix a reversion that prevented --batch commands (and the assistant)
    from noticing data written to the journal by other commands.
  * Fix building with the Assistant build flag disabled but the Webapp
    build flag enabled.

 -- Joey Hess <id@joeyh.name>  Mon, 25 Jul 2022 12:55:38 -0400

git-annex (10.20220624) upstream; urgency=medium

  * init: Added --no-autoenable option.
  * info: Added --autoenable option.
  * initremote: Improve handling of type=git special remotes.
    The location value no longer needs to match the url of an existing
    git remote, and locations not using ssh:// will work now, including
    both paths and host:/path
  * Fix retrival of an empty file that is stored in a special remote with 
    chunking enabled.
    (Fixes a reversion in 8.20201103)
  * move: Improve resuming a move that succeeded in transferring the
    content, but where dropping failed due to eg a network problem, 
    in cases where numcopies checks prevented the resumed
    move from dropping the object from the source repository.
  * add, fix, lock, rekey: When several files were being processed, 
    replacing an annex symlink of a file that was already processed
    with a new large file could sometimes cause that large file to be
    added to git. These races have been fixed.
  * add: Also fix a similar race that could cause a large file be added
    to git when a small file was modified or overwritten while it was
    being added.
  * add --batch: Fix handling of a file that is skipped due to being
    gitignored.

 -- Joey Hess <id@joeyh.name>  Thu, 23 Jun 2022 13:31:22 -0400

git-annex (10.20220525) upstream; urgency=medium

  * Special remotes with importtree=yes or exporttree=yes are once again
    treated as untrusted, since files stored in them can be deleted or
    modified at any time.
    (Fixes a reversion in 8.20201129)
  * Added support for "megabit" and related bandwidth units
    in annex.stalldetection and everywhere else that git-annex parses
    data units. Note that the short form is "Mbit" not "Mb" because
    that differs from "MB" only in case, and git-annex parses units
    case-insensitively.
  * Special remotes using exporttree=yes and/or importtree=yes now
    checksum content while it is being retrieved, instead of in a separate
    pass at the end.
  * fsck: Fix situations where the annex object file is stored in a
    directory structure other than where annex symlinks point to.
  * Deal with git's recent changes to fix CVE-2022-24765, which prevent
    using git in a repository owned by someone else.
  * Improve an error message displayed in that situation.
  * Prevent git-annex init incorrectly reinitializing the repository in
    that situation.
  * test: When limiting tests to run with -p, work around tasty limitation
    by automatically including dependent tests.

 -- Joey Hess <id@joeyh.name>  Wed, 25 May 2022 13:44:46 -0400

git-annex (10.20220504) upstream; urgency=medium

  * Ignore annex.numcopies set to 0 in gitattributes or git config,
    or by git-annex numcopies or by --numcopies, since that
    configuration would make git-annex easily lose data. 
    Same for mincopies.
  * assistant: When annex.autocommit is set, notice commits that
    the user makes manually, and push them out to remotes promptly.
  * multicast: Support uftp 5.0 by switching from aes256-cbc to
    aes256-gcm.
  * Fix test failure on NFS when cleaning up gpg temp directory.
  * Fix a build failure with ghc 9.2.2.
    Thanks, gnezdo for the patch.
  * rsync 3.2.4 broke backwards-compatability by preventing exposing
    filenames to the shell. Made the rsync and gcrypt special remotes
    detect this and disable shellescape. Closes: #1010397
  * repair: Avoid treating refs/annex/last-index or other refs that
    are not commit objects as evidence of repository corruption.

 -- Joey Hess <id@joeyh.name>  Wed, 04 May 2022 11:45:27 -0400

git-annex (10.20220322) upstream; urgency=medium

  * Directory special remotes with importtree=yes have changed to once more 
    take inodes into account. This will cause extra work when importing
    from a directory on a FAT filesystem that changes inodes on every
    mount. To avoid that extra work, set ignoreinodes=yes when initializing
    a new directory special remote, or change the configuration of your
    existing remote:
      git-annex enableremote foo ignoreinodes=yes
  * add: Avoid unncessarily converting a newly unlocked file to be stored
    in git when it is not modified, even when annex.largefiles does not
    match it.
  * The above change to add fixes a reversion in version 10.20220222,
    where git-annex unlock followed by git-annex add, followed by git
    commit file could result in git thinking the file was modified
    after the commit.
  * Detect when an unlocked file whose content is not present has gotten
    some other content appended to it, and avoid treating it as a pointer
    file, so that appended content will not be checked into git, but will
    be annexed like any other file.
  * smudge: Warn when encountering a pointer file that has other content
    appended to it.
  * When annex.freezecontent-command is set, and the filesystem does not
    support removing write bits, avoid treating it as a crippled
    filesystem.
  * Run annex.thawcontent-command before deleting an object file,
    in case annex.freezecontent-command did something that would prevent
    deletion.
  * Fix propagation of nonzero exit status from git ls-files when a specified
    file does not exist, or a specified directory does not contain
    any files checked into git.
  * Fix build with aeson 2.0.
    Thanks, sternenseemann for the patch.
  * Avoid git-annex test being very slow when run from within the
    standalone linux tarball or OSX app.
  * test: Runs tests in parallel to speed up the test suite.
  * test: Added --jobs option.
  * Removed vendored copy of http-client-restricted, and removed the
    HttpClientRestricted build flag that avoided that dependency.
  * Removed the NetworkBSD build flag.

 -- Joey Hess <id@joeyh.name>  Tue, 22 Mar 2022 13:56:12 -0400

git-annex (10.20220222) upstream; urgency=medium

  * annex.skipunknown now defaults to false, so commands like
    `git annex get foo*` will not silently skip over files/dirs that are
    not checked into git.
  * info: Allow using matching options in more situations. File matching
    options like --include will be rejected in situations where there is
    no filename to match against.
  * adb: Avoid find failing with "Argument list too long"
  * Fix git-annex forget propagation between repositories.
    (reversion introduced in version 7.20190122)
  * registerurl, unregisterurl: Improved output when reading from stdin
    to be more like other batch commands.
  * registerurl, unregisterurl: Added --json and --json-error-messages options.
  * Avoid git status taking a long time after git-annex unlock of many files.
  * Pass --no-textconv when running git diff internally.

 -- Joey Hess <id@joeyh.name>  Tue, 22 Feb 2022 13:01:20 -0400

git-annex (10.20220127) upstream; urgency=medium

  * New v10 repository version (with v9 as a stepping-stone to it).
    v8 remains the default version for now.
  * In v10, object files are locked using separate lock files. This allows
    the object files to be kept non-writable even in repositories where
    core.sharedRepository is set.
  * The v10 upgrade will happen automatically, one year after the v9
    upgrade, in order to allow time for any old git-annex processes that
    are not aware of the locking change to finish. Or git-annex upgrade
    can be used to upgrade to v10 immediately.
  * In v9 upgrade, set filter.annex.process. This makes git add/checkout faster
    when there are a lot of unlocked annexed files or non-annexed files, but can
    also make git add of large files to the annex somewhat slower.
    If this tradeoff does not work for your use case, you can still unset
    filter.annex.process.
  * export: When a non-annexed symlink is in the tree to be exported, skip it.
  * import: When the previously exported tree contained a non-annexed symlink,
    preserve it in the imported tree so it does not get deleted.
  * enableremote, renameremote: Better handling of the unusual case where
    multiple special remotes have been initialized with the same name.
  * Recover from corrupted content being received from a git remote,
    by deleting the temporary file when it fails to verify. This prevents
    a retry from failing again. 
    (reversion introduced in version 8.20210903)
  * adb: Added ignorefinderror configuration parameter.
  * Avoid crashing when run in a bare git repo that somehow contains an
    index file.
  * Reject combinations of --batch (or --batch-keys) with options like
    --all or --key or with filenames.

 -- Joey Hess <id@joeyh.name>  Thu, 27 Jan 2022 13:25:19 -0400

git-annex (8.20211231) upstream; urgency=medium

  * Improved support for using git-annex in a read-only repository,
    git-annex branch information from remotes that cannot be merged into
    the git-annex branch will now not crash it, but will be merged in
    memory.
  * addurl, youtube-dl: When --check-raw prevents downloading an url,
    still continue with any downloads that come after it, rather than
    erroring out.
  * Fix locking problems when annex.pidlock is set and concurrency is
    enabled eg with -J.
  * Improve error message display when autoinit fails due to eg, a
    permissions problem.
  * export: Avoid unncessarily re-exporting non-annexed files that were
    already exported.
  * Improve git command queue flushing so that eg, addurl of several
    large files that take time to download will update the index for each
    file, rather than deferring the index updates to the end.
  * sync: Better error message when unable to export to a remote because
    remote.name.annex-tracking-branch is configured to a ref that does not
    exist.
  * Fix build with ghc 9.0.1
  * Fix build with old versions of feed library.

 -- Joey Hess <id@joeyh.name>  Fri, 31 Dec 2021 15:03:36 -0400

git-annex (8.20211123) upstream; urgency=medium

  * Bugfix: When -J was enabled, getting files could leak an
    ever-growing number of git cat-file processes.
  * Support git's new "ort" resolver, which became the default in git 2.34.0,
    and broke the test suite and automatic merge resolution of a conflict
    between an annexed file and a non-annexed file.
  * importfeed: Display url before starting youtube-dl download.

 -- Joey Hess <id@joeyh.name>  Tue, 23 Nov 2021 15:19:16 -0400

git-annex (8.20211117) upstream; urgency=medium

  * filter-process: New command that can make git add/checkout faster when
    there are a lot of unlocked annexed files or non-annexed files, but that
    also makes git add of large annexed files slower. Use it by running:
    git config filter.annex.process 'git-annex filter-process'
  * Fix a typo in the name of youtube-dl
    (reversion introduced in version 8.20210903)
  * git-lfs: Fix interoperability with gitlab's implementation of the
    git-lfs protocol, which requests Content-Encoding chunked.
  * importfeed: Fix a crash when used in a non-unicode locale.
  * migrate: New --remove-size option.
  * uninit: Avoid error message when no commits have been made to the
    repository yet.
  * uninit: Avoid error message when there is no git-annex branch.
  * metadata --batch: Avoid crashing when a non-annexed file is input,
    instead output a blank line like other batch commands do.
  * metadata --batch --json: Reject input whose "fields" does not consist
    of arrays of strings. Such invalid input used to be silently ignored.

 -- Joey Hess <id@joeyh.name>  Wed, 17 Nov 2021 12:18:49 -0400

git-annex (8.20211028) upstream; urgency=medium

  * Removed support for accessing git remotes that use versions of
    git-annex older than 6.20180312.
  * git-annex-shell: Removed several commands that were only needed to
    support git-annex versions older than 6.20180312.
  * Negotiate P2P protocol version with tor remotes, allowing
    use of protocol version 1. This negotiation is not supported
    by versions of git-annex older than 6.20180312.
  * Fix bug that caused stale git-annex branch information to read
    when annex.private or remote.name.annex-private is set.
  * git-annex get when run as the first git-annex command in a new repo
    did not populate all unlocked files.
    (Reversion in version 8.20210621)
  * Fix using lookupkey and info inside a subdirectory of the git repository.
    (Reversion in version 8.20211011)
  * Avoid some sqlite crashes on Windows SubSystem for Linux (WSL).
  * Call annex.freezecontent-command on the annex object file
    after it has been moved into place in annex/objects/. This allows
    the hook to freeze the file in ways that prevent moving it, such as
    removing the Windows delete permission.
    Thanks, Reiko Asakura.
  * addurl: Support adding the same url to multiple files at the same
    time when using -J with --batch --with-files.
  * When retrieval from a chunked remote fails, display the error that
    occurred when downloading the chunk, rather than the error that
    occurred when trying to download the unchunked content, which is less
    likely to actually be stored in the remote.
  * Avoid crashing tilde expansion on user who does not exist.
  * test: Put gpg temp home directory in system temp directory,
    not filesystem being tested.

 -- Joey Hess <id@joeyh.name>  Thu, 28 Oct 2021 11:58:29 -0400

git-annex (8.20211011) upstream; urgency=medium

  * Added annex.bwlimit and remote.name.annex-bwlimit config to limit
    the bandwidth of transfers. It works for git remotes and many
    but not all special remotes.
  * Bug fix: Git configs such as annex.verify were incorrectly overriding
    per-remote git configs such as remote.name.annex-verify.
    (Reversion in version 4.20130323)
  * borg: Significantly improved memory use when a borg repository
    contains many archives.
  * borg: Avoid trying to extract xattrs, ACLS, and bsdflags when
    retrieving from a borg repository.
  * Sped up git-annex smudge --clean by 25%.
  * Resume where it left off when copying a file to/from a local git remote
    was interrupted.
  * sync --content: Avoid a redundant checksum of a file that was
    incrementally verified, when used on NTFS and perhaps other filesystems.
  * reinject: Fix crash when reinjecting a file from outside the repository.
    (Reversion in version 8.20210621)
  * Avoid cursor jitter when updating progress display.

 -- Joey Hess <id@joeyh.name>  Mon, 11 Oct 2021 12:52:14 -0400

git-annex (8.20210903) upstream; urgency=medium

  * Deal with clock skew, both forwards and backwards, when logging
    information to the git-annex branch.
  * GIT_ANNEX_VECTOR_CLOCK can now be set to a fixed value (eg 1)
    rather than needing to be advanced each time a new change is made.
  * Misuse of GIT_ANNEX_VECTOR_CLOCK will no longer confuse git-annex.
  * add: When adding a dotfile, avoid treating its name as an extension.
  * rsync special remote: Stop displaying rsync progress, and use
    git-annex's own progress display.
  * Many special remotes now checksum content while it is being retrieved,
    instead of in a separate pass at the end. This is supported for all
    special remotes on Linux (except for bittorrent), and for many
    on other OS's (except for adb, external, gcrypt, hook, and rsync).
  * unused: Skip the refs/annex/last-index ref that git-annex recently
    started creating.
  * Fix test suite failure on Windows.
  * New --batch-keys option added to these commands: 
    get, drop, move, copy, whereis
  * Added annex.youtube-dl-command config. This can be used to run some
    forks of youtube-dl.
  * Run cp -a with --no-preserve=xattr, to avoid problems with copied
    xattrs, including them breaking permissions setting on some NFS
    servers.
  * add, import: Detect when xattrs or perhaps ACLs prevent removing
    write permissions from an annexed file, and fail with an informative
    message.
  * Fix support for readonly git remotes.
    (Reversion in version 8.20210621)
  * When downloading urls fail, explain which urls failed for which
    reasons.
  * web: Avoid displaying a warning when downloading one url failed
    but another url later succeeded.

 -- Joey Hess <id@joeyh.name>  Fri, 03 Sep 2021 12:00:46 -0400

git-annex (8.20210803) upstream; urgency=medium

  * whereused: New command, finds what files use a key, or where a key
    was used historically.
  * Fix a bug that prevented getting content from a repository that
    started out as a bare repository, or had annex.crippledfilesystem
    set, and was converted to a non-bare repository.
  * Fix retrieval of content from borg repos accessed over ssh.
  * sync: When --quiet is used, run git commit, push, and pull without
    their ususual output.
  * merge: When --quiet is used, run git merge without its usual output.
  * sync, merge, post-receive: Avoid merging unrelated histories,
    which used to be allowed only to support direct mode repositories.
    (However, sync does still merge unrelated histories when importing
    trees from special remotes, and the assistant still merges unrelated
    histories.)
  * sync, merge: Added --allow-unrelated-histories option, which
    is the same as the git merge option.
  * Fix bug that caused some transfers to incorrectly fail with
    "content changed while it was being sent", when the content was not
    changed.
  * Fix bug that could prevent pointer files from being populated,
    in a repository that was upgraded from v7.
  * fsck: Detect and correct stale or missing inode caches.
  * Fix a rounding bug in display of data sizes.
  * git-annex get when run as the first git-annex command in a new repo
    did not populate unlocked files.
    (Reversion in version 8.20210621)

 -- Joey Hess <id@joeyh.name>  Tue, 03 Aug 2021 12:20:09 -0400

git-annex (8.20210714) upstream; urgency=medium

  * assistant: Avoid unnecessary git repository repair in a situation where
    git fsck gets confused about a commit that is made while it's running.
  * addurl: Avoid crashing when used on beegfs.
  * --debug output goes to stderr again, not stdout.
    (Reversion in version 8.20210428)
  * init: Fix misbehavior when core.sharedRepository = group that
    caused it to enter an adjusted branch and set annex.crippledfilesystem
    (Reversion in version 8.20210630)
  * assistant: When adding non-large files to git, honor annex.delayadd
    configuration. Also, don't add non-large files to git when they
    are still being written to.

 -- Joey Hess <id@joeyh.name>  Wed, 14 Jul 2021 12:22:55 -0400

git-annex (8.20210630) upstream; urgency=medium

  * Fixed bug that interrupting git-annex repair (or assistant) while
    it was fixing repository corruption would lose objects that were
    contained in pack files. Also the assistant might sometimes have
    crashed with the same result.
  * repair: Fix reversion in version 8.20200522 that prevented fetching
    missing objects from remotes.
  * sync: Partly work around github behavior that first branch to be pushed
    to a new repository is assumed to be the head branch, by not pushing
    synced/git-annex first.
  * Added annex.freezecontent-command and annex.thawcontent-command
    configs.
  * Improve display of errors when transfers fail.
  * Dropping an unused object with drop --unused or dropunused will
    mark it as dead, preventing fsck --all from complaining about it
    after it's been dropped from all repositories.
  * addurl, importfeed: Added --no-raw option that forces download
    with youtube-dl or a special remote. In particular this can avoid
    falling back to raw download when youtube-dl is blocked for some
    reason.

 -- Joey Hess <id@joeyh.name>  Wed, 30 Jun 2021 11:48:16 -0400

git-annex (8.20210621) upstream; urgency=medium

  * New matching options --excludesamecontent and --includesamecontent
  * When two files have the same content, and a required content expression
    matches one but not the other, dropping the latter file will fail as it
    would also remove the content of the required file.
  * drop, move, mirror: When two files have the same content, and
    different numcopies or requiredcopies values, use the higher value.
  * drop --auto: When two files have the same content, and a preferred content
    expression matches one but not the other, do not drop the content.
  * sync --content, assistant: When two unlocked files have the same
    content, and a preferred content expression matches one but not the
    other, do not drop the content. (This was already the case for locked
    files.)
  * sync --content, assistant: Fix an edge case where a file that is not
    preferred content did not get dropped.
  * filter-branch: New command, useful to produce a filtered version of the
    git-annex branch, eg when splitting a repository.
  * fromkey: Create an unlocked file when used in an adjusted branch
    where the file should be unlocked, or when configured by annex.addunlocked.
  * Fix behavior of several commands, including reinject, addurl, and rmurl
    when given an absolute path to an unlocked file, or a relative path
    that leaves and re-enters the repository.
  * smudge: Fix a case where an unlocked annexed file that annex.largefiles
    does not match could get its unchanged content checked into git,
    due to git running the smudge filter unecessarily.
  * reinject: Error out when run on a file that is not annexed, rather
    than silently skipping it.
  * assistant: Fix a crash on startup by avoiding using forkProcess.
  * init: When annex.commitmessage is set, use that message for the commit
    that creates the git-annex branch.
  * Added annex.adviceNoSshCaching config.
  * Added --size-limit option.
  * Future proof activity log parsing.
  * Fix an exponential slowdown when large numbers of duplicate files are
    being added in unlocked form.

 -- Joey Hess <id@joeyh.name>  Mon, 21 Jun 2021 12:17:24 -0400

git-annex (8.20210428) upstream; urgency=medium

  * New annex.private and remote.name.annex-private configs that can
    prevent storing information about a repository and remotes in the
    git-annex branch.
  * initremote: Added --private option to set up a private special remote.
  * importfeed: Made "checking known urls" phase run 12 times faster.
  * Added --debugfilter (and annex.debugfilter)
  * diffdriver: Support unlocked files.
  * forget: Preserve currently exported trees, avoiding problems with
    exporttree remotes in some unusual circumstances.
  * fsck: When downloading content from a remote, if the content is able
    to be verified during the transfer, skip checksumming it a second time.
  * directory: When cp supports reflinks, use it.
  * Avoid excess commits to the git-annex branch when stall detection is
    enabled.
  * git-annex-config: Allow setting annex.securehashesonly, which has
    otherwise been supported since 2019, but was missing from the list of
    allowed repo-global configs.
  * init: Fix a crash when the repo's was cloned from a repo that had an
    adjusted branch checked out, and the origin remote is not named "origin".    
  * Fix some bugs that made git-annex not see recently recorded status
    information when configured with annex.alwayscommit=false.
  * When mincopies is set to a larger value than numcopies, make sure that
    mincopies is satisfied. Before, it assumed a sane configuration would
    have numcopies larger or equal to mincopies. It's still a good idea
    not to configure git-annex this way.
  * Avoid more than 1 gpg password prompt at the same time, which
    could happen occasionally before when concurrency is enabled.
  * Fix build with persistent-2.12.0.1

 -- Joey Hess <id@joeyh.name>  Wed, 28 Apr 2021 12:13:24 -0400

git-annex (8.20210330) upstream; urgency=medium

  * Behavior change: When autoenabling special remotes of type S3, weddav,
    or glacier, do not take login credentials from environment variables,
    as the user may not be expecting the autoenable to happen, or may
    have those set for other purposes and not intend git-annex to use them.
  * New annex.supportunlocked config that can be set to false to avoid
    some expensive things needed to support unlocked files, if you do not
    use them.
  * Fix bug importing from a special remote into a subdirectory more than
    one level deep, which generated unusual git trees that could confuse
    git merge.
  * borg: Fix a bug that prevented importing keys of type URL and WORM.
  * borg: Support importing files that are hard linked in the borg backup.
  * export: When a submodule is in the tree to be exported, skip it.
  * import: When the previously exported tree contained a submodule,
    preserve it in the imported tree so it does not get deleted.
  * export --json: Fill in the file field.
  * rmurl: When youtube-dl was used for an url, it no longer needs to be
    prefixed with "yt:" in order to be removed.
  * rmurl: If an url is both used by the web and also claimed by another
    special remote, fix a bug that caused the url to to not be removed.
  * unregisterurl: Fix a bug that caused an url to not be unregistered
    when it is claimed by a special remote other than the web.
  * whereis: Don't include yt: prefix when showing url to content
    retrieved with youtube-dl.
  * webdav: Work around some buggy webdav server behavior involving
    renaming files.
  * Make --debug also enable debugging in child git-annex processes.
  * fsck: When --from is used in combination with --all or similar options,
    do not verify required content, which can't be checked properly when
    operating on keys.
  * Sped up git-annex init in a clone of an existing repository.
  * Improved display of errors when accessing a git http remote fails.
  * Fix build with attoparsec-0.14.

 -- Joey Hess <id@joeyh.name>  Tue, 30 Mar 2021 13:01:17 -0400

git-annex (8.20210310) upstream; urgency=medium

  * When non-annexed files in a tree are exported to a special remote,
    importing from the special remote keeps the files non-annexed,
    as long as their content has not changed, rather than converting
    them to annexed files. 
    (Such a conversion will still happen when importing from a remote
    an old git-annex exported such a tree to before; export the tree
    with the new git-annex before importing to avoid that.)
  * Added support for git-remote-gcrypt's rsync URIs, which access a remote
    using rsync over ssh, and which git pushes to much more efficiently
    than ssh urls.
  * unregisterurl: New command.
  * registerurl: Allow it to be used in a bare repository.
  * Prevent combinations of options such as --all with --include.
  * Fixed handling of --mimetype or --mimeencoding combined with
    options like --all or --unused.
  * Fix handling of --branch combined with --unlocked or --locked.
  * Fix support for local gcrypt repositories with a space in their URI.
  * uninit: Fix a small bug that left a lock file in .git/annex
  * Windows: Correct the path to the html help file for 64 bit build.
  * OSX dmg: Updated bundled git to 2.30.2 which fixes CVE-2021-21300.

 -- Joey Hess <id@joeyh.name>  Wed, 10 Mar 2021 13:58:15 -0400

git-annex (8.20210223) upstream; urgency=medium

  * annex.stalldetection can now be set to "true" to make git-annex
    do automatic stall detection when it detects a remote is updating its
    transfer progress consistently enough for stall detection to work.
  * When annex.stalldetection is not enabled and a likely stall is
    detected, display a suggestion to enable it.
  * Commands can be added to git-annex, by installing a program in PATH
    with a name starting with "git-annex-"
  * Fix a reversion that made import of a tree from a special remote
    result in a merge that deleted files that were not preferred content
    of that special remote.
  * Bugfix: fsck --from a ssh remote did not actually check that the
    content on the remote is not corrupted.
  * unannex, uninit: When an annexed file is modified, don't overwrite
    the modified version with an older version from the annex.
  * When adding files to an adjusted branch set up by --unlock-present,
    add them unlocked, not locked.
  * Fix an oddity in matching options and preferred content expressions
    such as "foo (bar or baz)", which was incorrectly handled as if
    it were "(foo or bar) and baz)" rather than the intended
    "foo and (bar or baz)"
  * Checksum as content is received from a remote git-annex repository,
    rather than doing it in a second pass.
  * Tahoe: Avoid verifying hash after download, since tahoe does sufficient
    verification itself.
  * unannex, uninit: Don't run git rm once per annexed file, 
    for a large speedup.
  * When a git remote is configured with an absolute path, use that
    path, rather than making it relative.
  * get: Improve output when failing to get a file fails.
  * Fix build on openbsd.
    Thanks, James Cook for the patch.
  * Include libkqueue.h file needed to build the assistant on BSDs.

 -- Joey Hess <id@joeyh.name>  Tue, 23 Feb 2021 14:40:14 -0400

git-annex (8.20210127) upstream; urgency=medium

  * Added mincopies configuration. This is like numcopies, but is
    enforced even more strictly. While numcopies can be violated in
    concurrent drop situations involving special remotes that do not
    support locking, mincopies cannot be. The default value has always
    been 1, but now it can be set to higher values if desired.
  * Behavior change: When numcopies is set to 0, git-annex used to drop
    content without requiring any copies. Now to get that (highly unsafe)
    behavior, mincopies also needs to be set to 0.
  * Behavior change: git-annex trust now needs --force, since unconsidered
    use of trusted repositories can lead to data loss.
  * Behavior change: --trust and --trust-glacier options no longer overrides
    trust, since that can lead to data loss, which should never be enabled
    by an option other than --force.
  * add: Significantly speed up adding lots of non-large files to git,
    by disabling the annex smudge filter when running git add.
  * add --force-small: Run git add rather than updating the index itself,
    so any other smudge filters than the annex one that may be enabled will
    be used.
  * Fix --time-limit, which got broken in several ways by some optimisations
    in version 8.20201007.
  * When syncing changes back from an adjusted branch to the basis branch,
    include deletions of submodules.
    Thanks, Kyle Meyer for the patch.
  * Bug fix: export with -J could fail when two files had the same content.
  * Bug fix: Fix tilde expansion in ssh urls when the tilde is the last
    character in the url.
    Thanks, Grond for the patch.
  * Avoid crashing when there are remotes using unparseable urls.
    Including the non-standard URI form that git-remote-gcrypt uses for rsync.
  * Directory special remotes with importtree=yes now avoid unnecessary
    hashing when inodes of files have changed, as happens whenever a FAT
    filesystem gets remounted.
  * Fix a bug that prevented git-annex init from working in a submodule.
  * Fix a bug in view filename generation when a metadata value ended with
    "/" (or ":" or "\" on Windows)
  * adjust: Fix some bad behavior when unlocked files use URL keys.
  * smudge: Fix some bad behavior when git add is run on an unlocked
    file that used an URL key.
  * Added GETGITREMOTENAME to external special remote protocol.
  * Windows: Work around win32 length limits when dealing with lock files.

 -- Joey Hess <id@joeyh.name>  Wed, 27 Jan 2021 11:09:25 -0400

git-annex (8.20201129) upstream; urgency=medium

  * New borg special remote. This is a new kind of remote, that examines
    borg backups of git-annex repositories, learns what files have been
    backed up, and can restore files from the backup and so on. As well
    as backups, it can be useful for archival storage, since borg can
    efficiently store many related versions of files.
  * New config annex.stalldetection, remote.name.annex-stalldetection,
    which can be used to deal with remotes that stall during transfers,
    or are sometimes too slow to want to use.
  * Support special remotes that are configured with importtree=yes but
    without exporttree=yes.
  * Fix bug that made the next download after an empty file from a ssh
    or tor remote fail.
  * Avoid spurious "verification of content failed" message when downloading
    content from a ssh or tor remote fails due to the remote no longer
    having a copy of the content.
  * Fix bug that matched include= and exclude= in preferred/required content
    expressions relative to the current directory, rather than the path
    from the top of the repository.
    (Reversion introduced in version 8.20201116.)
  * Fix hang on shutdown of external special remote using ASYNC protocol
    extension. 
    (Reversion introduced in version 8.20201007.)
  * Guard against running in a repo where annex.uuid is set but
    annex.version is not set, or vice-versa.
  * Avoid autoinit when a repo does not have annex.version or annex.uuid
    set, but has a git-annex objects directory, suggesting it was used
    by git-annex before, and the git config may have been lost.
  * importfeed: Avoid using youtube-dl when a feed does not contain an
    enclosure, but only a link to an url which youtube-dl does not support.
  * initremote: Prevent enabling encryption with exporttree=yes or 
    importtree=yes.
  * Windows: include= and exclude= containing '/' will also match filenames
    that are written using '\'. (And vice-versa, but it's better to use '/'
    for portability.)
  * Fix a bug that could prevent getting files from an importtree=yes
    remote, because the imported tree was allowed to be garbage collected.
  * stack.yaml: Updated to lts-16.27.

 -- Joey Hess <id@joeyh.name>  Tue, 29 Dec 2020 12:52:58 -0400

git-annex (8.20201127) upstream; urgency=medium

  * adjust: New --unlock-present mode which locks files whose content is not
    present (so the broken symlink is visible), while unlocking files whose
    content is present.
  * Added annex.adjustedbranchrefresh git config to update adjusted
    branches set up by git-annex adjust --unlock-present/--hide-missing.
  * Fix hang when an external special remote program exited but
    the stderr pipe to it was left open, due to a daemon having inherited
    the file descriptor.
  * Fix a bug that could make resuming a download from the web fail
    when the entire content of the file is actually already present
    locally.
  * examinekey: Added a "file" format variable for consistency with find,
    and for easier scripting.
  * init: When writing hook scripts, set all execute bits, not only
    the user execute bit.
  * upgrade: Support an edge case upgrading a v5 direct mode repo
    where nothing had ever been committed to the head branch.
  * Made the test suite significantly less noisy, only displaying command
    output when something failed.
  * Fix building without the torrent library.
    Thanks, Kyle Meyer.
  * Fix build on Windows.
  * Prevent windows assistant from trying (and failing) to upgrade
    itself, which has never been supported on windows.

 -- Joey Hess <id@joeyh.name>  Fri, 27 Nov 2020 12:54:11 -0400

git-annex (8.20201116) upstream; urgency=medium

  * move: Fix a regression in the last release that made move --to not
    honor numcopies settings.
  * sync --content: Fix a bug where a file that was not preferred content
    could be transferred to a remote. This happened when the file got deleted
    after the sync started running.
  * Warn when adding a annex symlink or pointer file that uses a key that
    is not known to the repository, to prevent confusion if the user has
    copied it from some other repository.
  * examinekey: Added two new format variables: objectpath and objectpointer
  * examinekey: Added --migrate-to-backend

 -- Joey Hess <id@joeyh.name>  Mon, 16 Nov 2020 09:36:35 -0400

git-annex (8.20201103) upstream; urgency=medium

  * move: Improve resuming a move that was interrupted after the object
    was transferred, in cases where numcopies checks prevented the resumed
    move from dropping the object from the source repository.
  * When a special remote has chunking enabled, but no chunk sizes are
    recorded (or the recorded ones are not found), speculatively try
    chunks using the configured chunk size.
  * Fixed some problems that prevented this command from working:
    git submodule foreach git annex init
  * Improve shutdown process for external special remotes and external
    backends. Make sure to relay any remaining stderr from the process,
    and potentially avoid the process getting a SIGPIPE if it writes to
    stderr too late.
  * Fix a bug that prevented linux standalone bundle from working on a fresh
    install.
  * Windows build changed to one done by the datalad-extensions project
    using Github actions.
  * Windows build now includes libmagic, so mimetype and mimeencoding
    will work.
    Thanks to John Thorvald Wodder II and Yaroslav Halchenko for their work
    on this.
  * view: Avoid using ':' from metadata when generating a view, because
    it's a special character on Windows ("c:")
  * Fix a memory leak introduced in the last release.
  * add, import: Fix a reversion in 7.20191009 that broke handling
    of --largerthan and --smallerthan.
  * view: Fix a reversion in 8.20200522 that broke entering or changing views.
  * Fix build on Windows with network-3.
  * testremote: Display exceptions when tests fail, to aid debugging.

 -- Joey Hess <id@joeyh.name>  Tue, 03 Nov 2020 11:40:56 -0400

git-annex (8.20201007) upstream; urgency=medium

  * --json output now includes a new field "input" which is the input
    value (filename, url, etc) that caused a json object to be output.
  * --batch combined with -J now runs batch requests concurrently for many
    commands. Before, the combination was accepted, but did not enable
    concurrency. Since the output of batch requests can be in any order,
    --json with the new "input" field is recommended to be used,
    to determine which batch request each response corresponds to.
  * aws-0.22 improved its support for setting etags, which improves
    support for versioned S3 buckets.
  * Serialize use of C magic library, which is not thread safe.
    This fixes failures uploading to S3 when using -J.
  * add, addurl, importfeed, import: Added --no-check-gitignore option
    for finer grained control than using --force.
  * import: Check gitignores when importing trees from special remotes.
  * addunused: Don't check .gitignores when adding files.
  * Improve the "Try making some of these repositories available"
    message, with some hints for the user for what to do.
  * Improve --debug output to show pid of processes that are started and
    stopped.
  * sync --all: Sped up seeking to around twice as fast, by avoiding a
    pass over the worktree files when preferred content expressions of the
    local repo and remotes don't use include=/exclude=.
  * Sped up seeking for files to operate on, when using options like
    --copies or --in, by around 20%
  * import --no-content: Check annex.largefiles, and import small
    files into git, the same as is done when importing with content.
    If the largefiles expression needs the file content available
    (due to mimetype or mimeencoding being used), the import will fail.
  * sync: When run without --content, import without copying from
    importtree=yes directory special remotes.
    (Other special remotes may support this later as well.)
  * addurl: Avoid a redundant git ignores check for speed.
  * upgrade: Avoid an upgrade failure of a bare repo in unusual circumstances.
  * httpalso: Support being used with special remotes that do not have
    encryption= in their config.
  * Parse youtube-dl progress output, which lets progress be displayed
    when doing concurrent downloads.
  * Fix build with Benchmark build flag.
  * Enable building with git-annex benchmark by default, only turning it
    off when the criterion library is not installed.
  * runshell: Fix a edge case where rm errors were sent to stdout, which
    could confuse things parsing git-annex output.
  * runshell: Update files atomically when preparing to run git-annex.
  * Fix a build failure on Windows.

 -- Joey Hess <id@joeyh.name>  Wed, 07 Oct 2020 12:19:05 -0400

git-annex (8.20200908) upstream; urgency=medium

  * Added httpalso special remote, which is useful for accessing 
    content stored on other remotes that is published by http.
  * The external special remote protocol got an ASYNC extension.
    This can be used by an external special remote to let a single process
    perform concurrent actions, rather than multiple processes being
    started, when that is more efficient.
  * Retry transfers to exporttree=yes remotes same as for other remotes.
  * import: Retry downloads that fail, same as is done for downloads generally.
  * Limit retrying of failed transfers when forward progress is being made
    to 5, to avoid some unusual edge cases where too much retrying could
    result in far more data transfer than makes sense.
  * Exposed annex.forward-retry git config, to configure the forward retry
    behavior that git-annex has had for a long time.
  * sync, assistant, merge: When merge.directoryRenames is not set,
    default it it to "false", which works better with automatic merge
    conflict resolution than git's ususual default of "conflict".
    (This is not done when automatic merge conflict resolution is disabled.)
  * resolvemerge: Improve cleanup of cruft left in the working tree 
    by a conflicted merge.
  * Support git remotes where .git is a file, not a directory,
    eg when --separate-git-dir was used.
  * Fixed several cases where files were created without file mode bits
    that the umask would usually set. This included exports to the
    directory special remote, torrent files used by the bittorrent special
    remote, hooks written by git-annex init, and some log files in .git/annex/
  * Fix reversion in 7.20190322 that made addurl --file not be honored
    when youtube-dl was used to download media.
  * Fix reversion in 8.20200617 that made annex.pidlock being enabled
    result in some commands stalling, particularly those needing to
    autoinit.
  * Display warning when external special remote does not start up
    properly, or is not usable.
  * Display a message when git-annex has to wait for a pid lock file
    held by another process.
  * test: Stop gpg-agent daemons that are started for the test framework's
    gpg key.
  * Removed the S3 and WebDAV build flags so these special remotes are
    always supported.
  * stack.yaml: Updated to lts-16.10.

 -- Joey Hess <id@joeyh.name>  Tue, 08 Sep 2020 14:20:11 -0400

git-annex (8.20200814) upstream; urgency=medium

  * Added support for external backend programs. So if you want a hash
    that git-annex doesn't support, or something stranger, you can write a
    small program to implement it.
  * Fix a bug in find --branch in the previous version.
  * importfeed: Fix reversion that caused some '.' in filenames to be
    replaced with '_'
  * Fix a lock file descriptor leak that could occur when running commands
    like git-annex add with -J. Bug was introduced as part of a different FD
    leak fix in version 6.20160318.
  * Fix a hang when using git-annex with an old openssh 7.2p2, which had
    some weird inheriting of ssh FDs by sshd. Bug was introduced in
    git-annex version 7.20200202.7.
  * move, copy --to: Sped up seeking files by 2x.
  * drop: Sped up seeking files to drop by 2x, and also some performance
    improvements to checking numcopies.
  * Deal with unusual IFS settings in the shell scripts for linux
    standalone and OSX app.
    Thanks, Yaroslav Halchenko
  * Avoid complaining that a file with "is beyond a symbolic link"
    when the filepath is absolute and the symlink in question is not
    actually inside the git repository.
  * Slightly sped up the linux standalone bundle.
  * Support building with dlist-1.0

 -- Joey Hess <id@joeyh.name>  Mon, 10 Aug 2020 13:04:04 -0400

git-annex (8.20200720.1) upstream; urgency=medium

  * Fix a bug in find --batch in the previous version.

 -- Joey Hess <id@joeyh.name>  Mon, 20 Jul 2020 19:39:11 -0400

git-annex (8.20200720) upstream; urgency=medium

  * import: Added --no-content option, which avoids downloading files
    from a special remote. Currently only supported by the directory
    special remote.
  * Honor annex.largefiles when importing a tree from a special remote.
    (Except for when --no-content is used.)
  * Fix a deadlock that could occur after git-annex got an unlocked
    file, causing the command to hang indefinitely. Known to happen on 
    vfat filesystems, possibly others.
  * Build with the http-client-restricted and git-lfs libraries when 
    available, otherwise use the vendored copy as before.
  * testremote: Fix over-allocation of resources and bad caching,
    including starting up a large number of external special remote processes.
    (Regression introduced in version 8.20200501)
  * test: Fix some test cases that assumed git's default branch name.
  * importfeed: Added some additional --template variables:
    itempubyear, itempubmonth, itempubday, itempubhour,
    itempubminute, itempubsecond.
  * Made several special remotes support locking content on them,
    which allows dropping from other special remotes in some situations
    where it was not possible before. Supported special remotes:
    S3 (with versioning=yes), git-lfs, tahoe
  * Fix reversion that broke passing annex.* and remote.*.annex-*
    git configs with -c. (Since version 8.20200330.)
  * Bring back git-annex branch read cache. This speeds up some operations,
    eg git-annex sync --content --all gets 20% faster.
  * Fix a recently introduced bug that could cause a "fork: resource exhausted"
    after getting several thousand files.
  * Sped up the --all option by 2x to 16x by using git cat-file --buffer.
    Thanks to Lukey for finding this optimisation.
  * Sped up seeking for annexed files to operate on by a factor of nearly 2x.
  * Sped up sync --content by 2x and other commands like fsck --fast and
    whereis by around 50%, by using git cat-file --buffer.
  * importfeed: Made checking known urls step around 15% faster.
  * fsck: Detect if WORM keys contain a carriage return, and recommend
    upgrading the key. (git-annex could have maybe created such keys back
    in 2013).
  * When on an adjust --hide-missing branch, fix handling of files that
    have been deleted but the deletion is not yet staged.

 -- Joey Hess <id@joeyh.name>  Mon, 20 Jul 2020 14:40:51 -0400

git-annex (8.20200617) upstream; urgency=medium

  * Added annex.skipunknown git config, that can be set to false to change
    the behavior of commands like `git annex get foo*`, to not skip
    over files/dirs that are not checked into git and are explicitly listed in
    the command line.
  * annex.skipunknown is planned to change to default to false in a
    git-annex release in early 2022. If you prefer the current behavior,
    you can explicitly set it to true.
  * Try to enable special remotes configured with autoenable=yes
    when git-annex auto-initialization happens in a new clone of an
    existing repo. Previously, git-annex init had to be explicitly run to
    enable them. Special remotes cannot display anything when autoenabled
    this way, to avoid interfering with the output of git-annex query
    commands.
  * export: Added options for json output.
  * import: Added --json-progress.
  * addurl: Make --preserve-filename also apply when eg a torrent contains
    multiple files.
  * Fix a crash or potentially not all files being exported when 
    sync -J --content is used with an export remote.
  * export: Let concurrent transfers be done with -J or annex.jobs.
  * move --to, copy --to, mirror --to: When concurrency is enabled, run
    cleanup actions in separate job pool from uploads. 
  * init: If lock probing stalls for a long time (eg a broken NFS server),
    display a message to let the user know what's taking so long.
  * init: When annex.pidlock is set, skip lock probing.
  * Fix file descriptor leak when importing from a directory special remote
    that is configured with exporttree=yes.
  * Note that external special remote programs should not block SIGINT or
    SIGTERM.
  * Avoid creating the keys database during init when there are no unlocked
    files, to prevent init failing when sqlite does not work in the
    filesystem.
  * import: Avoid using some strange names for temporary keys,
    which broke importing from a directory special remote onto a vfat
    filesystem.
  * S3: The REDUCED_REDUNDANCY storage class is no longer cheaper so
    stop documenting it, and stop offering it as a choice in the assistant.
  * Improve display of problems auto-initializing or upgrading local git
    remotes.
  * When a local git remote cannot be initialized because it has no
    git-annex branch or a .noannex file, avoid displaying a message about it.
  * checkpresentkey: When no remote is specified, try all remotes, not
    only ones that the location log says contain the key. This is what
    the documentation has always said it did.
  * Fix regression in external special remote handling: GETCONFIG did not
    return a value that was set with SETCONFIG immediately before.
    (Regression introduced in version 7.20200202.7)
  * Fix bug that made initremote of extrnal special remotes with
    embedcreds=yes or gpg encryption not store the creds in the git-annex
    branch. git-annex-remote-googledrive one was special remote affected by
    this bug.
    (Regression introduced in version 7.20200202.7)
  * Fix bug that made creds not be stored in git when a special remote
    was initialized with gpg encryption, but without an explicit
    embedcreds=yes.
    (Regression introduced in version 7.20200202.7)
  * Fix a annex.pidlock issue that made eg git-annex get of an unlocked
    file hang until the annex.pidlocktimeout and then fail.

 -- Joey Hess <id@joeyh.name>  Wed, 17 Jun 2020 15:58:59 -0400

git-annex (8.20200522) upstream; urgency=medium

  * Fix bug that made enableremote of S3 and webdav remotes, that
    have embedcreds=yes, fail to set up the embedded creds, so accessing
    the remotes failed. (Regression introduced in version 7.20200202.7)
  * addurl, importfeed: Avoid adding filenames with leading '.', instead
    it will be replaced with '_'.
  * addurl, importfeed: Allow '-' in filenames, as long as it's not the
    first character.
  * addurl --preserve-filename: New option, uses server-provided filename
    without any sanitization, but will fail if the filename has an obvious
    security problem like using an escape sequence or trying to escape
    the current directory.
  * whereis: Added --format option.
  * S3: Support signature=v4, to use S3 Signature Version 4.
    Some S3 services seem to require v4, while others may only
    support v2, which remains the default.
  * upgrade: When upgrade fails due to an exception, display it.
  * repair: Improve fetching from a remote with an url in host:path format.
  * git-lfs repos that encrypt the annexed content but not the git repo
    only need --force passed to initremote, allow enableremote and
    autoenable of such remotes without forcing again.
  * When accessing a remote fails, always display a reason why.
  * Display a warning message when a remote uses a protocol, such as
    git://, that git-annex does not support. Silently skipping such a
    remote was confusing behavior.
  * Also display a warning message when a remote, without a known uuid,
    is located in a directory that does not currently exist, to avoid
    silently skipping such a remote.
  * sync: Avoid an ugly error message when nothing has been committed to
    master yet and there is a synced master branch to merge from.
  * Display a warning message when asked to operate on a file inside a
    directory that's a symbolic link to elsewhere.
  * Support building with tasty-1.3.

 -- Joey Hess <id@joeyh.name>  Fri, 22 May 2020 12:05:01 -0400

git-annex (8.20200501) upstream; urgency=medium

  * Improve git-annex's ability to find the path to its program,
    especially when it needs to run itself in another repo to upgrade it.
  * adb: Better messages when the adb command is not installed.
  * Sped up query commands that read the git-annex branch by around 9%.
  * Various speed improvements gained by using ByteStrings for git refs and
    shas.
  * Fix a potential failure to parse git config.
  * Support boolean git configs that are represented by the name of the
    setting with no value, eg "core.bare" is the same as "core.bare = true".
  * When parsing git configs, support all the documented ways to write
    true and false, including "yes", "on", "1", etc.
  * Fix --batch commands (and git-annex info) to accept absolute filenames 
    for unlocked files, which already worked for locked files.
  * Avoid repeatedly opening keys db when accessing a local git remote
    and -J is used.
  * Avoid running a large number of git cat-file child processes when run
    with a large -J value.
  * Avoid running with more git check-attr and check-ignore processes than
    there are CPU cores when run with a large -J value.
  * get --from, move --from: When used with a local git remote, these used
    to silently skip files that the location log thought were present on the
    remote, when the remote actually no longer contained them. Since that
    behavior could be surprising, now instead display a warning.
  * external special remotes: remote.name.annex-readonly=true no longer
    disables running the external special remote program. Instead, it just
    makes the remote operate in a readonly mode, same as any remote.
    To disable running the external special remote program, now need to set
    remote.name.annex-externaltype=readonly. That is done when
    git-annex enableremote is passed readonly=true.
  * Stop storing readonly=true in remote.log of external special remotes;
    it is a local setting only.
  * sync: When some remotes to sync with are specified, and --fast is too,
    pick the lowest cost of the specified remotes, do not sync with a
    faster remote that was not specified.
  * addurl: When run with --fast on an url that 
    annex.security.allowed-ip-addresses prevents accessing, display
    a more useful message.
  * When the required content is set to "groupwanted", use whatever
    expression has been set in groupwanted as the required content of the
    repo, similar to how setting required content to "standard" already
    worked.
  * Avoid a test suite failure when the environment does not let gpg be
    tested due to eg, too long a path to the agent socket.
  * test: Include testremote tests, run on a directory special remote.

 -- Joey Hess <id@joeyh.name>  Fri, 01 May 2020 13:09:24 -0400

git-annex (8.20200330) upstream; urgency=medium

  * fsck: Fix reversion in 8.20200226 that made it incorrectly warn
    that hashed keys with an extension should be upgraded.
  * add --force-small: Fix a bug that, when adding a symbolic link,
    checked in the content of the file the symlink pointed to.
    Thanks, Kyle Meyer for the patch.
  * add --force-small: Fix failure when passed a modified submodule.
    Thanks, Kyle Meyer for the patch.
  * When syncing changes back from an adjusted branch to the basis branch,
    include changes to submodules.
    Thanks, Kyle Meyer for the patch.
  * webdav: Made exporttree remotes faster by caching connection to the
    server.
  * Fix a minor bug that caused options provided with -c to be passed
    multiple times to git.

 -- Joey Hess <id@joeyh.name>  Mon, 30 Mar 2020 12:14:50 -0400

git-annex (8.20200309) upstream; urgency=medium

  * Fix bug that caused unlocked annexed dotfiles to be added to git by the
    smudge filter when annex.dotfiles was not set.
  * Upgrade other repos than the current one by running git-annex upgrade
    inside them, which avoids problems with upgrade code making assumptions
    that the cwd will be inside the repo being upgraded. In particular,
    this fixes a problem where upgrading a v7 repo to v8 caused an ugly
    git error message.
  * Fix upgrade failure when a file has been deleted from the working tree.
  * Fix regression 1 month ago that prevented external special remotes from
    using GETCONFIG to query values like "name".
  * Improve behavior when a directory git-annex is writing to gets
    unmounted. Previously it could in some cases re-create the mount point
    and directory tree, and even write object contents to the wrong disk.
  * Don't ignore --debug when it is followed by -c.
  * whereis: If a remote fails to report on urls where a key
    is located, display a warning, rather than giving up and not displaying
    any information.
  * When external special remotes fail but neglect to provide an error
    message, say what request failed, which is better than displaying an
    empty error message to the user.
  * git-annex config: Only allow configs be set that are ones git-annex
    actually supports reading from repo-global config, to avoid confusion.
  * Avoid converting .git file in a worktree or submodule to a symlink
    when the repository is not a git-annex repository.
  * Linux standalone: Use md5sum to shorten paths in .cache/git-annex/locales
  * Fix build with ghc 8.8 (MonadFail)
    Thanks, Peter Simons
  * stack.yaml: Updated to lts-14.27.

 -- Joey Hess <id@joeyh.name>  Mon, 09 Mar 2020 17:04:08 -0400

git-annex (8.20200226) upstream; urgency=medium

  * New v8 repository version.
  * v7 upgrades automatically to v8. The upgrade deletes old sqlite
    databases, which may cause git-annex to need to do extra work to
    regenerate the databases or due to not having the information from the
    old databases available. Two notable cases are interrupted incremental
    fscks and interrupted exports, both of which will restart from the
    beginning.
  * Improved serialization of filenames and keys to the sqlite databases,
    avoiding encoding problems and speeding up operations on them.
  * Add some missing indexes to sqlite databases. This will speed up
    some things involving export and import remotes, and git-annex smudge.
    Microbenchmarks show around 10-25% speedup of sqlite database operations.
  * add: When adding a whole directory, any dotfiles found in it will
    not be skipped, but will be added to git by default. This behavior
    can be configured with annex.dotfiles.
  * add: Removed special case for explicitly passing dotfiles,
    that no longer adds them to the annex, but to git. This behavior
    can be configured with annex.dotfiles.
  * add: Removed the --include-dotfiles option.
  * initremote, enableremote: Set remote.name.skipFetchAll when
    the remote cannot be fetched from by git, so git fetch --all
    will not try to use it.
  * Fix some cases where handling of keys with extensions varied depending
    on the locale.
  * annex.maxextensionlength used to be the number of characters, not
    bytes, when in a utf-8 locale. It's now always the number of bytes.
  * Extended annex.security.allowed-ip-addresses to let specific ports
    of an IP address to be used, while denying use of other ports.
  * init --version: When the version given is one that automatically
    upgrades to a newer version, use the newer version instead.
  * Auto upgrades from older repo versions, like v5, now jump right to v8.
  * Makefile: Support newer versions of cabal that use the new-build system.

 -- Joey Hess <id@joeyh.name>  Wed, 26 Feb 2020 18:49:58 -0400

git-annex (7.20200226) upstream; urgency=high

  * Fix serious regression in gcrypt and encrypted git-lfs remotes.
    Since version 7.20200202.7, git-annex incorrectly stored content
    on those remotes without encrypting it.
    If your remotes are affected, you will want to make sure to delete
    any content that git-annex has stored on them that is not encrypted!
  * initremote: Fix regression in parsing the exporttree= parameter.
  * info: Fix display of the encryption value.
    (Some debugging junk had crept in.)
  * Bugfix to getting content from an export remote with -J, when the
    export database was not yet populated.
  * Bugfix: export --tracking (a deprecated option) set 
    annex-annex-tracking-branch, instead of annex-tracking-branch.

 -- Joey Hess <id@joeyh.name>  Wed, 26 Feb 2020 17:18:16 -0400

git-annex (7.20200219) upstream; urgency=medium

  * Added sync --only-annex, which syncs the git-annex branch and annexed
    content but leaves managing the other git branches up to you.
  * Added annex.synconlyannex git config setting, which can also be set with
    git-annex config to configure sync in all clones of the repo.
  * fsck --from remote: Fix a concurrency bug that could make it incorrectly
    detect that content in the remote is corrupt, and remove it, resulting in
    data loss.
  * When git-annex is built with a ssh that does not support ssh connection
    caching, default annex.sshcaching to false, but let the user override it.
  * Improve warning messages further when ssh connection caching cannot
    be used, to clearly state why.
  * Avoid throwing fatal errors when asked to write to a readonly
    git remote on http.
  * Fix support for repositories tuned with annex.tune.branchhash1=true,
    including --all not working and git-annex log not displaying anything
    for annexed files.

 -- Joey Hess <id@joeyh.name>  Wed, 19 Feb 2020 12:44:43 -0400

git-annex (7.20200204) upstream; urgency=medium

  * Fix build with persistent-template 2.8.0.
  * Makefile: Really move the fish completion to the
    vendor_completions.d directory.

 -- Joey Hess <id@joeyh.name>  Tue, 04 Feb 2020 14:30:55 -0400

git-annex (7.20200202.7) upstream; urgency=medium

  * add: --force-large/--force-small options make it easier to override
    annex.largefiles configuration (and potentially safer as it avoids
    bugs like the smudge bug fixed in the last release).
  * reinject --known: Fix bug that prevented it from working in a bare repo.
  * Support being used in a git repository that uses sha256 rather than sha1.
  * initremote, enableremote: Be stricter about rejecting invalid
    configuration parameters for remotes, particularly things like foo=true
    when foo=yes is expected.
  * initremote, enableremote: Reject unknown configuration parameters
    provided to these commands.
  * initremote: Added --whatelse option, to show additional
    configuration parameters you might want to set. Eg:
    git annex initremote type=directory encryption=none --whatelse
  * Added LISTCONFIGS to external special remote protocol. Special remote
    programs that use GETCONFIG/SETCONFIG are recommended to implement it.
  * init: Avoid an ugly error message when http remote has no git-annex
    uuid configured.
  * Support git remotes that need http basic auth to be accessed,
    using git credential to get the password.
  * Display a warning when concurrency is enabled but ssh connection caching
    is not enabled or won't work due to a crippled filesystem.
  * Makefile: Move the fish completion to the vendor_completions.d directory.
  * Fixed a test suite failure when run in the C locale.

 -- Joey Hess <id@joeyh.name>  Sun, 02 Feb 2020 00:00:00 -0400

git-annex (7.20191230) upstream; urgency=medium

  * Optimised processing of many files, especially by commands like find
    and whereis that only report on the state of the repository. Commands
    like get also sped up in cases where they have to check a lot of
    files but only transfer a few files. Speedups range from 30-100%.
  * Added build dependency on the filepath-bytestring library.
  * Fixed an oversight that had always prevented annex.resolvemerge
    from being honored, when it was configured by git-annex config.
  * annex.largefiles can be configured by git-annex config,
    to more easily set a default that will also be used by clones,
    without needing to shoehorn the expression into the gitattributes file.
    The git config and gitattributes override that.
  * annex.addunlocked can be set to an expression with the same format used by
    annex.largefiles, when you want to default to unlocking some files but
    not others.
  * annex.addunlocked can be configured by git-annex config.
  * git-annex-config --set/--unset: No longer change the local git config
    setting, except for in the special case of annex.securehashesonly.
  * Improve file ordering behavior when one parameter is "." and other
    parameters are other directories.
  * smudge bugfix: When annex.largefiles=anything, files that were already
    stored in git, and have not been modified could sometimes be converted
    to being stored in the annex. Changes in 7.20191024 made this more
    of a problem. This case is now detected and prevented.

 -- Joey Hess <id@joeyh.name>  Mon, 30 Dec 2019 12:43:30 -0400

git-annex (7.20191218) upstream; urgency=medium

  * git-lfs: The url provided to initremote/enableremote will now be
    stored in the git-annex branch, allowing enableremote to be used without
    an url. initremote --sameas can be used to add additional urls.
  * git-lfs: When there's a git remote with an url that's known to be
    used for git-lfs, automatically enable the special remote.
  * sync, assistant: Pull and push from git-lfs remotes.
  * Fix bug that made bare repos be treated as non-bare when --git-dir
    was used.
  * inprogress: Support --key.
  * Sped up many git-annex commands that operate on many files, by 
    avoiding reserialization of keys.
    find is 7% faster; whereis is 3% faster; and git-annex get when
    all files are already present is 5% faster
  * Stop displaying rsync progress, and use git-annex's own progress display
    for local-to-local repo transfers.
  * benchmark: Changed --databases to take a parameter specifiying the size
    of the database to benchmark.
  * benchmark --databases: Display size of the populated database.
  * benchmark --databases: Improve the "addAssociatedFile (new)"
    benchmark to really add new values, not overwriting old values.
  * Windows: Fix handling of changes to time zone. (Used to work but was
    broken in version 7.20181031.)

 -- Joey Hess <id@joeyh.name>  Wed, 18 Dec 2019 13:53:51 -0400

git-annex (7.20191114) upstream; urgency=medium

  * Added annex.allowsign option.
  * Make --json-error-messages capture more errors,
    particularly url download errors.
  * Fix a crash (STM deadlock) when -J is used with multiple files
    that point to the same key.
  * linuxstandalone: Fix a regression that broke git-remote-https.
  * OSX git-annex.app: Fix a problem that prevented using the bundled
    git-remote-https, git-remote-http, and git-shell.

 -- Joey Hess <id@joeyh.name>  Thu, 14 Nov 2019 21:57:59 -0400

git-annex (7.20191106) upstream; urgency=medium

  * init: Fix bug that lost modifications to unlocked files when init is
    re-ran in an already initialized repo.
  * benchmark: Add --databases to benchmark sqlite databases.

 -- Joey Hess <id@joeyh.name>  Wed, 06 Nov 2019 12:14:50 -0400

git-annex (7.20191024) upstream; urgency=medium

  * Changed git add/git commit -a default behavior back to what it was
    before v7; they add file contents to git, not to the annex. 
    (However, if a file was annexed before, they will still add it to
    the annex, to avoid footgun.)
  * Configuring annex.largefiles overrides that; once git-annex has
    been told which files are large git add/git commit -a will annex them.
  * Added annex.gitaddtoannex configuration. Setting it to false prevents
    git add from adding files to the annex even when annex.largefiles
    is configured. (Unless the file was annexed before.)
  * smudge: Made git add smarter about renamed annexed files. It can tell
    when an annexed file was renamed, and will add it to the annex, 
    and not to git, unless annex.largefiles tells it to do otherwise.
  * init: Fix a failure when used in a submodule on a crippled filesystem.
  * sync: Fix crash when there are submodules and an adjusted branch is
    checked out.
  * enable-tor: Deal with pkexec changing to root's home directory
    when running a command.

 -- Joey Hess <id@joeyh.name>  Fri, 25 Oct 2019 13:04:59 -0400

git-annex (7.20191017) upstream; urgency=medium

  * initremote: Added --sameas option, allows for two special remotes that
    access the same data store.
  * Note that due to complications of the sameas feature, any external
    special remotes that try to send SETSTATE or GETSTATE during INITREMOTE
    or EXPORTSUPPORTED will now get back an ERROR. That would be a very
    hackish thing for an external special remote to do, needing some kind
    of hard-coded key value to be used, so probably nothing will be affected.
  * forget --drop-dead: Remove several classes of git-annex log files
    when they become empty, further reducing the size of the git-annex branch.
  * OSX: Deal with symbolic link problem that caused git to not be included in
    the git-annex.dmg.
  * Fix build with persistent-2.10.

 -- Joey Hess <id@joeyh.name>  Thu, 17 Oct 2019 18:19:12 -0400

git-annex (7.20191009) upstream; urgency=medium

  * Fix bug in handling of annex.largefiles that use largerthan/smallerthan.
    When adding a modified file, it incorrectly used the file size of the
    old version of the file, not the current size.
  * Added --mimetype and --mimeencoding file matching options.
  * Added --unlocked and --locked file matching options.
  * Added adjust --lock, to enter an adjusted branch where files are locked.
  * git-lfs: Added support for http basic auth.
  * git-lfs: Only do endpoint discovery once when concurrency is enabled.
  * fsck --incremental/--more: Fix bug that prevented the incremental fsck
    information from being updated every 5 minutes as it was supposed to be;
    it was only updated after 1000 files were checked, which may be more
    files that are possible to fsck in a given fsck time window.
    Thanks to Peter Simons for help with analysis of this bug.
  * Test: Use more robust directory removal when built with directory-1.2.7.
  * Close sqlite databases more robustly.
  * remotedaemon: Don't list --stop in help since it's not supported.
  * enable-tor: Run kdesu with -c option.
  * enable-tor: Use pkexec to run command as root when gksu and kdesu are not
    available.
  * When dropping an unlocked file, preserve its mtime, which avoids
    git status unncessarily running the clean filter on the file.
  * uninit: Remove several git hooks that git-annex init sets up.
  * uninit: Remove the smudge and clean filters that git-annex init sets up.
  * Work around git cat-file --batch's odd stripping of carriage return
    from the end of the line (some windows infection), avoiding crashing
    when the repo contains a filename ending in a carriage return.
  * git-annex-standalone.rpm: Fix the git-annex-shell symlink.

 -- Joey Hess <id@joeyh.name>  Wed, 09 Oct 2019 12:31:31 -0400

git-annex (7.20190912) upstream; urgency=medium

  * Default to v7 for new repositories.
  * Automatically upgrade v5 repositories to v7.
  * Automatically convert direct mode repositories to v7 with adjusted
    unlocked branches and set annex.thin.
  * Added annex.autoupgraderepository configuration that can be set to false
    to prevent any automatic repository upgrades.
  * Refuse to upgrade direct mode repositories when git is older than 2.22,
    which fixed a memory leak that could cause an OOM during the upgrade.
  * Removed support for git versions older than 2.1.
  * assistant: When creating a new repository, no longer use direct
    mode, instead use v7 adjusted branches with annex.thin.
  * init: When run on a crippled filesystem with --version=5,
    will error out, since version 7 is needed for adjusted unlocked branch.
  * direct: This command always errors out as direct mode is no longer
    supported.
  * indirect: This command has become a deprecated noop.
  * proxy: This command is deprecated because it was only needed in direct
    mode. (But it continues to work.)
  * info: Removed the "repository mode" from its output (including the
    --json output) since with the removal of direct mode, there is no
    repository mode.
  * info: When file matching options are specified when getting
    info of something other than a directory, they won't have any effect,
    so error out to avoid confusion.
  * info: Display trust level when getting info on a uuid, same as a remote.
  * When upgrading a direct mode repo to v7 with adjusted unlocked branches,
    fix a bug that prevented annex.thin from taking effect for the files
    in working tree.
  * Avoid making a commit when upgrading from direct mode to v7.
  * init: Catch more exceptions when testing locking.
  * init: Fix a reversion that broke initialization on systems that
    need to use pid locking.
  * A git-annex-standalone rpm is now distributed along with the standalone
    tarball.
  * Added standalone/rpm/rpmbuild-from-standalone-tarball script.

 -- Joey Hess <id@joeyh.name>  Fri, 13 Sep 2019 12:53:06 -0400

git-annex (7.20190819) upstream; urgency=medium

  * New git-lfs special remote, which can be used to store data on any git-lfs
    server, including github, gitlab, and gogs.
  * Support fully encrypting all data sent to a git-lfs special remote,
    using a combination of gcrypt to encrypt the git data, and git-annex's
    encryption of its data.
  * Use the same optimisation for --in=here as has always been
    used for --in=. rather than the slow code path that unncessarily
    queries the git-annex branch.
  * Allow setting up a gcrypt special remote with encryption=shared.
  * Fix querying git for object type when operating on a file containing
    newlines.
  * merge: When run with a branch parameter, merges from that branch.
    This is especially useful when using an adjusted branch, because
    it applies the same adjustment to the branch before merging it.
  * init: Install working hook scripts when run on a crippled filesystem
    and on Windows. If your repository was set up by an old version
    of git-annex that omitted the hooks, you can simply re-run git-annex init
    to install them.
  * init: When the repo is already initialized, and --version requests a
    different version, error out rather than silently not changing the
    version.
  * S3: Fix encoding when generating public urls of S3 objects.
  * Make git-annex-standalone.deb include the shell completions again.
  * Makefile: Changed default zsh completion location to zsh default fpath.
    Systems such as Debian that have overridden the default fpath will
    need to set ZSH_COMPLETIONS_PATH.
  * test: Add pass using adjusted unlocked branch.
  * Fix intermittent failure of the test suite, where its repeated opening
    and writing to the sqlite database somehow caused inode cache information
    to occasionally be lost.
  * Fix several test suite failures on Windows.
  * Windows installer: Always install to 64 bit program files directory,
    since it needs 64 bit git now.
  * Build with silently-1.2.5.1 on Windows; the old one used "NUL" device
    which is not supported with recent versions of ghc.

 -- Joey Hess <id@joeyh.name>  Mon, 19 Aug 2019 12:23:16 -0400

git-annex (7.20190730) upstream; urgency=medium

  * Improved probing when CoW copies can be made between files on the same
    drive. Now supports CoW between BTRFS subvolumes. And, falls back to rsync
    instead of using cp when CoW won't work, eg copies between repos on the
    same EXT4 filesystem.
  * Add BLAKE2BP512 and BLAKE2BP512E backends, using a blake2 variant
    optimised for 4-way CPUs.
  * Support running v7 upgrade in a repo where there is no branch checked
    out, but HEAD is set directly to some other ref.
  * Windows build no longer ships with a copy of rsync, since that is only
    used any more to access rsync special remotes or remotes with a very
    old version of git-annex-shell.
  * Windows build is now 64 bit, and using it with the 64 bit git for
    Windows is fully supported.
  * Windows problems with long filenames should be fixed now,
    since the Windows build is made with a newer ghc version that works
    around the problems.
  * stack.yaml: Build with http-client-0.5.14 to get a bug fix to http header
    parsing.
  * Drop support for building with ghc older than 8.4.4,
    and with older versions of serveral haskell libraries.
  * Support building with socks-0.6 and persistant-template-2.7.
  * Corrected some license statements.
    Thanks, Sean Whitton.

 -- Joey Hess <id@joeyh.name>  Tue, 30 Jul 2019 12:22:25 -0400

git-annex (7.20190708) upstream; urgency=medium

  * Fix find --json to output json once more.

 -- Joey Hess <id@joeyh.name>  Mon, 08 Jul 2019 08:58:16 -0400

git-annex (7.20190626) upstream; urgency=medium

  * get, move, copy, sync: When -J or annex.jobs has enabled concurrency,
    checksum verification uses a separate job pool than is used for
    downloads, to keep bandwidth saturated.
  * Other commands also run their cleanup phase using a separate job pool
    than their perform phase, which may make some of them somewhat faster
    when running concurrently as well.
  * When downloading an url and the destination file exists but is empty,
    avoid using http range to resume, since a range "bytes=0-" is an unusual
    edge case that it's best to avoid relying on working. This is known to
    fix a case where importfeed downloaded a partial feed from such a server.
  * importfeed: When there's a problem parsing the feed, --debug will
    output the feed content that was downloaded.
  * init: Fix a reversion in the last release that prevented automatically
    generating and setting a description for the repository.
  * add: Display progress meter when hashing files.
  * add: Support --json-progress option.
  * The Linux standalone arm build now works again on CPU versions below
    arm6. Thanks to Emanuele Olivetti, Ilias Tsitsimpis, Bernhard
    Übelacker, and Adrian Bunk for fixing ghc in Debian (bug #928882).
  * OSX dmg: Put git-annex's version in the Info.plist file.

 -- Joey Hess <id@joeyh.name>  Wed, 26 Jun 2019 12:29:46 -0400

git-annex (7.20190615) upstream; urgency=medium

  * Fixed bug that caused git-annex to fail to add a file when another
    git-annex process cleaned up the temp directory it was using.
  * Makefile: Added install-completions to install target.
  * Added the ability to run one job per CPU (core), by setting
    annex.jobs=cpus, or using option --jobs=cpus or -Jcpus.
  * Honor preferred content of a special remote when exporting trees to it;
    unwanted files are filtered out of the tree that is exported.
  * Importing from a special remote honors its preferred content too;
    unwanted files are not imported. But, some preferred content
    expressions can't be checked before files are imported, and trying to
    import with such an expression will fail.
  * Don't try to import .git directories from special remotes, because
    git does not support storing git repositories inside a git repository.
  * Improve shape of commit tree when importing from unversioned special
    remotes.
  * init: When the repository already has a description, don't change it.
  * describe: When run with no description parameter it used to set
    the description to "", now it will error out.
  * Android: Improve installation process when the user's login shell is not
    bash.
  * When a remote is configured to be readonly, don't allow changing
    what's exported to it.
  * Renamed annex.security.allowed-http-addresses to
    annex.security.allowed-ip-addresses because it is not really specific
    to the http protocol, also limiting eg, git-annex's use of ftp.
    The old name for the config will still work.
  * Add back support for ftp urls, which was disabled as part of the fix for
    security hole CVE-2018-10857 (except for configurations which enabled curl
    and bypassed public IP address restrictions). Now it will work
    if allowed by annex.security.allowed-ip-addresses.
  * Avoid a delay at startup when concurrency is enabled and there are
    rsync or gcrypt special remotes, which was caused by git-annex
    opening a ssh connection to the remote too early.

 -- Joey Hess <id@joeyh.name>  Sat, 15 Jun 2019 12:38:25 -0400

git-annex (7.20190507) upstream; urgency=medium

  * Fix reversion in last release that caused wrong tree to be written
    to remote tracking branch after an export of a subtree.
  * Improved locking when multiple git-annex processes are writing to 
    the .git/index file

 -- Joey Hess <id@joeyh.name>  Tue, 07 May 2019 13:05:33 -0400

git-annex (7.20190503) upstream; urgency=medium

  * adb special remote supports being configured with importtree=yes,
    to allow git-annex import of files from an Android device. This can be
    combined with exporttree=yes and git-annex export used to send changes
    back to the Android device.
  * S3 special remote supports being configured with importtree=yes,
    to allow git-annex import of files from a S3 bucket. This can be
    combined with exporttree=yes and git-annex export used to send changes
    back to the S3 bucket.
  * S3: When versioning is enabled on a bucket, importing from it will
    import old versions of files that were written to the bucket as well
    as the current versions. A git history is synthesized to reflect the way
    the bucket changed over time.
  * Fix bug that caused importing from a special remote to repeatedly
    download unchanged files when multiple files in the remote have the same
    content.
  * Made git-annex sync --content much faster when all the remotes it's
    syncing with are export/import remotes.
  * sync: When listing contents on an import remote fails, proceed with
    other syncing instead of aborting.
  * renameremote: New command, changes the name that is used to enable 
    a special remote. Especially useful when you want to reuse the name
    of an old remote for something new.
  * Drop support for building with aws older than 0.14.
  * info: Show when a remote is configured with importtree.
  * Added mimeencoding= term to annex.largefiles expressions.
    This is probably mostly useful to match non-text files with eg
    "mimeencoding=binary"
  * git-annex matchexpression: Added --mimeencoding option.

 -- Joey Hess <id@joeyh.name>  Fri, 03 May 2019 12:47:41 -0400

git-annex (7.20190322) upstream; urgency=medium

  * New feature allows importing from special remotes, using
    git annex import branch:subdir --from remote
  * Directory special remote supports being configured with importree=yes,
    to allow git-annex import of files from the directory. This can be
    combined with exporttree=yes and git-annex export used to send changes
    back to the same directory.
  * Remote tracking branches are updated when importing and exporting to
    special remotes, in ways analagous to how git fetch and git push do.
  * export: Deprecated the --tracking option.
    Instead, users can configure remote.<name>.annex-tracking-branch
    themselves.
  * sync --content: When remote.<name>.annex-tracking-branch is configured,
    import from special remotes.
  * sync, assistant: --no-push and remote.<name>.annex-push prevent exporting
    trees to special remotes.
  * Fix storage of metadata values containing newlines.
    (Reversion introduced in version 7.20190122.)
  * Sped up git-annex export in repositories with lots of keys.
  * S3: Support enabling bucket versioning when built with aws-0.21.1.
  * stack.yaml: Build with aws-0.21.1
  * Fix cleanup of git-annex:export.log after git-annex forget --drop-dead.
  * Makefile: Added install-home target which installs git-annex into
    the HOME directory.
  * addurl --file: Fix a bug that made youtube-dl be used unneccessarily
    when adding an html url that does not contain any media.
  * Add -- before %f in the smudge/clean filter configuration,
    to support filenames starting with dashes.
    (To update the config of existing repositories, you can
    re-run git-annex init.)
  * fsck: Detect situations where annex.thin has caused data loss
    to the content of locked files.
  * Removed bundled gpg from the Linux standalone build and OSX dmg,
    because gpg now always wants to use gpg-agent, and shipping such a daemon
    in those is not a good idea.
  * import: Let --force overwrite symlinks, not only regular files.
  * Android: Fix typo of name of armv7l in installation script.
    Thanks, 4omecha.
  * S3: Added protocol= initremote setting, to allow https to be used
    on a non-standard port.

 -- Joey Hess <id@joeyh.name>  Fri, 22 Mar 2019 13:56:51 -0400

git-annex (7.20190219) upstream; urgency=medium

  * init: Fix bug when direct mode needs to be enabled on a crippled
    filesystem, that left the repository in indirect mode.
  * Fix false positive in export conflict detection, that occurred
    when the same tree was exported by multiple clones. Previous fix was
    incomplete.
  * When key-based retrieval from a S3 remote with exporttree=yes appendonly=yes
    fails, fall back to trying to retrieve from the exported tree.
    This allows downloads of files that were exported to such a remote
    before versioning was enabled on it.
  * Fix path separator bug on Windows that completely broke git-annex
    since version 7.20190122.
  * Improved speed of S3 remote by only loading S3 creds once.
  * Display progress bar when getting files from export remotes.
  * Fix race in cleanup of othertmp directory that could result in a failure
    attempting to access it.
  * fromkey: Made idempotent.
  * fromkey: Added --json.
  * fromkey --batch output changed to support using it with --json.
    The old output was not parseable for any useful information, so
    this is not expected to break anything.
  * Avoid performing repository fixups for submodules and git-worktrees
    when there's a .noannex file that will prevent git-annex from being
    used in the repository.
  * init: Don't let --force be used to override a .noannex file,
    instead the user can just delete the file.
  * webdav: Exporting files with '#' or '?' in their name won't work because
    urls get truncated on those. Fail in a better way in this case,
    and avoid failing when removing such files from the export, so
    after the user has renamed the problem files the export will succeed.
  * On Windows, avoid using rsync for local copies, since rsync is not
    always available there.
  * Added NetworkBSD build flag to deal with Network.BSD moving to a new
    package.

 -- Joey Hess <id@joeyh.name>  Tue, 19 Feb 2019 11:12:45 -0400

git-annex (7.20190129) upstream; urgency=medium

  * initremote S3: When configured with versioning=yes, either ask the user
    to enable bucket versioning, or auto-enable it when built with aws-0.22.
  * enableremote S3: Do not let versioning=yes be set on existing remote,
    because when git-annex lacks S3 version IDs for files stored in
    the bucket, deleting them would cause data loss.
  * S3: Detect when version=yes but an exported file lacks a S3 version ID,
    and refuse to delete it, to avoid data loss.
  * S3: Send a Content-Type header when storing objects in S3,
    so exports to public buckets can be linked to from web pages.
    (When git-annex is built with MagicMime support.)

 -- Joey Hess <id@joeyh.name>  Tue, 29 Jan 2019 15:09:20 -0400

git-annex (7.20190122) upstream; urgency=medium

  * sync --content: Fix dropping unwanted content from the local repository.
  * sync --content: Support dropping local content that has reached an
    exporttree remote that is not untrusted (currently only S3 remotes
    with versioning).
  * init: When --version=5 is passed on a crippled filesystem,
    use a v5 direct mode repo as requested, rather than upgrading to v7
    adjusted unlocked. (Fixes test suite on crippled filesystems.)
  * Some optimisations, including a 10x faster timestamp parser,
    a 7x faster key parser, and improved parsing and serialization of
    git-annex branch data. Many commands will run 5-15% faster.
  * Stricter parser for keys doesn't allow doubled fields or out of order fields.
  * The benchmark command, which only had some old benchmarking of the sqlite
    databases before, now allows benchmarking any other git-annex commands.
  * Support being built with ghc 8.6.3 (MonadFail).
  * Removed old code that cleaned up after a bug in git-annex versions
    3.20111105-3.20111110. In the unlikely event that a repo was
    last touched by that ancient git-annex version, the descriptions
    of remotes would appear missing when used with this version of
    git-annex.
  * Improve uuid.log parser to preserve whitespace in repo descriptions.
  * Improve activity.log parser to not remove unknown values,
    allowing for future expansion.
  * addunused, merge, assistant: Avoid creating work tree files in
    subdirectories in an edge case where the key contains "/".
  * testremote: Support testing readonly remotes with the --test-readonly option.
  * Switch to using .git/annex/othertmp for tmp files other than partial
    downloads, and make stale files left in that directory when git-annex
    is interrupted be cleaned up promptly by subsequent git-annex processes.
  * The .git/annex/misctmp directory is no longer used and git-annex will
    delete anything lingering in there after it's 1 week old.
  * Estimated time to completion display shortened from eg "1h1m1s" to "1h1m".
  * Fix doubled progress display when downloading an url when -J is used.
  * unused: Update suggested git log message to see where data was previously
    used so it will also work with v7 unlocked pointer files.
  * importfeed: Better error message when downloading the feed fails.
  * Make test suite work better when the temp directory is on NFS.
  * webapp: Remove configurator for box.com repository, since their
    webdav support is going away at the end of this January.
  * webapp: Remove configurator for gitlab, which stopped supporting git-annex
    some time ago.
  * Android: For armv71 architecture, use the armel build.
  * Windows: If 64 bit git is installed, use it when installing git-annex.
    (However, rsync still won't work and this is still not the documented way
    to install it.)

 -- Joey Hess <id@joeyh.name>  Tue, 22 Jan 2019 12:25:26 -0400

git-annex (7.20181211) upstream; urgency=medium

  * S3: Improve diagnostics when a remote is configured with exporttree and
    versioning, but no S3 version id has been recorded for a key.
  * findref: Support file matching options: --include, --exclude,
    --want-get, --want-drop, --largerthan, --smallerthan, --accessedwithin
  * Commands supporting --branch now apply file matching options --include,
    --exclude, --want-get, --want-drop to filenames from the branch.
    Previously, combining --branch with those would fail to match anything.
  * add, import, findref: Support --time-limit.
  * Add --branch option to git-annex find and mildly deprecate findref in
    favor of it.
  * webdav: When initializing, avoid trying to make a directory at the top of
    the webdav server, which could never accomplish anything and failed on
    nextcloud servers. (Reversion introduced in version 6.20170925.)
  * Fix a case where upgrade to v7 caused git to think that unlocked files
    were modified.
  * Fix bug upgrading from direct mode to v7: when files in the repository
    were already committed as v7 unlocked files elsewhere, and the
    content was present in the direct mode repository, the annexed files
    got their full content checked into git.
  * Fix bug that caused v7 unlocked files in a direct mode repository
    to get locked when committing.

 -- Joey Hess <id@joeyh.name>  Tue, 11 Dec 2018 16:33:10 -0400

git-annex (7.20181205) upstream; urgency=medium

  * Make bittorrent special remote work w/o btshowmetainfo installed
    when it was build with torrentparser.
    Thanks, Robert Schütz
  * When running youtube-dl to get a filename, pass --no-playlist.
  * Fix build without concurrent-output.
  * init: When a crippled filesystem causes an adjusted unlocked branch to
    be used, set repo version to 7, which it neglected to do before.
  * init: When on a crippled filesystem, and the git version is too old
    to use an adjusted unlocked branch, fall back to using direct mode.
  * info: When used with an exporttree remote, includes an "exportedtree"
    info, which is the tree last exported to the remote. During an export
    conflict, multiple values will be listed.
  * dropunused: When an unused object file has gotten modified, eg due to
    annex.thin being set, don't silently skip it, but display a warning
    and let --force drop it.
  * annex.cachecreds: New config to allow disabling of credentials caching
    for special remotes.

 -- Joey Hess <id@joeyh.name>  Wed, 05 Dec 2018 14:02:27 -0400

git-annex (7.20181121) upstream; urgency=medium

  * git-annex-shell: Fix hang when transferring the same objects to two
    different clients at the same time. (Or when annex.pidlock is used,
    two different objects.)
  * Fixed some other potential hangs in the P2P protocol.
  * Fix bash completion of "git annex" to propertly handle files with
    spaces and other problem characters. (Completion of "git-annex"
    already did.)
  * Fix resume of download of url when the whole file content is
    already actually downloaded.
  * When an export conflict prevents accessing a special remote,
    be clearer about what the problem is and how to resolve it.
  * export, sync --content: Avoid unnecessarily trying to upload files
    to an exporttree remote that already contains the files.
  * smudge: When passed a file located outside the working tree, eg by git
    diff, avoid erroring out.
  * drop -J: Avoid processing the same key twice at the same time when
    multiple annexed files use it.
  * When a command is operating on multiple files and there's an error
    with one, try harder to continue to the rest. (As was already done
    for many types of errors including IO errors.)
  * Fixed a crash when using -J with ssh password prompts in
    --quiet/--json mode.
    Thanks to Yaroslav Halchenko and the DataLad&ReproNim team for
    helping to track down this bug.
  * Remove esqueleto dependency to allow upgrading other dependencies to
    newer versions.
    Thanks Sean Parsons.
  * Fix build with persistent-sqlite older than 2.6.3.
  * Updated stack.yaml to lts-12.19; added stack-lts-9.9.yaml
    to support old versions of stack.

 -- Joey Hess <id@joeyh.name>  Wed, 21 Nov 2018 14:22:47 -0400

git-annex (7.20181105) upstream; urgency=medium

  * Fix test suite failure when git-annex test is not run inside a git
    repository.
  * Fix a P2P protocol hang.
  * importfeed: Avoid erroring out when a feed has been repeatedly broken,
    as that can leave other imported files not checked into git.
  * Increase minimum QuickCheck version.

 -- Joey Hess <id@joeyh.name>  Mon, 05 Nov 2018 13:31:09 -0400

git-annex (7.20181031) upstream; urgency=medium

  * Added v7 repository mode. v6 upgrades automatically to v7, but
    v5 is still the default for now. While v6 was always experimental
    to some degree, its successor v7 is ready for production use!
    http://git-annex.branchable.com/tips/unlocked_files/
  * Direct mode repositories are deprecated; they have many problems
    that v7 fixes, so upgrading them now is recommended (but not yet
    required): git annex upgrade --version=7
  * init: When in a crippled filesystem, initialize a v7 repository
    using an adjusted unlocked branch, instead of a direct mode repository.
  * At long last there's a way to hide annexed files whose content
    is missing from the working tree: git-annex adjust --hide-missing
    See https://git-annex.branchable.com/tips/hiding_missing_files/
  * When already in an adjusted branch, running git-annex adjust
    again will update the branch as needed. This is mostly
    useful with --hide-missing to hide/unhide files after their content
    has been dropped or received.
  * git-annex sync --content supports --hide-missing; it can
    be used to get the content of hidden files, and it updates the
    adjusted branch to hide/unhide files as necessary.
  * smudge: The smudge filter no longer provides git with annexed
    file content, to avoid a git memory leak, and because that did not
    honor annex.thin. Now git annex smudge --update has to be run
    after a checkout to update unlocked files in the working tree 
    with annexed file contents.
  * v7 init, upgrade: Install git post-checkout and post-merge hooks that run 
    git annex smudge --update.
  * precommit: Run git annex smudge --update, because the post-merge
    hook is not run when there is a merge conflict. So the work tree will
    be updated when a commit is made to resolve the merge conflict.
  * Note that git has no hooks run after git stash or git cherry-pick,
    so the user will have to manually run git annex smudge --update
    after such commands.
  * Removed the old Android app.
  * Removed support for building with very old ghc < 8.0.1,
    and with yesod < 1.4.3, and without concurrent-output,
    which were only being used for the Android cross build.
  * Webapp: Fix termux detection.
  * runshell: Use system locales when built with 
    GIT_ANNEX_PACKAGE_INSTALL set. (For Neurodebian packages.)
  * Fix database inconsistency that could cause git-annex to
    get confused about whether a locked file's content was present.
  * Fix concurrency bug that occurred on the first download from an
    exporttree remote.
  * init --version=6 will still work, but the repository is auto-upgraded
    immediately to v7.
  * When annex.thin is set, allow hard links to be made between executable
    work tree files and annex objects.
  * addurl: Removed undocumented special case in handling of a CHECKURL-MULTI
    response with only a single file listed. Rather than ignoring the url that
    was in the response, use it.
  * webapp: Fixed a crash when adding a git remote.
    (Reversion introduced in version 6.20180112)
  * migrate: Fix failure to migrate from URL keys.
    (Reversion introduced in version 6.20180926)
  * Cache high-resolution mtimes for improved detection of modified files
    in v7 (and direct mode).

 -- Joey Hess <id@joeyh.name>  Wed, 31 Oct 2018 09:21:50 -0400

git-annex (6.20181011) upstream; urgency=medium

  * sync: Warn when a remote's export is not updated to the current
    tree because export tracking is not configured.
  * Improve display when git config download from a http remote fails.
  * Added annex.jobs setting, which is like using the -J option.
  * Fix reversion in support of annex.web-options.
  * rmurl: Fix a case where removing the last url left git-annex thinking
    content was still present in the web special remote.
  * SETURLPRESENT, SETURIPRESENT, SETURLMISSING, and SETURIMISSING
    used to update the presence information of the external special remote
    that called them; this was not documented behavior and is no longer done.
  * export: Fix false positive in export conflict detection, that occurred
    when the same tree was exported by multiple clones.
  * Fix potential crash in exporttree database due to failure to honor
    uniqueness constraint.
  * Fix crash when exporttree is set to a bad value.
  * Linux standalone: Avoid using bundled cp before envionment is fully set up.
  * Added arm64 Linux standalone build.
  * Improved termux installation process.

 -- Joey Hess <id@joeyh.name>  Thu, 11 Oct 2018 13:41:10 -0400

git-annex (6.20180926) upstream; urgency=medium

  [ Joey Hess ]
  * Fixes a reversion in the last release that broke interoperation with
    older versions of git-annex-shell.
  * init: Improve generated post-receive hook, so it won't fail when
    run on a system whose git-annex is too old to support git-annex post-receive
  * init: Update the post-receive hook when re-run in an existing repository.
  * S3: Fix url construction bug when the publicurl has been set to an url
    that does not end with a slash.
  * --debug shows urls accessed by git-annex, like it used to do when 
    git-annex used wget and curl.
  * Fix support for filenames containing newlines when querying git
    cat-file, though less efficiently than other filenames.
    This should make git-annex fully support filenames containing newlines
    as the rest of git's interface is used in newline-safe ways.
  * Added -z option to git-annex commands that use --batch, useful for
    supporting filenames containing newlines.
  * Added annex.maxextensionlength for use cases where extensions longer
    than 4 characters are needed.
  * Added remote.name.annex-security-allow-unverified-downloads, a
    per-remote setting for annex.security.allow-unverified-downloads.
  * More FreeBSD build fixes.

  [ Yaroslav Halchenko ]
  * debian/control
    + add netbase to Depends: since required for basic tcp interactions
      (see e.g. https://github.com/nipy/heudiconv/issues/260)

 -- Joey Hess <id@joeyh.name>  Wed, 26 Sep 2018 12:56:49 -0400

git-annex (6.20180913) upstream; urgency=medium

  * When --batch is used with matching options like --in, --metadata,
    etc, only operate on the provided files when they match those options.
    Otherwise, a blank line is output in the batch protocol.
    Affected commands: find, add, whereis, drop, copy, move, get
  * Make metadata --batch combined with matching options refuse to run,
    since it does not seem worth supporting that combination.
  * v6 add: Take advantage of improved SIGPIPE handler in git 2.5 to
    speed up the clean filter by not reading the file content from the
    pipe. This also avoids git buffering the whole file content in memory.
  * v6: After updating the worktree for an add/drop, update git's index,
    so git status will not show the files as modified.
  * v6: When annex.largefiles is not configured for a file, running git
    add or git commit, or otherwise using git to stage a file
    will add it to the annex if the file was in the annex before,
    and to git otherwise. This is to avoid accidental conversion.
    Note that git-annex add's behavior has not changed.
  * v6: Update associated files database when git has staged changes
    to pointer files.
  * v6: Fix some race conditions.
  * v6: Fix annex object file permissions when git-annex add is run
    on a modified unlocked file, and in some related cases.
  * v6: When a file is unlocked but has not been modified,
    and the unlocking is only staged, git-annex add did not lock it.
    Now it will, for consistency with how modified files are handled and
    with v5.
  * Fix git command queue to be concurrency safe.
  * linux standalone: When LOCPATH is already set, use it instead of the
    bundled locales. It can be set to an empty string to use the system
    locales too.
  * Stop using external hash programs, since cryptonite is faster.
  * Fix build on FreeBSD.
  * S3: Support buckets with versioning enabled. When a remote
    is configured with exporttree=yes versioning=yes, git-annex can
    download past versions of exported files from it.
  * S3: Multipart uploads are now only supported when git-annex is built
    with aws-0.16.0 or later, as earlier versions of the library don't
    support versioning with multipart uploads.
  * S3: Support AWS_SESSION_TOKEN.
  * Don't use GIT_PREFIX when GIT_WORK_TREE=. because it seems git
    does not intend GIT_WORK_TREE to be relative to GIT_PREFIX in that
    case, despite GIT_WORK_TREE=.. being relative to GIT_PREFIX.
  * Don't use GIT_PREFIX to fix up a relative GIT_DIR, because
    git 2.11 sets GIT_PREFIX to a path it's not relative to.
    and apparently GIT_DIR is never relative to GIT_PREFIX.
  * git-annex.cabal: Fix build without assistant, and some other refinements.
    Thanks fftehnik.

 -- Joey Hess <id@joeyh.name>  Thu, 13 Sep 2018 15:50:38 -0400

git-annex (6.20180807) upstream; urgency=medium

  * S3: Support credential-less download from remotes configured
    with public=yes exporttree=yes.
  * Fix reversion in display of http 404 errors.
  * Added remote.name.annex-speculate-present config that can be used to
    make cache remotes.
  * Added --accessedwithin matching option.
  * Added annex.commitmessage config that can specify a commit message
    for the git-annex branch instead of the usual "update".
  * Fix wrong sorting of remotes when using -J, it was sorting by uuid,
    rather than cost.
  * addurl: Include filename in --json-progress output.
  * Fix git-annex branch data loss that could occur after
    git-annex forget --drop-dead.

 -- Joey Hess <id@joeyh.name>  Tue, 07 Aug 2018 16:22:05 -0400

git-annex (6.20180719) upstream; urgency=medium

  * Support working trees set up by git-worktree.
  * Improve support for repositories created with --separate-git-dir.
  * Support configuring remote.web.annex-cost and remote.bittorrent.annex-cost
  * addurl: When security configuration prevents downloads with youtube-dl,
    still check if the url is one that it supports, and fail downloading
    it, instead of downloading the raw web page.
  * Send User-Agent and any configured annex.http-headers when downloading
    with http, fixes reversion introduced when switching to http-client.
  * Fix reversion introduced in version 6.20180316 that caused git-annex to
    stop processing files when unable to contact a ssh remote.
  * v6: Work around git bug that runs smudge/clean filters at the top of the
    repository while passing them a relative GIT_WORK_TREE that may point
    outside of the repository, by using GIT_PREFIX to get back to the
    subdirectory where a relative GIT_WORK_TREE is valid.
  * p2p --pair: Fix interception of the magic-wormhole pairing code,
    which since 0.8.2 it has sent to stderr rather than stdout.
  * info: Display uuid and description when a repository is identified by
    uuid, and for "here".
  * unused --from: Allow specifiying a repository by uuid or description.
  * linux standalone: Generate locale files in ~/.cache/git-annex/locales/
    so they're available even when the standalone tarball is installed
    in a directory owned by root. Note that this prevents using the
    standalone bundle in environments where HOME is not writable.
  * Include uname command in standalone builds since git-annex uses it.
  * git-annex.cabal: Fix network version.

 -- Joey Hess <id@joeyh.name>  Thu, 19 Jul 2018 13:53:45 -0400

git-annex (6.20180626) upstream; urgency=high

  Security fix release for CVE-2018-10857 and CVE-2018-10859
  https://git-annex.branchable.com/security/CVE-2018-10857_and_CVE-2018-10859/

  * Refuse to download content, that cannot be verified with a hash, 
    from encrypted special remotes (for CVE-2018-10859),
    and from all external special remotes and glacier (for CVE-2018-10857).
    In particular, URL and WORM keys stored on such remotes won't
    be downloaded. If this affects your files, you can run
    `git-annex migrate` on the affected files, to convert them
    to use a hash.
  * Added annex.security.allow-unverified-downloads, which can override
    the above.
  * Added annex.security.allowed-url-schemes setting, which defaults
    to only allowing http, https, and ftp URLs. Note especially that file:/
    is no longer enabled by default.
  * Removed annex.web-download-command, since its interface does not allow
    supporting annex.security.allowed-url-schemes across redirects.
    If you used this setting, you may want to instead use annex.web-options
    to pass options to curl.
  * git-annex will refuse to download content from http servers on
    localhost, or any private IP addresses, to prevent accidental
    exposure of internal data. This can be overridden with the
    annex.security.allowed-http-addresses setting.
  * Local http proxies will not be used unless allowed by the
    annex.security.allowed-http-addresses setting.
  * Since the interfaces to curl and youtube-dl do not have a way to
    prevent them from accessing localhost or private IP addresses,
    they default to not being used for url downloads.
    Only when annex.security.allowed-http-addresses=all will curl and
    youtube-dl be used.
 
  Non-security fix changes:

  * Fix build with ghc 8.4+, which broke due to the Semigroup Monoid change. 
  * version: Show operating system and repository version list 
    when run outside a git repo too.
  * Fix annex-checkuuid implementation, so that remotes configured that
    way can be used.
  * Fix problems accessing repositories over http when annex.tune.*
    is configured.
  * External special remotes can now add info to `git annex info $remote`,
    by replying to the GETINFO message.
  * adb: Android serial numbers are not all 16 characters long, so accept
    other lengths.
  * Display error messages that come from git-annex-shell when the p2p
    protocol is used, so that diskreserve messages, IO errors, etc from
    the remote side are visible again.
  * When content has been lost from an export remote and 
    git-annex fsck --from remote has noticed it's gone, re-running
    git-annex export or git-annex sync --content will re-upload it.

 -- Joey Hess <id@joeyh.name>  Fri, 22 Jun 2018 10:36:22 -0400

git-annex (6.20180529) upstream; urgency=medium

  * Prevent haskell http-client from decompressing gzip files, so downloads
    of such files works the same as it used to with wget and curl.
  * Workaround for bug in an old version of cryptonite that broke https
    downloads, by using curl for downloads when git-annex is built with it.
  * view, vadd: Fix crash when a git submodule has a name starting with a dot.
  * Don't allow entering a view with staged or unstaged changes.
  * move: --force was accidentially enabling two unrelated behaviors
    since 6.20180427. The older behavior, which has never been well
    documented and seems almost entirely useless, has been removed.
  * copy: --force no longer does anything.
  * migrate: Fix bug in migration between eg SHA256 and SHA256E, 
    that caused the extension to be included in SHA256 keys,
    and omitted from SHA256E keys.
    (Bug introduced in version 6.20170214)
  * migrate: Check for above bug when migrating from SHA256 to SHA256
    (and same for SHA1 to SHA1 etc), and remove the extension that should
    not be in the SHA256 key.
  * fsck: Detect and warn when keys need an upgrade, either to fix up
    from the above migrate bug, or to add missing size information
    (a long ago transition), or because of a few other past key related
    bugs.
  * git-annex-shell: GIT_ANNEX_SHELL_APPENDONLY makes it allow writes,
    but not deletion of annexed content. Note that securing pushes to
    the git repository is left up to the user.
  * setpresentkey: Added --batch support.

 -- Joey Hess <id@joeyh.name>  Tue, 29 May 2018 13:05:26 -0400

git-annex (6.20180509) upstream; urgency=medium

  * The old git-annex Android app is now deprecated in favor of running
    git-annex in termux.
  * runshell: Use proot when running on Android, to work around
    Android 8's ill-advised seccomp filtering of system calls,
    including ones crucial for reliable thread locking.
    (This will only work with termux's version of proot.)
  * Fix bug in last release that crashes when using
    --all or running git-annex in a bare repository. May have also
    affected git-annex unused and git-annex info.
  * Fix bug in last release that prevented the webapp opening on
    non-Linux systems.
  * Support building with hinotify-0.3.10.
  * Display error message when http download fails.
  * Avoid forward retry when 0 bytes were received.

 -- Joey Hess <id@joeyh.name>  Wed, 09 May 2018 16:20:26 -0400

git-annex (6.20180427) upstream; urgency=medium

  * move: Now takes numcopies configuration, and required content
    configuration into account, and refuses to reduce the current
    number of copies of a file, or remove content that a repository
    requires. --force can override these checks.
    Note that it's still allowed to move the content of a file
    from one repository to another when numcopies is not satisfied, as long
    as the move does not result in there being fewer copies.
  * Fix mangling of --json output of utf-8 characters when not
    running in a utf-8 locale.
  * Fix build with yesod 1.6.
  * Clean up some build warnings with newer versions of ghc and haskell
    libraries.
  * runshell: Unset LD_PRELOAD since preloaded libraries from the host
    system may not get along with the bundled linker.
  * runshell: Added some tweaks to make git-annex work in termux on
    Android. The regular arm standalone tarball now works in termux.
  * Webapp: Support being run inside termux on Android, and offer to set up
    a repository on the sdcard.
  * Assistant: Integrate with Termux:Boot, so when it's installed, the
    assistant is autostarted on boot.
  * Assistant: Fix installation of menus, icons, etc when run
    from within runshell.
  * import: Avoid buffering all filenames to be imported in memory.
  * Improve memory use and speed of --all and git-annex info remote,
    by not buffering list of all keys.

 -- Joey Hess <id@joeyh.name>  Fri, 27 Apr 2018 12:36:20 -0400

git-annex (6.20180409) upstream; urgency=medium

  * Added adb special remote which allows exporting files to Android devices.
  * For url downloads, git-annex now defaults to using a http library,
    rather than wget or curl. But, if annex.web-options is set, it will
    use curl. To use the .netrc file, run: 
      git config annex.web-options --netrc
  * git-annex no longer uses wget (and wget is no longer shipped with
    git-annex builds).
  * Enable HTTP connection reuse across multiple files for improved speed.
  * Fix calculation of estimated completion for progress meter.
  * OSX app: Work around libz/libPng/ImageIO.framework version skew
    by not bundling libz, assuming OSX includes a suitable libz.1.dylib.
  * Added annex.retry, annex.retry-delay, and per-remote versions
    to configure transfer retries.
  * Also do forward retrying in cases where no exception is thrown,
    but the transfer failed.
  * When adding a new version of a file, and annex.genmetadata is enabled,
    don't copy the data metadata from the old version of the file,
    instead use the mtime of the file.
  * Avoid running annex.http-headers-command more than once.
  * info: Added "combined size of repositories containing these files"
    stat when run on a directory.
  * info: Changed sorting of numcopies stats table, so it's ordered
    by the variance from the desired number of copies.
  * Fix resuming a download when using curl.

 -- Joey Hess <id@joeyh.name>  Mon, 09 Apr 2018 13:03:15 -0400

git-annex (6.20180316) upstream; urgency=medium

  * New protocol for communicating with git-annex-shell increases speed
    of operations involving ssh remotes. When not transferring large files,
    git-annex is between 200% and 400% faster using the new protocol,
    and it's just as fast as before when transferring large files.
    (When the remote has an old git-annex-shell, git-annex falls back
    to the old slower code. This fallback is planned to be removed 
    after 5 years or so.)
  * Note that, due to not using rsync to transfer files over ssh
    any longer, permissions and other file metadata of annexed files
    will no longer be preserved when copying them to and from ssh remotes.
    Other remotes never supported preserving that information, so
    this is not considered a regression.
  * Fix data loss bug in content locking over tor, when the remote
    repository is in direct mode, it neglected to check that the content
    was actually present when locking it. This could cause git annex drop
    to remove the only copy of a file when it thought the tor remote had
    a copy.
  * Fix data loss bug when the local repository uses direct mode, and a
    locally modified file is dropped from a remote repsitory. The bug
    caused the modified file to be counted as a copy of the original file.
    (This is not a severe bug because in such a situation, dropping
    from the remote and then modifying the file is allowed and has the same
    end result.)
  * Some downloads will be verified, even when annex.verify=false.
    This is done in some edge cases where there's a likelyhood than an
    object was downloaded incorrectly.
  * Support exporttree=yes for rsync special remotes.
  * Added backends for the BLAKE2 family of hashes, when built with
    a new enough version of cryptonite.
  * Improve SHA*E extension extraction code to not treat parts of the
    filename that contain punctuation or other non-alphanumeric characters
    as extensions. Before, such characters were filtered out.
  * Better ssh connection warmup when using -J for concurrency.
    Avoids ugly messages when forced ssh command is not git-annex-shell.
  * Fix race condition in ssh warmup that caused git-annex to get
    stuck and never process some files when run with high levels of
    concurrency.
  * Fix reversion introduced in 6.20171214 that caused concurrent
    transfers to incorrectly fail with "transfer already in progress".
  * Note that Remote/Git.hs now contains AGPL licensed code,
    thus the license of git-annex as a whole is AGPL. This was already
    the case when git-annex was built with the webapp enabled.
  * Include amount of data transferred in progress display.
  * Dial back optimisation when building on arm, which prevents
    ghc and llc from running out of memory when optimising some files.
    (Unfortunately this fix is incomplete due to a ghc bug.)

 -- Joey Hess <id@joeyh.name>  Fri, 16 Mar 2018 12:10:40 -0400

git-annex (6.20180227) upstream; urgency=medium

  * inprogress: Avoid showing failures for files not in progress. 
  * Added INFO to external special remote protocol.
  * Added EXTENSIONS to external special remote protocol.
  * datalad < 0.9.1 had a problem in its special remote protocol handling
    which is broken by EXTENSIONS. Make the debian git-annex package
    conflict with the problem version of datalad.
  * fsck: Warn when required content is not present in the repository that
    requires it.
  * Add gpg-agent to Build-Depends.
    Needed to run the test suite.
  * --json: When there are multiple lines of notes about a file, make the note
    field multiline, rather than the old behavior of only including the
    last line.
  * git-annex.cabal: Once more try to not build the assistant on the hurd,
    hopefully hackage finally recognises that OS.
  * Split Test.hs and avoid optimising it much, to need less memory to
    compile.
  * Fix behavior of --json-progress followed by --json, the latter option
    used to disable the former.
  * Added --json-error-messages option, which makes messages
    that would normally be output to standard error be included in
    the json output.
  * Remove temporary code added in 6.20160619 to prime the mergedrefs
    log.
  * importfeed: Fix a failure when downloading with youtube-dl
    and the destination subdirectory does not exist yet.
  * Added annex.merge-annex-branches config setting which
    can be used to disable automatic merge of git-annex branches.
  * tips/automatically_adding_metadata/pre-commit-annex: Fix to not
    silently skip filenames containing non-ascii characters.
  * sync: Fix bug that prevented pulling changes into direct mode
    repositories that were committed to remotes using git commit
    rather than git-annex sync.
  * Makefile: Remove chrpath workaround for bug in cabal, 
    which is no longer needed.

 -- Joey Hess <id@joeyh.name>  Tue, 27 Feb 2018 12:04:52 -0400

git-annex (6.20180112) upstream; urgency=medium

  * Added inprogress command for accessing files as they are being
    downloaded.
  * Fix bug introduced in version 6.20171018 that caused some commands
    to print out "ok" twice after processing a file.
  * addurl: When the file youtube-dl will download is already an annexed
    file, don't download it again and fail to overwrite it, instead just do
    nothing, like it used to when quvi was used.
  * addurl: Fix encoding of filename queried from youtube-dl when in
    --fast mode.
  * Fix several places where files in .git/annex/ were written with modes
    that did not take the core.sharedRepository config into account.
  * Improve startup time for commands that do not operate on remotes,
    and for tab completion, by not unnessessarily statting paths to
    remotes, which used to cause eg, spin-up of removable drives.
  * Added remote.<name>.annex-checkuuid config, which can be set to false
    to disable the default checking of the uuid of remotes that point to
    directories. This can be useful to avoid unnecessary drive spin-ups and
    automounting.
  * git-annex.cabal: Add back custom-setup stanza, so cabal new-build works.
  * git-annex.cabal: Removed the testsuite build flag; test suite is always
    included.

 -- Joey Hess <id@joeyh.name>  Fri, 12 Jan 2018 15:45:48 -0400

git-annex (6.20171214) upstream; urgency=medium

  * Use youtube-dl rather than quvi to download media from web pages,
    since quvi is not being actively developed and youtube-dl supports
    many more sites.
  * addurl --relaxed got slower, since youtube-dl has to hit the network
    to check for embedded media. If you relied on --relaxed not hitting the
    network for speed reasons, using --relaxed --raw will get the old level
    of speed, but can't be used for urls with embedded videos.
  * importfeed now downloads things linked to by feeds, even when they are
    not media files.
  * Removed no longer needed dependency on yesod-default.
  * Allow exporttree remotes to be marked as dead.
  * initremote, enableremote: Really support gpg subkeys suffixed with an
    exclamation mark, which forces gpg to use a specific subkey.
    (Previous try had a bug.)
  * lookupkey: Support being given an absolute filename to a file
    within the current git repository.
  * A top-level .noannex file will prevent git-annex init from being used
    in a repository. This is useful for repositories that have a policy
    reason not to use git-annex. The content of the file will be displayed
    to the user who tries to run git-annex init.

 -- Joey Hess <id@joeyh.name>  Thu, 14 Dec 2017 11:50:48 -0400

git-annex (6.20171124) unstable; urgency=medium

  * Display progress meter when uploading a key without size information,
    getting the size by statting the content file.
  * Fix build with dns-3.0.

 -- Joey Hess <id@joeyh.name>  Fri, 24 Nov 2017 10:49:36 -0400

git-annex (6.20171109) unstable; urgency=medium

  * Fix export of subdir of a branch.
  * Fix exporting of non-annexed files to external special remotes.
  * unlock, lock: Support --json.
  * When there are multiple urls for a file, still treat it as being present
    in the web when some urls don't work, as long as at least one url does
    work.
  * Makefile improvement for sudo make install.
    Thanks, Eric Siegerman 
  * Makefile improvement for BUILDER=stack, use stack to run ghc.
  * testremote: Test exporttree.
  * Fix directory special remote's cleanup of empty export directories.

 -- Joey Hess <id@joeyh.name>  Thu, 09 Nov 2017 12:21:49 -0400

git-annex (6.20171026) unstable; urgency=medium

  * Windows: Fix reversion that caused the path used to link
    to annexed content to include the drive letter and full path, rather
    than being relative. (`git annex fix` will fix up after this problem).
  * Windows build fixed, and changed to use stack for more reliable build
    environment.
  * Windows: Remove wget from bundle; it needs libraries that are not
    included, and git for windows includes curl which git-annex will use
    instead.
  * Add day to metadata when annex.genmetadata is enabled.
    Thanks, Sean T Parsons
  * stack.yaml: Added nix packages section.
    Thanks, Sean T Parsons 

 -- Joey Hess <id@joeyh.name>  Thu, 26 Oct 2017 13:56:18 -0400

git-annex (6.20171018) unstable; urgency=medium

  * add: Replace work tree file atomically on systems supporting hard
    links. Avoids a window where interrupting an add could result in
    the file being moved into the annex, with no symlink yet created.
  * webdav: Avoid unncessisarily creating the collection at the top
    of the repository when storing files there, since that collection
    is created by initremote.
    (This seems to work around some brokenness of the box.com webdav
    server, which caused uploads to be very slow or sometimes fail.)
  * webdav: Make --debug show all webdav operations.
  * get -J/move -J/copy -J/mirror -J/sync -J: Avoid "transfer already in
    progress" errors when two files use the same key.
  * Konqueror desktop file location changed to one used by plasma 5.
    Thanks, Félix Sipma.
  * Avoid repeated checking that files passed on the command line exist.
  * Fix build with aws-0.17.
  * stack.yaml: Update to lts-9.9.

 -- Joey Hess <id@joeyh.name>  Wed, 18 Oct 2017 15:40:06 -0400

git-annex (6.20171003) unstable; urgency=medium

  * webdav: Improve error message for failed request to include the request
    method and path.
  * metadata: Added --remove-all.
  * Warn when metadata is inherited from a previous version of a file,
    to avoid the user being surprised in cases where that behavior is not
    desired or expected.
  * sync: Added --cleanup, which removes local and remote synced/ branches.
  * external: When the external special remote program crashed, a newline
    could be output, which messed up the expected output for --batch mode.
  * external: Avoid checking EXPORTSUPPORTED for special remotes that are
    not configured to use exports.
  * test: Fix reversion that made it only run inside a git repository.
  * copy, move: Behave same with --fast when sending to remotes located
    on a local disk as when sending to other remotes.
  * Fix process and file descriptor leak that was exposed when
    git-annex was built with ghc 8.2.1. Broke git-annex test on OSX
    due to running out of FDs, and may have also leaked in other situations.
  * info: Improve cleanup of stale transfer info files.

 -- Joey Hess <id@joeyh.name>  Tue, 03 Oct 2017 13:18:15 -0400

git-annex (6.20170925) unstable; urgency=medium

  * git-annex export: New command, can create and efficiently update
    exports of trees to special remotes.
  * Use git-annex initremote with exporttree=yes to set up a special remote
    for use by git-annex export.
  * Implemented export to directory, S3, and webdav special remotes.
  * External special remote protocol extended to support export.
    Developers of external special remotes should consider if export makes
    sense for them and add support.
  * sync, assistant: Update tracking exports.
  * Support building with feed-1.0, while still supporting older versions.
  * init: Display an additional message when it detects a filesystem that
    allows writing to files whose write bit is not set.
  * S3: Allow removing files from IA.
  * webdav: Checking if a non-existent file is present on Box.com
    triggered a bug in its webdav support that generates an infinite series
    of redirects. Deal with such problems by assuming such behavior means
    the file is not present.
  * webdav: Fix lack of url-escaping of filenames. Mostly impacted exports
    of filenames containing eg spaces.
  * webdav: Changed path used on webdav server for temporary files.

 -- Joey Hess <id@joeyh.name>  Mon, 25 Sep 2017 11:13:58 -0400

git-annex (6.20170818) unstable; urgency=high

  * Security fix: Disallow hostname starting with a dash, which
    would get passed to ssh and be treated an option. This could
    be used by an attacker who provides a crafted repository url
    to cause the victim to execute arbitrary code via -oProxyCommand.
    CVE-2017-12976
    (The same class of security hole recently affected git itself.)
  * git-annex.cabal: Deal with breaking changes in Cabal 2.0.
  * Fix build with QuickCheck 2.10.
  * fsck: Support --json.
  * move, copy: Support --batch.
  * Added GIT_ANNEX_VECTOR_CLOCK environment variable, which can be used to
    override the default timestamps used in log files in the git-annex
    branch. This is a dangerous environment variable; use with caution.
  * Fix a git-annex test failure when run on NFS due to NFS lock files
    preventing directory removal.
  * test: Avoid most situations involving failure to delete test
    directories, by forking a worker process and only deleting the test
    directory once it exits.
  * Disable http-client's default 30 second response timeout when HEADing
    an url to check if it exists. Some web servers take quite a long time
    to answer a HEAD request.
  * Added remote configuration settings annex-ignore-command and
    annex-sync-command, which are dynamic equivilants of the annex-ignore
    and annex-sync configurations.
  * Prevent spaces from being embedded in the name of new WORM keys,
    as that handing spaces in keys would complicate things like the
    external special remote protocol.
  * migrate: WORM keys containing spaces will be migrated to not contain
    spaces anymore.
  * External special remotes will refuse to operate on keys with spaces in
    their names. That has never worked correctly due to the design of the
    external special remote protocol. Display an error message suggesting
    migration.
  * Fix incorrect external special remote documentation, which said that
    the filename parameter to the TRANSFER command could not contain
    spaces. It can in fact contain spaces. Special remotes implementors
    that relied on that may need to fix bugs in their special remotes.
  * Fix the external special remotes git-annex-remote-ipfs, 
    git-annex-remote-torrent and the example.sh template to correctly
    support filenames with spaces.
  * Windows: Win32 package has subsumed Win32-extras; update dependency.

 -- Joey Hess <id@joeyh.name>  Fri, 18 Aug 2017 11:19:06 -0400

git-annex (6.20170520) unstable; urgency=medium

  * move --to=here moves from all reachable remotes to the local repository.
  * initremote, enableremote: Support gpg subkeys suffixed with an
    exclamation mark, which forces gpg to use a specific subkey.
  * Improve progress display when watching file size, in cases where
    a transfer does not resume.
  * Fix transfer log file locking problem when running concurrent
    transfers.
  * Avoid concurrent git-config setting problem when running concurrent
    threads.
  * metadata: When setting metadata of a file that did not exist,
    no error message was displayed, unlike getting metadata and most other
    git-annex commands. Fixed this oversight.
  * Added annex.resolvemerge configuration, which can be set to false to 
    disable the usual automatic merge conflict resolution done by git-annex
    sync and the assistant.
  * sync: Added --no-resolvemerge option.
  * Avoid error about git-annex-shell not being found when
    syncing with -J with a git remote where git-annex-shell is not
    installed.
  * Fix bug that prevented transfer locks from working when
    run on SMB or other filesystem that does not support fcntl locks
    and hard links.
  * assistant: Merge changes from refs/remotes/foo/master into master.
    Previously, only sync branches were merged. This makes regular git push
    into a repository watched by the assistant auto-merge.
  * Makefile: Install completions for the fish and zsh shells
    when git-annex is built with optparse-applicative-0.14.
  * assistant: Don't trust OSX FSEvents's eventFlagItemModified to be called
    when the last writer of a file closes it; apparently that sometimes
    does not happen, which prevented files from being quickly added.

 -- Joey Hess <id@joeyh.name>  Mon, 12 Jun 2017 13:37:16 -0400

git-annex (6.20170519) unstable; urgency=medium

  * Ssh password prompting improved when using -J for concurrency.
    When ssh connection caching is enabled (and when GIT_ANNEX_USE_GIT_SSH
    is not set), only one ssh password prompt will be made per host, and
    only one ssh password prompt will be made at a time.
  * When built with concurrent-output 1.9, ssh password prompts will no
    longer interfere with the -J display.
  * Removed dependency on MissingH, instead depending on the split library.
  * Progress is displayed for transfers of files of unknown size.
  * Work around bug in git 2.13.0 involving GIT_COMMON_DIR that broke
    merging changes into adjusted branches.

 -- Joey Hess <id@joeyh.name>  Fri, 19 May 2017 10:37:57 -0400

git-annex (6.20170510) unstable; urgency=medium

  * When a http remote does not expose an annex.uuid config, only warn
    about it once, not every time git-annex is run.
  * multicast: New command, uses uftp to multicast annexed files, for eg
    a classroom setting.
  * Added remote.<name>.annex-push and remote.<name>.annex-pull
    which can be useful to make remotes that don't get fully synced with
    local changes.
  * Disable git-annex's support for GIT_SSH and GIT_SSH_COMMAND, unless
    GIT_ANNEX_USE_GIT_SSH=1 is also set in the environment. This is
    necessary because as feared, the extra -n parameter that git-annex
    passes breaks uses of these environment variables that expect exactly
    the parameters that git passes.
  * enableremote: When enabling a non-special remote, param=value
    parameters can't be used, so error out if any are provided.
  * enableremote: Fix re-enabling of special remotes that have a git
    url, so that eg, encryption key changes take effect. They were silently
    ignored, a reversion introduced in 6.20160527.
  * gcrypt: Support re-enabling to change eg, encryption parameters.
    This was never supported before.
  * git annex add -u now supported, analagous to git add -u
  * version: Added "dependency versions" line.
  * Keys marked as dead are now skipped by --all.
  * annex.backend is the new name for what was annex.backends, and takes
    a single key-value backend, rather than the unnecessary and confusing
    list. The old option still works if set.

 -- Joey Hess <id@joeyh.name>  Wed, 10 May 2017 15:05:22 -0400

git-annex (6.20170321) unstable; urgency=medium

  * Bugfix: Passing a command a filename that does not exist sometimes
    did not display an error, when a path to a directory was also passed.
  * status: Propigate nonzero exit code from git status.
  * Linux standalone builds put the bundled ssh last in PATH,
    so any system ssh will be preferred over it.
  * assistant: Add 1/200th second delay between checking each file
    in the full transfer scan, to avoid using too much CPU.
  * get -J: Improve distribution of jobs amoung remotes when there are more
    jobs than remotes.
  * fsck -q: When a file has bad content, include the name of the file
    in the warning message.
  * Windows: Improve handling of shebang in external special remote
    program, searching for the program in the PATH.
  * Drop support for building with old versions of dns, http-conduit,
    directory, feed, and http-types.
  * Windows: Fix bug in shell script shebang lookup code that
    caused a "delayed read on closed handle" error.
  * git-annex-shell: Fix bug when used with a recently cloned repository,
    where "merging" messages were included in the output of configlist
    (and perhaps other commands) and caused a "Failed to get annex.uuid
    configuration" error.
  * Support GIT_SSH and GIT_SSH_COMMAND, which are handled close the same
    as they are by git. However, unlike git, git-annex sometimes needs to
    pass the -n parameter when using these.
  * sync --content-of=path (-C path) added for when you want to sync
    only some files' contents, not the whole working tree.

 -- Joey Hess <id@joeyh.name>  Tue, 21 Mar 2017 11:27:38 -0400

git-annex (6.20170301.1) unstable; urgency=medium

  * Fix reversion in yesterday's release that made SHA1E and MD5E backends
    not work.

 -- Joey Hess <id@joeyh.name>  Wed, 01 Mar 2017 12:46:03 -0400

git-annex (6.20170301) unstable; urgency=medium

  * No changes from 6.20170228; a new version number was needed due
    to a problem with Hackage.

 -- Joey Hess <id@joeyh.name>  Wed, 01 Mar 2017 12:06:02 -0400

git-annex (6.20170228) unstable; urgency=medium

  * Cryptographically secure hashes can be forced to be used in a
    repository, by setting annex.securehashesonly.
    This does not prevent the git repository from containing links
    to insecure hashes, but it does prevent the content of such files
    from being added to .git/annex/objects by any method.
  * Tighten key parser to prevent SHA1 collision attacks generating
    two keys that have the same SHA1. (Only done for keys that contain
    a hash). This ensures that signed git commits of annexed files
    will remain secure, as long as git-annex is using a secure hashing
    backend.
  * fsck: Warn about any files whose content is present, that don't
    use secure hashes, when annex.securehashesonly is set.
  * init: When annex.securehashesonly has been set with git-annex config,
    copy that value to the annex.securehashesonly git config.
  * Added --securehash option to match files using a secure hash function,
    and corresponding securehash preferred content expression.
  * sync, merge: Fail when the current branch has no commits yet, instead
    of not merging in anything from remotes and appearing to succeed.
  * Run ssh with -n whenever input is not being piped into it,
    to avoid it consuming stdin that it shouldn't.
    This fixes git-annex-checkpresentkey --batch remote,
    which didn't output results for all keys passed into it. Other
    git-annex commands that communicate with a remote over ssh may also
    have been consuming stdin that they shouldn't have, which could have
    impacted using them in eg, shell scripts.
  * sync: Improve integration with receive.denyCurrentBranch=updateInstead,
    displaying error messages from the remote then it fails to update
    its checked out branch.
  * Added post-recieve hook, which makes updateInstead work with direct
    mode and adjusted branches.
  * init: Set up the post-receive hook.
  * sync: When syncing with a local repository located on a crippled
    filesystem, run the post-receive hook there, since it wouldn't get run
    otherwise. This makes pushing to repos on FAT-formatted removable
    drives update them when receive.denyCurrentBranch=updateInstead.
  * config group groupwanted numcopies schedule wanted required: 
    Avoid displaying extraneous messages about repository auto-init,
    git-annex branch merging, etc, when being used to get information.
  * adjust: Fix behavior when used in a repository that contains
    submodules.
  * Run wget with -nv instead of -q, so it will display HTTP errors.
  * Run curl with -S, so HTTP errors are displayed, even when
    it's otherwise silent.
  * When downloading in --json or --quiet mode, use curl in preference
    to wget, since curl is able to display only errors to stderr, unlike
    wget.
  * status: Pass --ignore-submodules=when option on to git status.
  * config --set: As well as setting value in git-annex branch,
    set local gitconfig. This is needed especially for
    annex.securehashesonly, which is read only from local gitconfig and not
    the git-annex branch.
  * Removed support for building with the old cryptohash library.
    Building with that library made git-annex not support SHA3; it's time
    for that to always be supported in case SHA2 dominoes.
  * git-annex.cabal: Make crypto-api a dependency even when built w/o
    webapp and test suite.

 -- Joey Hess <id@joeyh.name>  Tue, 28 Feb 2017 14:39:47 -0400

git-annex (6.20170214) unstable; urgency=medium

  * Increase default cost for p2p remotes from 200 to 1000.
    This makes git-annex prefer transferring data from special
    remotes when possible.
  * Remove -j short option for --json-progress; that option was already
    taken for --json.
  * vicfg: Include the numcopies configuation.
  * config: New command for storing configuration in the git-annex branch.
  * annex.autocommit can be configured via git-annex config, to control
    the default behavior in all clones of a repository.
  * New annex.synccontent config setting, which can be set to true to make
    git annex sync default to --content. This may become the default at
    some point in the future. As well as being configuable by git config,
    it can be configured by git-annex config to control the default
    behavior in all clones of a repository.
  * stack.yaml: Update to lts-7.18.
  * Some optimisations to string splitting code.
  * unused: When large files are checked right into git, avoid buffering
    their contents in memory.
  * unused: Improved memory use significantly when there are a lot
    of differences between branches.
  * Wormhole pairing will start to provide an appid to wormhole on
    2021-12-31. An appid can't be provided now because Debian stable is going
    to ship a older version of git-annex that does not provide an appid.
    Assumption is that by 2021-12-31, this version of git-annex will be
    shipped in a Debian stable release. If that turns out to not be the
    case, this change will need to be cherry-picked into the git-annex in
    Debian stable, or its wormhole pairing will break.
  * Fix build with aws 0.16. Thanks, aristidb.
  * assistant: Make --autostart --foreground wait for the children it
    starts. Before, the --foreground was ignored when autostarting.
  * initremote: When a uuid= parameter is passed, use the specified
    UUID for the new special remote, instead of generating a UUID.
    This can be useful in some situations, eg when the same data can be
    accessed via two different special remote backends.
  * import: Changed how --deduplicate, --skip-duplicates, and
    --clean-duplicates determine if a file is a duplicate.
    Before, only content known to be present somewhere was considered
    a duplicate. Now, any content that has been annexed before will be
    considered a duplicate, even if all annexed copies of the data have
    been lost.
    Note that --clean-duplicates and --deduplicate still check
    numcopies, so won't delete duplicate files unless there's an annexed
    copy.
  * import: --deduplicate and --skip-duplicates were implemented
    inneficiently; they unncessarily hashed each file twice. They have
    been improved to only hash once.
  * import: Added --reinject-duplicates.
  * Added git template directory to Linux standalone tarball and OSX
    app bundle.
  * Improve pid locking code to work on filesystems that don't support hard
    links.
  * S3: Fix check of uuid file stored in bucket, which was not working.
  * Work around sqlite's incorrect handling of umask when creating
    databases.

 -- Joey Hess <id@joeyh.name>  Tue, 14 Feb 2017 14:22:00 -0400

git-annex (6.20170101) unstable; urgency=medium

  * XMPP support has been removed from the assistant in this release.
    If your repositories used XMPP to keep in sync, that will no longer
    work, and you should enable some other remote to keep them in sync.
    A ssh server is one way, or use the new Tor pairing feature.
  * p2p --pair makes it easy to pair repositories, over Tor, using
    Magic Wormhole codes to find the other repository.
    See http://git-annex.branchable.com/tips/peer_to_peer_network_with_tor/
  * webapp: The "Share with a friend" and "Share with your other devices"
    pages have been changed to pair repositories using Tor and Magic Wormhole.
  * metadata --batch: Fix bug when conflicting metadata changes were
    made in the same batch run.
  * Pass annex.web-options to wget and curl after other options, so that
    eg --no-show-progress can be set by the user to disable the default
    --show-progress.
  * Revert ServerAliveInterval change in 6.20161111, which caused problems
    with too many old versions of ssh and unusual ssh configurations.
    It should have not been needed anyway since ssh is supposted to
    have TCPKeepAlive enabled by default.
  * Make all --batch input, as well as fromkey and registerurl stdin
    be processed without requiring it to be in the current encoding.
  * p2p: --link no longer takes a remote name, instead the --name
    option can be used.
  * Linux standalone: Improve generation of locale definition files,
    supporting locales such as en_GB.UTF-8.
  * rekey --force: Incorrectly marked the new key's content as being
    present in the local repo even when it was not.
  * enable-tor: Put tor sockets in /var/lib/tor-annex/, rather
    than in /etc/tor/hidden_service/.
  * enable-tor: No longer needs to be run as root.
  * enable-tor: When run as a regular user, also tests a connection back to 
    the hidden service over tor.
  * Support all common locations of the torrc file.
  * Always use filesystem encoding for all file and handle reads and
    writes.
  * Fix build with directory-1.3.
  * Debian: Suggest tor and magic-wormhole.
  * Debian: Build webapp on armel.

 -- Joey Hess <id@joeyh.name>  Sat, 31 Dec 2016 15:11:04 -0400

git-annex (6.20161210) unstable; urgency=medium

  * Linux standalone: Updated ghc to fix its "unable to decommit memory"
    bug, which may have resulted in data loss when these builds were used
    with Linux kernels older than 4.5.
  * enable-tor: New command, enables tor hidden service for P2P syncing.
  * p2p: New command, allows linking repositories using a P2P network.
  * remotedaemon: Serve tor hidden service.
  * Added git-remote-tor-annex, which allows git pull and push to the tor
    hidden service.
  * remotedaemon: Fork to background by default. Added --foreground switch
    to enable old behavior.
  * addurl: Fix bug in checking annex.largefiles expressions using
    largerthan, mimetype, and smallerthan; the first two always failed
    to match, and the latter always matched.
  * Relicense 5 source files that are not part of the webapp from AGPL to GPL.
  * map: Run xdot if it's available in PATH. On OSX, the dot command
    does not support graphical display, while xdot does.
  * Debian: xdot is a better interactive viewer than dot, so Suggest
    xdot, rather than graphviz.
  * rmurl: Multiple pairs of files and urls can be provided on the
    command line.
  * rmurl: Added --batch mode.
  * fromkey: Accept multiple pairs of files and keys.
    Thanks, Daniel Brooks.
  * rekey: Added --batch mode.
  * add: Stage modified non-large files when running in indirect mode. 
    (This was already done in v6 mode and direct mode.)
  * git-annex-shell, remotedaemon, git remote: Fix some memory DOS attacks.
  * Fix build with http-client 0.5.
    Thanks, Alper Nebi Yasak.

 -- Joey Hess <id@joeyh.name>  Sat, 10 Dec 2016 11:56:25 -0400

git-annex (6.20161118) unstable; urgency=medium

  * git-annex.cabal: Loosen bounds on persistent to allow 2.5, which
    on Debian has been patched to work with esqueleto.
    This may break cabal's resolver on non-Debian systems;
    if so, either use stack to build, or run cabal with 
    --constraint='persistent ==2.2.4.1'
    Hopefully this mess with esqueleto will be resolved soon.
  * sync: Pass --allow-unrelated-histories to git merge when used with git
    git 2.9.0 or newer. This makes merging a remote into a freshly created
    direct mode repository work the same as it works in indirect mode.
  * Avoid backtraces on expected failures when built with ghc 8;
    only use backtraces for unexpected errors.
  * fsck --all --from was checking the existence and content of files
    in the local repository, rather than on the special remote. Oops.
  * Linux arm standalone: Build with a 32kb page size, which is needed
    on several ARM NAS devices, including Drobo 5N, and WD NAS.

 -- Joey Hess <id@joeyh.name>  Fri, 18 Nov 2016 11:43:14 -0400

git-annex (6.20161111) unstable; urgency=medium

  * Restarting a crashing git process could result in filename encoding
    issues when not in a unicode locale, as the restarted processes's
    handles were not read in raw mode.
  * Make .git/annex/ssh.config file work with versions of ssh older than
    7.3, which don't support Include. When used with an older version
    of ssh, any ServerAliveInterval in ~/.ssh/config will be overridden
    by .git/annex/ssh.config.
  * S3: Support the special case endpoint needed for the cn-north-1 region.
  * Webapp: Don't list the Frankfurt S3 region, as this (and some other new
    regions) need V4 authorization which the aws library does not yet use.
  * reinject --known: Avoid second, unnecessary checksum of file.
  * OSX: Remove RPATHs from git-annex binary, which are not needed,
    slow down startup, and break the OSX Sierra linker.
  * webapp: Explicitly avoid checking for auth in static subsite
    requests. Yesod didn't used to do auth checks for that, but this may
    have changed.
  * Linux standalone: Avoid using hard links in the tarball so it can be
    untarred on eg, afs which does not support them.

 -- Joey Hess <id@joeyh.name>  Fri, 11 Nov 2016 14:46:39 -0400

git-annex (6.20161031) unstable; urgency=medium

  * Assistant, repair: Fix ignoring of git fsck errors due to
    duplicate file entries in tree objects.
  * Linux standalone: Fix location of locale files in the bundle.
  * Fix reversion in 6.20161012 that prevented adding files with a space
    in their name.

 -- Joey Hess <id@joeyh.name>  Mon, 31 Oct 2016 18:55:59 -0400

git-annex (6.20161027) unstable; urgency=medium

  * lock, smudge: Fix edge cases where data loss could occur in v6 mode
    when the keys database was not populated.
  * upgrade: Handle upgrade to v6 when the repository already contains
    v6 unlocked files whose content is already present.
  * Improve style of offline html build of website.
  * importfeed: Drop URL parameters from file extension.
    Thanks, James MacMahon.
  * Assistant, repair: Improved filtering out of git fsck lines about
    duplicate file entries in tree objects.
  * test: Deal with gpg-agent behavior change that broke the test suite.
  * Improve ssh socket cleanup code to skip over the cruft that
    NFS sometimes puts in a directory when a file is being deleted.
  * If a transfer fails for some reason, but some data managed to be sent,
    the transfer will be retried. (The assistant already did this.)
  * Run ssh with ServerAliveInterval 60, so that stalled transfers will
    be noticed within about 3 minutes.
    (Any setting in your ~/.ssh/config or /etc/ssh/ssh_config 
    overrides this.)

 -- Joey Hess <id@joeyh.name>  Thu, 27 Oct 2016 15:21:58 -0400

git-annex (6.20161012) unstable; urgency=medium

  * Optimisations to time it takes git-annex to walk working tree and find
    files to work on. Sped up by around 18%.
  * Optimisations to git-annex branch query and setting, avoiding repeated
    copies of the environment. Speeds up commands like 
    "git-annex find --in remote" by over 50%.
  * Optimised git-annex branch log file timestamp parsing.
  * Add "total-size" field to --json-progress output.
  * Make --json-progress output be shown even when the size of a object
    is not known.
  * Multiple external special remote processes for the same remote will be
    started as needed when using -J. This should not beak any existing
    external special remotes, because running multiple git-annex commands
    at the same time could already start multiple processes for the same
    external special remotes.
  * Linux standalone: Include locale files in the bundle, and generate
    locale definition files for the locales in use when starting runshell.
    (Currently only done for utf-8 locales.)
  * Avoid using a lot of memory when large objects are present in the git
    repository and have to be checked to see if they are a pointed to an
    annexed file. Cases where such memory use could occur included, but
    were not limited to:
    - git commit -a of a large unlocked file (in v5 mode)
    - git-annex adjust when a large file was checked into git directly
  * When auto-upgrading a v3 remote, avoid upgrading to version 6,
    instead keep it at version 5.
  * Support using v3 repositories without upgrading them to v5.
  * sync: Fix bug in adjusted branch merging that could cause recently
    added files to be lost when updating the adjusted branch.

 -- Joey Hess <id@joeyh.name>  Wed, 12 Oct 2016 09:37:41 -0400

git-annex (6.20160923) unstable; urgency=medium

  * Rate limit console progress display updates to 10 per second.
    Was updating as frequently as changes were reported, up to hundreds of
    times per second, which used unnecessary bandwidth when running git-annex
    over ssh etc.
  * Make --json and --quiet work when used with -J.
    Previously, -J override the other options.
  * addurl, get: Added --json-progress option, which adds progress
    objects to the json output.
  * Remove key:null from git-annex add --json output.
  * copy, move, mirror: Support --json and --json-progress.
  * Improve gpg secret key list parser to deal with changes in gpg 2.1.15.
    Fixes key name display in webapp.
  * info: Support being passed a treeish, and show info about the annexed
    files in it similar to how a directory is handled.
  * sync: Previously, when run in a branch with a slash in its name,
    such as "foo/bar", the sync branch was "synced/bar". That conflicted
    with the sync branch used for branch "bar", so has been changed to
    "synced/foo/bar".
  * Note that if you're using an old version of git-annex to sync with
    a branch with a slash in its name, it won't see some changes synced by
    this version, and this version won't see some changes synced by the older
    version. This is not a problem if there's a central bare repository,
    but may impact other configurations until git-annex is upgraded to this
    version.
  * adjust: Previously, when adjusting a branch with a slash in its name,
    such as "foo/bar", the adjusted branch was "adjusted/bar(unlocked)".
    That conflicted with the adjusted branch used for branch "bar",
    so has been changed to "adjusted/foo/bar(unlocked)"
  * Also, running sync in an adjusted branch did not correctly sync
    changes back to the parent branch when it had a slash in its name.
    This bug has been fixed.
  * addurl, importfeed: Improve behavior when file being added is gitignored.

 -- Joey Hess <id@joeyh.name>  Fri, 23 Sep 2016 09:43:26 -0400

git-annex (6.20160907) unstable; urgency=medium

  * Windows: Handle shebang in external special remote program.
  * Fix formatting of git-annex-smudge man page, and improve mdwn2man.
    Thanks, Jim Paris.
  * examimekey: Allow being run in a git repo that is not initialized by
    git-annex yet.
  * Android: Fix disabling use of cp --reflink=auto, curl, sha224, and sha384.
  * Make --json and --quiet suppress automatic init messages, and any
    other messages that might be output before a command starts.
    Fixes a reversion introduced in version 5.20150727.
  * Assistant, repair: Filter out git fsck lines about duplicate file
    entries in tree objects.
  * get -J, sync --content -J: Download different files from different
    remotes when the remotes have the same costs.

 -- Joey Hess <id@joeyh.name>  Wed, 07 Sep 2016 11:12:11 -0400

git-annex (6.20160808) unstable; urgency=medium

  * metadata --json output format has changed, adding a inner json object
    named "fields" which contains only the fields and their values.
    This should be easier to parse than the old format, which mixed up
    metadata fields with other keys in the json object.
    Any consumers of the old format will need to be updated.
  * Added metadata --batch option, which allows getting, setting, deleting,
    and modifying metadata for multiple files/keys.
  * Added --branch option to copy, drop, fsck, get, metadata, mirror, move,
    and whereis commands. This option makes git-annex operate on files that
    are included in a specified branch (or other treeish).
  * git-annex.cabal: Temporarily limit to http-conduit <2.2.0
    since aws 0.14.0 is not compatible with the newer version.
  * git-annex.cabal: Temporarily limit to persistent <2.5
    since esqueleto 2.4.3 is not compatible with the newer version.
  * Removed dependency on json library; all JSON is now handled by aeson.
  * When built with uuid-1.3.12, generate more random UUIDs than before.
    (However, this did not impact git-annex much, so a hard depedency has
    not been added on uuid-1.3.12.)
  * info: When run on a file now includes an indication of whether
    the content is present locally.
  * get, move, copy, mirror: Added --failed switch which retries
    failed copies/moves.
  * Re-enable accumulating transfer failure log files for command-line
    actions (disabled in 5.20150522), and remove the log files after
    successful transfers.

 -- Joey Hess <id@joeyh.name>  Mon, 08 Aug 2016 11:42:17 -0400

git-annex (6.20160619) unstable; urgency=medium

  * get, drop: Add --batch and --json options.
  * testremote: Fix crash when testing a freshly made external special remote.
  * Remove unnecessary rpaths in the git-annex binary, but only when
    it's built using make, not cabal. 
    This speeds up git-annex startup time by around 50%.
  * Speed up startup time by caching the refs that have been merged into
    the git-annex branch.
    This can speed up git-annex commands by as much as a second,
    depending on the number of remotes.
  * fsck: Fix a reversion in direct mode fsck of a file that is
    present when the location log thinks it is not. Reversion introduced
    in version 5.20151208.
  * uninit: Fix crash due to trying to write to deleted keys db.
    Reversion introduced by v6 mode support, affects v5 too.
  * Fix a similar crash when the webapp is used to delete a repository.
  * Support checking presence of content at a http url that redirects to
    a ftp url.
  * log: Added --all option.
  * New url for git-remote-gcrypt, now maintained by spwhitton.
  * webapp: Don't allow deleting a remote that has syncing disabled,
    as such a deletion will never finish.
    Thanks, Farhan Kathawala.
  * webapp: Escape unusual characters in ssh hostnames when generating
    mangled hostnames. This allows IPv6 addresses to be used on filesystems
    not supporting : in filenames.
  * Avoid any access to keys database in v5 mode repositories, which 
    are not supposed to use that database.
  * Remove the EKG build flag, since Gentoo for some reason decided to
    enable this flag, depsite it not being intended for production use and
    so disabled by default.

 -- Joey Hess <id@joeyh.name>  Tue, 19 Jul 2016 14:17:54 -0400

git-annex (6.20160613) unstable; urgency=medium

  * Improve SHA*E extension extraction code.
  * Windows: Avoid terminating git-annex branch lines with \r\n when
    union merging and performing transitions.
  * Remove Makefile from cabal tarball; man page building is now handled by
    a small haskell program.
  * sync --content: Fix bug that caused transfers of files to be made 
    to a git remote that does not have a UUID. This particularly impacted
    clones from gcrypt repositories.
  * Pass -S to git commit-tree when commit.gpgsign is set and when
    making a non-automatic commit, in order to preserve current behavior
    when used with git 2.9, which has stopped doing this itself.
  * remotedaemon: Fixed support for notifications of changes to gcrypt
    remotes, which was never tested and didn't quite work before.
  * list: Do not include dead repositories.
  * move --to: Better behavior when system is completely out of disk space;
    drop content from disk before writing location log.
  * Avoid a crash if getpwuid does not work, when querying the user's full
    name.
  * Automatically enable v6 mode when initializing in a clone from a repo
    that has an adjusted branch checked out.
  * v6: Fix initialization of a bare clone of a repo that has an adjusted
    branch checked out.
  * v6: Fix bad automatic merge conflict resolution between an annexed file
    and a directory with the same name when in an adjusted branch.
  * v6: Fix bad merge in an adjusted branch that resulted in an empty tree.
  * v6: Fix bug in initialization of clone from a repo with an adjusted branch
    that had not been synced back to master. 
    (This bug caused broken tree objects to get built by a later git annex
    sync.)
  * v6: Make lock and unlock work on files whose content is not present.
  * v6: Fix update of associated files db when unlocking a file.
  * v6: Make git clean filter preserve the backend that was used for a file.

 -- Joey Hess <id@joeyh.name>  Mon, 13 Jun 2016 14:57:38 -0400

git-annex (6.20160527) unstable; urgency=medium

  * Split lines in the git-annex branch on \r as well as \n, to deal
    with \r\n terminated lines written by some versions of git-annex on
    Windows. This fixes strange displays in some cases.
  * assistant: Fix bug that caused v6 pointer files to be annexed by the
    assistant.
  * assistant: Fix race in v6 mode that caused downloaded file content to
    sometimes not replace pointer files.
  * add: Adding a v6 pointer file used to annex it; now the pointer file is
    added to git as-is. (git add of a pointer file already did the right
    thing)
  * enableremote: Can now be used to explicitly enable git-annex to use
    git remotes. Using the command this way prevents other git-annex
    commands from probing new git remotes to auto-enable them.
  * enableremote: Remove annex-ignore configuration from a remote.
  * Change git annex info remote encryption description to use wording
    closer to what's used in initremote.
  * Pass the various gnupg-options configs to gpg in several cases where
    they were not before. Most notably, gnupg-decrypt-options is now
    passed when decrypting an encrypted cipher.
  * adjust: Add --fix adjustment, which is useful when the git directory
    is in a nonstandard place.
  * adjust: If the adjusted branch already exists, avoid overwriting it,
    since it might contain changes that have not yet been propigated to the
    original branch.
  * Work around git weirdness in handling of relative path to GIT_INDEX_FILE
    when in a subdirectory of the repository. This affected git annex view.
  * Fix crash when entering/changing view in a subdirectory of a repo that
    has a dotfile in its root.
  * webapp: Avoid confusing display of dead remotes.
  * Support building with ghc 8.0.1.
  * Updated cabal file explicitly lists source files. The tarball
    on hackage will include only the files needed for cabal install;
    it is NOT the full git-annex source tree.
  * debian/changelog, debian/NEWS, debian/copyright: Converted to symlinks
    to CHANGELOG, NEWS, and COPYRIGHT, which used to symlink to these instead.

 -- Joey Hess <id@joeyh.name>  Fri, 27 May 2016 11:48:36 -0400

git-annex (6.20160511) unstable; urgency=medium

  * Fix bug that sometimes prevented git-annex smudge --clean from consuming
    all its input, which resulted in git add bypassing git-annex.
  * Fix build with directory-1.2.6.2.
  * Improve behavior when a just added http remote is not available
    during uuid probe. Do not mark it as annex-ignore, so it will be tried
    again later.
  * Android: Icon refresh.
    Thanks, freewheelinfranks.
  * Added DIRHASH-LOWER to external special remote protocol.
  * git-annex.cabal: Add Setup-Depends.
  * stack.yaml: Enable explicit-setup-deps.
  * Windows: Fix several bugs in propigation of changes from the adjusted
    branch back to the master branch.
  * Windows: Fix an over-long temp directory name.
  * map: Hide dead repositories that are not connected to the graph.
  * map: Changed colors; red is used for untrusted repositories and grey
    for dead.
  * version: Display OS version and architecture too.
  * Propigate GIT_DIR and GIT_WORK_TREE environment to external special
    remotes.
  * Added annex.gnupg-decrypt-options and
    remote.<name>.annex-gnupg-decrypt-options, which are passed to gpg
    when it's decrypting data.
  * fsck: When a key is not previously known in the location log,
    record something so that reinject --known will work.
  * In the unusual configuration where annex.crippledfilesystem=true but
    core.symlinks=true, store object contents in mixed case hash
    directories so that symlinks will point to them.
  * Added new encryption=sharedpubkey mode for special remotes.
    This is useful for makking a special remote that anyone with a clone
    of the repo and your public keys can upload files to, but only you can
    decrypt the files stored in it.

 -- Joey Hess <id@joeyh.name>  Wed, 11 May 2016 12:41:42 -0400

git-annex (6.20160419) unstable; urgency=medium

  * Fix bug that prevented resuming of uploads to encrypted special remotes
    that used chunking.
  * That bug could also expose the names of keys to such remotes, so it is a
    minor security issue.
  * Fix duplicate progress meter display when downloading from a git remote
    over http with -J.
  * reinject: When src file's content cannot be verified, leave it alone,
    instead of deleting it.
  * reinject: Added new mode which can reinject known files into the annex.
    For example: git-annex reinject --known /mnt/backup/*
  * calckey: New plumbing command, calculates the key that would be used
    to refer to a file.
  * Fix bug that prevented annex.sshcaching=false configuration from taking
    effect when on a crippled filesystem. Thanks, divergentdave.
  * git 2.9.0 is going to prevent git merge from merging in unrelated
    branches. Since the webapp's pairing etc features often combine
    together repositories with unrelated histories, work around
    this behavior change when the assistant merges, by passing
    --allow-unrelated-histories. Note though that this is not done
    for git annex sync's merges, so it will follow git's default or
    configured behavior.
  * When git-annex is used with a git version older than 2.2.0, disable
    support for adjusted branches, since GIT_COMMON_DIR is needed to update
    them and was first added in that version of git.
  * Avoid setting LOCPATH in linux standalone builds that are built with
    a ghc that has been fixed to not hang when it cannot find locale files.
  * Isolate test suite from global git config settings.

 -- Joey Hess <id@joeyh.name>  Thu, 28 Apr 2016 09:31:14 -0400

git-annex (6.20160418) unstable; urgency=medium

  * smudge: Print a warning when annex.thin is set, as git's smudge
    interface does not allow honoring that configuration.
  * webapp: When $HOME is a git repository, and has been initialized for
    use by git-annex, opening the webapp went ahead and ran the assistant
    there, annexing all files. Since this is almost certianly not
    desirable, especially when the user is just opening the webapp from
    a dekstop menu which happens to run it in $HOME, the webapp will now not
    treat such a $HOME git repository as a git-annex repository.
  * webapp: Update url to add gitlab.com ssh key.
  * Fix bug in v6 mode that prevented treating unlocked executable files
    as annexed. If you have such files, run git annex init --version=6
    to update the cache after upgrading to this version of git-annex.
  * Preserve execute bits of unlocked files in v6 mode.
  * fsck: Warn when core.sharedRepository is set and an annex object file's
    write bit is not set and cannot be set due to the file being owned
    by a different user.
  * Fix hang when dropping content needs to lock the content on a
    ssh remote, which occurred when the remote has git-annex version
    5.20151019 or newer. (The bug was in the client side; the remote
    git-annex-shell does not need to be upgraded.)

 -- Joey Hess <id@joeyh.name>  Mon, 18 Apr 2016 18:33:52 -0400

git-annex (6.20160412) unstable; urgency=medium

  * adjust --unlock: Enters an adjusted branch in which all annexed files
    are unlocked. The v6 equivilant of direct mode, but much cleaner!
  * Upgrading a direct mode repository to v6 has changed to enter
    an adjusted unlocked branch. This makes the direct mode to v6 upgrade
    able to be performed in one clone of a repository without affecting
    other clones, which can continue using v5 and direct mode.
  * init --version=6: Automatically enter the adjusted unlocked branch
    when filesystem doesn't support symlinks.
  * ddar remote: fix ssh calls
    Thanks, Robie Basak
  * log: Display time with time zone.
  * log --raw-date: Use to display seconds from unix epoch.
  * v6: Close pointer file handles more quickly, to avoid problems on Windows.
  * sync: Show output of git commit.
  * annex.thin and annex.hardlink are now supported on Windows.
  * unannex --fast now makes hard links on Windows.
  * Fix bug in annex.largefiles mimetype= matching when git-annex
    is run in a subdirectory of the repository.
  * Fix build with ghc v7.11. Thanks, Gabor Greif.

 -- Joey Hess <id@joeyh.name>  Tue, 12 Apr 2016 14:53:22 -0400

git-annex (6.20160318) unstable; urgency=medium

  * metadata: Added -r to remove all current values of a field.
  * Fix data loss that can occur when annex.pidlock is set in a repository.
  * Fix bug preventing moving files to/from a repository with annex.pidlock set.
  * Fix shared lock file FD leak.
  * Fix metadata hook behavior when multiple files are added at once.
    Thanks, Klaus Ethgen.
  * Added dependencies on haskell mountpoints and disk-free-space
    libraries, removing FFI code from git-annex.
  * dropkey: Add --batch and --json.
  * Fix OSX dmg to include libraries needed by bundled gpg,
    lost in last release.
  * Always try to thaw content, even when annex.crippledfilesystem is set.
  * Correct git-annex info to include unlocked files in v6 repository.
  * Sped up git-annex add in direct mode and v6 by using
    git hash-object --stdin-paths.
  * Sped up git-annex merge by using git hash-object --stdin-paths.

 -- Joey Hess <id@joeyh.name>  Fri, 18 Mar 2016 11:30:36 -0400

git-annex (6.20160229) unstable; urgency=medium

  * Update perlmagick build dependency. Closes: #789225
  * Fix memory leak in last release, which affected commands like
    git-annex status when a large non-annexed file is present in the work
    tree.
  * fsck: When the only copy of a file is in a dead repository, mention
    the repository.
  * info: Mention when run in a dead repository.
  * Linux and OSX standalone builds put the bundled gpg last in PATH,
    so any system gpg will be preferred over it.
  * Avoid crashing when built with MagicMime support, but when the magic
    database cannot be loaded.
  * Include magic database in the linux and OSX standalone builds.
  * Fix memory leak when hashing files, which triggered during fsck
    when an external hash program was not used.
    (This leak was introduced in version 6.20160114.)
  * Support --metadata field<number, --metadata field>number etc
    to match ranges of numeric values.
  * Similarly, support preferred content expressions like
    metadata=field<number and metadata=field>number
  * The pre-commit-annex hook script that automatically extracts
    metadata has been updated to also use exiftool.
    Thanks, Klaus Ethgen.

 -- Joey Hess <id@joeyh.name>  Mon, 29 Feb 2016 12:41:49 -0400

git-annex (6.20160217) unstable; urgency=medium

  * Support getting files from read-only repositories.
  * checkpresentkey: Allow to be run without an explicit remote.
  * checkpresentkey: Added --batch.
  * Work around problem with concurrent-output when in a non-unicode locale
    by avoiding use of it in such a locale. Instead -J will behave as if
    it was built without concurrent-output support in this situation.
  * Fix storing of filenames of v6 unlocked files when the filename is not
    representable in the current locale.
  * fsck: Detect and fix missing associated file mappings in v6 repositories.
  * fsck: Populate unlocked files in v6 repositories whose content is
    present in annex/objects but didn't reach the work tree.
  * When initializing a v6 repo on a crippled filesystem, don't force it
    into direct mode.
  * Windows: Fix v6 unlocked files to actually work.
  * add, addurl, import, importfeed: When in a v6 repository on a crippled
    filesystem, add files unlocked.
  * annex.addunlocked: New configuration setting, makes files always be
    added unlocked. (v6 only)
  * Improve format of v6 unlocked pointer files to support keys containing
    slashes.

 -- Joey Hess <id@joeyh.name>  Wed, 17 Feb 2016 14:48:51 -0400

git-annex (6.20160211) unstable; urgency=medium

  * annex.addsmallfiles: New option controlling what is done when
    adding files not matching annex.largefiles.
  * Fix reversion in lookupkey, contentlocation, and examinekey which
    caused them to sometimes output side messages.
  * webapp: Fix deletion of current repository directory.
  * Added "nothing" to preferred content expression syntax.
  * annex.largefiles can be configured in .gitattributes too;
    this is particulary useful for v6 repositories, since the
    .gitattributes configuration will apply in all clones of the
    repository.
  * Limit annex.largefiles parsing to the subset of preferred content
    expressions that make sense in its context. So, not "standard"
    or "lackingcopies", etc.
  * annex.largefiles: Add support for mimetype=text/* etc, when git-annex
    is linked with libmagic.
  * matchexpression: Added --largefiles option to parse an annex.largefiles
    expression.
  * Brought back the dbus and xmpp build flags, so build from source can be
    done without C libraries that may be hard to install.
  * init: Fix bugs in submodule .git symlink fixup, that occurred when
    initializing in a subdirectory of a submodule and a submodule of a
    submodule.
  * WebDAV: Set depth 1 in PROPFIND request, for better compatibility with
    some servers. Thanks, wzhd.
  * WebDAV: Remove a bogus trailing slash from the end of the url to the
    temporary store location for a key. Thanks, wzhd.
  * S3: Allow configuring with requeststyle=path to use path-style bucket
    access instead of the default DNS-style access.

 -- Joey Hess <id@joeyh.name>  Thu, 11 Feb 2016 11:42:19 -0400

git-annex (6.20160126) unstable; urgency=medium

  * Fix nasty reversion in the last release that broke sync --content's
    handling of many preferred content expressions.
  * whereis --json: Urls are now listed inside the remote that claims them,
    rather than all together at the end.
  * info, add, whereis, find: Support --batch mode.
  * Force output to be line-buffered, even when it's not connected to the
    terminal. This is particuarly important for commands with --batch
    output, which was not always being flushed at an appropriate time.
  * add, import: Support --json output.
  * addurl --json: Include field for added key (unless the file was
    added directly to git due to annex.largefiles configuration.)
    (Also done by add --json and import --json)
  * registerurl: Check if a remote claims the url, same as addurl does.
  * Bug fix: Git config settings passed to git-annex -c did not always take
    effect.
  * assistant: Use udisks2 dbus events to detect when disks are mounted,
    instead of relying on gnome/kde stuff that is not stable.
  * Fix build with QuickCheck 2.8.2
  * matchexpression: New plumbing command to check if a preferred content
    expression matches some data.
  * Removed the webapp-secure build flag, rolling it into the webapp build
    flag.
  * Removed the quvi, tahoe, feed, and tfds build flags, adding
    aeson feed and regex-tdfa to the core dependencies.
  * Roll the dns build flag into the assistant build flag.
  * Debian: Avoid building debug package, since gdb is not often useful
    to debug haskell programs.

 -- Joey Hess <id@joeyh.name>  Tue, 26 Jan 2016 14:57:42 -0400

git-annex (6.20160114) unstable; urgency=medium

  "hexapodia as the key insight"

  * Added v6 repository mode, but v5 is still the default for now.
  * unlock, lock: In v6 mode, unlocking a file changes it from a symlink to a
    pointer file, and this change can be committed to the git repository.
    For details, see http://git-annex.branchable.com/tips/unlocked_files/
  * The upgrade to version 6 is not done fully automatically yet, because
    upgrading a direct mode repository to version 6 will prevent old
    versions of git-annex from working in other clones of that repository.
    For details, see http://git-annex.branchable.com/upgrades/
  * init: --version parameter added to control which supported repository
    version to use.
  * init, upgrade: Configure .git/info/attributes to use git-annex
    as a smudge filter. In v6 repository mode, this makes git add
    add files to the annex in unlocked mode, unless overridden by
    annex.largefiles configuration.
  * assistant: In v6 mode, adds files in unlocked mode, so they can
    continue to be modified.
  * Added annex.thin setting, which makes unlocked files in v6 repositories
    be hard linked to their content, instead of a copy. This saves disk
    space but means any modification of an unlocked file will lose the local
    (and possibly only) copy of the old version.
  * Enable annex.thin by default on upgrade from direct mode to v6, since
    direct mode made the same tradeoff.
  * fix: Adjusts unlocked files as configured by annex.thin.
  * persistent-sqlite is now a hard build dependency, since v6 repository
    mode needs it.


  * status: On crippled filesystems, was displaying M for all annexed files
    that were present. Probably caused by a change to what git status
    displays in this situation. Fixed by treating files git thinks are
    modified the same as typechanged files.
  * addurl: Added --batch and --with-files options.
  * addurl: Support --json, particularly useful in --batch mode.
  * addurl: Refuse to overwrite any existing, non-annexed file.
  * Debian: Adjust build dependencies for webapp, DAV. Now available on
    mips, mipsel, but temporarily removed armel since build is failing
    there.
  * info: Fix "backend usage" numbers, which were counting present keys
    twice.
  * info --json: Improve json for "backend usage", using a nested object
    with fields for each backend instead of the previous weird nested lists.
    This may break existing parsers of this json output, if there were any.
  * whereis --json: Make url list be included in machine-parseable form.
  * test: Added --keep-failures option.
  * unused: Bug fix when a new file was added to the annex, and then
    removed (but not git rmed). git still has the add staged in this case,
    so the content should not be unused and was wrongly treated as such.
  * migrate: Copy over metadata to new key.
  * rekey: No longer copies over urls from the old to the new key.
    It makes sense for migrate to do that, but not for this low-level
    (and little used) plumbing command to.
  * view: Fix crash in non-unicode capable locale when entering a view
    of metadata containing a slash or backslash.
  * When annex.http-headers is used to set the User-Agent header, avoid
    sending User-Agent: git-annex
  * Windows: Fix rsync cross-drive hack to work with msys2 rsync.
    Thanks, Pieter Kitslaar.

 -- Joey Hess <id@joeyh.name>  Thu, 14 Jan 2016 10:14:19 -0400

git-annex (5.20151218) unstable; urgency=medium

  * Add S3 features to git-annex version output.
  * webdav: When testing the WebDAV server, send a file with content.
    The empty file it was sending tickled bugs in some php WebDAV server.
  * fsck: Failed to honor annex.diskreserve when checking a remote.
  * Debian: Build depend on concurrent-output.
  * Fix insecure temporary permissions when git-annex repair is used in
    in a corrupted git repository.
  * Fix potential denial of service attack when creating temp dirs.

 -- Joey Hess <id@joeyh.name>  Fri, 18 Dec 2015 12:09:33 -0400

git-annex (5.20151208) unstable; urgency=medium

  * Build with -j1 again to get reproducible build.
  * Display progress meter in -J mode when copying from a local git repo,
    to a local git repo, and from a remote git repo.
  * Display progress meter in -J mode when downloading from the web.
  * map: Improve display of git remotes with non-ssh urls, including http
    and gcrypt. 
  * When core.sharedRepository is set, annex object files are not made mode
    444, since that prevents a user other than the file owner from locking
    them. Instead, a mode such as 664 is used in this case.
  * tahoe: Include tahoe capabilities in whereis display.
  * import: Changed to honor annex.largefiles settings.
  * addurl, importfeed: Changed to honor annex.largefiles settings,
    when the content of the url is downloaded. (Not when using --fast or
    --relaxed.)
  * webapp: Fix bugs that could result in a relative path such as "."
    being written to ~/.config/git-annex/autostart, and ignore any such 
    relative paths in the file.
    This was a reversion caused by the relative path changes in 5.20150113.
  * dropunused: Make more robust when trying to drop an object that has
    already been dropped.
  * Fix reversion in handling of long filenames, particularly when using
    addurl/importfeed, which was introduced in the previous release.

 -- Joey Hess <id@joeyh.name>  Tue, 08 Dec 2015 11:14:03 -0400

git-annex (5.20151116) unstable; urgency=medium

  * Use concurrent-output library when configured with -fConcurrentOutput.
    This allows nicely displayed messages when using the -J flag.
  * Additional commands now support the -J flag: 
    fsck, drop, add, addurl, import
  * import: Avoid very ugly error messages when the directory files
    are imported to is not a directort, but perhaps an annexed file.
  * Concurrent progress bars are now displayed when using -J with a command
    that moves file contents around.
  * Fix race that could result in an annexed file's symlink not being
    created, when eg, running concurrent git-annex adds.
  * add: Fix error recovery rollback to not move the injested file content
    out of the annex back to the file, because other files may point to
    that same content. Instead, copy the injected file content out to
    recover.
  * quvi may output utf-8 encoded data when the conifigured locale doesn't
    support that; avoid crashing on such invalid encoding.
  * runshell: Avoid failing when $HOME/.ssh does not exist and cannot be
    created.
  * Make the git-annex-standalone.deb prevent runshell from installing
    wrappers into $HOME/.ssh
  * Make git-annex-standalone.deb include the git-annex html documentation,
    desktop file, and base completion file, same as the regular git-annex.deb.
  * fsck: When fscking a dead repo, avoid incorrect "fixing location log"
    message, and display a warning about it being dead, since it's unusual
    to have access to a dead repo.
  * assistant: Pass ssh-options through 3 more git pull/push calls
    that were missed before.
  * Added annex.pidlock and annex.pidlocktimeout configuration to support
    filesystems where POSIX fcntl locks cannot be used.
  * init: Automatically enable annex.pidlock when necessary.

 -- Joey Hess <id@joeyh.name>  Mon, 16 Nov 2015 14:17:40 -0400

git-annex (5.20151102.1) unstable; urgency=medium

  * Avoid installing desktop file and program file if cabal install
    git-annex is run as root, since that is not a systemwide install,
    but to /root, and so generating a systemwide desktop file is not right.
  * When cabal install is run with the desktop file location not writable,
    display a warning, but continue successfully.

 -- Joey Hess <id@joeyh.name>  Tue, 03 Nov 2015 12:08:38 -0400

git-annex (5.20151102) unstable; urgency=medium

  * Use statvfs on OSX.
  * Symlink timestamp preservation code uses functions
    from unix-2.7.0 when available, which should be more portable.
  * enableremote: List uuids and descriptions of remotes that can be
    enabled, and accept either the uuid or the description in leu if the
    name.
  * Catch up with current git behavior when both repo and repo.git exist;
    it seems it now prefers repo in this case, although historically it may
    have preferred repo.git.
  * Fix failure to build with aws-0.13.0.
  * When built with aws-0.13.0, the S3 special remote can be used to create
    google nearline buckets, by setting storageclass=NEARLINE.

 -- Joey Hess <id@joeyh.name>  Mon, 02 Nov 2015 12:41:20 -0400

git-annex (5.20151019) unstable; urgency=medium

  * Fix a longstanding, but unlikely to occur bug, where dropping
    a file from a remote could race with other drops of the same file,
    and result in all copies of its content being lost.
  * git-annex-shell: Added lockcontent command, to prevent dropping of
    a key's content. This is necessary due to the above bugfix.
  * In some cases, the above bugfix changes what git-annex allows you to
    drop:
    - When a file is present in several special remotes,
      but not in any accessible git repositories, dropping it from one of
      the special remotes will now fail. Instead, the file has to be
      moved from one of the special remotes to the git repository, and can
      then safely be dropped from the git repository.
    - If a git remote has too old a version of git-annex-shell installed,
      git-annex won't trust it to hold onto a copy of a file when dropping
      that file from the local git repository.
  * Changed drop ordering when using git annex sync --content or the
    assistant, to drop from remotes first and from the local repo last.
    This works better with the behavior changes to drop in many cases.
  * Do verification of checksums of annex objects downloaded from remotes.
  * When annex objects are received into git repositories from other git
    repos, their checksums are verified then too.
  * To get the old, faster, behavior of not verifying checksums, set
    annex.verify=false, or remote.<name>.annex-verify=false.
  * setkey, rekey: These commands also now verify that the provided file
    matches the expected checksum of the key, unless annex.verify=false.
  * reinject: Already verified content; this can now be disabled by
    setting annex.verify=false.
  * sync, merge, assistant: When git merge failed for a reason other
    than a conflicted merge, such as a crippled filesystem not allowing
    particular characters in filenames, git-annex would make a merge commit
    that could omit such files or otherwise be bad. Fixed by aborting the
    whole merge process when git merge fails for any reason other than a
    merge conflict.
  * Allow building with S3 disabled again.
  * Ported disk free space checking code to work on Solaris.
  * Windows webapp: Fix support for entering password when setting
    up a ssh remote.
  * copy --auto was checking the wrong repo's preferred content.
    (--from was checking what --to should, and vice-versa.)
    Fixed this bug, which was introduced in version 5.20150727.
  * Avoid unnecessary write to the location log when a file is unlocked
    and then added back with unchanged content.
  * S3: Fix support for using https.
  * Avoid displaying network transport warning when a ssh remote
    does not yet have an annex.uuid set.
  * Debian: Add torrent library to build-depends as it's packaged now,
    and stop recommending bittornado | bittorrent.
  * Debian: Remove build dependency on transformers library, as it is now
    included in ghc.
  * Debian: Remove menu file, since a desktop file is provided and
    lintian says there can be only one.

 -- Joey Hess <id@joeyh.name>  Mon, 19 Oct 2015 13:59:01 -0400

git-annex (5.20150930) unstable; urgency=medium

  * Added new linux standalone "ancient" build to support kernels
    like 2.6.32.
  * info: Don't allow use in a non-git-annex repository, since it
    uses the git-annex branch and would create it if it were missing.
  * assistant: When updating ~/.ssh/config, preserve any symlinks.
  * webapp: Remove the "disable remote" feature from the UI.
  * S3: When built with aws-0.13.0, supports using more storage classes.
    In particular, storageclass=STANDARD_IA to use Amazon's
    new Infrequently Accessed storage, and storageclass=NEARLINE
    to use Google's NearLine storage.
  * Improve ~/.ssh/config modification code to not add trailing spaces
    to lines it cannot parse.
  * Fix a crash at direct mode merge time when .git/index doesn't exist
    yet. Triggered by eg, git-annex sync --no-commit in a fresh clone of
    a repository.
  * status: Show added but not yet committed files.
  * Added stack.yaml to support easy builds from source with stack.

 -- Joey Hess <id@joeyh.name>  Wed, 30 Sep 2015 14:31:52 -0400

git-annex (5.20150916) unstable; urgency=medium

  * Fix Windows build to work with ghc 7.10.
  * init: Fix reversion in detection of repo made with git clone --shared
  * info: Support querying info of individual files in direct mode.
  * unused: Fix reversion in 5.20150727 that broke parsing of the
    --unused-refspec option. Thanks, Øyvind A. Holm.
  * Make full option parsing be done when not in a git repo, so --help
    can be displayed for commands that require a git repo, etc.
  * fsck: Work around bug in persistent that broke display of
    problematically encoded filenames on stderr when using --incremental.
  * When gpg.program is configured, it's used to get the command to run
    for gpg. Useful on systems that have only a gpg2 command or want to
    use it instead of the gpg command.
  * Windows: Switched to using git for Windows, rather than msysgit.
    Using msysgit with git-annex is no longer supported.
  * Windows: Even when the user neglects to tell the git installer to
    add git to PATH, git-annex will still work from within the git bash
    shell, and the webapp can be used too.
  * sync: Add --no-commit, --no-pull, --no-push options to turn off parts of
    the sync process, as well as supporting --commit, --pull, --push, and
    --no-content options to specify the (current) default behavior.
  * annex.hardlink extended to also try to use hard links when copying from
    the repository to a remote.
  * Improve bash completion, so it completes names of remotes and backends
    in appropriate places.
  * Special remotes configured with autoenable=true will be automatically
    enabled when git-annex init is run.
  * Fix bug in combination of preferred and required content settings.
    When one was set to the empty string and the other set to some expression,
    this bug caused all files to be wanted, instead of only files matching
    the expression.

 -- Joey Hess <id@joeyh.name>  Wed, 16 Sep 2015 10:31:24 -0400

git-annex (5.20150824) unstable; urgency=medium

  * Sped up downloads of files from ssh remotes, reducing the
    non-data-transfer overhead 6x.
  * sync: Support --jobs
  * sync --content: Avoid unnecessary second pull from remotes when 
    no file transfers are made.
  * External special remotes can now be built that can be used in readonly
    mode, where git-annex downloads content from the remote using regular
    http.
  * Added WHEREIS to external special remote protocol.
  * importfeed --relaxed: Avoid hitting the urls of items in the feed.
  * Fix reversion in init when ran as root, introduced in version 5.20150731.
  * Reorder declaration to fix build with yesod-core > 1.4.13.
    Thanks, Michael Alan Dorman.
  * Fix building without quvi and without database.
    Thanks, Ben Boeckel.
  * Avoid building the assistant on the hurd, since an inotify equivalent
    is not yet implemented in git-annex for the hurd.
  * --debug log messages are now timestamped with fractional seconds.
  * --debug is passed along to git-annex-shell when git-annex is in debug mode.
  * Makefile: Pass LDFLAGS, CFLAGS, and CPPFLAGS through ghc and on to
    ld, cc, and cpp.
  * As a result of the Makefile changes, the Debian package is built
    with various hardening options. Although their benefit to a largely
    haskell program is unknown.

 -- Joey Hess <id@joeyh.name>  Mon, 24 Aug 2015 14:11:05 -0700

git-annex (5.20150812) unstable; urgency=medium

  * Added support for SHA3 hashed keys (in 8 varieties), when git-annex is
    built using the cryptonite library.
  * metadata: Fix reversion introduced in 5.20150727 that caused recursive
    display of metadata to not work.
  * Windows: Fix bug that caused git-annex sync to fail due to missing
    environment variable.
  * Fix setting/setting/viewing metadata that contains unicode or other
    special characters, when in a non-unicode locale.
  * Simplify setup process for a ssh remote. Now it suffices to run git
    remote add, followed by git-annex sync. Now the remote is automatically
    initialized for use by git-annex, where before the git-annex branch had
    to manually be pushed before using git-annex sync. Note that this
    involved changes to git-annex-shell, so if the remote is using an old
    version, the manual push is still needed.
  * git-annex-shell: Don't let configlist auto-init repository when in
    readonly mode.
  * Perform a clean shutdown when --time-limit is reached.
    This includes running queued git commands, and cleanup actions normally
    run when a command is finished.
  * fsck: Commit incremental fsck database when --time-limit is reached.
    Previously, some of the last files fscked did not make it into the
    database when using --time-limit.
  * fsck: Commit incremental fsck database after every 1000 files
    fscked, or every 5 minutes, whichever comes first. Previously,
    commits were made every 1000 files fscked.
  * Linux standalone: Work around problem that prevented it from working
    properly if unpacked into a directory that contains ":" or ";" in its
    name.
  * proxy: Fix proxy git commit of non-annexed files in direct mode. 
  * proxy: If a non-proxied git command, such as git revert
    would normally fail because of unstaged files in the work tree,
    make the proxied command fail the same way.
  * proxy: Fix removal of files deleted by the proxied command.
  * proxy: Fix behavior when run in subdirectory of git repo.
  * Improve Setup.hs file so that cabal copy --destdir works.
    Thanks, Magnus Therning.
  * Tighten dependency on optparse-applicative to 0.11.0.
  * Added back debian/cabal-wrapper, since it still seems needed after all.

 -- Joey Hess <id@joeyh.name>  Wed, 12 Aug 2015 11:14:58 -0400

git-annex (5.20150731) unstable; urgency=medium

  * webapp: Support enabling known gitlab.com remotes.
  * Fix rsync special remote to work when -Jn is used for concurrent
    uploads.
  * The last release accidentally removed a number of options from the
    copy command. (-J, file matching options, etc). These have been added
    back.
  * init: Detect when the filesystem is crippled such that it ignores
    attempts to remove the write bit from a file, and enable direct mode.
    Seen with eg, NTFS fuse on linux.
  * Fix man page installation by cabal install; all the new man pages are
    now installed.

 -- Joey Hess <id@joeyh.name>  Fri, 31 Jul 2015 11:34:36 -0400

git-annex (5.20150727) unstable; urgency=medium

  * Fix bug that prevented uploads to remotes using new-style chunking
    from resuming after the last successfully uploaded chunk.
  * Switched option parsing to use optparse-applicative. This was a very large
    and invasive change, and may have caused some minor behavior changes to
    edge cases of option parsing. (For example, the metadata command no
    longer accepts the combination of --get and --set, which never actually
    worked.)
  * Bash completion file is now included in the git-annex source tree, 
    and installed into Debian package (and any other packages built using make
    install). This bash completion is generated by the option parser, so it
    covers all commands, all options, and will never go out of date!
  * As well as tab completing "git-annex" commands, "git annex" will also tab
    complete. However, git's bash completion script needs a patch,
    which I've submitted, for this to work prefectly.
  * version --raw now works when run outside a git repository.
  * assistant --startdelay now works when run outside a git repository.
  * dead now accepts multiple --key options.
  * addurl now accepts --prefix and --suffix options to adjust the
    filenames used.
  * sync --content: Fix bug that caused files to be uploaded to eg,
    more archive remotes than wanted copies, only to later be dropped
    to satisfy the preferred content settings.
  * importfeed: Improve detection of known items whose url has changed,
    and avoid adding redundant files. Where before this only looked at
    permalinks in rss feeds, it now also looks at guids.
  * importfeed: Look at not only permalinks, but now also guids
    to identify previously downloaded files.
  * Webapp: Now features easy setup of git-annex repositories on gitlab.com.
  * Adjust debian build deps: The webapp can now build on arm64, s390x
    and hurd-i386. WebDAV support is also available on those architectures.
  * Debian package now maintained by Richard Hartmann.
  * Support building without persistent database on for systems that
    lack TH. This removes support for incremental fsck.

 -- Joey Hess <id@joeyh.name>  Mon, 27 Jul 2015 12:24:49 -0400

git-annex (5.20150710) unstable; urgency=medium

  * add: Stage symlinks the same as git add would, even if they are not a
    link to annexed content.
  * sync: When annex.autocommit=false, avoid making any commit of local
    changes, while still merging with remote to the extent possible.
  * unused: --used-refspec can now be configured to look at refs in the
    reflog. This provides a way to not consider old versions of files to be
    unused after they have reached a specified age, when the old refs in
    the reflog expire.
  * log: Fix reversion introduced in version 5.20150528 that broke this command.
  * assistant --autostart: First stop any daemons that are already running,
    which might be left over from a previous login session and so unable to
    use the ssh agent of a new login session.
  * assistant: Fix local pairing to not include newline in ssh pubkey,
    which is rejected on the other end for security reasons.
  * assistant: Fix ANNEX_SHELL_DIR written to ~/.ssh/authorized_keys 
    in local pairing to be the absolute path to the repository, not "."
    This was a reversion caused by the relative path changes in 5.20150113.
  * Brought back the setkey plumbing command that was removed in 2011, since
    we found a use case for it. Note that the command's syntax was changed
    for consistency.
  * bugfix: Pass --full-tree when using git ls-files to get a list of files
    on the git-annex branch, so it works when run in a subdirectory.
    This bug affected git-annex unused, and potentially also transitions
    running code and other things.
  * Support git's undocumented core.sharedRepository=2 value, which
    is equivalent to "world", and is set when a repo was created using
    git init --shared=world.
  * When building on linux, pass --as-needed to linker to avoid linking
    with unused shared libraries including libyaml.
  * import: Fix failure of cross-device import on Windows.
  * merge: Avoid creating the synced/master branch.
  * Removed support for optparse-applicative versions older than 0.10.

 -- Joey Hess <id@joeyh.name>  Fri, 10 Jul 2015 16:36:42 -0400

git-annex (5.20150617) unstable; urgency=medium

  * Now supports git annex sync --all --content to sync all versions of all
    files with all repos that want them.
  * Added new "anything" preferred content expression, which matches all
    versions of all files.
  * Standard preferred content for client, backup, incremental backup,
    and unwanted groups have been adjusted to work better when used
    with git annex sync --all --content.
  * fromkey, registerurl: Improve handling of urls that happen to also
    be parsable as strange keys.
  * sync, remotedaemon: Pass configured ssh-options even when
    annex.sshcaching is disabled.
  * assistant: Consume systemd-networkd dbus events to learn about
    changes to network connections, as was already done with
    network-manager and wicd.
    Thanks to Sebastian Reuße for the patches.
  * get --incomplete: New option to resume any interrupted downloads.
  * dead --key: Can be used to mark a key as dead.
  * fsck: Ignore keys that are known to be dead when running in
    --all/--unused/--key mode or a in a bare repo. Closes: #753888
    Otherwise, still reports files with lost contents, even if the content
    is dead.
  * S3: Special remotes can be configured with public=yes to allow
    the public to access the bucket's content.
  * S3: Publically accessible buckets can be used without creds.
  * import --clean-duplicates: Fix bug that didn't count local or trusted
    repo's copy of a file as one of the necessary copies to allow removing
    it from the import location.
  * tahoe: Use ~/.tahoe-git-annex/ rather than ~/.tahoe/git-annex/
    when setting up a tahoe special remote to avoid old versions of
    tahoe create-client choking.
  * Fix bug that prevented enumerating locally present objects in repos
    tuned with annex.tune.objecthash1=true.
    Fixes: unused, object count in info, unannex.
  * Improve url parsing to handle some urls containing illegal []
    characters in their paths.
  * info: Added json output for "backend usage", "numcopies stats",
    "repositories containing these files", and "transfers in progress".
  * Fix incremental backup standard preferred content expression to match
    its documentation, which says it does not want files that have reached
    a backup repository.
  * Increased the default annex.bloomaccuracy from 1000 to 10000000.
    This makes git annex unused use up to 16 mb more memory than it did
    before, but the massive increase in accuracy makes this worthwhile
    for all but the smallest systems.
  * Build documentation with deterministic=1 for reproducible builds.
    (A new ikiwiki feature.) Closes: #785736
  * Re-remove dependency on obsolete hamlet package. Closes: #786659
  * debian/cabal-wrapper: Removed this hack which should not be needed anymore.

 -- Joey Hess <id@joeyh.name>  Wed, 17 Jun 2015 13:50:35 -0400

git-annex (5.20150528) unstable; urgency=medium

  * fromkey, registerurl: Allow urls to be specified instead of keys,
    and generate URL keys.
  * Linux standalone, OSX app: Improve runshell script to always quote
    shell vars, so that it will work when eg, untarred into a directory
    path with spaces in its name.
  * Revert removal dependency on obsolete hamlet package, since the
    autobuilders are not ready for this change yet and it prevented them
    from building the webapp. Reopens: #786659
  * fsck: When checksumming a file fails due to a hardware fault,
    the file is now moved to the bad directory, and the fsck proceeds.
    Before, the fsck immediately failed.
  * Linux standalone: The webapp was not built in the previous release,
    this release fixes that oversight.

 -- Joey Hess <id@joeyh.name>  Thu, 28 May 2015 10:48:03 -0400

git-annex (5.20150522) unstable; urgency=medium

  * import: Refuse to import files that are within the work tree, as that
    does not make sense and could cause data loss.
  * drop: Now supports --all, --unused, and --key.
  * drop: Now defaults to --all when run in a bare repository.
    (Previously, did nothing when run in a bare repository.)
  * get, move, copy, mirror: Concurrent transfers are now supported!
    For example: git-annex get -J10
    However, progress bars are not yet displayed for concurrent transfers,
    pending an updated version of the ascii-progress library.
  * --quiet now makes progress output by rsync, wget, etc be quiet too.
  * Take space that will be used by other running downloads into account when
    checking annex.diskreserve.
  * Avoid accumulating transfer failure log files unless the assistant is
    being used.
  * Fix an unlikely race that could result in two transfers of the same key
    running at once.
  * Stale transfer lock and info files will be cleaned up automatically
    when get/unused/info commands are run.
  * unused: Add --used-refspec option and annex.used-refspec, which can
    specify a set of refs to consider used, rather than the default of
    considering all refs used.
  * webapp: Fix zombie xdg-open process left when opening file browser.
    Closes: #785498
  * Safer posix fctnl locking implementation, using lock pools and STM.
  * Build documentation with TZ=UTC for reproducible builds. See #785736.
  * OSX: Corrected the location of trustedkeys.gpg, so the built-in
    upgrade code will find it. Fixes OSX upgrade going forward, but
    older versions won't upgrade themselves due to this problem.
  * Remove dependency on obsolete hamlet package. Closes: #786659

 -- Joey Hess <id@joeyh.name>  Fri, 22 May 2015 14:20:18 -0400

git-annex (5.20150508.1) unstable; urgency=medium

  * Now builds cleanly using ghc 7.10 (as well as ghc back to 7.6).
  * Imrovements to the git-annex-standalone.deb build process.
    (Thanks, Yaroslav Halchenko)

 -- Joey Hess <id@joeyh.name>  Mon, 11 May 2015 12:08:58 -0400

git-annex (5.20150508) unstable; urgency=medium

  * Improve behavior when a git-annex command is told to operate
    on a file that doesn't exist. It will now continue to other
    files specified after that on the command line, and only error out at
    the end.
  * S3: Enable debug logging when annex.debug or --debug is set.
  * S3: git annex info will show additional information about a S3 remote
    (endpoint, port, storage class)
  * S3: Let git annex enableremote be used, without trying to recreate
    a bucket that should already exist.
  * S3: Fix incompatibility with bucket names used by hS3; the aws library
    cannot handle upper-case bucket names. git-annex now converts them to
    lower case automatically.
  * import: Check for gitignored files before moving them into the tree.
    (Needs git 1.8.4 or newer.)
  * import: Don't stop entire import when one file fails due to being
    gitignored or conflicting with something in the work tree.
  * import: Before removing a duplicate file in --deduplicate or
    --clean-duplicates mode, verify that enough copies of its content still
    exist.
  * Improve integration with KDE's file manager to work with dolphin
    version 14.12.3 while still being compatible with 4.14.2.
    Thanks, silvio.
  * assistant: Added --autostop to complement --autostart.
  * Work around wget bug #784348 which could cause it to clobber git-annex
    symlinks when downloading from ftp.
  * Support checking ftp urls for file presence.
  * Fix bogus failure of fsck --fast.
  * fsck: Ignore error recording the fsck in the activity log,
    which can happen when running fsck in a read-only repository.
    Closes: #698559
    (fsck can still need to write to the repository if it find problems,
    but a successful fsck can be done read-only)
  * Improve quvi 0.4 output parsing to handle cases wher there is no known
    filename extension. This is currently the case when using quvi with
    youtube. In this case, the extension ".m" will be used.
  * Dropped support for older versions of yesod, warp, and dbus than the ones
    in Debian Jessie.
  * Switch from the obsolete dataenc library for base64 encoding to sandi.
    (Thanks, Magnus Therning)
  * Debian's ghc now supports TH on arm! Adjust build dependencies
    to build the webapp on arm, and enable DAV support on arm. \o/
  * Adjust some other arch specific build dependencies that are now
    available on more architectures in Devian unstable.
  * Windows: Remove cygwin ssh, the newer version of which has stopped
    honoring the setting of HOME. Instead, copy msysgit's ssh into PATH.
    Note that setting up a remote ssh server using password authentication
    is known to be broken in this release on Windows.
  * Windows: Roll back to an older version of rsync from cygwin.
    The newer version has some dependency on a newer ssh from cygwin.

 -- Joey Hess <id@joeyh.name>  Fri, 08 May 2015 13:42:30 -0400

git-annex (5.20150420) unstable; urgency=medium

  * Fix activity log parsing, which caused the log to not retain
    activity from other uuids.
  * Union merge could fall over if there was a file in the repository
    with the same name as a git ref. Now fixed.
  * info dir: Added information about repositories that
    contain files in the specified directory.
  * info: Added --bytes option.
  * bittorrent: Fix handling of magnet links.
  * When a key's size is unknown, still check the annex.diskreserve,
    and avoid getting content if the disk is too full.
  * Fix fsck --from a git remote in a local directory, and from
    a directory special remote.
    This was a reversion caused by the relative path changes in 5.20150113.
  * fsck --from remote: When bad content is found in the remote,
    and the local repo does not have a copy of the content, preserve
    the bad content in .git/annex/bad/ to avoid further data loss.
  * fsck --from remote: Avoid downloading a key if it would go over
    the annex.diskreserve limit.
  * required: New command, like wanted, but for required content.
  * Removed dependency on haskell SHA library,
    instead using cryptohash >= 0.11.0.
  * Make repo init more robust.
  * New debian/rules build-standalone target, which generates a
    git-annex-standalone.deb that should work on many old Debian etc
    systems. Thanks, Yaroslav Halchenko.
  * Windows: Renamed start menu file to avoid loop in some versions
    of Windows where the menu file is treated as a git-annex program.
  * Windows: Fixed support of remotes on other drives.
    (A reversion introduced in version 5.20150113.)
  * Windows: Bundled versions of rsync, wget, ssh, and gpg from
    cygwin all updated. Thanks, Yury V. Zaytsev.

 -- Joey Hess <id@joeyh.name>  Mon, 20 Apr 2015 14:44:04 -0400

git-annex (5.20150409) unstable; urgency=medium

  * This fixes a bug in the assistant introduced by the literal pathspec
    changes in version 5.20150406.
  * --quiet now suppresses progress displays from eg, rsync.
    (Second time's the charm..)
  * fromkey, registerurl: When reading from stdin, allow the
    filename and url, respectively, to contain whitespace.
  * add: If annex.largefiles is set and does not match a file that's being
    added, the file will be checked into git rather than being added to the
    annex. Previously, git annex add skipped over such files; this new
    behavior is more useful in direct mode.
  * proxy: Made it work when run in a new repository before initial
    commit.
  * info: Display repository mode: bare when in a bare (non-direct mode)
    repo.
  * importfeed: Fix feed download when curl is used.
  * importfeed: Error out when passed a non-url.
  * webapp: When adding another local repository, and combining it
    with the current repository, the new repository's remote path
    was set to "." rather than the path to the current repository.
    This was a reversion caused by the relative path changes in 5.20150113.
  * contentlocationn: New plumbing command.

 -- Joey Hess <id@joeyh.name>  Thu, 09 Apr 2015 15:06:38 -0400

git-annex (5.20150406.1) unstable; urgency=medium

  * Fixes a bug in the last release that caused rsync and possibly
    other commands to hang at the end of a file transfer.
    (--quiet is back to not blocking progress displays until
    that code can be fixed properly.)

 -- Joey Hess <id@joeyh.name>  Mon, 06 Apr 2015 17:13:13 -0400

git-annex (5.20150406) unstable; urgency=medium

  * Prevent git-ls-files from double-expanding wildcards when an
    unexpanded wildcard is passed to a git-annex command like add or find.
  * Fix make build target. Thanks, Justin Geibel.
  * Fix GETURLS in external special remote protocol to strip
    downloader prefix from logged url info before checking for the
    specified prefix.
  * importfeed: Avoid downloading a redundant item from a feed whose
    permalink has been seen before, even when the url has changed.
  * importfeed: Always store itemid in metadata; before this was only
    done when annex.genmetadata was set.
  * Relax debian package dependencies to git >= 1:1.8.1 rather
    than needing >= 1:2.0.
  * test: Fix --list-tests
  * addurl --file: When used with a special remote that claims
    urls and checks their contents, don't override the user's provided
    filename with filenames that the special remote suggests. Also,
    don't allow adding the url if the special remote says it contains
    multiple files.
  * import: --deduplicate and --cleanduplicates now output the keys
    corresponding to duplicated files they process.
  * expire: New command, for expiring inactive repositories.
  * fsck: Record fsck activity for use by expire command.
  * Fix truncation of parameters that could occur when using xargs git-annex.
  * Significantly sped up processing of large numbers of directories
    passed to a single git-annex command.
  * version: Add --raw
  * init: Improve fifo test to detect NFS systems that support fifos
    but not well enough for sshcaching.
  * --quiet now suppresses progress displays from eg, rsync.
    (The option already suppressed git-annex's own built-in progress
    displays.)

 -- Joey Hess <id@joeyh.name>  Mon, 06 Apr 2015 12:48:48 -0400

git-annex (5.20150327) unstable; urgency=medium

  * readpresentkey: New plumbing command for checking location log.
  * checkpresentkey: New plumbing command to check if a key can be verified
    to be present on a remote.
  * Added a post-update-annex hook, which is run after the git-annex branch
    is updated. Needed for git update-server-info.
  * migrate: --force will force migration of keys already using the
    destination backend. Useful in rare cases.
  * Man pages for individual commands now available, and can be
    opened using "git annex help <command>"
  * --auto is no longer a global option; only get, drop, and copy
    accept it. (Not a behavior change unless you were passing it to a
    command that ignored it.)
  * Improve error message when --in @date is used and there is no
    reflog for the git-annex branch.
  * assistant: Committing a whole lot of files at once could overflow
    command-line length limits and cause the commit to fail. This
    only happened when using the assistant in an indirect mode repository.
  * Work around curl bug when asked to download an empty url to a file.
  * Fix bug introduced in the last release that broke git-annex sync
    when git-annex was installed from the standalone tarball.

 -- Joey Hess <id@joeyh.name>  Fri, 27 Mar 2015 13:10:59 -0400

git-annex (5.20150317) unstable; urgency=medium

  * fsck: Incremental fsck uses sqlite to store its records, instead
    of abusing the sticky bit. Existing sticky bits are ignored;
    incremental fscks started by old versions won't be resumed by
    this version.
  * fsck: Multiple incremental fscks of different repos (including remotes)
    can now be running at the same time in the same repo without it
    getting confused about which files have been checked for which remotes.
  * unannex: Refuse to unannex when repo is too new to have a HEAD,
    since in this case there must be staged changes in the index
    (if there is anything to unannex), and the unannex code path
    needs to run with a clean index.
  * Linux standalone: Set LOCPATH=/dev/null to work around
    https://ghc.haskell.org/trac/ghc/ticket/7695
    This prevents localization from working, but git-annex
    is not localized anyway.
  * sync: As well as the synced/git-annex push, attempt a
    git-annex:git-annex push, as long as the remote branch
    is an ancestor of the local branch, to better support bare git repos.
    (This used to be done, but it forgot to do it since version 4.20130909.)
  * When re-execing git-annex, use current program location, rather than
    ~/.config/git-annex/program, when possible.
  * Submodules are now supported by git-annex!
  * metadata: Fix encoding problem that led to mojibake when storing
    metadata strings that contained both unicode characters and a space
    (or '!') character.
  * Also potentially fixes encoding problem when embedding credentials
    that contain unicode characters.
  * sync: Fix committing when in a direct mode repo that has no HEAD ref.
    (For example, a newly checked out git submodule.)
  * Added SETURIPRESENT and SETURIMISSING to external special remote protocol,
    useful for things like ipfs that don't use regular urls.
  * addurl: Added --raw option, which bypasses special handling of quvi,
    bittorrent etc urls.
  * git-annex-shell: Improve error message when the specified repository
    doesn't exist or git config fails for some reason.
  * fromkey --force: Skip test that the key has its content in the annex.
  * fromkey: Add stdin mode.
  * registerurl: New plumbing command for mass-adding urls to keys.
  * remotedaemon: Fixed support for notifications of changes to gcrypt
    remotes, which was never tested and didn't quite work before.

 -- Joey Hess <id@joeyh.name>  Tue, 17 Mar 2015 13:02:36 -0400

git-annex (5.20150219) unstable; urgency=medium

  * glacier: Detect when the glacier command in PATH is the wrong one,
    from boto, rather than from glacier-cli, and refuse to use it,
    since the boto program fails to fail when passed
    parameters it does not understand.
  * groupwanted: New command to set the groupwanted preferred content
    expression.
  * import: Support file matching options such as --exclude, --include, 
    --smallerthan, --largerthan
  * The file matching options are now only accepted by commands that
    can actually use them, instead of by all commands.
  * import: Avoid checksumming file twice when run in the default
    or --duplicate mode.
  * Windows: Fix bug in dropping an annexed file, which
    caused a symlink to be staged that contained backslashes.
  * webapp: Fix reversion in opening webapp when starting it manually
    inside a repository.
  * assistant: Improve sanity check for control characters when pairing.
  * Improve race recovery code when committing to git-annex branch.
  * addurl: Avoid crash if quvi is not installed, when git-annex was
    built with process-1.2
  * bittorrent: Fix mojibake introduced in parsing arai2c progress output.
  * fsck --from: If a download from a remote fails, propagate the failure.
  * metadata: When setting metadata, do not recurse into directories by
    default, since that can be surprising behavior and difficult to recover
    from. The old behavior is available by using --force.
  * sync, assistant: Include repository name in head branch commit message.
  * The ssh-options git config is now used by gcrypt, rsync, and ddar
    special remotes that use ssh as a transport.
  * sync, assistant: Use the ssh-options git config when doing git pull
    and push.
  * remotedaemon: Use the ssh-options git config.
  * Linux standalone: Improved process names of linker shimmed programs.

 -- Joey Hess <id@joeyh.name>  Thu, 19 Feb 2015 14:16:03 -0400

git-annex (5.20150205) unstable; urgency=medium

  * info: Can now display info about a given uuid.
  * Added to remote/uuid info: Count of the number of keys present
    on the remote, and their size. This is rather expensive to calculate,
    so comes last and --fast will disable it.
  * info remote: Include the date of the last sync with the remote.
  * sync: Added --message/-m option like git commit.
  * remotedaemon: Fix problem that could prevent ssh connections being
    made after two LOSTNET messages were received in a row (perhaps due to
    two different network interfaces being brought down).
  * Fix build failure when wget is not installed.
  * Fix wording of message displayed when unable to get a file that
    is available in untrusted repositories.
  * addurl: When a Content-Disposition header suggests a filename to use,
    addurl will consider using it, if it's reasonable and doesn't conflict
    with an existing file. (--file overrides this)
  * Fix default repository description created by git annex init,
    which got broken by the relative path changes in the last release.
  * init: Repository tuning parameters can now be passed when initializing a
    repository for the first time. For details, see
    http://git-annex.branchable.com/tuning/
  * merge: Refuse to merge changes from a git-annex branch of a repo
    that has been tuned in incompatible ways.
  * Support annex.tune.objecthash1, annex.tune.objecthashlower, and
    annex.tune.branchhash1.
  * Remove support for building without cryptohash.
  * Added MD5 and MD5E backends.
  * assistant: Fix local pairing when ssh pubkey comment contains spaces.
  * Avoid using fileSize which maxes out at just 2 gb on Windows.
    Instead, use hFileSize, which doesn't have a bounded size.
    Fixes support for files > 2 gb on Windows.
  * Windows: Fix running of the pre-commit-annex hook.
  * Windows: Fix S3 special remote; need to call withSocketsDo. Thanks, Trent.

 -- Joey Hess <id@joeyh.name>  Thu, 05 Feb 2015 14:08:33 -0400

git-annex (5.20150113) unstable; urgency=medium

  * unlock: Don't allow unlocking files that have never been committed to git
    before, to avoid an intractable problem that prevents the pre-commit
    hook from telling if such a file is intended to be an annexed file or not.
  * Avoid re-checksumming when migrating from hash to hashE backend.
    Closes: #774494
  * Fix build with process 1.2.1.0.
  * Android: Provide a version built with -fPIE -pie to support Android 5.0.
  * sync: Fix an edge case where syncing in a bare repository would try to
    merge and so fail.
  * Check git version at runtime, rather than assuming it will be the same
    as the git version used at build time when running git-checkattr and
    git-branch remove.
  * Switch to using relative paths to the git repository.
    - This allows the git repository to be moved while git-annex is running in
      it, with fewer problems.
    - On Windows, this avoids some of the problems with the absurdly small
      MAX_PATH of 260 bytes. In particular, git-annex repositories should
      work in deeper/longer directory structures than before.
  * Generate shorter keys for WORM and URL, avoiding keys that are longer
    than used for SHA256, so as to not break on systems like Windows that
    have very small maximum path length limits.
  * Bugfix: A file named HEAD in the work tree could confuse some git commands
    run by git-annex.

 -- Joey Hess <id@joeyh.name>  Tue, 13 Jan 2015 12:10:08 -0400

git-annex (5.20141231) unstable; urgency=medium

  * vicfg: Avoid crashing on badly encoded config data.
  * Work around statfs() overflow on some XFS systems.
  * sync: Now supports remote groups, the same way git remote update does.
  * setpresentkey: A new plumbing-level command.
  * Run shutdown cleanup actions even if there were failures processing
    the command. Among other fixes, this means that addurl will stage
    added files even if adding one of the urls fails.
  * bittorrent: Fix locking problem when using addurl file://
  * Windows: Fix local rsync filepath munging (fixes 26 test suite failures).
  * Windows: Got the rsync special remote working.
  * Windows: Fix handling of views of filenames containing '%'
  * OSX: Switched away from deprecated statfs64 interface.

 -- Joey Hess <id@joeyh.name>  Wed, 31 Dec 2014 15:15:46 -0400

git-annex (5.20141219) unstable; urgency=medium

  * Webapp: When adding a new box.com remote, use the new style chunking.
    Thanks, Jon Ander Peñalba.
  * External special remote protocol now includes commands for setting
    and getting the urls associated with a key.
  * Urls can now be claimed by remotes. This will allow creating,
    for example, a external special remote that handles magnet: and
    *.torrent urls.
  * Use wget -q --show-progress for less verbose wget output,
    when built with wget 1.16.
  * Added bittorrent special remote.
  * addurl behavior change: When downloading an url ending in .torrent,
    it will download files from bittorrent, instead of the old behavior
    of adding the torrent file to the repository.
  * Added Recommends on aria2.
  * When possible, build with the haskell torrent library for parsing
    torrent files. As a fallback, can instead use btshowmetainfo from
    bittornado | bittorrent.
  * Fix build with -f-S3.

 -- Joey Hess <id@joeyh.name>  Fri, 19 Dec 2014 16:53:26 -0400

git-annex (5.20141203) unstable; urgency=medium

  * proxy: New command for direct mode repositories, allows bypassing
    the direct mode guard in a safe way to do all sorts of things
    including git revert, git mv, git checkout ...
  * undo: New command to undo the most recent change to a file
    or to the contents of a directory.
  * Add undo action to nautilus and konqueror integration.
  * diffdriver: New git-annex command, to make git external diff drivers
    work with annexed files.
  * pre-commit: Block partial commit of unlocked annexed file, since
    that left a typechange staged in index due to some infelicity of git's
    handling of partial commits.
  * Work around behavior change in lsof 4.88's -F output format.
  * S3: Switched to using the haskell aws library.
  * S3: No longer buffers entire files in memory when uploading without
    chunking.
  * S3: When built with a new enough version of the haskell aws library,
    supports doing multipart uploads, in order to store extremely large
    files in S3 when not using chunking.
  * Don't show "(gpg)" when decrypting the remote encryption cipher,
    since this could be taken to read that's the only time git-annex
    runs gpg, which is not the case.
  * Debian package is now maintained by Gergely Nagy.
  * Windows: Remove Alt+A keyboard shortcut, which turns out to have scope
    outside the menus.
  * Windows: Install ssh and other bundled programs to Git/cmd,
    instead of Git/bin, since the latter is not in the default msysgit PATH.

 -- Joey Hess <id@joeyh.name>  Wed, 03 Dec 2014 15:16:52 -0400

git-annex (5.20141125) unstable; urgency=medium

  * Remove fixup code for bad bare repositories created by
    versions 5.20131118 through 5.20131127. That fixup code would
    accidentally fire when --git-dir was incorrectly
    pointed at the working tree of a git-annex repository,
    possibly resulting in data loss. Closes: #768093
  * Windows: Fix crash when user.name is not set in git config.

 -- Joey Hess <joeyh@debian.org>  Wed, 05 Nov 2014 11:41:51 -0400

git-annex (5.20141024) unstable; urgency=medium

  * vicfg: Deleting configurations now resets to the default, where
    before it has no effect.
  * Remove hurd stuff from cabal file, since hackage currently rejects
    it, and the test suite fails on hurd.
  * initremote: Don't allow creating a special remote that has the same
    name as an existing git remote.
  * Windows: Use haskell setenv library to clean up several ugly workarounds
    for inability to manipulate the environment on windows. This includes
    making git-annex not re-exec itself on start on windows, and making the
    test suite on Windows run tests without forking.
  * glacier: Fix pipe setup when calling glacier-cli to retrieve an object.
  * info: When run on a single annexed file, displays some info about the 
    file, including its key and size.
  * info: When passed the name or uuid of a remote, displays info about that
    remote. Remotes that support encryption, chunking, or embedded
    creds will include that in their info.
  * enableremote: When the remote has creds, update the local creds cache
    file. Before, the old version of the creds could be left there, and
    would continue to be used.

 -- Joey Hess <joeyh@debian.org>  Fri, 24 Oct 2014 13:03:29 -0400

git-annex (5.20141013) unstable; urgency=medium

  * Adjust cabal file to support building w/o assistant on the hurd.
  * Support building with yesod 1.4.
  * S3: Fix embedcreds=yes handling for the Internet Archive.
  * map: Handle .git prefixed remote repos. Closes: #614759
  * repair: Prevent auto gc from happening when fetching from a remote.

 -- Joey Hess <joeyh@debian.org>  Mon, 13 Oct 2014 10:13:06 -0400

git-annex (5.20140927) unstable; urgency=medium

  * Really depend (not just build-depend) on new enough git for --no-gpg-sign
    to work. Closes: #763057
  * Add temporary workaround for bug #763078 which broke building on armel
    and armhf.

 -- Joey Hess <joeyh@debian.org>  Sat, 27 Sep 2014 14:25:09 -0400

git-annex (5.20140926) unstable; urgency=high

  * Depend on new enough git for --no-gpg-sign to work. Closes: #762446
  * Work around failure to build on mips by using cabal, not Setup,
    to build in debian/rules.

 -- Joey Hess <joeyh@debian.org>  Fri, 26 Sep 2014 15:09:02 -0400

git-annex (5.20140919) unstable; urgency=high

  * Security fix for S3 and glacier when using embedcreds=yes with
    encryption=pubkey or encryption=hybrid. CVE-2014-6274
    The creds embedded in the git repo were *not* encrypted.
    git-annex enableremote will warn when used on a remote that has
    this problem. For details, see:
    https://git-annex.branchable.com/upgrades/insecure_embedded_creds/
  * assistant: Detect when repository has been deleted or moved, and
    automatically shut down the assistant. Closes: #761261
  * Windows: Avoid crashing trying to list gpg secret keys, for gcrypt
    which is not yet supported on Windows.
  * WebDav: Fix enableremote crash when the remote already exists.
    (Bug introduced in version 5.20140817.)
  * add: In direct mode, adding an annex symlink will check it into git,
    as was already done in indirect mode.

 -- Joey Hess <joeyh@debian.org>  Fri, 19 Sep 2014 12:53:42 -0400

git-annex (5.20140915) unstable; urgency=medium

  * New annex.hardlink setting. Closes: #758593
  * init: Automatically detect when a repository was cloned with --shared,
    and set annex.hardlink=true, as well as marking the repository as
    untrusted.
  * Fix parsing of ipv6 address in git remote address when it was not
    formatted as an url.
  * The annex-rsync-transport configuration is now also used when checking
    if a key is present on a rsync remote, and when dropping a key from
    the remote.
  * Promote file not found warning message to an error.
  * Fix transfer lock file FD leak that could occur when two separate
    git-annex processes were both working to perform the same set of
    transfers.
  * sync: Ensure that pending changes to git-annex branch are committed
    before push when in direct mode. (Fixing a very minor reversion.)
  * WORM backend: Switched to include the relative path to the file inside
    the repository, rather than just the file's base name. Note that if you're
    relying on such things to keep files separate with WORM, you should really
    be using a better backend.
  * Rather than crashing when there's a problem with the requested bloomfilter
    capacity/accuracy, fall back to a reasonable default bloom filter size.
  * Fix build with optparse-applicative 0.10. Closes: #761484
  * webapp: Fixed visual glitch in xmpp pairing that was reported live by a
    user who tracked me down in front of a coffee cart in Portland. 
    (New bug reporting method of choice?)

 -- Joey Hess <joeyh@debian.org>  Mon, 15 Sep 2014 10:45:00 -0400

git-annex (5.20140831) unstable; urgency=medium

  * Make --help work when not in a git repository. Closes: #758592
  * Ensure that all lock fds are close-on-exec, fixing various problems with
    them being inherited by child processes such as git commands.
  * When accessing a local remote, shut down git-cat-file processes
    afterwards, to ensure that remotes on removable media can be unmounted.
    Closes: #758630
  * Fix handing of autocorrection when running outside a git repository.
  * Fix stub git-annex test support when built without tasty.
  * Do not preserve permissions and acls when copying files from
    one local git repository to another. Timestamps are still preserved
    as long as cp --preserve=timestamps is supported. Closes: #729757

 -- Joey Hess <joeyh@debian.org>  Sun, 31 Aug 2014 12:30:08 -0700

git-annex (5.20140817) unstable; urgency=medium

  * New chunk= option to chunk files stored in special remotes.
    Supported by: directory, S3, webdav, gcrypt, rsync, and all external
    and hook special remotes.
  * Partially transferred files are automatically resumed when using
    chunked remotes!
  * The old chunksize= option is deprecated. Do not use for new remotes.
  * Legacy code for directory remotes using the old chunksize= option
    will keep them working, but more slowly than before.
  * webapp: Automatically install Konqueror integration scripts
    to get and drop files.
  * repair: Removing bad objects could leave fsck finding no more
    unreachable objects, but some branches no longer accessible.
    Fix this, including support for fixing up repositories that
    were incompletely repaired before.
  * Fix cost calculation for non-encrypted remotes.
  * Display exception message when a transfer fails due to an exception.
  * WebDAV: Sped up by avoiding making multiple http connections
    when storing a file.
  * WebDAV: Avoid buffering whole file in memory when uploading and
    downloading.
  * WebDAV: Dropped support for DAV before 1.0.
  * testremote: New command to test uploads/downloads to a remote.
  * Dropping an object from a bup special remote now deletes the git branch
    for the object, although of course the object's content cannot be deleted
    due to the nature of bup.
  * unlock: Better error handling; continue past files that are not available
    or cannot be unlocked due to disk space, and try all specified files.
  * Windows: Now uses actual inode equivilants in new direct mode
    repositories, for safer detection of eg, renaming of files with the same
    size and mtime.
  * direct: Fix ugly warning messages.
  * WORM backend: When adding a file in a subdirectory, avoid including the
    subdirectory in the key name.
  * S3, Glacier, WebDAV: Fix bug that prevented accessing the creds
    when the repository was configured with encryption=shared embedcreds=yes.
  * direct: Avoid leaving file content in misctemp if interrupted.
  * git-annex-shell sendkey: Don't fail if a remote asks for a key to be sent
    that already has a transfer lock file indicating it's being sent to that
    remote. The remote may have moved between networks, or reconnected.
  * Switched from the old haskell HTTP library to http-conduit.

 -- Joey Hess <joeyh@debian.org>  Sun, 17 Aug 2014 10:30:58 -0400

git-annex (5.20140717) unstable; urgency=high

  * Fix minor FD leak in journal code. Closes: #754608
  * direct: Fix handling of case where a work tree subdirectory cannot
    be written to due to permissions.
  * migrate: Avoid re-checksumming when migrating from hashE to hash backend.
  * uninit: Avoid failing final removal in some direct mode repositories
    due to file modes.
  * S3: Deal with AWS ACL configurations that do not allow creating or
    checking the location of a bucket, but only reading and writing content to
    it.
  * resolvemerge: New plumbing command that runs the automatic merge conflict
    resolver.
  * Deal with change in git 2.0 that made indirect mode merge conflict
    resolution leave behind old files.
  * sync: Fix git sync with local git remotes even when they don't have an
    annex.uuid set. (The assistant already did so.)
  * Set gcrypt-publish-participants when setting up a gcrypt repository,
    to avoid unnecessary passphrase prompts.
    This is a security/usability tradeoff. To avoid exposing the gpg key
    ids who can decrypt the repository, users can unset
    gcrypt-publish-participants.
  * Install nautilus hooks even when ~/.local/share/nautilus/ does not yet
    exist, since it is not automatically created for Gnome 3 users.
  * Windows: Move .vbs files out of git\bin, to avoid that being in the
    PATH, which caused some weird breakage. (Thanks, divB)
  * Windows: Fix locking issue that prevented the webapp starting
    (since 5.20140707).

 -- Joey Hess <joeyh@debian.org>  Thu, 17 Jul 2014 11:27:25 -0400

git-annex (5.20140709) unstable; urgency=medium

  * Fix race in direct mode merge code that could cause all files in the
    repository to be removed. It should be able to recover repositories
    experiencing this bug without data loss. See:
    http://git-annex.branchable.com/bugs/bad_merge_commit_deleting_all_files/
  * Fix git version that supported --no-gpg-sign.
  * Fix bug in automatic merge conflict resolution, when one side is an
    annexed symlink, and the other side is a non-annexed symlink.
  * Really fix bug that caused the assistant to make many unnecessary
    empty merge commits.

 -- Joey Hess <joeyh@debian.org>  Wed, 09 Jul 2014 15:28:03 -0400

git-annex (5.20140707) unstable; urgency=medium

  * assistant: Fix bug, introduced in last release, that caused the assistant
    to make many unnecessary empty merge commits.
  * assistant: Fix one-way assistant->assistant sync in direct mode.
  * Fix bug in annex.queuesize calculation that caused much more
    queue flushing than necessary.
  * importfeed: When annex.genmetadata is set, metadata from the feed
    is added to files that are imported from it.
  * Support users who have set commit.gpgsign, by disabling gpg signatures
    for git-annex branch commits and commits made by the assistant.
  * Fix memory leak when committing millions of changes to the git-annex
    branch, eg after git-annex add has run on 2 million files in one go.
  * Support building with bloomfilter 2.0.0.
  * Run standalone install process when the assistant is started
    (was only being run when the webapp was opened).
  * Android: patch git to avoid fchmod, which fails on /sdcard.
  * Windows: Got rid of that pesky DOS box when starting the webapp.
  * Windows: Added Startup menu item so assistant starts automatically
    on login.
  * Windows: Fix opening file browser from webapp when repo is in a
    directory with spaces.
  * Windows: Assistant now logs to daemon.log.

 -- Joey Hess <joeyh@debian.org>  Mon, 07 Jul 2014 12:24:13 -0400

git-annex (5.20140613) unstable; urgency=medium

  * Ignore setsid failures.
  * Avoid leaving behind .tmp files when failing in some cases, including
    importing files to a disk that is full.
  * Avoid bad commits after interrupted direct mode sync (or merge).
  * Fix build with wai 0.3.0.
  * Deal with FAT's low resolution timestamps, which in combination with
    Linux's caching of higher res timestamps while a FAT is mounted, caused
    direct mode repositories on FAT to seem to have modified files after
    they were unmounted and remounted.
  * Windows: Fix opening webapp when repository is in a directory with
    spaces in the path.
  * Detect when Windows has lost its mind in a timezone change, and
    automatically apply a delta to the timestamps it returns, to get back to
    sane values.

 -- Joey Hess <joeyh@debian.org>  Fri, 13 Jun 2014 09:58:07 -0400

git-annex (5.20140606) unstable; urgency=medium

  * webapp: When adding a new local repository, fix bug that caused its
    group and preferred content to be set in the current repository,
    even when not combining.
  * webapp: Avoid stomping on existing description, group and
    preferred content settings when enabling or combining with
    an already existing remote.
  * assistant: Make sanity checker tmp dir cleanup code more robust.
  * unused: Avoid checking view branches for unused files.
  * webapp: Include ssh port in mangled hostname.
  * Windows: Fix bug introduced in last release that caused files
    in the git-annex branch to have lines teminated with \r.
  * Windows: Fix retrieving of files from local bare git repositories.

 -- Joey Hess <joeyh@debian.org>  Fri, 06 Jun 2014 12:54:06 -0400

git-annex (5.20140529) unstable; urgency=medium

  * Fix encoding of data written to git-annex branch. Avoid truncating
    unicode characters to 8 bits. Allow any encoding to be used, as with
    filenames (but utf8 is the sane choice). Affects metadata and repository
    descriptions, and preferred content expressions.
  * assistant: When there are multiple remotes giving different ways
    to access the same repository, honor remote cost settings and use
    the cheapest available.
  * webapp: More robust startup when annex directory is not a git repo.
  * initremote/enableremote: Basic support for using with regular git remotes;
    initremote stores the location of an already existing git remote,
    and enableremote setups up a remote using its stored location.
  * webapp: Support for enabling known git repositories on ssh servers.
    The repository must have been added using initremote.
  * webapp: When setting up a ssh remote, record it using initremote,
    so that it can be easily enabled elsewhere.
  * webapp: When setting up a ssh remote, if the user inputs ~/foo,
    normalize that to foo, since it's in the home directory by default.
  * Use exceptions in place of deprecated MonadCatchIO-transformers
    Thanks, Ben Gamari.
  * android: Run busybox install with -s, since some versions of Android
    prohibit making hard links.
  * Android webapp: Fix EvilSplicer bugs that mangled the css files,
    preventing icons from displaying, and also slightly broke the js files.

 -- Joey Hess <joeyh@debian.org>  Thu, 29 May 2014 14:41:56 -0400

git-annex (5.20140517) unstable; urgency=medium

  * webapp: Switched to bootstrap 3.
    Thanks, Sören Brunk.
  * Standalone builds now check gpg signatures before upgrading.
  * Simplified repository description line format. The remote name,
    if any, is always in square brackets after the description.
  * assistant: Clean up stale tmp files on startup.
  * webapp: Better ssh password prompting.
  * Depend on git-remote-gcrypt 0.20130908-6. Older versions
    fail when the assistant is run with no controlling tty.
  * Added ddar special remote.
    Thanks, Robie Basak.
  * webapp: Fixed drag and drop to reorder the list of remotes.
  * group: When no groups are specified to set, lists the current groups
    of a repository.
  * Add remote.$name.annex-shell configuration.
    Thanks, Fraser Tweedale 
  * Support symlinking git-annex and git-annex-shell
    from the Linux standalone bundle into PATH.
    Thanks, jlebar.

 -- Joey Hess <joeyh@debian.org>  Sat, 17 May 2014 13:30:39 -0400

git-annex (5.20140421) unstable; urgency=medium

  * assistant: Now detects immediately when other repositories push
    changes to a ssh remote, and pulls.
    ** XMPP is no longer needed in this configuration! **
    This requires the remote server have git-annex-shell with
    notifychanges support (>= 5.20140405)
  * webapp: Show a network signal icon next to ssh and xmpp remotes that
    it's currently connected with.
  * webapp: Rework xmpp nudge to prompt for either xmpp or a ssh remote 
    to be set up.
  * sync, assistant, remotedaemon: Use ssh connection caching for git pushes
    and pulls.
  * remotedaemon: When network connection is lost, close all cached ssh
    connections.
  * Improve handling of monthly/yearly scheduling.
  * Avoid depending on shakespeare except for when building the webapp.
  * uninit: Avoid making unnecessary copies of files.
  * info: Allow use in a repository where annex.uuid is not set.
  * reinit: New command that can initialize a new repository using
    the configuration of a previously known repository.
    Useful if a repository got deleted and you want
    to clone it back the way it was.
  * drop --from: When local repository is untrusted, its copy of a file does
    not count.
  * Bring back rsync -p, but only when git-annex is running on a non-crippled
    file system. This is a better approach to fix #700282 while not
    unncessarily losing file permissions on non-crippled systems.
  * webapp: Start even if the current directory is listed in
    ~/.config/git-annex/autostart but no longer has a git repository in it.
  * findref: New command, like find but shows files in a specified git ref.
  * webapp: Fix UI for removing XMPP connection.
  * When init detects that git is not configured to commit, and sets
    user.email to work around the problem, also make it set user.name.
  * webapp: Support using git-annex on a remote server, which was installed
    from the standalone tarball or OSX app, and so does not have
    git-annex in PATH (and may also not have git or rsync in PATH).
  * standalone tarball, OSX app: Install a ~/.ssh/git-annex-wrapper, which
    can be used to run git-annex, git, rsync, etc.

 -- Joey Hess <joeyh@debian.org>  Sun, 20 Apr 2014 19:43:14 -0400

git-annex (5.20140412) unstable; urgency=high

  * Last release didn't quite fix the high cpu issue in all cases, this should.

 -- Joey Hess <joeyh@debian.org>  Fri, 11 Apr 2014 17:14:38 -0400

git-annex (5.20140411) unstable; urgency=high

  * importfeed: Filename template can now contain an itempubdate variable.
    Needs feed 0.3.9.2.
  * Fix rsync progress parsing in locales that use comma in number display.
    Closes: #744148
  * assistant: Fix high CPU usage triggered when a monthly fsck is scheduled,
    and the last time the job ran was a day of the month > 12. This caused a
    runaway loop. Thanks to Anarcat for his assistance, and to Maximiliano
    Curia for identifying the cause of this bug.
  * Remove wget from OSX dmg, due to issues with cert paths that broke
    git-annex automatic upgrading. Instead, curl is used, unless the
    OSX system has wget installed, which will then be used.

 -- Joey Hess <joeyh@debian.org>  Fri, 11 Apr 2014 14:59:49 -0400

git-annex (5.20140405) unstable; urgency=medium

  * git-annex-shell: Added notifychanges command.
  * Improve display of dbus notifications. Thanks, Johan Kiviniemi.
  * Fix nautilus script installation to not crash when the nautilus script dir
    does not exist. Instead, only install scripts when the directory already
    exists.

 -- Joey Hess <joeyh@debian.org>  Sat, 05 Apr 2014 16:54:33 -0400

git-annex (5.20140402) unstable; urgency=medium

  * unannex, uninit: Avoid committing after every file is unannexed,
    for massive speedup.
  * --notify-finish switch will cause desktop notifications after each 
    file upload/download/drop completes
    (using the dbus Desktop Notifications Specification)
  * --notify-start switch will show desktop notifications when each
    file upload/download starts.
  * webapp: Automatically install Nautilus integration scripts
    to get and drop files.
  * tahoe: Pass -d parameter before subcommand; putting it after
    the subcommand no longer works with tahoe-lafs version 1.10.
    (Thanks, Alberto Berti)
  * forget --drop-dead: Avoid removing the dead remote from the trust.log,
    so that if git remotes for it still exist anywhere, git annex info
    will still know it's dead and not show it.
  * git-annex-shell: Make configlist automatically initialize
    a remote git repository, as long as a git-annex branch has
    been pushed to it, to simplify setup of remote git repositories,
    including via gitolite.
  * add --include-dotfiles: New option, perhaps useful for backups.
  * Version 5.20140227 broke creation of glacier repositories,
    not including the datacenter and vault in their configuration.
    This bug is fixed, but glacier repositories set up with the broken
    version of git-annex need to have the datacenter and vault set
    in order to be usable. This can be done using git annex enableremote
    to add the missing settings. For details, see
    http://git-annex.branchable.com/bugs/problems_with_glacier/
  * Added required content configuration.
  * assistant: Improve ssh authorized keys line generated in local pairing
    or for a remote ssh server to set environment variables in an 
    alternative way that works with the non-POSIX fish shell, as well
    as POSIX shells.

 -- Joey Hess <joeyh@debian.org>  Wed, 02 Apr 2014 16:42:53 -0400

git-annex (5.20140320) unstable; urgency=medium

  * Fix zombie leak and general inneficiency when copying files to a
    local git repo.
  * Fix ssh connection caching stop method to work with openssh 6.5p1,
    which broke the old method.
  * webapp: Added a "Sync now" item to each repository's menu.
  * webapp: Use securemem for constant time auth token comparisons.
  * copy --fast --to remote: Avoid printing anything for files that
    are already believed to be present on the remote.
  * Commands that allow specifying which repository to act on using
    the repository's description will now fail when multiple repositories
    match, rather than picking a repository at random.
    (So will --in=)
  * Better workaround for problem umasks when eg, setting up ssh keys.
  * "standard" can now be used as a first-class keyword in preferred content
    expressions. For example "standard or (include=otherdir/*)"
  * groupwanted can be used in preferred content expressions.
  * vicfg: Allows editing preferred content expressions for groups.
  * Improve behavior when unable to parse a preferred content expression
    (thanks, ion).
  * metadata: Add --get
  * metadata: Support --key option (and some other ones like --all)
  * For each metadata field, there's now an automatically maintained
    "$field-lastchanged" that gives the date of the last change to that
    field. Also the "lastchanged" field for the date of the last change
    to any of a file's metadata.
  * unused: In direct mode, files that are deleted from the work tree
    and so have no content present are no longer incorrectly detected as
    unused.
  * Avoid encoding errors when using the unused log file.
  * map: Fix crash when one of the remotes of a repo is a local directory
    that does not exist, or is not a git repo.
  * repair: Improve memory usage when git fsck finds a great many broken
    objects.
  * Windows: Fix some filename encoding bugs.
  * rsync special remote: Fix slashes when used on Windows.

 -- Joey Hess <joeyh@debian.org>  Thu, 20 Mar 2014 13:21:12 -0400

git-annex (5.20140306) unstable; urgency=high

  * sync: Fix bug in direct mode that caused a file that was not
    checked into git to be deleted when there was a conflicting
    merge with a remote.
  * webapp: Now supports HTTPS.
  * webapp: No longer supports a port specified after --listen, since
    it was buggy, and that use case is better supported by setting up HTTPS.
  * annex.listen can be configured, instead of using --listen
  * annex.startupscan can be set to false to disable the assistant's startup
    scan.
  * Probe for quvi version at run time.
  * webapp: Filter out from Switch Repository list any
    repositories listed in autostart file that don't have a
    git directory anymore. (Or are bare)
  * webapp: Refuse to start in a bare git repository.
  * assistant --autostart: Refuse to start in a bare git repository.
  * webapp: Don't list the public repository group when editing a
    git repository; it only makes sense for special remotes.
  * view, vfilter: Add support for filtering tags and values out of a view,
    using !tag and field!=value.
  * vadd: Allow listing multiple desired values for a field.
  * view: Refuse to enter a view when no branch is currently checked out.
  * metadata: To only set a field when it's not already got a value, use
    -s field?=value
  * Run .git/hooks/pre-commit-annex whenever a commit is made.
  * sync: Automatically resolve merge conflict between and annexed file
    and a regular git file.
  * glacier: Pass --region to glacier checkpresent.
  * webdav: When built with a new enough haskell DAV (0.6), disable
    the http response timeout, which was only 5 seconds.
  * webapp: Include no-pty in ssh authorized_keys lines.
  * assistant: Smarter log file rotation, which takes free disk space
    into account.

 -- Joey Hess <joeyh@debian.org>  Thu, 06 Mar 2014 12:28:04 -0400

git-annex (5.20140227) unstable; urgency=medium

  * metadata: Field names limited to alphanumerics and a few whitelisted
    punctuation characters to avoid issues with views, etc.
  * metadata: Field names are now case insensitive.
  * When constructing views, metadata is available about the location of the
    file in the view's reference branch. Allows incorporating parts of the
    directory hierarchy in a view.
    For example `git annex view tag=* podcasts/=*` makes a view in the form
    tag/showname.
  * --metadata field=value can now use globs to match, and matches
    case insensitively, the same as git annex view field=value does.
  * annex.genmetadata can be set to make git-annex automatically set
    metadata (year and month) when adding files.
  * Make annex.web-options be used in several places that call curl.
  * Fix handling of rsync remote urls containing a username,
    including rsync.net.
  * Preserve metadata when staging a new version of an annexed file.
  * metadata: Support --json
  * webapp: Fix creation of box.com and Amazon S3 and Glacier
    repositories, broken in 5.20140221.
  * webdav: When built with DAV 0.6.0, use the new DAV monad to avoid
    locking files, which is not needed by git-annex's use of webdav, and
    does not work on Box.com.
  * webdav: Fix path separator bug when used on Windows.
  * repair: Optimise unpacking of pack files, and avoid repeated error
    messages about corrupt pack files.
  * Add build dep on regex-compat to fix build on mipsel, which lacks
    regex-tdfa.
  * Disable test suite on sparc, which is missing optparse-applicative.
  * Put non-object tmp files in .git/annex/misctmp, leaving .git/annex/tmp
    for only partially transferred objects.

 -- Joey Hess <joeyh@debian.org>  Thu, 27 Feb 2014 11:34:19 -0400

git-annex (5.20140221) unstable; urgency=medium

  * metadata: New command that can attach metadata to files.
  * --metadata can be used to limit commands to acting on files
    that have particular metadata.
  * Preferred content expressions can use metadata=field=value
    to limit them to acting on files that have particular metadata.
  * view: New command that creates and checks out a branch that provides
    a structured view of selected metadata.
  * vfilter, vadd, vpop, vcycle: New commands for operating within views.
  * pre-commit: Update metadata when committing changes to locations
    of annexed files within a view.
  * Add progress display for transfers to/from external special remotes.
  * unused: Fix to actually detect unused keys when in direct mode.
  * fsck: When run with --all or --unused, while .gitattributes
    annex.numcopies cannot be honored since it's operating on keys
    instead of files, make it honor the global numcopies setting,
    and the annex.numcopies git config setting.
  * trust, untrust, semitrust, dead: Warn when the trust level is
    overridden in .git/config.
  * glacier: Do not try to run glacier value create when an existing glacier
    remote is enabled.
  * fsck: Refuse to do anything if more than one of --incremental, --more,
    and --incremental-schedule are given, since it's not clear which option
    should win.
  * Windows webapp: Can set up box.com, Amazon S3, and rsync.net remotes
  * Windows webapp: Can create repos on removable drives.
  * Windows: Ensure HOME is set, as needed by bundled cygwin utilities.

 -- Joey Hess <joeyh@debian.org>  Fri, 21 Feb 2014 11:23:59 -0400

git-annex (5.20140210) unstable; urgency=medium

  * --in can now refer to files that were located in a repository at
    some past date. For example, --in="here@{yesterday}"
  * Fixed direct mode annexed content locking code, which is used to
    guard against recursive file drops.
  * This is the first beta-level release of the Windows port with important
    fixes (see below).
    (The webapp and assistant are still alpha-level on Windows.)
  * sync --content: Honor annex-ignore configuration.
  * sync: Don't try to sync with xmpp remotes, which are only currently
    supported when using the assistant.
  * sync --content: Re-pull from remotes after downloading content,
    since that can take a while and other changes may be pushed in the
    meantime.
  * sync --content: Reuse smart copy code from copy command, including
    handling and repairing out of date location tracking info.
    Closes: #737480
  * sync --content: Drop files from remotes that don't want them after
    getting them.
  * sync: Fix bug in automatic merge conflict resolution code when used
    on a filesystem not supporting symlinks, which resulted in it losing
    track of the symlink bit of annexed files.
  * Added ways to configure rsync options to be used only when uploading
    or downloading from a remote. Useful to eg limit upload bandwidth.
  * Fix initremote with encryption=pubkey to work with S3, glacier, webdav,
    and external special remotes.
  * Avoid building with DAV 0.6 which is badly broken (see #737902).
  * Fix dropping of unused keys with spaces in their name.
  * Fix build on platforms not supporting the webapp.
  * Document in man page that sshcaching uses ssh ControlMaster.
    Closes: #737476
  * Windows: It's now safe to run multiple git-annex processes concurrently
    on Windows; the lock files have been sorted out.
  * Windows: Avoid using unix-compat's rename, which refuses to rename
    directories.
  * Windows: Fix deletion of repositories by test suite and webapp.
  * Windows: Test suite 100% passes again.
  * Windows: Fix bug in symlink calculation code.
  * Windows: Fix handling of absolute unix-style git repository paths.
  * Android: Avoid crashing when unable to set file mode for ssh config file
    due to Android filesystem horribleness.

 -- Joey Hess <joeyh@debian.org>  Mon, 10 Feb 2014 12:54:57 -0400

git-annex (5.20140127) unstable; urgency=medium

  * sync --content: New option that makes the content of annexed files be
    transferred. Similar to the assistant, this honors any configured
    preferred content expressions.
  * Remove --json option from commands not supporting it.
  * status: Support --json.
  * list: Fix specifying of files to list.
  * Allow --all to be mixed with matching options like --copies and --in
    (but not --include and --exclude).
  * numcopies: New command, sets global numcopies value that is seen by all
    clones of a repository.
  * The annex.numcopies git config setting is deprecated. Once the numcopies
    command is used to set the global number of copies, any annex.numcopies
    git configs will be ignored.
  * assistant: Make the prefs page set the global numcopies.
  * Add lackingcopies, approxlackingcopies, and unused to
    preferred content expressions.
  * Client, transfer, incremental backup, and archive repositories
    now want to get content that does not yet have enough copies.
  * Client, transfer, and source repositories now do not want to retain
    unused file contents.
  * assistant: Checks daily for unused file contents, and when possible
    moves them to a repository (such as a backup repository) that
    wants to retain them.
  * assistant: annex.expireunused can be configured to cause unused
    file contents to be deleted after some period of time.
  * webapp: Nudge user to see if they want to expire old unused file
    contents when a lot of them seem to be piling up in the repository.
  * repair: Check git version at run time.
  * assistant: Run the periodic git gc in batch mode.
  * added annex.secure-erase-command config option.
  * test suite: Use tasty-rerun, and expose tasty command-line options.
  * Optimise non-bare http remotes; no longer does a 404 to the wrong
    url every time before trying the right url. Needs annex-bare to be
    set to false, which is done when initially probing the uuid of a
    http remote.
  * webapp: After upgrading a git repository to git-annex, fix
    bug that made it temporarily not be synced with.
  * whereis: Support --all.
  * All commands that support --all also support a --key option,
    which limits them to acting on a single key.

 -- Joey Hess <joeyh@debian.org>  Mon, 27 Jan 2014 13:43:28 -0400

git-annex (5.20140117) unstable; urgency=medium

  * Really fix FTBFS on mipsel and sparc due to test suite not being available
    on those architectures.

 -- Joey Hess <joeyh@debian.org>  Fri, 17 Jan 2014 14:46:27 -0400

git-annex (5.20140116) unstable; urgency=medium

  * Added tahoe special remote.
  * external special remote protocol: Added GETGITDIR, and GETAVAILABILITY.
  * Refuse to build with git older than 1.7.1.1, which is needed for
    git checkout -B
  * map: Fix display of v5 direct mode repos.
  * repair: Support old git versions from before git fsck --no-dangling was
    implemented.
  * Fix a long-standing bug that could cause the wrong index file to be used
    when committing to the git-annex branch, if GIT_INDEX_FILE is set in the
    environment. This typically resulted in git-annex branch log files being
    committed to the master branch and later showing up in the work tree.
    (These log files can be safely removed.)
  * assistant: Detect if .git/annex/index is corrupt at startup, and
    recover.
  * repair: Fix bug in packed refs file exploding code that caused a .gitrefs
    directory to be created instead of .git/refs
  * Fix FTBFS on mipsel and sparc due to test suite not being available
    on those architectures.
  * Android: Avoid passing --clobber to busybox wget.

 -- Joey Hess <joeyh@debian.org>  Thu, 16 Jan 2014 11:34:54 -0400

git-annex (5.20140107) unstable; urgency=medium

  * mirror: Support --all (and --unused).
  * external special remote protocol: Added GETUUID, GETWANTED, SETWANTED,
    SETSTATE, GETSTATE, DEBUG.
  * Windows: Fix bug in direct mode merge code that could cause files
    in subdirectories to go missing.
  * Windows: Avoid eating stdin when running ssh to add a authorized key,
    since this is used for password prompting.
  * Avoid looping if long-running git cat-file or git hash-object crashes
    and keeps crashing when restarted.
  * Assistant: Remove stale MERGE_HEAD files in lockfile cleanup.
  * Remotes can now be made read-only, by setting remote.<name>.annex-readonly
  * wanted, schedule: Avoid printing "ok" after requested value.
  * assistant: Ensure that .ssh/config and .ssh/authorized_keys are not
    group or world writable when writing to those files, as that can make
    ssh refuse to use them, if it allows another user to write to them.
  * addurl, importfeed: Honor annex.diskreserve as long as the size of the
    url can be checked.
  * add: Fix rollback when disk is completely full.
  * assistant: Fixed several minor memory leaks that manifested when
    adding a large number of files.
  * assistant: Start a new git-annex transferkeys process
    after a network connection change, so that remotes that use a persistent
    network connection are restarted.
  * Adjust Debian build deps to match current state of sparc, mipsel.

 -- Joey Hess <joeyh@debian.org>  Tue, 07 Jan 2014 12:22:18 -0400

git-annex (5.20131230) unstable; urgency=medium

  * Added new external special remote interface.
  * importfeed: Support youtube playlists.
  * Add tasty to build-depends, so that test suite builds again.
    (tasty was stuck in incoming.)
  * Fix typo in test suite.
  * Fix bug in Linux standalone build's shimming that broke git-annex-shell.
  * Include git-receive-pack, git-upload-pack, git, and git-shell wrappers
    in the Linux standalone build, and OSX app, so they will be available
    when it's added to PATH.
  * addurl, importfeed: Sanitize | and some other symbols and special
    characters.
  * Auto-upgrade v3 indirect repos to v5 with no changes.
    This also fixes a problem when a direct mode repo was somehow set to v3
    rather than v4, and so the automatic direct mode upgrade to v5 was not
    done.
  * Android: Avoid trying to use Android's own ionice, which does not
    allow specifying a command to run. Fixes transferring files to/from
    android and probably a few other things.

 -- Joey Hess <joeyh@debian.org>  Mon, 30 Dec 2013 14:13:40 -0400

git-annex (5.20131221) unstable; urgency=low

  * assistant: Fix OSX-specific bug that caused the startup scan to try to
    follow symlinks to other directories, and add their contents to the annex.
  * assistant: Set StrictHostKeyChecking yes when creating ssh remotes,
    and add it to the configuration for any ssh remotes previously created
    by the assistant. This avoids repeated prompts by ssh if the host key
    changes, instead syncing with such a remote will fail. Closes: #732602
  * Fix test suite to cover lock --force change.
  * Add plumbing-level lookupkey and examinekey commands.
  * find --format: Added hashdirlower, hashdirmixed, keyname, and mtime
    format variables.
  * assistant: Always batch changes found in startup scan.
  * An armel Linux standalone build is now available, which includes the
    webapp.
  * Programs from Linux and OSX standalone builds can now be symlinked
    into a directory in PATH as an alternative installation method, and will
    use readlink to find where the build was unpacked.
  * Include man pages in Linux and OSX standalone builds.
  * Linux standalone build now includes its own glibc and forces the linker to
    use it, to remove dependence on the host glibc.

 -- Joey Hess <joeyh@debian.org>  Sat, 21 Dec 2013 12:00:17 -0400

git-annex (5.20131213) unstable; urgency=low

  * Avoid using git commit in direct mode, since in some situations
    it will read the full contents of files in the tree.
  * assistant: Batch jobs are now run with ionice and nocache, when
    those commands are available.
  * assistant: Run transferkeys as batch jobs.
  * Automatically fix up bad bare repositories created by
    versions 5.20131118 through 5.20131127.
  * rsync special remote: Fix fallback mode for rsync remotes that
    use hashDirMixed. Closes: #731142
  * copy --from, get --from: When --force is used, ignore the
    location log and always try to get the file from the remote.
  * Deal with box.com changing the url of their webdav endpoint.
  * Android: Fix SRV record lookups for XMPP to use android getprop
    command to find DNS server, since there is no resolv.conf.
  * import: Add --skip-duplicates option.
  * lock: Require --force. Closes: #731606
  * import: better handling of overwriting an existing file/directory/broken
    link when importing
  * Windows: assistant and webapp work! (very experimental)
  * Windows: Support annex.diskreserve.
  * Fix bad behavior in Firefox, which was caused by an earlier fix to
    bad behavior in Chromium.
  * repair: Improve repair of git-annex index file.
  * repair: Remove damaged git-annex sync branches.
  * status: Ignore new files that are gitignored.
  * Fix direct mode's handling when modifications to non-annexed files
    are pulled from a remote. A bug prevented the files from being updated
    in the work tree, and this caused the modification to be reverted.
  * OSX: Remove ssh and ssh-keygen from dmg as they're included in OSX by
    default.

 -- Joey Hess <joeyh@debian.org>  Fri, 13 Dec 2013 14:20:32 -0400

git-annex (5.20131130) unstable; urgency=low

  * init: Fix a bug that caused git annex init, when run in a bare
    repository, to set core.bare=false.

 -- Joey Hess <joeyh@debian.org>  Sat, 30 Nov 2013 16:32:35 -0400

git-annex (5.20131127.1) unstable; urgency=low

  * Rebuild that does not try to use quvi 0.9 from experimental.

 -- Joey Hess <joeyh@debian.org>  Thu, 28 Nov 2013 07:57:36 -0400

git-annex (5.20131127) unstable; urgency=low

  * webapp: Detect when upgrades are available, and upgrade if the user
    desires.
    (Only when git-annex is installed using the prebuilt binaries
    from git-annex upstream, not from eg Debian.)
  * assistant: Detect when the git-annex binary is modified or replaced,
    and either prompt the user to restart the program, or automatically
    restart it.
  * annex.autoupgrade configures both the above upgrade behaviors.
  * Added support for quvi 0.9. Slightly suboptimal due to limitations in its
    interface compared with the old version.
  * Bug fix: annex.version did not get set on automatic upgrade to v5 direct
    mode repo, so the upgrade was performed repeatedly, slowing commands down.
  * webapp: Fix bug that broke switching between local repositories
    that use the new guarded direct mode.
  * Android: Fix stripping of the git-annex binary.
  * Android: Make terminal app show git-annex version number.
  * Android: Re-enable XMPP support.
  * reinject: Allow to be used in direct mode.
  * Futher improvements to git repo repair. Has now been tested in tens
    of thousands of intentionally damaged repos, and successfully
    repaired them all.
  * Allow use of --unused in bare repository.

 -- Joey Hess <joeyh@debian.org>  Wed, 27 Nov 2013 18:41:44 -0400

git-annex (5.20131120) unstable; urgency=low

  * Fix Debian package to not try to run test suite, since haskell-tasty
    is not out of new or in Build-Depends yet.
  * dropunused, addunused: Allow "all" instead of a range to
    act on all unused data.
  * Ensure execute bit is set on directories when core.sharedrepository is set.
  * Ensure that core.sharedrepository is honored when creating the .git/annex
    directory.
  * Improve repair code in the case where the index file is corrupt,
    and this hides other problems from git fsck.

 -- Joey Hess <joeyh@debian.org>  Wed, 20 Nov 2013 12:54:18 -0400

git-annex (5.20131118) unstable; urgency=low

  * Direct mode repositories now have core.bare=true set, to prevent
    accidentally running git commands that try to operate on the work tree,
    and so do the wrong thing in direct mode.
  * annex.version is now set to 5 for direct mode repositories.
    This upgrade is handled fully automatically, no need to run
    git annex upgrade
  * The "status" command has been renamed to "info", to allow
    "git annex status" to be used in direct mode repositories, now that
    "git status" won't work in them.
  * The -c option now not only modifies the git configuration seen by
    git-annex, but it is passed along to every git command git-annex runs.
  * watcher: Avoid loop when adding a file owned by someone else fails
    in indirect mode because its permissions cannot be modified.
  * webapp: Avoid encoding problems when displaying the daemon log file.
  * webapp: Improve UI around remote that have no annex.uuid set,
    either because setup of them is incomplete, or because the remote
    git repository is not a git-annex repository.
  * Include ssh-keygen in standalone bundle.
  * Allow optionally configuring git-annex with -fEKG to enable awesome
    remote monitoring interfaceat http://localhost:4242/
  * Fix bug that caused bad information to be written to the git-annex branch
    when running describe or other commands with a remote that has no uuid.
  * Work around Android linker problem that had prevented git-annex from
    running on Android 4.3 and 4.4.
  * repair: Handle case where index file is corrupt, but all objects are ok.
  * assistant: Notice on startup when the index file is corrupt, and
    auto-repair.
  * Fix direct mode merge bug when a direct mode file was deleted and replaced
    with a directory. An ordering problem caused the directory to not get
    created in this case.
    Thanks to Tim for the test case.
  * Direct mode .git/annex/objects directories are no longer left writable,
    because that allowed writing to symlinks of files that are not present,
    which followed the link and put bad content in an object location.
    Thanks to Tim for the test case.
  * fsck: Fix up .git/annex/object directory permissions.
  * Switched to the tasty test framework.
  * Android: Adjust default .gitignore to ignore .thumbnails at any location
    in the tree, not just at its top.
  * webapp: Check annex.version.

 -- Joey Hess <joeyh@debian.org>  Mon, 18 Nov 2013 10:45:43 -0400

git-annex (4.20131106) unstable; urgency=low

  * Improve local pairing behavior when two computers both try to start
    the pairing process separately.
  * sync: Work even when the local git repository is new and empty,
    with no master branch.
  * gcrypt, bup: Fix bug that prevented using these special remotes
    with encryption=pubkey.
  * Fix enabling of gcrypt repository accessed over ssh;
    git-annex-shell gcryptsetup had a bug that caused it to fail
    with permission denied.
  * Fix zombie process that occurred when switching between repository
    views in the webapp.
  * map: Work when there are gcrypt remotes.
  * Fix build w/o webapp.
  * Fix exception handling bug that could cause .git/annex/index to be used
    for git commits outside the git-annex branch. Known to affect git-annex
    when used with the git shipped with Ubuntu 13.10.

 -- Joey Hess <joeyh@debian.org>  Wed, 06 Nov 2013 11:17:47 -0400

git-annex (4.20131101) unstable; urgency=low

  * The "git annex content" command is renamed to "git annex wanted".
  * New --want-get and --want-drop options which can be used to
    test preferred content settings.
    For example, "git annex find --in . --want-drop"
  * assistant: When autostarted, wait 5 seconds before running the startup
    scan, to avoid contending with the user's desktop login process.
  * webapp: When setting up a bare shared repository, enable non-fast-forward
    pushes.
  * sync: Show a hint about receive.denyNonFastForwards when a push fails.
  * directory, webdav: Fix bug introduced in version 4.20131002 that
    caused the chunkcount file to not be written. Work around repositories
    without such a file, so files can still be retreived from them.
  * assistant: Automatically repair damanged git repository, if it can
    be done without losing data.
  * assistant: Support repairing git remotes that are locally accessible
    (eg, on removable drives).
  * add: Fix reversion in 4.20130827 when adding unlocked files that have
    not yet been committed.
  * unannex: New, much slower, but more safe behavior: Copies files out of
    the annex. This avoids an unannex of one file breaking other files that
    link to the same content. Also, it means that the content
    remains in the annex using up space until cleaned up with 
    "git annex unused".
    (The behavior of unannex --fast has not changed; it still hard links
    to content in the annex. --fast was not made the default because it is
    potentially unsafe; editing such a hard linked file can unexpectedly
    change content stored in the annex.)

 -- Joey Hess <joeyh@debian.org>  Fri, 01 Nov 2013 11:34:27 -0400

git-annex (4.20131024) unstable; urgency=low

  * webapp: Fix bug when adding a remote and git-remote-gcrypt
    is not installed.
  * The assitant can now run scheduled incremental fsck jobs on the local
    repository and remotes. These can be configured using vicfg or with the
    webapp.
  * repair: New command, which can repair damaged git repositories
    (even ones not using git-annex).
  * webapp: When git repository damange is detected, repairs can be
    done using the webapp UI.
  * Automatically and safely detect and recover from dangling
    .git/annex/index.lock files, which would prevent git from
    committing to the git-annex branch, eg after a crash.
  * assistant: Detect stale git lock files at startup time, and remove them.
  * addurl: Better sanitization of generated filenames.
  * Better sanitization of problem characters when generating URL and WORM
    keys.
  * The control socket path passed to ssh needs to be 17 characters
    shorter than the maximum unix domain socket length, because ssh
    appends stuff to it to make a temporary filename. Closes: #725512
  * status: Fix space leak in local mode, introduced in version 4.20130920.
  * import: Skip .git directories.
  * Remove bogus runshell loop check.
  * addurl: Improve message when adding url with wrong size to existing file.
  * Fixed handling of URL keys that have no recorded size.
  * status: Fix a crash if a temp file went away while its size was
    being checked for status.
  * Deal with git check-attr -z output format change in git 1.8.5.
  * Work around sed output difference that led to version containing a newline
    on OSX.
  * sync: Fix automatic resolution of merge conflicts where one side is an
    annexed file, and the other side is a non-annexed file, or a directory.
  * S3: Try to ensure bucket name is valid for archive.org.
  * assistant: Bug fix: When run in a subdirectory, files from incoming merges
    were wrongly added to that subdirectory, and removed from their original
    locations.
  * Windows: Deal with strange msysgit 1.8.4 behavior of not understanding
    DOS formatted paths for --git-dir and --work-tree.
  * Removed workaround for bug in git 1.8.4r0.
  * Added git-recover-repository command to git-annex source
    (not built by default; this needs to move to someplace else).
  * webapp: Move sidebar to the right hand side of the screen.

 -- Joey Hess <joeyh@debian.org>  Thu, 24 Oct 2013 12:59:55 -0400

git-annex (4.20131002) unstable; urgency=low

  * Note that the layout of gcrypt repositories has changed, and
    if you created one you must manually upgrade it.
    See http://git-annex.branchable.com/upgrades/gcrypt/
  * webapp: Support setting up and using encrypted git repositories on
    any ssh server, as well as on rsync.net.
  * git-annex-shell: Added support for operating inside gcrypt repositories.
  * Disable receive.denyNonFastForwards when setting up a gcrypt special
    remote, since gcrypt needs to be able to fast-forward the master branch.
  * import: Preserve top-level directory structure.
  * Use cryptohash rather than SHA for hashing when no external hash program
    is available. This is a significant speedup for SHA256 on OSX, for
    example.
  * Added SKEIN256 and SKEIN512 backends.
  * Android build redone from scratch, many dependencies updated,
    and entire build can now be done using provided scripts.
  * assistant: Clear the list of failed transfers when doing a full transfer
    scan. This prevents repeated retries to download files that are not
    available, or are not referenced by the current git tree.
  * indirect, direct: Better behavior when a file is not owned by
    the user running the conversion.
  * add, import, assistant: Better preserve the mtime of symlinks,
    when when adding content that gets deduplicated.
  * Send a git-annex user-agent when downloading urls.
    Overridable with --user-agent option.
    (Not yet done for S3 or WebDAV due to limitations of libraries used.)
  * webapp: Fixed a bug where when a new remote is added, one file
    may fail to sync to or from it due to the transferrer process not
    yet knowing about the new remote.
  * OSX: Bundled gpg upgraded, now compatible with config files
    written by MacGPG.
  * assistant: More robust inotify handling; avoid crashing if a directory
    cannot be read.
  * Moved list of backends and remote types from status to version
    command.

 -- Joey Hess <joeyh@debian.org>  Wed, 02 Oct 2013 16:00:39 -0400

git-annex (4.20130920) unstable; urgency=low

  * webapp: Initial support for setting up encrypted removable drives.
  * Recommend using my patched gcrypt, which fixes some bugs:
    https://github.com/joeyh/git-remote-gcrypt
  * Support hot-swapping of removable drives containing gcrypt repositories.
  * list: New command, displays a compact table of remotes that
    contain files.
    (Thanks, anarcat for display code and mastensg for inspiration.)
  * fsck: Fix detection and fixing of present direct mode files that are
    wrongly represented as standin symlinks on crippled filesystems.
  * sync: Fix bug that caused direct mode mappings to not be updated
    when merging files into the tree on Windows.
  * sync: Don't fail if the directory it is run in gets removed by the
    sync.
  * addurl: Fix quvi audodetection, broken in last release.
  * status: In local mode, displays information about variance from configured
    numcopies levels. (--fast avoids calculating these)
  * gcrypt: Ensure that signing key is set to one of the participants keys.
  * webapp: Show encryption information when editing a remote.
  * Avoid unnecessarily catting non-symlink files from git, which can be
    so large it runs out of memory.

 -- Joey Hess <joeyh@debian.org>  Fri, 20 Sep 2013 10:34:51 -0400

git-annex (4.20130911) unstable; urgency=low

  * Fix problem with test suite in non-unicode locale.

 -- Joey Hess <joeyh@debian.org>  Wed, 11 Sep 2013 12:14:16 -0400

git-annex (4.20130909) unstable; urgency=low

  * initremote: Syntax change when setting up an encrypted special remote.
    Now use keyid=$KEYID rather than the old encryption=$KEYID
  * forget: New command, causes git-annex branch history to be forgotten
    in a way that will spread to other clones of the repository.
    (As long as they're running this version or newer of git-annex.)
  * forget --drop-dead: Completely removes mentions of repositories that
    have been marked as dead from the git-annex branch.
  * sync, assistant: Force push of the git-annex branch. Necessary
    to ensure it gets pushed to remotes after being rewritten by forget.
  * Added gcrypt support. This combines a fully encrypted git
    repository (using git-remote-gcrypt) with an encrypted git-annex special
    remote.
  * sync: Support syncing with gcrypt remotes.
  * importfeed: Also ignore transient problems with downloading content
    from feeds.
  * Honor core.sharedrepository when receiving and adding files in direct
    mode.
  * enableremote: gpg keys can be removed from those a remote encrypts
    to by passing "keyid-=$KEYID". keyid+= is also provided.
    (Thanks, guilhem for the patch.)
  * Added encryption=pubkey scheme, which encrypts to public keys directly
    rather than the hybrid approach. See documentation for advantages
    and disadvantages, but encryption=hybrid is the recommended scheme still.
    (Thanks, guilhem for the patch.)
  * Fix Feeds display in build flags.
  * Remind user when annex-ignore is set for some remotes, if unable to
    get or drop a file, possibly because it's on an ignored remote.
  * gpg: Force --no-textmode in case the user has it turned on in config.
  * webapp: Improve javascript's handling of longpolling connection
    failures, by reloading the current page in this case.
    Works around chromium behavior where ajax connections to urls
    that were already accessed are denied after navigating back to
    a previous page.
  * Allow building without quvi support.

 -- Joey Hess <joeyh@debian.org>  Mon, 09 Sep 2013 09:47:02 -0400

git-annex (4.20130827) unstable; urgency=low

  * Youtube support! (And 53 other video hosts). When quvi is installed,
    git-annex addurl automatically uses it to detect when an page is
    a video, and downloads the video file.
  * web special remote: Also support using quvi, for getting files,
    or checking if files exist in the web.
  * unused: Is now a minimum of 30 times faster, and typically many
    more times than that (when a repository has several branches).
    (Thanks, guilhem for the patch.)
  * unused: Fix bugs in two edge cases involving manually staged changes.
    (Thanks, guilhem for the patch.)
  * Android: Fix bug in terminal app that caused it to spin using much 
    CPU and battery. This problem was introduced in version 4.20130601.
  * sync, merge: Bug fix: Don't try to merge into master when in a bare repo.
  * import: Add options to control handling of duplicate files:
    --duplicate, --deduplicate, and --clean-duplicates
  * mirror: New command, makes two repositories contain the same set of files.
  * Set --clobber when running wget to ensure resuming works properly.
  * Unescape characters in 'file://...' URIs. (Thanks, guilhem for the patch.)
  * Better error message when trying to use a git remote that has annex.ignore
    set.
  * Fix bug that caused typechanged symlinks to be assumed to be unlocked
    files, so they were added to the annex by the pre-commit hook.
  * Debian: Run the builtin test suite as an autopkgtest.
  * Debian: Recommend ssh-askpass, which ssh will use when the assistant
    is run w/o a tty. Closes: #719832

 -- Joey Hess <joeyh@debian.org>  Tue, 27 Aug 2013 11:03:00 -0400

git-annex (4.20130815) unstable; urgency=low

  * assistant, watcher: .gitignore files and other git ignores are now
    honored, when git 1.8.4 or newer is installed.
    (Thanks, Adam Spiers, for getting the necessary support into git for this.)
  * importfeed: Ignores transient problems with feeds. Only exits nonzero
    when a feed has repeatedly had a problems for at least 1 day.
  * importfeed: Fix handling of dots in extensions.
  * Windows: Added support for encrypted special remotes.
  * Windows: Fixed permissions problem that prevented removing files
    from directory special remote. Directory special remotes now fully usable.

 -- Joey Hess <joeyh@debian.org>  Thu, 15 Aug 2013 10:14:33 +0200

git-annex (4.20130802) unstable; urgency=low

  * dropunused behavior change: Now refuses to drop the last copy of a
    file, unless you use the --force.
    This was the last place in git-annex that could remove data referred
    to by the git history, without being forced.
    Like drop, dropunused checks remotes, and honors the global
    annex.numcopies setting. (However, .gitattributes settings cannot
    apply to unused files.) 
  * Fix inverted logic in last release's fix for data loss bug,
    that caused git-annex sync on FAT or other crippled filesystems to add
    symlink standin files to the annex.
  * importfeed can be used to import files from podcast feeds.
  * webapp: When setting up a dedicated ssh key to access the annex
    on a host, set IdentitiesOnly to prevent the ssh-agent from forcing
    use of a different ssh key. That could result in unnecessary password
    prompts, or prevent git-annex-shell from being run on the remote host.
  * webapp: Improve handling of remotes whose setup has stalled.
  * Add status message to XMPP presence tag, to identify to others that
    the client is a git-annex client. Closes: #717652
  * webapp: When creating a repository on a removable drive, set
    core.fsyncobjectfiles, to help prevent data loss when the drive is yanked.
  * Always build with -threaded, to avoid a deadlock when communicating with
    gpg.
  * unused: No longer shows as unused tmp files that are actively being
    transferred.
  * assistant: Fix NetWatcher to not sync with remotes that have
    remote.<name>.annex-sync set to false.
  * assistant: Fix deadlock that could occur when adding a lot of files
    at once in indirect mode.
  * assistant: Fix bug that caused it to stall when adding a very large
    number of files at once (around 5 thousand).
  * OSX: Make git-annex-webapp run in the background, so that the app icon
    can be clicked on the open a new webapp when the assistant is already
    running.
  * Improve test suite on Windows; now tests git annex sync.
  * Fix a few bugs involving filenames that are at or near the filesystem's
    maximum filename length limit.
  * find: Avoid polluting stdout with progress messages. Closes: #718186
  * Escape ':' in file/directory names to avoid it being treated
    as a pathspec by some git commands. Closes: #718185
  * Slow and ugly work around for bug #718517 in git 1.8.4~rc0, which broke
    git-cat-file --batch for filenames containing spaces.
    (Will be reverted after next git pre-release fixes the problem.)

 -- Joey Hess <joeyh@debian.org>  Fri, 02 Aug 2013 11:35:16 -0400

git-annex (4.20130723) unstable; urgency=low

  * Fix data loss bug when adding an (uncompressed) tarball of a
    git-annex repository, or other file that begins with something
    that can be mistaken for a git-annex link. Closes: #717456
  * New improved version of the git-annex logo, contributed by
    John Lawrence.
  * Rsync.net have committed to support git-annex and offer a special
    discounted rate for git-annex users. Updated the webapp to reflect this.
    http://www.rsync.net/products/git-annex-pricing.html
  * Install XDG desktop icon files.
  * Support unannex and uninit in direct mode.
  * Support import in direct mode.
  * webapp: Better display of added files.
  * fix: Preserve the original mtime of fixed symlinks.
  * uninit: Preserve .git/annex/objects at the end, if it still
    has content, so that old versions of files and deleted files
    are not deleted. Print a message with some suggested actions.
  * When a transfer is already being run by another process,
    proceed on to the next file, rather than dying.
  * Fix checking when content is present in a non-bare repository
    accessed via http.
  * Display byte sizes with more precision.
  * watcher: Fixed a crash that could occur when a directory was renamed
    or deleted before it could be scanned.
  * watcher: Partially worked around a bug in hinotify, no longer crashes
    if hinotify cannot process a directory (but can't detect changes in it)
  * directory special remote: Fix checking that there is enough disk space
    to hold an object, was broken when using encryption.
  * webapp: Differentiate between creating a new S3/Glacier/WebDav remote,
    and initializing an existing remote. When creating a new remote, avoid
    conflicts with other existing (or deleted) remotes with the same name.
  * When an XMPP server has SRV records, try them, but don't then fall
    back to the regular host if they all fail.
  * For long hostnames, use a hash of the hostname to generate the socket
    file for ssh connection caching.

 -- Joey Hess <joeyh@debian.org>  Tue, 23 Jul 2013 10:46:05 -0400

git-annex (4.20130709) unstable; urgency=low

  * --all: New switch that makes git-annex operate on all data stored
    in the git annex, including old versions of files. Supported by
    fsck, get, move, copy.
  * --unused: New switch that makes git-annex operate on all data found
    by the last run of git annex unused. Supported by fsck, move, copy.
  * get, move, copy: Can now be run in a bare repository,
    like fsck already could. --all is enabled automatically in this case.
  * merge: Now also merges synced/master or similar branches, which 
    makes it useful to put in a post-receive hook to make a repository
    automatically update its working copy when git annex sync or the assistant
    sync with it.
  * webapp: Fix ssh setup with nonstandard port, broken in last release.
  * init: Detect systems on which git commit fails due to not being able to
    determine the FQDN, and put in a workaround so committing to the git-annex
    branch works.
  * addurl --pathdepth: Fix failure when the pathdepth specified is deeper
    than the urls's path.
  * Windows: Look for .exe extension when searching for a command in path.
  * Pass -f to curl when downloading a file with it, so it propigates failure. 
  * Windows: Fix url to object when using a http remote.
  * webapp: Fix authorized_keys line added when setting up a rsync remote
    on a server that also supports git-annex, to not force running
    git-annex-shell.
  * OSX Mountain Lion: Fixed gpg bundled in dmg to not fail due to a missing
    gpg-agent.
  * Android: gpg is built without --enable-minimal, so it interoperates
    better with other gpg builds that may default to using other algorithms
    for encryption.
  * dropunused, addunused: Complain when asked to operate on a number that
    does not correspond to any unused key.
  * fsck: Don't claim to fix direct mode when run on a symlink whose content
    is not present.
  * Make --numcopies override annex.numcopies set in .gitattributes.

 -- Joey Hess <joeyh@debian.org>  Tue, 09 Jul 2013 13:55:39 -0400

git-annex (4.20130627) unstable; urgency=low

  * assistant --autostart: Automatically ionices the daemons it starts.
  * assistant: Daily sanity check thread is run niced.
  * bup: Handle /~/ in bup remote paths.
    Thanks, Oliver Matthews
  * fsck: Ensures that direct mode is used for files when it's enabled.
  * webapp: Fix bug when setting up a remote ssh repo repeatedly on the same
    server.
  * webapp: Ensure that ssh keys generated for different directories
    on a server are always different.
  * webapp: Fix bug setting up ssh repo if the user enters "~/" at the start 
    of the path.
  * assistant: Fix bug that prevented adding files written by gnucash, 
    and more generally support adding hard links to files. However,
    other operations on hard links are still unsupported.
  * webapp: Fix bug that caused the webapp to hang when built with yesod 1.2.

 -- Joey Hess <joeyh@debian.org>  Thu, 27 Jun 2013 14:21:55 -0400

git-annex (4.20130621) unstable; urgency=low

  * Supports indirect mode on encfs in paranoia mode, and other
    filesystems that do not support hard links, but do support
    symlinks and other POSIX filesystem features.
  * Android: Add .thumbnails to .gitignore when setting up a camera
    repository.
  * Android: Make the "Open webapp" menu item open the just created
    repository when a new repo is made.
  * webapp: When the user switches to display a different repository,
    that repository becomes the default repository to be displayed next time
    the webapp gets started.
  * glacier: Better handling of the glacier inventory, which avoids
    duplicate uploads to the same glacier repository by `git annex copy`.
  * Direct mode: No longer temporarily remove write permission bit of files
    when adding them.
  * sync: Better support for bare git remotes. Now pushes directly to the
    master branch on such a remote, instead of to synced/master. This
    makes it easier to clone from a bare git remote that has been populated
    with git annex sync or by the assistant.
  * Android: Fix use of cp command to not try to use features present
    only on build system.
  * Windows: Fix hang when adding several files at once.
  * assistant: In direct mode, objects are now only dropped when all
    associated files are unwanted. This avoids a repreated drop/get loop
    of a file that has a copy in an archive directory, and a copy not in an
    archive directory. (Indirect mode still has some buggy behavior in this
    area, since it does not keep track of associated files.)
    Closes: #712060
  * status: No longer shows dead repositories.
  * annex.debug can now be set to enable debug logging by default.
    The webapp's debugging check box does this.
  * fsck: Avoid getting confused by Windows path separators
  * Windows: Multiple bug fixes, including fixing the data written to the
    git-annex branch.
  * Windows: The test suite now passes on Windows (a few broken parts are
    disabled).
  * assistant: On Linux, the expensive transfer scan is run niced.
  * Enable assistant and WebDAV support on powerpc and sparc architectures,
    which now have the necessary dependencies built.

 -- Joey Hess <joeyh@debian.org>  Fri, 21 Jun 2013 10:18:41 -0400

git-annex (4.20130601) unstable; urgency=medium

  * XMPP: Git push over xmpp made much more robust.
  * XMPP: Avoid redundant and unnecessary pushes. Note that this breaks
    compatibility with previous versions of git-annex, which will refuse
    to accept any XMPP pushes from this version.
  * XMPP: Send pings and use them to detect when contact with the server
    is lost.
  * hook special remote: Added combined hook program support.
  * Android app: Avoid using hard links to app's lib directory, which
    is sometimes on a different filesystem than the data directory.
  * Fix bug in parsing of parens in some preferred content expressions.
    This fixes the behavior of the manual mode group.
  * assistant: Work around git-cat-file's not reloading the index after files
    are staged.
  * Improve error handling when getting uuid of http remotes to auto-ignore,
    like with ssh remotes.
  * content: New command line way to view and configure a repository's
    preferred content settings.
  * sync: Fix double merge conflict resolution handling.
  * XMPP: Fix a file descriptor leak.
  * Android: Added an "Open WebApp" item to the terminal's menu.
  * Android: Work around Android devices where the `am` command doesn't work.
  * Can now restart certain long-running git processes if they crash, and
    continue working.

 -- Joey Hess <joeyh@debian.org>  Sat, 01 Jun 2013 19:16:04 -0400

git-annex (4.20130521) unstable; urgency=low

  * Sanitize debian changelog version before putting it into cabal file.
    Closes: #708619
  * Switch to MonadCatchIO-transformers for better handling of state while
    catching exceptions.
  * Fix a zombie that could result when running a process like gpg to
    read and write to it.
  * Allow building with gpg2.
  * Disable building with the haskell threaded runtime when the webapp
    is not built. This may fix builds on mips, s390x and sparc, which are
    failing to link -lHSrts_thr
  * Temporarily build without webapp on kfreebsd-i386, until yesod is
    installable there again.
  * Direct mode bug fix: After a conflicted merge was automatically resolved,
    the content of a file that was already present could incorrectly
    be replaced with a symlink.
  * Fix a bug in the git-annex branch handling code that could
    cause info from a remote to not be merged and take effect immediately.
  * Direct mode is now fully tested by the test suite.
  * Detect bad content in ~/.config/git-annex/program and look in PATH instead.
  * OSX: Fixed gpg included in dmg.
  * Linux standalone: Back to being built with glibc 2.13 for maximum
    portability.

 -- Joey Hess <joeyh@debian.org>  Tue, 21 May 2013 13:10:26 -0400

git-annex (4.20130516) unstable; urgency=low

  * Android: The webapp is ported and working.
  * Windows: There is a very rough Windows port. Do not trust it with
    important data.
  * git-annex-shell: Ensure that received files can be read. Files
    transferred from some Android devices may have very broken permissions
    as received.
  * direct mode: Direct mode commands now work on files staged in the index,
    they do not need to be committed to git.
  * Temporarily add an upper bound to the version of yesod that can be built
    with, since yesod 1.2 has a great many changes that will require extensive
    work on the webapp.
  * Disable building with the haskell threaded runtime when the assistant
    is not built. This may fix builds on s390x and sparc, which are failing
    to link -lHSrts_thr
  * Avoid depending on regex-tdfa on mips, mipsel, and s390, where it fails
    to build.
  * direct: Fix a bug that could cause some files to be left in indirect mode.
  * When initializing a directory special remote with a relative path,
    the path is made absolute.
  * SHA: Add a runtime sanity check that sha commands output something
    that appears to be a real sha.
  * configure: Better checking that sha commands output in the desired format.
  * rsync special remotes: When sending from a crippled filesystem, use
    the destination's default file permissions, as the local ones can
    be arbitrarily broken. (Ie, ----rwxr-x for files on Android)
  * migrate: Detect if a file gets corrupted while it's being migrated.
  * Debian: Add a menu file.

 -- Joey Hess <joeyh@debian.org>  Thu, 16 May 2013 11:03:35 -0400

git-annex (4.20130501) unstable; urgency=low

  * sync, assistant: Behavior changes: Sync with remotes that have
    annex-ignore set, so that git remotes on servers without git-annex
    installed can be used to keep clients' git repos in sync.
  * assistant: Work around misfeature in git 1.8.2 that makes
    `git commit --alow-empty -m ""` run an editor.
  * sync: Bug fix, avoid adding to the annex the 
    dummy symlinks used on crippled filesystems.
  * Add public repository group.
    (And inpreferreddir to preferred content expressions.)
  * webapp: Can now set up Internet Archive repositories.
  * S3: Dropping content from the Internet Archive doesn't work, but
    their API indicates it does. Always refuse to drop from there.
  * Automatically register public urls for files uploaded to the
    Internet Archive.
  * To enable an existing special remote, the new enableremote command
    must be used. The initremote command now is used only to create
    new special remotes.
  * initremote: If two existing remotes have the same name,
    prefer the one with a higher trust level.
  * assistant: Improved XMPP protocol to better support multiple repositories
    using the same XMPP account. Fixes bad behavior when sharing with a friend
    when you or the friend have multiple reposotories on an XMPP account.
    Note that XMPP pairing with your own devices still pairs with all
    repositories using your XMPP account.
  * assistant: Fix bug that could cause incoming pushes to not get
    merged into the local tree. Particularly affected XMPP pushes.
  * webapp: Display some additional information about a repository on
    its edit page.
  * webapp: Install FDO desktop menu file when started in standalone mode.
  * webapp: Don't default to making repository in cwd when started
    from within a directory containing a git-annex file (eg, standalone
    tarball directory).
  * Detect systems that have no user name set in GECOS, and also
    don't have user.name set in git config, and put in a workaround
    so that commits to the git-annex branch (and the assistant)
    will still succeed despite git not liking the system configuration.
  * webapp: When told to add a git repository on a remote server, and
    the repository already exists as a non-bare repository, use it,
    rather than initializing a bare repository in the same directory.
  * direct, indirect: Refuse to do anything when the assistant
    or git-annex watch daemon is running.
  * assistant: When built with git before 1.8.0, use `git remote rm`
    to delete a remote. Newer git uses `git remote remove`.
  * rmurl: New command, removes one of the recorded urls for a file.
  * Detect when the remote is broken like bitbucket is, and exits 0 when
    it fails to run git-annex-shell.
  * assistant: Several improvements to performance and behavior when
    performing bulk adds of a large number of files (tens to hundreds
    of thousands).
  * assistant: Sanitize XMPP presence information logged for debugging.
  * webapp: Now automatically fills in any creds used by an existing remote
    when creating a new remote of the same type. Done for Internet Archive,
    S3, Glacier, and Box.com remotes.
  * Store an annex-uuid file in the bucket when setting up a new S3 remote.
  * Support building with DAV 0.4.

 -- Joey Hess <joeyh@debian.org>  Wed, 01 May 2013 01:42:46 -0400

git-annex (4.20130417) unstable; urgency=low

  * initremote: Generates encryption keys with high quality entropy.
    This can be disabled using --fast to get the old behavior.
    The assistant still uses low-quality entropy when creating encrypted
    remotes, to avoid delays. (Thanks, guilhem for the patch.)
  * Bugfix: Direct mode no longer repeatedly checksums duplicated files.
  * assistant: Work around horrible, terrible, very bad behavior of
    gnome-keyring, by not storing special-purpose ssh keys in ~/.ssh/*.pub.
    Apparently gnome-keyring apparently will load and indiscriminately use
    such keys in some cases, even if they are not using any of the standard
    ssh key names. Instead store the keys in ~/.ssh/annex/,
    which gnome-keyring will not check.
  * addurl: Bugfix: Did not properly add file in direct mode.
  * assistant: Bug fix to avoid annexing the files that git uses
    to stand in for symlinks on FAT and other filesystem not supporting
    symlinks.
  * Adjust preferred content expressions so that content in archive
    directories is preferred until it has reached an archive or smallarchive
    repository.
  * webapp: New --listen= option allows running the webapp on one computer
    and connecting to it from another. (Note: Does not yet use HTTPS.)
  * Added annex.web-download-command setting.
  * Added per-remote annex-rsync-transport option. (guilhem again)
  * Ssh connection caching is now also used by rsync special remotes.
    (guilhem yet again)
  * The version number is now derived from git, unless built with
    VERSION_FROM_CHANGELOG.
  * assistant: Stop any transfers the assistant initiated on shutdown.
  * assistant: Added sequence numbers to XMPP git push packets. (Not yet used.)
  * addurl: Register transfer so the webapp can see it.
  * addurl: Automatically retry downloads that fail, as long as some
    additional content was downloaded.
  * webapp: Much improved progress bar display for downloads from encrypted
    remotes.
  * Avoid using runghc, as that needs ghci.
  * webapp: When a repository's group is changed, rescan for transfers.
  * webapp: Added animations.
  * webapp: Include the repository directory in the mangled hostname and
    ssh key name, so that a locked down ssh key for one repository is not
    re-used when setting up additional repositories on the same server.
  * Fall back to internal url downloader when built without curl.
  * fsck: Check content of direct mode files (only when the inode cache
    thinks they are unmodified).

 -- Joey Hess <joeyh@debian.org>  Wed, 17 Apr 2013 09:07:38 -0400

git-annex (4.20130405) unstable; urgency=low

  * Group subcommands into sections in usage. Closes: #703797
  * Per-command usage messages.
  * webapp: Fix a race that sometimes caused alerts or other notifications
    to be missed if they occurred while a page was loading.
  * webapp: Progess bar fixes for many types of special remotes.
  * Build debian package without using cabal, which writes to HOME.
    Closes: #704205
  * webapp: Run ssh server probes in a way that will work when the
    login shell is a monstrosity that should have died 25 years ago,
    such as csh.
  * New annex.largefiles setting, which configures which files
    `git annex add` and the assistant add to the annex.
  * assistant: Check small files into git directly.
  * Remotes can be configured to use other MAC algorithms than HMACSHA1
    to encrypt filenames.
    Thanks, guilhem for the patch.
  * git-annex-shell: Passes rsync --bwlimit options on rsync.
    Thanks, guilhem for the patch.
  * webapp: Added UI to delete repositories. Closes: #689847
  * Adjust built-in preferred content expressions to make most types
    of repositories want content that is only located on untrusted, dead,
    and unwanted repositories.
  * drop --auto: Fix bug that prevented dropping files from untrusted
    repositories.
  * assistant: Fix bug that could cause direct mode files to be unstaged
    from git.
  * Update working tree files fully atomically.
  * webapp: Improved transfer queue management.
  * init: Probe whether the filesystem supports fifos, and if not,
    disable ssh connection caching.
  * Use lower case hash directories for storing files on crippled filesystems,
    same as is already done for bare repositories.

 -- Joey Hess <joeyh@debian.org>  Fri, 05 Apr 2013 10:42:18 -0400

git-annex (4.20130323) unstable; urgency=low

  * webapp: Repository list is now included in the dashboard, and other
    UI tweaks.
  * webapp: Improved UI for pairing your own devices together using XMPP.
  * webapp: Display an alert when there are XMPP remotes, and a cloud
    transfer repository needs to be configured.
  * Add incrementalbackup repository group.
  * webapp: Encourage user to install git-annex on a server when adding
    a ssh server, rather than just funneling them through to rsync.
  * xmpp: --debug now enables a sanitized dump of the XMPP protocol
  * xmpp: Try harder to detect presence of clients when there's a git push
    to send.
  * xmpp: Re-enable XA flag, since disabling it did not turn out to help
    with the problems Google Talk has with not always sending presence
    messages to clients.
  * map: Combine duplicate repositories, for a nicer looking map.
  * Fix several bugs caused by a bad Ord instance for Remote.
  * webapp: Switch all forms to POST.
  * assistant: Avoid syncing with annex-ignored remotes when reconnecting
    to the network, or connecting a drive.
  * assistant: Fix OSX bug that prevented committing changed files to a
    repository when in indirect mode.
  * webapp: Improved alerts displayed when syncing with remotes, and 
    when syncing with a remote fails.
  * webapp: Force wrap long filenames in transfer display.
  * assistant: The ConfigMonitor left one zombie behind each time
    it checked for changes, now fixed.
  * get, copy, move: Display an error message when an identical transfer
    is already in progress, rather than failing with no indication why.
  * assistant: Several optimisations to file transfers.
  * OSX app and standalone Linux tarball now both support being added to
    PATH; no need to use runshell to start git-annex.
  * webapp: When adding a removable drive, you can now specify the
    directory inside it to use.
  * webapp: Confirm whether user wants to combine repositories when
    adding a removable drive that already has a repository on it.

 -- Joey Hess <joeyh@debian.org>  Fri, 22 Mar 2013 18:54:05 -0400

git-annex (4.20130314) unstable; urgency=low

  * Bugfix: git annex add, when ran without any file or directory specified,
    should add files in the current directory, but not act on unlocked files
    elsewhere in the tree.
  * Bugfix: drop --from an unavailable remote no longer updates the location
    log, incorrectly, to say the remote does not have the key.
  * Bugfix: If the UUID of a remote is not known, prevent --from, --to,
    and other ways of specifying remotes by name from selecting it,
    since it is not possible to sanely use it.
  * Bugfix: Fix bug in inode cache sentinal check, which broke
    copying to local repos if the repo being copied from had moved
    to a different filesystem or otherwise changed all its inodes

  * Switch from using regex-compat to regex-tdfa, as the C regex library
    is rather buggy.
  * status: Can now be run with a directory path to show only the
    status of that directory, rather than the whole annex.
  * Added remote.<name>.annex-gnupg-options setting.
    Thanks, guilhem for the patch.
  * addurl: Add --relaxed option.
  * addurl: Escape invalid characters in urls, rather than failing to
    use an invalid url.
  * addurl: Properly handle url-escaped characters in file:// urls.

  * assistant: Fix dropping content when a file is moved to an archive
    directory, and getting contennt when a file is moved back out.
  * assistant: Fix bug in direct mode that could occur when a symlink is
    moved out of an archive directory, and resulted in the file not being
    set to direct mode when it was transferred.
  * assistant: Generate better commits for renames.
  * assistant: Logs are rotated to avoid them using too much disk space.
  * assistant: Avoid noise in logs from git commit about typechanged
    files in direct mode repositories.
  * assistant: Set gc.auto=0 when creating repositories to prevent
    automatic commits from causing git-gc runs.
  * assistant: If gc.auto=0, run git-gc once a day, packing loose objects
    very non-aggressively.
  * assistant: XMPP git pull and push requests are cached and sent when
    presence of a new client is detected.
  * assistant: Sync with all git remotes on startup.
  * assistant: Get back in sync with XMPP remotes after network reconnection,
    and on startup.
  * assistant: Fix syncing after XMPP pairing.
  * assistant: Optimised handling of renamed files in direct mode,
    avoiding re-checksumming.
  * assistant: Detects most renames, including directory renames, and
    combines all their changes into a single commit.
  * assistant: Fix ~/.ssh/git-annex-shell wrapper to work when the
    ssh key does not force a command.
  * assistant: Be smarter about avoiding unnecessary transfers.

  * webapp: Work around bug in Warp's slowloris attack prevention code,
    that caused regular browsers to stall when they reuse a connection
    after leaving it idle for 30 seconds.
    (See https://github.com/yesodweb/wai/issues/146)
  * webapp: New preferences page allows enabling/disabling debug logging
    at runtime, as well as configuring numcopies and diskreserve.
  * webapp: Repository costs can be configured by dragging repositories around
    in the repository list.
  * webapp: Proceed automatically on from "Configure jabber account"
    to pairing.
  * webapp: Only show up to 10 queued transfers.
  * webapp: DTRT when told to create a git repo that already exists.
  * webapp: Set locally paired repositories to a lower cost than other
    network remotes.

  * Run ssh with -T to avoid tty allocation and any login scripts that
    may do undesired things with it.
  * Several improvements to Makefile and cabal file. Thanks, Peter Simmons
  * Stop depending on testpack.
  * Android: Enable test suite. 

 -- Joey Hess <joeyh@debian.org>  Thu, 14 Mar 2013 15:29:20 -0400

git-annex (4.20130227) unstable; urgency=low

  * annex.version is now set to 4 for direct mode repositories.
  * Should now fully support git repositories with core.symlinks=false;
    always using git's pseudosymlink files in such repositories.
  * webapp: Allow creating repositories on filesystems that lack support for
    symlinks.
  * webapp: Can now add a new local repository, and make it sync with
    the main local repository.
  * Android: Bundle now includes openssh.
  * Android: Support ssh connection caching.
  * Android: Assistant is fully working. (But no webapp yet.)
  * Direct mode: Support filesystems like FAT which can change their inodes
    each time they are mounted.
  * Direct mode: Fix support for adding a modified file.
  * Avoid passing -p to rsync, to interoperate with crippled filesystems.
    Closes: #700282
  * Additional GIT_DIR support bugfixes. May actually work now.
  * webapp: Display any error message from git init if it fails to create
    a repository.
  * Fix a reversion in matching globs introduced in the last release,
    where "*" did not match files inside subdirectories. No longer uses
    the Glob library.
  * copy: Update location log when no copy was performed, if the location
    log was out of date.
  * Makefile now builds using cabal, taking advantage of cabal's automatic
    detection of appropriate build flags.
  * test: The test suite is now built into the git-annex binary, and can
    be run at any time.

 -- Joey Hess <joeyh@debian.org>  Wed, 27 Feb 2013 14:07:24 -0400

git-annex (3.20130216) unstable; urgency=low

  * Now uses the Haskell uuid library, rather than needing a uuid program.
  * Now uses the Haskell Glob library, rather than pcre-light, avoiding
    the need to install libpcre. Currently done only for Cabal or when
    the Makefile is made to use -DWITH_GLOB
  * Android port now available (command-line only).
  * New annex.crippledfilesystem setting, allows use of git-annex
    repositories on FAT and even worse filesystems; avoiding use of
    hard links and locked down permissions settings. (Support is incomplete.)
  * init: Detect when the repository is on a filesystem that does not
    support hard links, or symlinks, or unix permissions, and set
    annex.crippledfilesystem, as well as annex.direct.
  * add: Improved detection of files that are modified while being added.
  * Fix a bug in direct mode, introduced in the previous release, where
    if a file was dropped and then got back, it would be stored in indirect
    mode.

 -- Joey Hess <joeyh@debian.org>  Sat, 16 Feb 2013 10:03:26 -0400

git-annex (3.20130207) unstable; urgency=low

  * webapp: Now allows restarting any threads that crash.
  * Adjust debian package to only build-depend on DAV on architectures
    where it is available.
  * addurl --fast: Use curl, rather than haskell HTTP library, to support https.
  * annex.autocommit: New setting, can be used to disable autocommit
    of changed files by the assistant, while it still does data syncing
    and other tasks.
  * assistant: Ignore .DS_Store on OSX.
  * assistant: Fix location log when adding new file in direct mode.
  * Deal with stale mappings for deleted file in direct mode.
  * pre-commit: Update direct mode mappings. 
  * uninit, unannex --fast: If hard link creation fails, fall back to slow
    mode.
  * Clean up direct mode cache and mapping info when dropping keys.
  * dropunused: Clean up stale direct mode cache and mapping info not
    removed before.

 -- Joey Hess <joeyh@debian.org>  Thu, 07 Feb 2013 12:45:25 -0400

git-annex (3.20130124) unstable; urgency=low

  * Added source repository group, that only retains files until they've
    been transferred to another repository. Useful for things like
    repositories on cameras.
  * Added manual repository group. Use to prevent the assistant from
    downloading any file contents to keep things in sync. Instead
    `git annex get`, `git annex drop` etc can be used manually as desired.
  * webapp: More adjustments to longpoll code to deal with changes in
    variable quoting in different versions of shakespeare-js.
  * webapp: Avoid an error if a transfer is stopped just as it finishes.
    Closes: #698184 
  * webapp: Now always logs to .git/annex/daemon.log
  * webapp: Has a page to view the log, accessed from the control menu.
  * webapp: Fix crash adding removable drive that has an annex directory
    in it that is not a git repository.
  * Deal with incompatibility in gpg2, which caused prompts for encryption
    passphrases rather than using the supplied --passphrase-fd.
  * bugfix: Union merges involving two or more repositories could sometimes
    result in data from one repository getting lost. This could result
    in the location log data becoming wrong, and fsck being needed to fix it.
  * sync: Automatic merge conflict resolution now stages deleted files.
  * Depend on git 1.7.7.6 for --no-edit. Closes: #698399
  * Fix direct mode mapping code to always store direct mode filenames
    relative to the top of the repository, even when operating inside a
    subdirectory.
  * fsck: Detect and fix consistency errors in direct mode mapping files.
  * Avoid filename encoding errors when writing direct mode mappings.

 -- Joey Hess <joeyh@debian.org>  Tue, 22 Jan 2013 07:11:59 +1100

git-annex (3.20130114) unstable; urgency=low

  * Now handles the case where a file that's being transferred to a remote
    is modified in place, which direct mode allows. When this
    happens, the transfer now fails, rather than allow possibly corrupt
    data into the remote.
  * fsck: Better checking of file content in direct mode.
  * drop: Suggest using git annex move when numcopies prevents dropping a file.
  * webapp: Repo switcher filters out repos that do not exist any more
    (or are on a drive that's not mounted).
  * webapp: Use IP address, rather than localhost, since some systems may
    have configuration problems or other issues that prevent web browsers
    from connecting to the right localhost IP for the webapp.
  * webapp: Adjust longpoll code to work with recent versions of
    shakespeare-js.
  * assistant: Support new gvfs dbus names used in Gnome 3.6.
  * In direct mode, files with the same key are no longer hardlinked, as
    that would cause a surprising behavior if modifying one, where the other
    would also change.
  * webapp: Avoid illegal characters in hostname when creating S3 or
    Glacier remote.
  * assistant: Avoid committer crashing if a file is deleted at the wrong
    instant.

 -- Joey Hess <joeyh@debian.org>  Mon, 14 Jan 2013 15:25:18 -0400

git-annex (3.20130107) unstable; urgency=low

  * webapp: Add UI to stop and restart assistant.
  * committer: Fix a file handle leak.
  * assistant: Make expensive transfer scan work fully in direct mode.
  * More commands work in direct mode repositories: find, whereis, move, copy,
    drop, log, fsck, add, addurl.
  * sync: No longer automatically adds files in direct mode.
  * assistant: Detect when system is not configured with a user name,
    and set environment to prevent git from failing.
  * direct: Avoid hardlinking symlinks that point to the same content
    when the content is not present.
  * Fix transferring files to special remotes in direct mode.

 -- Joey Hess <joeyh@debian.org>  Mon, 07 Jan 2013 01:01:41 -0400

git-annex (3.20130102) unstable; urgency=low

  * direct, indirect: New commands, that switch a repository to and from
    direct mode. In direct mode, files are accessed directly, rather than
    via symlinks. Note that direct mode is currently experimental. Many
    git-annex commands do not work in direct mode. Some git commands can
    cause data loss when used in direct mode repositories.
  * assistant: Now uses direct mode by default when setting up a new
    local repository.
  * OSX assistant: Uses the FSEvents API to detect file changes.
    This avoids issues with running out of file descriptors on large trees,
    as well as allowing detection of modification of files in direct mode.
    Other BSD systems still use kqueue.
  * kqueue: Fix bug that made broken symlinks not be noticed.
  * vicfg: Quote filename. Closes: #696193
  * Bugfix: Fixed bug parsing transfer info files, where the newline after
    the filename was included in it. This was generally benign, but in
    the assistant, it caused unexpected dropping of preferred content.
  * Bugfix: Remove leading \ from checksums output by sha*sum commands,
    when the filename contains \ or a newline. Closes: #696384
  * fsck: Still accept checksums with a leading \ as valid, now that
    above bug is fixed.
  * SHA*E backends: Exclude non-alphanumeric characters from extensions.
  * migrate: Remove leading \ in SHA* checksums, and non-alphanumerics
    from extensions of SHA*E keys.

 -- Joey Hess <joeyh@debian.org>  Wed, 02 Jan 2013 13:21:34 -0400

git-annex (3.20121211) unstable; urgency=low

  * webapp: Defaults to sharing box.com account info with friends, allowing
    one-click enabling of the repository.
  * Fix broken .config/git-annex/program installed by standalone tarball.
  * assistant: Retrival from glacier now handled.
  * Include ssh in standalone tarball and OSX app.
  * watch: Avoid leaving hard links to files behind in .git/annex/tmp
    if a file is deleted or moved while it's being quarantined in preparation
    to being added to the annex.
  * Allow `git annex drop --from web`; of course this does not remove
    any file from the web, but it does make git-annex remove all urls
    associated with a file.
  * webapp: S3 and Glacier forms now have a select list of all
    currently-supported AWS regions.
  * webdav: Avoid trying to set props, avoiding incompatibility with
    livedrive.com. Needs DAV version 0.3.
  * webapp: Prettify error display.
  * webapp: Fix bad interaction between required fields and modals.
  * webapp: Added help buttons and links next to fields that require
    explanations.
  * webapp: Encryption can be disabled when setting up remotes.
  * assistant: Avoid trying to drop content from remotes that don't have it.
  * assistant: Allow periods in ssh key comments.
  * get/copy --auto: Transfer data even if it would exceed numcopies,
    when preferred content settings want it.
  * drop --auto: Fix dropping content when there are no preferred content
    settings.
  * webapp: Allow user to specify the port when setting up a ssh or rsync
    remote.
  * assistant: Fix syncing to just created ssh remotes.
  * Enable WebDAV support in Debian package. Closes: #695532

 -- Joey Hess <joeyh@debian.org>  Tue, 11 Dec 2012 11:25:03 -0400

git-annex (3.20121127) unstable; urgency=low

  * Fix dirContentsRecursive, which had missed some files in deeply nested
    subdirectories. Could affect various parts of git-annex.
  * rsync: Fix bug introduced in last release that broke encrypted rsync
    special remotes.
  * The standalone builds now unset their special path and library path
    variables before running the system web browser.

 -- Joey Hess <joeyh@debian.org>  Tue, 27 Nov 2012 17:07:32 -0400

git-annex (3.20121126) unstable; urgency=low

  * New webdav and Amazon glacier special remotes.
  * Display a warning when a non-existing file or directory is specified.
  * webapp: Added configurator for Box.com.
  * webapp: Show error messages to user when testing XMPP creds.
  * Fix build of assistant without yesod.
  * webapp: The list of repositiories refreshes when new repositories are
    added, including when new repository configurations are pushed in from
    remotes.
  * OSX: Fix RunAtLoad value in plist file.
  * Getting a file from chunked directory special remotes no longer buffers
    it all in memory.
  * S3: Added progress display for uploading and downloading.
  * directory special remote: Made more efficient and robust.
  * Bugfix: directory special remote could loop forever storing a key 
    when a too small chunksize was configured.
  * Allow controlling whether login credentials for S3 and webdav are
    committed to the repository, by setting embedcreds=yes|no when running
    initremote.
  * Added smallarchive repository group, that only archives files that are
    in archive directories. Used by default for glacier when set up in the
    webapp.
  * assistant: Fixed handling of toplevel archive directory and
    client repository group.
  * assistant: Apply preferred content settings when a new symlink
    is created, or a symlink gets renamed. Made archive directories work.

 -- Joey Hess <joeyh@debian.org>  Mon, 26 Nov 2012 11:37:49 -0400

git-annex (3.20121112) unstable; urgency=low

  * assistant: Can use XMPP to notify other nodes about pushes made to other
    repositories, as well as pushing to them directly over XMPP.
  * wepapp: Added an XMPP configuration interface.
  * webapp: Supports pairing over XMPP, with both friends, and other repos
    using the same account.
  * assistant: Drops non-preferred content when possible.
  * assistant: Notices, and applies config changes as they are made to
    the git-annex branch, including config changes pushed in from remotes.
  * git-annex-shell: GIT_ANNEX_SHELL_DIRECTORY can be set to limit it
    to operating on a specified directory.
  * webapp: When setting up authorized_keys, use GIT_ANNEX_SHELL_DIRECTORY.
  * Preferred content path matching bugfix.
  * Preferred content expressions cannot use "in=".
  * Preferred content expressions can use "present".
  * Fix handling of GIT_DIR when it refers to a git submodule.
  * Depend on and use the Haskell SafeSemaphore library, which provides
    exception-safe versions of SampleVar and QSemN.
    Thanks, Ben Gamari for an excellent patch set.
  * file:/// URLs can now be used with the web special remote.
  * webapp: Allow dashes in ssh key comments when pairing.
  * uninit: Check and abort if there are symlinks to annexed content that
    are not checked into git.
  * webapp: Switched to using the same multicast IP address that avahi uses.
  * bup: Don't pass - to bup-split to make it read stdin; bup 0.25
    does not accept that.
  * bugfix: Don't fail transferring content from read-only repos.
    Closes: #691341
  * configure: Check that checksum programs produce correct checksums.
  * Re-enable dbus, using a new version of the library that fixes the memory
    leak.
  * NetWatcher: When dbus connection is lost, try to reconnect.
  * Use USER and HOME environment when set, and only fall back to getpwent,
    which doesn't work with LDAP or NIS.
  * rsync special remote: Include annex-rsync-options when running rsync
    to test a key's presence.
  * The standalone tarball's runshell now takes care of installing a
    ~/.ssh/git-annex-shell wrapper the first time it's run.
  * webapp: Make an initial, empty commit so there is a master branch 
  * assistant: Fix syncing local drives.
  * webapp: Fix creation of rsync.net repositories.
  * webapp: Fix renaming of special remotes.
  * webapp: Generate better git remote names.
  * webapp: Ensure that rsync special remotes are enabled using the same
    name they were originally created using.
  * Bugfix: Fix hang in webapp when setting up a ssh remote with an absolute
    path.

 -- Joey Hess <joeyh@debian.org>  Mon, 12 Nov 2012 10:39:47 -0400

git-annex (3.20121017) unstable; urgency=low

  * Fix zombie cleanup reversion introduced in 3.20121009.
  * Additional fix to support git submodules.

 -- Joey Hess <joeyh@debian.org>  Tue, 16 Oct 2012 21:10:14 -0400

git-annex (3.20121016) unstable; urgency=low

  * vicfg: New file format, avoids ambiguity with repos that have the same
    description, or no description.
  * Bug fix: A recent change caused git-annex-shell to crash.
  * Better preferred content expression for transfer repos.
  * webapp: Repository edit form can now edit the name of a repository.
  * webapp: Make bare repositories on removable drives, as there is nothing
    to ensure non-bare repos get updated when syncing.
  * webapp: Better behavior when pausing syncing to a remote when a transfer
    scan is running and queueing new transfers for that remote.
  * The standalone binaries are now built to not use ssh connection caching,
    in order to work with old versions of ssh.
  * A relative core.worktree is relative to the gitdir. Now that this is
    handled correctly, git-annex can be used in git submodules.
  * Temporarily disable use of dbus, as the haskell dbus library blows up
    when losing connection, which will need to be fixed upstream. 

 -- Joey Hess <joeyh@debian.org>  Tue, 16 Oct 2012 15:25:22 -0400

git-annex (3.20121010) unstable; urgency=low

  * Renamed --ingroup to --inallgroup.
  * Standard groups changed to client, transfer, archive, and backup.
    Each of these has its own standard preferred content setting.
  * dead: Remove dead repository from all groups.
  * Avoid unsetting HOME when running certian git commands. Closes: #690193
  * test: Fix threaded runtime hang.
  * Makefile: Avoid building with -threaded if the ghc threaded runtime does
    not exist.
  * webapp: Improve wording of intro display. Closes: #689848
  * webapp: Repositories can now be configured, to change their description,
    their group, or even to disable syncing to them.
  * git config remote.name.annex-sync can be used to control whether
    a remote gets synced.
  * Fix a crash when merging files in the git-annex branch that contain
    invalid utf8.
  * Automatically detect when a ssh remote does not have git-annex-shell
    installed, and set annex-ignore.

 -- Joey Hess <joeyh@debian.org>  Fri, 12 Oct 2012 13:45:21 -0400

git-annex (3.20121009) unstable; urgency=low

  * watch, assistant: It's now safe to git annex unlock files while
    the watcher is running, as well as modify files checked into git
    as normal files. Additionally, .gitignore settings are now honored.
    Closes: #689979
  * group, ungroup: New commands to indicate groups of repositories.
  * webapp: Adds newly created repositories to one of these groups:
    clients, drives, servers
  * vicfg: New command, allows editing (or simply viewing) most
    of the repository configuration settings stored in the git-annex branch.
  * Added preferred content expressions, configurable using vicfg.
  * get --auto: If the local repository has preferred content
    configured, only get that content.
  * drop --auto: If the repository the content is dropped from has
    preferred content configured, drop only content that is not preferred.
  * copy --auto: Only transfer content that the destination repository prefers.
  * assistant: Now honors preferred content settings when deciding what to
    transfer.
  * --copies=group:number can now be used to match files that are present
    in a specified number of repositories in a group.
  * Added --smallerthan, --largerthan, and --inall limits.
  * Only build-depend on libghc-clientsession-dev on arches that will have
    the webapp.
  * uninit: Unset annex.version. Closes: #689852

 -- Joey Hess <joeyh@debian.org>  Tue, 09 Oct 2012 15:13:23 -0400

git-annex (3.20121001) unstable; urgency=low

  * fsck: Now has an incremental mode. Start a new incremental fsck pass
    with git annex fsck --incremental. Now the fsck can be interrupted
    as desired, and resumed with git annex fsck --more.
    Thanks, Justin Azoff
  * New --time-limit option, makes long git-annex commands stop after
    a specified amount of time.
  * fsck: New --incremental-schedule option which is nice for scheduling
    eg, monthly incremental fsck runs in cron jobs.
  * Fix fallback to ~/Desktop when xdg-user-dir is not available.
    Closes: #688833
  * S3: When using a shared cipher, S3 credentials are not stored encrypted
    in the git repository, as that would allow anyone with access to
    the repository access to the S3 account. Instead, they're stored
    in a 600 mode file in the local git repo.
  * webapp: Avoid crashing when ssh-keygen -F chokes on an invalid known_hosts
    file.
  * Always do a system wide installation when DESTDIR is set. Closes: #689052
  * The Makefile now builds with the new yesod by default.
    Systems like Debian that have the old yesod 1.0.1 should set
    GIT_ANNEX_LOCAL_FEATURES=-DWITH_OLD_YESOD
  * copy: Avoid updating the location log when no copy is performed.
  * configure: Test that uuid -m works, falling back to plain uuid if not.
  * Avoid building the webapp on Debian architectures that do not yet
    have template haskell and thus yesod. (Should be available for arm soonish
    I hope).

 -- Joey Hess <joeyh@debian.org>  Mon, 01 Oct 2012 13:56:55 -0400

git-annex (3.20120924) unstable; urgency=low

  * assistant: New command, a daemon which does everything watch does,
    as well as automatically syncing file contents between repositories.
  * webapp: An interface for managing and configuring the assistant.
  * The default backend used when adding files to the annex is changed
    from SHA256 to SHA256E, to simplify interoperability with OSX, media
    players, and various programs that needlessly look at symlink targets.
    To get old behavior, add a .gitattributes containing: * annex.backend=SHA256
  * init: If no description is provided for a new repository, one will
    automatically be generated, like "joey@gnu:~/foo"
  * test: Set a lot of git environment variables so testing works in strange
    environments that normally need git config to set names, etc.
    Closes: #682351 Thanks, gregor herrmann
  * Disable ssh connection caching if the path to the control socket would be
    too long (and use relative path to minimise path to the control socket).
  * migrate: Check content before generating the new key, to avoid generating
    a key for corrupt data.
  * Support repositories created with --separate-git-dir. Closes: #684405
  * reinject: When the provided file doesn't match, leave it where it is,
    rather than moving to .git/annex/bad/
  * Avoid crashing on encoding errors in filenames when writing transfer info
    files and reading from checksum commands.
  * sync: Pushes the git-annex branch to remote/synced/git-annex, rather
    than directly to remote/git-annex.
  * Now supports matching files that are present on a number of remotes
    with a specified trust level. Example: --copies=trusted:2
    Thanks, Nicolas Pouillard

 -- Joey Hess <joeyh@debian.org>  Mon, 24 Sep 2012 13:47:48 -0400

git-annex (3.20120825) unstable; urgency=low

  * S3: Add fileprefix setting.
  * Pass --use-agent to gpg when in no tty mode. Thanks, Eskild Hustvedt.
  * Bugfix: Fix fsck in SHA*E backends, when the key contains composite
    extensions, as added in 3.20120721.

 -- Joey Hess <joeyh@debian.org>  Sat, 25 Aug 2012 10:00:10 -0400

git-annex (3.20120807) unstable; urgency=low

  * initremote: Avoid recording remote's description before checking
    that its config is valid.
  * unused, status: Avoid crashing when ran in bare repo.
  * Avoid crashing when "git annex get" fails to download from one
    location, and falls back to downloading from a second location.

 -- Joey Hess <joeyh@debian.org>  Tue, 07 Aug 2012 13:35:07 -0400

git-annex (3.20120721) unstable; urgency=low

  * get, move, copy: Now refuse to do anything when the requested file
    transfer is already in progress by another process.
  * status: Lists transfers that are currently in progress.
  * Fix passing --uuid to git-annex-shell.
  * When shaNsum commands cannot be found, use the Haskell SHA library
    (already a dependency) to do the checksumming. This may be slower,
    but avoids portability problems.
  * Use SHA library for files less than 50 kb in size, at which point it's
    faster than forking the more optimised external program.
  * SHAnE backends are now smarter about composite extensions, such as
    .tar.gz Closes: #680450
  * map: Write map.dot to .git/annex, which avoids watch trying to annex it.

 -- Joey Hess <joeyh@debian.org>  Sat, 21 Jul 2012 16:52:48 -0400

git-annex (3.20120629) unstable; urgency=low

  * cabal: Only try to use inotify on Linux.
  * Version build dependency on STM, and allow building without it,
    which disables the watch command.
  * Avoid ugly failure mode when moving content from a local repository
    that is not available.
  * Got rid of the last place that did utf8 decoding.
  * Accept arbitrarily encoded repository filepaths etc when reading
    git config output. This fixes support for remotes with unusual characters
    in their names.
  * sync: Automatically resolves merge conflicts.

 -- Joey Hess <joeyh@debian.org>  Fri, 29 Jun 2012 10:17:49 -0400

git-annex (3.20120624) unstable; urgency=low

  * watch: New subcommand, a daemon which notices changes to
    files and automatically annexes new files, etc, so you don't
    need to manually run git commands when manipulating files.
    Available on Linux, BSDs, and OSX!
  * Enable diskfree on kfreebsd, using kqueue.
  * unused: Fix crash when key names contain invalid utf8.
  * sync: Avoid recent git's interactive merge.

 -- Joey Hess <joeyh@debian.org>  Sun, 24 Jun 2012 12:36:50 -0400

git-annex (3.20120614) unstable; urgency=medium

  * addurl: Was broken by a typo introduced 2 released ago, now fixed.
    Closes: #677576
  * Install man page when run by cabal, in a location where man will
    find it, even when installing under $HOME. Thanks, Nathan Collins

 -- Joey Hess <joeyh@debian.org>  Thu, 14 Jun 2012 20:21:29 -0400

git-annex (3.20120611) unstable; urgency=medium

  * add: Prevent (most) modifications from being made to a file while it
    is being added to the annex.
  * initremote: Automatically describe a remote when creating it.
  * uninit: Refuse to run in a subdirectory. Closes: #677076

 -- Joey Hess <joeyh@debian.org>  Mon, 11 Jun 2012 10:32:01 -0400

git-annex (3.20120605) unstable; urgency=low

  * sync: Show a nicer message if a user tries to sync to a special remote.
  * lock: Reset unlocked file to index, rather than to branch head.
  * import: New subcommand, pulls files from a directory outside the annex
    and adds them.
  * Fix display of warning message when encountering a file that uses an
    unsupported backend.
  * Require that the SHA256 backend can be used when building, since it's the
    default.
  * Preserve parent environment when running hooks of the hook special remote.

 -- Joey Hess <joeyh@debian.org>  Tue, 05 Jun 2012 14:03:39 -0400

git-annex (3.20120522) unstable; urgency=low

  * Pass -a to cp even when it supports --reflink=auto, to preserve
    permissions.
  * Clean up handling of git directory and git worktree.
  * Add support for core.worktree, and fix support for GIT_WORK_TREE and
    GIT_DIR.

 -- Joey Hess <joeyh@debian.org>  Tue, 22 May 2012 11:16:13 -0400

git-annex (3.20120511) unstable; urgency=low

  * Rsync special remotes can be configured with shellescape=no
    to avoid shell quoting that is normally done when using rsync over ssh.
    This is known to be needed for certian rsync hosting providers
    (specificially hidrive.strato.com) that use rsync over ssh but do not
    pass it through the shell.
  * dropunused: Allow specifying ranges to drop.
  * addunused: New command, the opposite of dropunused, it relinks unused
    content into the git repository.
  * Fix use of several config settings: annex.ssh-options,
    annex.rsync-options, annex.bup-split-options. (And adjust types to avoid
    the bugs that broke several config settings.)

 -- Joey Hess <joeyh@debian.org>  Fri, 11 May 2012 12:29:30 -0400

git-annex (3.20120430) unstable; urgency=low

  * Fix use of annex.diskreserve config setting.
  * Directory special remotes now check annex.diskreserve.
  * Support git's core.sharedRepository configuration.
  * Add annex.http-headers and annex.http-headers-command config
    settings, to allow custom headers to be sent with all HTTP requests.
    (Requested by the Internet Archive)
  * uninit: Clear annex.uuid from .git/config. Closes: #670639
  * Added shared cipher mode to encryptable special remotes. This option
    avoids gpg key distribution, at the expense of flexibility, and with
    the requirement that all clones of the git repository be equally trusted.

 -- Joey Hess <joeyh@debian.org>  Mon, 30 Apr 2012 13:16:10 -0400

git-annex (3.20120418) unstable; urgency=low

  * bugfix: Adding a dotfile also caused all non-dotfiles to be added.
  * bup: Properly handle key names with spaces or other things that are
    not legal git refs.
  * git-annex (but not git-annex-shell) supports the git help.autocorrect
    configuration setting, doing fuzzy matching using the restricted
    Damerau-Levenshtein edit distance, just as git does. This adds a build
    dependency on the haskell edit-distance library.
  * Renamed diskfree.c to avoid OSX case insensativity bug.
  * cabal now installs git-annex-shell as a symlink to git-annex.
  * cabal file now autodetects whether S3 support is available.

 -- Joey Hess <joeyh@debian.org>  Wed, 18 Apr 2012 12:11:32 -0400

git-annex (3.20120406) unstable; urgency=low

  * Disable diskfree on kfreebsd, as I have a build failure on kfreebsd-i386
    that is quite likely caused by it.

 -- Joey Hess <joeyh@debian.org>  Sat, 07 Apr 2012 15:50:36 -0400

git-annex (3.20120405) unstable; urgency=low

  * Rewrote free disk space checking code, moving the portability
    handling into a small C library.
  * status: Display amount of free disk space.

 -- Joey Hess <joeyh@debian.org>  Thu, 05 Apr 2012 16:19:10 -0400

git-annex (3.20120315) unstable; urgency=low

  * fsck: Fix up any broken links and misplaced content caused by the
    directory hash calculation bug fixed in the last release.
  * sync: Sync to lower cost remotes first.
  * status: Fixed to run in constant space.
  * status: More accurate display of sizes of tmp and bad keys.
  * unused: Now uses a bloom filter, and runs in constant space.
    Use of a bloom filter does mean it will not notice a small
    number of unused keys. For repos with up to half a million keys,
    it will miss one key in 1000.
  * Added annex.bloomcapacity and annex.bloomaccuracy, which can be
    adjusted as desired to tune the bloom filter.
  * status: Display amount of memory used by bloom filter, and
    detect when it's too small for the number of keys in a repository.
  * git-annex-shell: Runs hooks/annex-content after content is received
    or dropped.
  * Work around a bug in rsync (IMHO) introduced by openSUSE's SIP patch.
  * git-annex now behaves as git-annex-shell if symlinked to and run by that
    name. The Makefile sets this up, saving some 8 mb of installed size.
  * git-union-merge is a demo program, so it is no longer built by default.

 -- Joey Hess <joeyh@debian.org>  Thu, 15 Mar 2012 11:05:28 -0400

git-annex (3.20120309) unstable; urgency=low

  * Fix key directory hash calculation code to behave as it did before 
    version 3.20120227 when a key contains non-ascii characters (only
    WORM backend is likely to have been affected).

 -- Joey Hess <joeyh@debian.org>  Fri, 09 Mar 2012 20:05:09 -0400

git-annex (3.20120230) unstable; urgency=low

  * "here" can be used to refer to the current repository,
    which can read better than the old "." (which still works too).
  * Directory special remotes now support chunking files written to them,
    avoiding writing files larger than a specified size.
  * Add progress bar display to the directory special remote.
  * Add configurable hooks that are run when git-annex starts and stops
    using a remote: remote.name.annex-start-command and
    remote.name.annex-stop-command
  * Fix a bug in symlink calculation code, that triggered in rare
    cases where an annexed file is in a subdirectory that nearly
    matched to the .git/annex/object/xx/yy subdirectories.

 -- Joey Hess <joeyh@debian.org>  Mon, 05 Mar 2012 13:38:13 -0400

git-annex (3.20120229) unstable; urgency=low

  * Fix test suite to not require a unicode locale.
  * Fix cabal build failure. Thanks, Sergei Trofimovich

 -- Joey Hess <joeyh@debian.org>  Wed, 29 Feb 2012 02:31:31 -0400

git-annex (3.20120227) unstable; urgency=low

  * Modifications to support ghc 7.4's handling of filenames.
    This version can only be built with ghc 7.4 or newer. See the ghc7.0
    branch for older ghcs.
  * S3: Fix irrefutable pattern failure when accessing encrypted S3
    credentials.
  * Use the haskell IfElse library.
  * Fix teardown of stale cached ssh connections.
  * Fixed to use the strict state monad, to avoid leaking all kinds of memory
    due to lazy state update thunks when adding/fixing many files.
  * Fixed some memory leaks that occurred when committing journal files.
  * Added a annex.queuesize setting, useful when adding hundreds of thousands
    of files on a system with plenty of memory.
  * whereis: Prints the urls of files that the web special remote knows about.
  * addurl --fast: Verifies that the url can be downloaded (only getting
    its head), and records the size in the key.
  * When checking that an url has a key, verify that the Content-Length,
    if available, matches the size of the key.
  * addurl: Added a --file option, which can be used to specify what
    file the url is added to. This can be used to override the default
    filename that is used when adding an url, which is based on the url.
    Or, when the file already exists, the url is recorded as another
    location of the file.
  * addurl: Normalize badly encoded urls.
  * addurl: Add --pathdepth option.
  * rekey: New plumbing level command, can be used to change the keys used
    for files en masse.
  * Store web special remote url info in a more efficient location.
    (Urls stored with this version will not be visible to older versions.)
  * Deal with NFS problem that caused a failure to remove a directory
    when removing content from the annex.
  * Make a single location log commit after a remote has received or
    dropped files. Uses a new "git-annex-shell commit" command when available.
  * To avoid commits of data to the git-annex branch after each command
    is run, set annex.alwayscommit=false. Its data will then be committed
    less frequently, when a merge or sync is done.
  * configure: Check if ssh connection caching is supported by the installed
    version of ssh and default annex.sshcaching accordingly.
  * move --from, copy --from: Now 10 times faster when scanning to find
    files in a remote on a local disk; rather than go through the location log
    to see which files are present on the remote, it simply looks at the 
    disk contents directly.

 -- Joey Hess <joeyh@debian.org>  Mon, 27 Feb 2012 12:58:21 -0400

git-annex (3.20120123) unstable; urgency=low

  * fsck --from: Fscking a remote is now supported. It's done by retrieving
    the contents of the specified files from the remote, and checking them,
    so can be an expensive operation. Still, if the remote is a special
    remote, or a git repository that you cannot run fsck in locally, it's
    nice to have the ability to fsck it.
  * If you have any directory special remotes, now would be a good time to
    fsck them, in case you were hit by the data loss bug fixed in the
    previous release!
  * fsck --from remote --fast: Avoids expensive file transfers, at the
    expense of not checking file size and/or contents.
  * Ssh connection caching is now enabled automatically by git-annex.
    Only one ssh connection is made to each host per git-annex run, which
    can speed some things up a lot, as well as avoiding repeated password
    prompts. Concurrent git-annex processes also share ssh connections.
    Cached ssh connections are shut down when git-annex exits.
  * To disable the ssh caching (if for example you have your own broader
    ssh caching configuration), set annex.sshcaching=false.

 -- Joey Hess <joeyh@debian.org>  Mon, 23 Jan 2012 13:48:48 -0400

git-annex (3.20120116) unstable; urgency=medium

  * Fix data loss bug in directory special remote, when moving a file
    to the remote failed, and partially transferred content was left
    behind in the directory, re-running the same move would think it
    succeeded and delete the local copy.

 -- Joey Hess <joeyh@debian.org>  Mon, 16 Jan 2012 16:43:45 -0400

git-annex (3.20120115) unstable; urgency=low

  * Add a sanity check for bad StatFS results. On architectures
    where StatFS does not currently work (s390, mips, powerpc, sparc),
    this disables the diskreserve checking code, and attempting to
    configure an annex.diskreserve will result in an error.
  * Fix QuickCheck dependency in cabal file.
  * Minor optimisations.

 -- Joey Hess <joeyh@debian.org>  Sun, 15 Jan 2012 13:54:20 -0400

git-annex (3.20120113) unstable; urgency=low

  * log: Add --gource mode, which generates output usable by gource.
  * map: Fix display of remote repos
  * Add annex-trustlevel configuration settings, which can be used to 
    override the trust level of a remote.
  * git-annex, git-union-merge: Support GIT_DIR and GIT_WORK_TREE.
  * Add libghc-testpack-dev to build depends on all arches.

 -- Joey Hess <joeyh@debian.org>  Fri, 13 Jan 2012 15:35:17 -0400

git-annex (3.20120106) unstable; urgency=low

  * Support unescaped repository urls, like git does.
  * log: New command that displays the location log for files,
    showing each repository they were added to and removed from.
  * Fix overbroad gpg --no-tty fix from last release.

 -- Joey Hess <joeyh@debian.org>  Sat, 07 Jan 2012 13:16:23 -0400

git-annex (3.20120105) unstable; urgency=low

  * Added annex-web-options configuration settings, which can be
    used to provide parameters to whichever of wget or curl git-annex uses
    (depends on which is available, but most of their important options
    suitable for use here are the same).
  * Dotfiles, and files inside dotdirs are not added by "git annex add"
    unless the dotfile or directory is explicitly listed. So "git annex add ."
    will add all untracked files in the current directory except for those in
    dotdirs.
  * Added quickcheck to build dependencies, and fail if test suite cannot be
    built.
  * fsck: Do backend-specific check before checking numcopies is satisfied.
  * Run gpg with --no-tty. Closes: #654721

 -- Joey Hess <joeyh@debian.org>  Thu, 05 Jan 2012 13:44:12 -0400

git-annex (3.20111231) unstable; urgency=low

  * sync: Improved to work well without a central bare repository.
    Thanks to Joachim Breitner.
  * Rather than manually committing, pushing, pulling, merging, and git annex
    merging, we encourage you to give "git annex sync" a try.
  * sync --fast: Selects some of the remotes with the lowest annex.cost
    and syncs those, in addition to any specified at the command line.
  * Union merge now finds the least expensive way to represent the merge.
  * reinject: Add a sanity check for using an annexed file as the source file.
  * Properly handle multiline git config values.
  * Fix the hook special remote, which bitrotted a while ago.
  * map: --fast disables use of dot to display map
  * Test suite improvements. Current top-level test coverage: 75%
  * Improve deletion of files from rsync special remotes. Closes: #652849
  * Add --include, which is the same as --not --exclude.
  * Format strings can be specified using the new --format option, to control
    what is output by git annex find.
  * Support git annex find --json
  * Fixed behavior when multiple insteadOf configs are provided for the
    same url base.
  * Can now be built with older git versions (before 1.7.7); the resulting
    binary should only be used with old git.
  * Updated to build with monad-control 0.3.

 -- Joey Hess <joeyh@debian.org>  Sat, 31 Dec 2011 14:55:29 -0400

git-annex (3.20111211) unstable; urgency=medium

  * Fix bug in last version in getting contents from bare repositories.
  * Ensure that git-annex branch changes are merged into git-annex's index,
    which fixes a bug that could cause changes that were pushed to the
    git-annex branch to get reverted. As a side effect, it's now safe
    for users to check out and commit changes directly to the git-annex
    branch.
  * map: Fix a failure to detect a loop when both repositories are local
    and refer to each other with relative paths.
  * Prevent key names from containing newlines.
  * add: If interrupted, add can leave files converted to symlinks but not
    yet added to git. Running the add again will now clean up this situtation.
  * Fix caching of decrypted ciphers, which failed when drop had to check
    multiple different encrypted special remotes.
  * unannex: Can be run on files that have been added to the annex, but not
    yet committed.
  * sync: New command that synchronises the local repository and default
    remote, by running git commit, pull, and push for you.
  * Version monad-control dependency in cabal file.

 -- Joey Hess <joeyh@debian.org>  Sun, 11 Dec 2011 21:24:39 -0400

git-annex (3.20111203) unstable; urgency=low

  * The VFAT filesystem on recent versions of Linux, when mounted with
    shortname=mixed, does not get along well with git-annex's mixed case
    .git/annex/objects hash directories. To avoid this problem, new content
    is now stored in all-lowercase hash directories. Except for non-bare
    repositories which would be a pain to transition and cannot be put on FAT.
    (Old mixed-case hash directories are still tried for backwards
    compatibility.)
  * Flush json output, avoiding a buffering problem that could result in
    doubled output.
  * Avoid needing haskell98 and other fixes for new ghc. Thanks, Mark Wright.
  * Bugfix: dropunused did not drop keys with two spaces in their name.
  * Support for storing .git/annex on a different device than the rest of the
    git repository.
  * --inbackend can be used to make git-annex only operate on files
    whose content is stored using a specified key-value backend.
  * dead: A command which says that a repository is gone for good
    and you don't want git-annex to mention it again.

 -- Joey Hess <joeyh@debian.org>  Sat, 03 Dec 2011 21:01:45 -0400

git-annex (3.20111122) unstable; urgency=low

  * merge: Improve commit messages to mention what was merged.
  * Avoid doing auto-merging in commands that don't need fully current
    information from the git-annex branch. In particular, git annex add
    no longer needs to auto-merge.
  * init: When run in an already initalized repository, and without
    a description specified, don't delete the old description. 
  * Optimised union merging; now only runs git cat-file once, and runs
    in constant space.
  * status: Now displays trusted, untrusted, and semitrusted repositories
    separately.
  * status: Include all special remotes in the list of repositories.
  * status: Fix --json mode.
  * status: --fast is back
  * Fix support for insteadOf url remapping. Closes: #644278
  * When not run in a git repository, git-annex can still display a usage
    message, and "git annex version" even works.
  * migrate: Don't fall over a stale temp file.
  * Avoid excessive escaping for rsync special remotes that are not accessed
    over ssh.
  * find: Support --print0

 -- Joey Hess <joeyh@debian.org>  Tue, 22 Nov 2011 14:31:45 -0400

git-annex (3.20111111) unstable; urgency=low

  * Handle a case where an annexed file is moved into a gitignored directory,
    by having fix --force add its change.
  * Avoid cyclic drop problems.
  * Optimized copy --from and get --from to avoid checking the location log
    for files that are already present.
  * Automatically fix up badly formatted uuid.log entries produced by
    3.20111105, whenever the uuid.log is changed (ie, by init or describe).
  * map: Support remotes with /~/ and /~user/

 -- Joey Hess <joeyh@debian.org>  Fri, 11 Nov 2011 13:44:18 -0400

git-annex (3.20111107) unstable; urgency=low

  * merge: Use fast-forward merges when possible.
    Thanks Valentin Haenel for a test case showing how non-fast-forward
    merges could result in an ongoing pull/merge/push cycle.
  * Don't try to read config from repos with annex-ignore set.
  * Bugfix: In the past two releases, git-annex init has written the uuid.log
    in the wrong format, with the UUID and description flipped.

 -- Joey Hess <joeyh@debian.org>  Mon, 07 Nov 2011 12:47:44 -0400

git-annex (3.20111105) unstable; urgency=low

  * The default backend used when adding files to the annex is changed
    from WORM to SHA256.
    To get old behavior, add a .gitattributes containing: * annex.backend=WORM
  * Sped up some operations on remotes that are on the same host.
  * copy --to: Fixed leak when copying many files to a remote on the same
    host.
  * uninit: Add guard against being run with the git-annex branch checked out.
  * Fail if --from or --to is passed to commands that do not support them.
  * drop --from is now supported to remove file content from a remote.
  * status: Now always shows the current repository, even when it does not
    appear in uuid.log.
  * fsck: Now works in bare repositories. Checks location log information,
    and file contents. Does not check that numcopies is satisfied, as
    .gitattributes information about numcopies is not available in a bare
    repository.
  * unused, dropunused: Now work in bare repositories.
  * Removed the setkey command, and added a reinject command with a more
    useful interface.
  * The fromkey command now takes the key as its first parameter. The --key
    option is no longer used.
  * Built without any filename containing .git being excluded. Closes: #647215
  * Record uuid when auto-initializing a remote so it shows in status.
  * Bugfix: Fixed git-annex init crash in a bare repository when there was
    already an existing git-annex branch.
  * Pass -t to rsync to preserve timestamps.

 -- Joey Hess <joeyh@debian.org>  Sat, 05 Nov 2011 15:47:52 -0400

git-annex (3.20111025) unstable; urgency=low

  * A remote can have a annexUrl configured, that is used by git-annex
    instead of its usual url. (Similar to pushUrl.)
  * migrate: Copy url logs for keys when migrating.
  * git-annex-shell: GIT_ANNEX_SHELL_READONLY and GIT_ANNEX_SHELL_LIMITED
    environment variables can be set to limit what commands can be run.
    This is used by gitolite's new git-annex support!

 -- Joey Hess <joeyh@debian.org>  Tue, 25 Oct 2011 13:03:08 -0700

git-annex (3.20111011) unstable; urgency=low

  * This version of git-annex only works with git 1.7.7 and newer.
    The breakage with old versions is subtle, and affects the
    annex.numcopies settings in .gitattributes, so be sure to upgrade git
    to 1.7.7. (Debian package now depends on that version.)
  * Don't pass absolute paths to git show-attr, as it started following
    symlinks when that's done in 1.7.7. Instead, use relative paths,
    which show-attr only handles 100% correctly in 1.7.7. Closes: #645046
  * Fix referring to remotes by uuid.
  * New or changed repository descriptions in uuid.log now have a timestamp,
    which is used to ensure the newest description is used when the uuid.log
    has been merged.
  * Note that older versions of git-annex will display the timestamp as part
    of the repository description, which is ugly but otherwise harmless.
  * Add timestamps to trust.log and remote.log too.
  * git-annex-shell: Added the --uuid option.
  * git-annex now asks git-annex-shell to verify that it's operating in 
    the expected repository.
  * Note that this git-annex will not interoperate with remotes using 
    older versions of git-annex-shell.
  * Now supports git's insteadOf configuration, to modify the url
    used to access a remote. Note that pushInsteadOf is not used;
    that and pushurl are reserved for actual git pushes. Closes: #644278
  * status: List all known repositories.
  * When displaying a list of repositories, show git remote names
    in addition to their descriptions.
  * Add locking to avoid races when changing the git-annex branch.
  * Various speed improvements gained by using ByteStrings.
  * Contain the zombie hordes.

 -- Joey Hess <joeyh@debian.org>  Tue, 11 Oct 2011 23:00:02 -0400

git-annex (3.20110928) unstable; urgency=low

  * --in can be used to make git-annex only operate on files
    believed to be present in a given repository.
  * Arbitrarily complex expressions can be built to limit the files git-annex
    operates on, by combining the options --not --and --or -( and -)
    Example: git annex get --exclude '*.mp3' --and --not -( --in usbdrive --or --in archive -)
  * --copies=N can be used to make git-annex only operate on files with
    the specified number of copies. (And --not --copies=N for the inverse.)
  * find: Rather than only showing files whose contents are present,
    when used with --exclude --copies or --in, displays all files that
    match the specified conditions.
  * Note that this is a behavior change for git-annex find! Old behavior
    can be gotten by using: git-annex find --in .
  * status: Massively sped up; remove --fast mode.
  * unused: File contents used by branches and tags are no longer
    considered unused, even when not used by the current branch. This is
    the final piece of the puzzle needed for git-annex to to play nicely
    with branches.

 -- Joey Hess <joeyh@debian.org>  Wed, 28 Sep 2011 18:14:02 -0400

git-annex (3.20110915) unstable; urgency=low

  * whereis: Show untrusted locations separately and do not include in
    location count.
  * Fix build without S3.
  * addurl: Always use whole url as destination filename, rather than
    only its file component.
  * get, drop, copy: Added --auto option, which decides whether
    to get/drop content as needed to work toward the configured numcopies.
  * bugfix: drop and fsck did not honor --exclude

 -- Joey Hess <joeyh@debian.org>  Thu, 15 Sep 2011 22:25:46 -0400

git-annex (3.20110906) unstable; urgency=low

  * Improve display of newlines around error and warning messages.
  * Fix Makefile to work with cabal again.

 -- Joey Hess <joeyh@debian.org>  Tue, 06 Sep 2011 13:45:16 -0400

git-annex (3.20110902) unstable; urgency=low

  * Set EMAIL when running test suite so that git does not need to be
    configured first. Closes: #638998
  * The wget command will now be used in preference to curl, if available.
  * init: Make description an optional parameter.
  * unused, status: Sped up by avoiding unnecessary stats of annexed files.
  * unused --remote: Reduced memory use to 1/4th what was used before.
  * Add --json switch, to produce machine-consumable output.

 -- Joey Hess <joeyh@debian.org>  Fri, 02 Sep 2011 21:20:37 -0400

git-annex (3.20110819) unstable; urgency=low

  * Now "git annex init" only has to be run once, when a git repository
    is first being created. Clones will automatically notice that git-annex
    is in use and automatically perform a basic initalization. It's
    still recommended to run "git annex init" in any clones, to describe them.
  * Added annex-cost-command configuration, which can be used to vary the
    cost of a remote based on the output of a shell command.
  * Fix broken upgrade from V1 repository. Closes: #638584

 -- Joey Hess <joeyh@debian.org>  Fri, 19 Aug 2011 20:34:09 -0400

git-annex (3.20110817) unstable; urgency=low

  * Fix shell escaping in rsync special remote.
  * addurl: --fast can be used to avoid immediately downloading the url.
  * Added support for getting content from git remotes using http (and https).
  * Added curl to Debian package dependencies.

 -- Joey Hess <joeyh@debian.org>  Wed, 17 Aug 2011 01:29:02 -0400

git-annex (3.20110719) unstable; urgency=low

  * add: Be even more robust to avoid ever leaving the file seemingly deleted.
    Closes: #634233
  * Bugfix: Make add ../ work.
  * Support the standard git -c name=value
  * unannex: Clean up use of git commit -a.

 -- Joey Hess <joeyh@debian.org>  Tue, 19 Jul 2011 23:39:53 -0400

git-annex (3.20110707) unstable; urgency=low

  * Fix sign bug in disk free space checking.
  * Bugfix: Forgot to de-escape keys when upgrading. Could result in
    bad location log data for keys that contain [&:%] in their names.
    (A workaround for this problem is to run git annex fsck.)
  * add: Avoid a failure mode that resulted in the file seemingly being
    deleted (content put in the annex but no symlink present).

 -- Joey Hess <joeyh@debian.org>  Thu, 07 Jul 2011 19:29:39 -0400

git-annex (3.20110705) unstable; urgency=low

  * uninit: Delete the git-annex branch and .git/annex/
  * unannex: In --fast mode, file content is left in the annex, and a
    hard link made to it.
  * uninit: Use unannex in --fast mode, to support unannexing multiple
    files that link to the same content.
  * Drop the dependency on the haskell curl bindings, use regular haskell HTTP.
  * Fix a pipeline stall when upgrading (caused by #624389).

 -- Joey Hess <joeyh@debian.org>  Tue, 05 Jul 2011 14:37:39 -0400

git-annex (3.20110702) unstable; urgency=low

  * Now the web can be used as a special remote. 
    This feature replaces the old URL backend.
  * addurl: New command to download an url and store it in the annex.
  * Sped back up fsck, copy --from, and other commands that often
    have to read a lot of information from the git-annex branch. Such
    commands are now faster than they were before introduction of the
    git-annex branch.
  * Always ensure git-annex branch exists.
  * Modify location log parser to allow future expansion.
  * --force will cause add, etc, to operate on ignored files.
  * Avoid mangling encoding when storing the description of repository
    and other content.
  * cabal can now be used to build git-annex. This is substantially
    slower than using make, does not build or install documentation,
    does not run the test suite, and is not particularly recommended,
    but could be useful to some.

 -- Joey Hess <joeyh@debian.org>  Sat, 02 Jul 2011 15:00:18 -0400

git-annex (3.20110624) experimental; urgency=low

  * New repository format, annex.version=3. Use `git annex upgrade` to migrate.
  * git-annex now stores its logs in a git-annex branch.
  * merge: New subcommand. Auto-merges the new git-annex branch.
  * Improved handling of bare git repos with annexes. Many more commands will
    work in them.
  * git-annex is now more robust; it will never leave state files
    uncommitted when some other git process comes along and locks the index
    at an inconvenient time.
  * rsync is now used when copying files from repos on other filesystems.
    cp is still used when copying file from repos on the same filesystem,
    since --reflink=auto can make it significantly faster on filesystems
    such as btrfs.
  * Allow --trust etc to specify a repository by name, for temporarily 
    trusting repositories that are not configured remotes.
  * unlock: Made atomic.
  * git-union-merge: New git subcommand, that does a generic union merge
    operation, and operates efficiently without touching the working tree.

 -- Joey Hess <joeyh@debian.org>  Fri, 24 Jun 2011 14:32:18 -0400

git-annex (0.20110610) unstable; urgency=low

  * Add --numcopies option.
  * Add --trust, --untrust, and --semitrust options.
  * get --from is the same as copy --from
  * Bugfix: Fix fsck to not think all SHAnE keys are bad.

 -- Joey Hess <joeyh@debian.org>  Fri, 10 Jun 2011 11:48:40 -0400

git-annex (0.20110601) unstable; urgency=low

  * Minor bugfixes and error message improvements.
  * Massively sped up `git annex lock` by avoiding use of the uber-slow
    `git reset`, and only running `git checkout` once, even when many files
    are being locked.
  * Fix locking of files with staged changes.
  * Somewhat sped up `git commit` of modifications to unlocked files.
  * Build fix for older ghc.

 -- Joey Hess <joeyh@debian.org>  Wed, 01 Jun 2011 11:50:47 -0400

git-annex (0.20110522) unstable; urgency=low

  * Closer emulation of git's behavior when told to use "foo/.git" as a
    git repository instead of just "foo". Closes: #627563
  * Fix bug in --exclude introduced in 0.20110516.

 -- Joey Hess <joeyh@debian.org>  Fri, 27 May 2011 20:20:41 -0400

git-annex (0.20110521) unstable; urgency=low

  * status: New subcommand to show info about an annex, including its size.
  * --backend now overrides any backend configured in .gitattributes files.
  * Add --debug option. Closes: #627499

 -- Joey Hess <joeyh@debian.org>  Sat, 21 May 2011 11:52:53 -0400

git-annex (0.20110516) unstable; urgency=low

  * Add a few tweaks to make it easy to use the Internet Archive's variant
    of S3. In particular, munge key filenames to comply with the IA's filename
    limits, disable encryption, support their nonstandard way of creating
    buckets, and allow x-archive-* headers to be specified in initremote to
    set item metadata.
  * Added filename extension preserving variant backends SHA1E, SHA256E, etc.
  * migrate: Use current filename when generating new key, for backends
    where the filename affects the key name.
  * Work around a bug in Network.URI's handling of bracketed ipv6 addresses.

 -- Joey Hess <joeyh@debian.org>  Mon, 16 May 2011 14:16:52 -0400

git-annex (0.20110503) unstable; urgency=low

  * Fix hasKeyCheap setting for bup and rsync special remotes.
  * Add hook special remotes.
  * Avoid crashing when an existing key is readded to the annex.
  * unused: Now also lists files fsck places in .git/annex/bad/
  * S3: When encryption is enabled, the Amazon S3 login credentials
    are stored, encrypted, in .git-annex/remotes.log, so environment
    variables need not be set after the remote is initialized.

 -- Joey Hess <joeyh@debian.org>  Tue, 03 May 2011 20:56:01 -0400

git-annex (0.20110427) unstable; urgency=low

  * Switch back to haskell SHA library, so git-annex remains buildable on
    Debian stable.
  * Added rsync special remotes. This could be used, for example, to 
    store annexed content on rsync.net (encrypted naturally). Or anywhere else.
  * Bugfix: Avoid pipeline stall when running git annex drop or fsck on a
    lot of files. Possibly only occured with ghc 7.

 -- Joey Hess <joeyh@debian.org>  Wed, 27 Apr 2011 22:50:26 -0400

git-annex (0.20110425) unstable; urgency=low

  * Use haskell Crypto library instead of haskell SHA library.
  * Remove testpack from build depends for non x86 architectures where it
    is not available. The test suite will not be run if it cannot be compiled.
  * Avoid using absolute paths when staging location log, as that can
    confuse git when a remote's path contains a symlink. Closes: #621386

 -- Joey Hess <joeyh@debian.org>  Mon, 25 Apr 2011 15:47:00 -0400

git-annex (0.20110420) unstable; urgency=low

  * Update Debian build dependencies for ghc 7.
  * Debian package is now built with S3 support.
    Thanks Joachim Breitner for making this possible.
  * Somewhat improved memory usage of S3, still work to do.
    Thanks Greg Heartsfield for ongoing work to improve the hS3 library
    for git-annex.

 -- Joey Hess <joeyh@debian.org>  Thu, 21 Apr 2011 15:00:48 -0400

git-annex (0.20110419) unstable; urgency=low

  * Don't run gpg in batch mode, so it can prompt for passphrase when
    there is no agent.
  * Add missing build dep on dataenc.
  * S3: Fix stalls when transferring encrypted data.
  * bup: Avoid memory leak when transferring encrypted data.

 -- Joey Hess <joeyh@debian.org>  Tue, 19 Apr 2011 21:26:51 -0400

git-annex (0.20110417) unstable; urgency=low

  * bup is now supported as a special type of remote.
  * The data sent to special remotes (Amazon S3, bup, etc) can be encrypted
    using GPG for privacy.
  * Use lowercase hash directories for locationlog files, to avoid
    some issues with git on OSX with the mixed-case directories.
    No migration is needed; the old mixed case hash directories are still
    read; new information is written to the new directories.
  * Unused files on remotes, particulary special remotes, can now be
    identified and dropped, by using "--from remote" with git annex unused
    and git annex dropunused.
  * Clear up short option confusion between --from and --force (-f is now
    --from, and there is no short option for --force).
  * Add build depend on perlmagick so docs are consistently built.
    Closes: #621410
  * Add doc-base file. Closes: #621408
  * Periodically flush git command queue, to avoid boating memory usage
    too much.
  * Support "sha1" and "sha512" commands on FreeBSD, and allow building
    if any/all SHA commands are not available. Thanks, Fraser Tweedale

 -- Joey Hess <joeyh@debian.org>  Sun, 17 Apr 2011 12:00:24 -0400

git-annex (0.20110401) experimental; urgency=low

  * Amazon S3 is now supported as a special type of remote.
    Warning: Encrypting data before sending it to S3 is not yet supported.
  * Note that Amazon S3 support is not built in by default on Debian yet,
    as hS3 is not packaged.
  * fsck: Ensure that files and directories in .git/annex/objects
    have proper permissions.
  * Added a special type of remote called a directory remote, which
    simply stores files in an arbitrary local directory.
  * Bugfix: copy --to --fast never really copied, fixed.

 -- Joey Hess <joeyh@debian.org>  Fri, 01 Apr 2011 21:27:22 -0400

git-annex (0.20110328) experimental; urgency=low

  * annex.diskreserve can be given in arbitrary units (ie "0.5 gigabytes")
  * Generalized remotes handling, laying groundwork for remotes that are
    not regular git remotes. (Think Amazon S3.)
  * Provide a less expensive version of `git annex copy --to`, enabled
    via --fast. This assumes that location tracking information is correct,
    rather than contacting the remote for every file.
  * Bugfix: Keys could be received into v1 annexes from v2 annexes, via
    v1 git-annex-shell. This results in some oddly named keys in the v1
    annex. Recognise and fix those keys when upgrading, instead of crashing.

 -- Joey Hess <joeyh@debian.org>  Mon, 28 Mar 2011 10:47:29 -0400

git-annex (0.20110325) experimental; urgency=low

  * Free space checking is now done, for transfers of data for keys
    that have free space metadata. (Notably, not for SHA* keys generated
    with git-annex 0.2x or earlier.) The code is believed to work on
    Linux, FreeBSD, and OSX; check compile-time messages to see if it
    is not enabled for your OS.
  * Add annex.diskreserve config setting, to control how much free space
    to reserve for other purposes and avoid using (defaults to 1 mb).
  * Add --fast flag, that can enable less expensive, but also less thorough
    versions of some commands.
  * fsck: In fast mode, avoid checking checksums.
  * unused: In fast mode, just show all existing temp files as unused,
    and avoid expensive scan for other unused content.
  * migrate: Support migrating v1 SHA keys to v2 SHA keys with
    size information that can be used for free space checking.
  * Fix space leak in fsck and drop commands.
  * migrate: Bugfix for case when migrating a file results in a key that
    is already present in .git/annex/objects.
  * dropunused: Significantly sped up; only read unused log file once.

 -- Joey Hess <joeyh@debian.org>  Fri, 25 Mar 2011 00:47:37 -0400

git-annex (0.20110320) experimental; urgency=low

  * Fix dropping of files using the URL backend.
  * Fix support for remotes with '.' in their names.
  * Add version command to show git-annex version as well as repository
    version information.
  * No longer auto-upgrade to repository format 2, to avoid accidental
    upgrades, etc. Use git-annex upgrade when you're ready to run this
    version.

 -- Joey Hess <joeyh@debian.org>  Sun, 20 Mar 2011 16:36:33 -0400

git-annex (0.20110316) experimental; urgency=low

  * New repository format, annex.version=2.
  * The first time git-annex is run in an old format repository, it
    will automatically upgrade it to the new format, staging all
    necessary changes to git. Also added a "git annex upgrade" command.
  * Colons are now avoided in filenames, so bare clones of git repos
    can be put on USB thumb drives formatted with vFAT or similar
    filesystems.
  * Added two levels of hashing to object directory and .git-annex logs,
    to improve scalability with enormous numbers of annexed
    objects. (With one hundred million annexed objects, each
    directory would contain fewer than 1024 files.)
  * The setkey, fromkey, and dropkey subcommands have changed how
    the key is specified. --backend is no longer used with these.

 -- Joey Hess <joeyh@debian.org>  Wed, 16 Mar 2011 16:20:23 -0400

git-annex (0.24) unstable; urgency=low

  Branched the 0.24 series, which will be maintained for a while to
  support v1 git-annex repos, while main development moves to the 0.2011
  series, with v2 git-annex repos.

  * Add Suggests on graphviz. Closes: #618039
  * When adding files to the annex, the symlinks pointing at the annexed
    content are made to have the same mtime as the original file.
    While git does not preserve that information, this allows a tool
    like metastore to be used with annexed files.
    (Currently this is only done on systems supporting POSIX 200809.)

 -- Joey Hess <joeyh@debian.org>  Wed, 16 Mar 2011 18:35:13 -0400

git-annex (0.23) unstable; urgency=low

  * Support ssh remotes with a port specified.
  * whereis: New subcommand to show where a file's content has gotten to.
  * Rethink filename encoding handling for display. Since filename encoding
    may or may not match locale settings, any attempt to decode filenames 
    will fail for some files. So instead, do all output in binary mode.

 -- Joey Hess <joeyh@debian.org>  Sat, 12 Mar 2011 15:02:49 -0400

git-annex (0.22) unstable; urgency=low

  * Git annexes can now be attached to bare git repositories.
    (Both the local and remote host must have this version of git-annex
    installed for it to work.)
  * Support filenames that start with a dash; when such a file is passed
    to a utility it will be escaped to avoid it being interpreted as an
    option. (I went a little overboard and got the type checker involved
    in this, so such files are rather comprehensively supported now.)
  * New backends: SHA512 SHA384 SHA256 SHA224
    (Supported on systems where corresponding shaNsum commands are available.)
  * describe: New subcommand that can set or change the description of
    a repository.
  * Fix test suite to reap zombies.
    (Zombies can be particularly annoying on OSX; thanks to Jimmy Tang
    for his help eliminating the infestation... for now.)
  * Make test suite not rely on a working cp -pr.
    (The Unix wars are still ON!)
  * Look for dir.git directories the same as git does.
  * Support remote urls specified as relative paths.
  * Support non-ssh remote paths that contain tilde expansions.
  * fsck: Check for and repair location log damage.
  * Bugfix: When fsck detected and moved away corrupt file content, it did
    not update the location log.

 -- Joey Hess <joeyh@debian.org>  Fri, 04 Mar 2011 15:10:57 -0400

git-annex (0.21) unstable; urgency=low

  * test: Don't rely on chmod -R working.
  * unannex: Fix recently introduced bug when attempting to unannex more
    than one file at a time.
  * test: Set git user name and email in case git can't guess values.
  * Fix display of unicode filenames.

 -- Joey Hess <joeyh@debian.org>  Fri, 11 Feb 2011 23:21:08 -0400

git-annex (0.20) unstable; urgency=low

  * Preserve specified file ordering when instructed to act on multiple
    files or directories. For example, "git annex get a b" will now always
    get "a" before "b". Previously it could operate in either order.
  * unannex: Commit staged changes at end, to avoid some confusing behavior
    with the pre-commit hook, which would see some types of commits after
    an unannex as checking in of an unlocked file.
  * map: New subcommand that uses graphviz to display a nice map of
    the git repository network.
  * Deal with the mtl/monads-fd conflict.
  * configure: Check for sha1sum.

 -- Joey Hess <joeyh@debian.org>  Tue, 08 Feb 2011 18:57:24 -0400

git-annex (0.19) unstable; urgency=low

  * configure: Support using the uuidgen command if the uuid command is
    not available.
  * Allow --exclude to be specified more than once.
  * There are now three levels of repository trust.
  * untrust: Now marks the current repository as untrusted.
  * semitrust: Now restores the default trust level. (What untrust used to do.)
  * fsck, drop: Take untrusted repositories into account.
  * Bugfix: Files were copied from trusted remotes first even if their
    annex.cost was higher than other remotes.
  * Improved temp file handling. Transfers of content can now be resumed
    from temp files later; the resume does not have to be the immediate
    next git-annex run.
  * unused: Include partially transferred content in the list.
  * Bugfix: Running a second git-annex while a first has a transfer in
    progress no longer deletes the first processes's temp file.

 -- Joey Hess <joeyh@debian.org>  Fri, 28 Jan 2011 14:31:37 -0400

git-annex (0.18) unstable; urgency=low

  * Bugfix: `copy --to` and `move --to` forgot to stage location log changes
    after transferring the file to the remote repository.
    (Did not affect ssh remotes.)
  * fsck: Fix bug in moving of corrupted files to .git/annex/bad/
  * migrate: Fix support for --backend option.
  * unlock: Fix behavior when file content is not present.
  * Test suite improvements. Current top-level test coverage: 80%

 -- Joey Hess <joeyh@debian.org>  Fri, 14 Jan 2011 14:17:44 -0400

git-annex (0.17) unstable; urgency=low

  * unannex: Now skips files whose content is not present, rather than
    it being an error.
  * New migrate subcommand can be used to switch files to using a different
    backend, safely and with no duplication of content.
  * bugfix: Fix crash caused by empty key name. (Thanks Henrik for reporting.)

 -- Joey Hess <joeyh@debian.org>  Sun, 09 Jan 2011 10:04:11 -0400

git-annex (0.16) unstable; urgency=low

  * git-annex-shell: Avoid exposing any git repo config except for the
    annex.uuid when doing configlist.
  * bugfix: Running `move --to` with a remote whose UUID was not yet known
    could result in git-annex not recording on the local side where the
    file was moved to. This could not result in data loss, or even a
    significant problem, since the remote *did* record that it had the file.
  * Also, add a general guard to detect attempts to record information
    about repositories with missing UUIDs.
  * bugfix: Running `move --to` with a non-ssh remote failed.
  * bugfix: Running `copy --to` with a non-ssh remote actually did a move.
  * Many test suite improvements. Current top-level test coverage: 65%

 -- Joey Hess <joeyh@debian.org>  Fri, 07 Jan 2011 14:33:13 -0400

git-annex (0.15) unstable; urgency=low

  * Support scp-style urls for remotes (host:path).
  * Support ssh urls containing "~".
  * Add trust and untrust subcommands, to allow configuring repositories
    that are trusted to retain files without explicit checking.
  * Fix bug in numcopies handling when multiple remotes pointed to the
    same repository.
  * Introduce the git-annex-shell command. It's now possible to make
    a user have it as a restricted login shell, similar to git-shell.
  * Note that git-annex will always use git-annex-shell when accessing
    a ssh remote, so all of your remotes need to be upgraded to this
    version of git-annex at the same time.
  * Now rsync is exclusively used for copying files to and from remotes.
    scp is not longer supported.

 -- Joey Hess <joeyh@debian.org>  Fri, 31 Dec 2010 22:00:52 -0400

git-annex (0.14) unstable; urgency=low

  * Bugfix to git annex unused in a repository with nothing yet annexed.
  * Support upgrading from a v0 annex with nothing in it.
  * Avoid multiple calls to git ls-files when passed eg, "*".

 -- Joey Hess <joeyh@debian.org>  Fri, 24 Dec 2010 17:38:48 -0400

git-annex (0.13) unstable; urgency=low

  * Makefile: Install man page and html (when built).
  * Makefile: Add GHCFLAGS variable.
  * Fix upgrade from 0.03.
  * Support remotes using git+ssh and ssh+git as protocol.
    Closes: #607056

 -- Joey Hess <joeyh@debian.org>  Tue, 14 Dec 2010 13:05:10 -0400

git-annex (0.12) unstable; urgency=low

  * Add --exclude option to exclude files from processing.
  * mwdn2man: Fix a bug in newline supression. Closes: #606578
  * Bugfix to git annex add of an unlocked file in a subdir. Closes: #606579
  * Makefile: Add PREFIX variable.

 -- Joey Hess <joeyh@debian.org>  Sat, 11 Dec 2010 17:32:00 -0400

git-annex (0.11) unstable; urgency=low

  * If available, rsync will be used for file transfers from remote
    repositories. This allows resuming interrupted transfers.
  * Added remote.annex-rsync-options.
  * Avoid deleting temp files when rsync fails.
  * Improve detection of version 0 repos.
  * Add uninit subcommand. Closes: #605749

 -- Joey Hess <joeyh@debian.org>  Sat, 04 Dec 2010 17:27:42 -0400

git-annex (0.10) unstable; urgency=low

  * In .gitattributes, the annex.numcopies attribute can be used
    to control the number of copies to retain of different types of files.
  * Bugfix: Always correctly handle gitattributes when in a subdirectory of
    the repository. (Had worked ok for ones like "*.mp3", but failed for
    ones like "dir/*".)
  * fsck: Fix warning about not enough copies of a file, when locations
    are known, but are not available in currently configured remotes.
  * precommit: Optimise to avoid calling git-check-attr more than once.
  * The git-annex-backend attribute has been renamed to annex.backend.

 -- Joey Hess <joeyh@debian.org>  Sun, 28 Nov 2010 19:28:05 -0400

git-annex (0.09) unstable; urgency=low

  * Add copy subcommand.
  * Fix bug in setkey subcommand triggered by move --to.

 -- Joey Hess <joeyh@debian.org>  Sat, 27 Nov 2010 17:14:59 -0400

git-annex (0.08) unstable; urgency=low

  * Fix `git annex add ../foo` (when ran in a subdir of the repo).
  * Add configure step to build process.
  * Only use cp -a if it is supported, falling back to cp -p or plain cp
    as needed for portability.
  * cp --reflink=auto is used if supported, and will make git annex unlock
    much faster on filesystems like btrfs that support copy on write.

 -- Joey Hess <joeyh@debian.org>  Sun, 21 Nov 2010 13:45:44 -0400

git-annex (0.07) unstable; urgency=low

  * find: New subcommand.
  * unused: New subcommand, finds unused data. (Split out from fsck.)
  * dropunused: New subcommand, provides for easy dropping of unused keys
    by number, as listed by the unused subcommand.
  * fsck: Print warnings to stderr; --quiet can now be used to only see
    problems.

 -- Joey Hess <joeyh@debian.org>  Mon, 15 Nov 2010 18:41:50 -0400

git-annex (0.06) unstable; urgency=low

  * fsck: Check if annex.numcopies is satisfied.
  * fsck: Verify the sha1 of files when the SHA1 backend is used.
  * fsck: Verify the size of files when the WORM backend is used.
  * fsck: Allow specifying individual files if fscking everything
    is not desired.
  * fsck: Fix bug, introduced in 0.04, in detection of unused data.

 -- Joey Hess <joeyh@debian.org>  Sat, 13 Nov 2010 16:24:29 -0400

git-annex (0.05) unstable; urgency=low

  * Optimize both pre-commit and lock subcommands to not call git diff
    on every file being committed/locked.
    (This actually also works around a bug in ghc, that caused
    git-annex 0.04 pre-commit to sometimes corrupt filename being read
    from git ls-files and fail. 
    See <http://hackage.haskell.org/trac/ghc/ticket/4493>
    The excessive number of calls made by pre-commit exposed the ghc bug.
    Thanks Josh Triplett for the debugging.)
  * Build with -O2.

 -- Joey Hess <joeyh@debian.org>  Thu, 11 Nov 2010 18:31:09 -0400

git-annex (0.04) unstable; urgency=low

  * Add unlock subcommand, which replaces the symlink with a copy of
    the file's content in preparation of changing it. The "edit" subcommand
    is an alias for unlock.
  * Add lock subcommand.
  * Unlocked files will now automatically be added back into the annex when
    committed (and the updated symlink committed), by some magic in the
    pre-commit hook.
  * The SHA1 backend is now fully usable.
  * Add annex.version, which will be used to automate upgrades
    between incompatible versions.
  * Reorganised the layout of .git/annex/
  * The new layout will be automatically upgraded to the first time
    git-annex is used in a repository with the old layout.
  * Note that git-annex 0.04 cannot transfer content from old repositories
    that have not yet been upgraded.
  * Annexed file contents are now made unwritable and put in unwriteable
    directories, to avoid them accidentally being removed or modified.
    (Thanks Josh Triplett for the idea.)
  * Add build dep on libghc6-testpack-dev. Closes: #603016
  * Avoid using runghc to run test suite as it is not available on all
    architectures. Closes: #603006

 -- Joey Hess <joeyh@debian.org>  Wed, 10 Nov 2010 14:23:23 -0400

git-annex (0.03) unstable; urgency=low

  * Fix support for file:// remotes.
  * Add --verbose
  * Fix SIGINT handling.
  * Fix handling of files with unusual characters in their name.
  * Fixed memory leak; git-annex no longer reads the whole file list
    from git before starting, and will be much faster with large repos.
  * Fix crash on unknown symlinks.
  * Added remote.annex-scp-options and remote.annex-ssh-options.
  * The backends to use when adding different sets of files can be configured
    via gitattributes.
  * In .gitattributes, the git-annex-backend attribute can be set to the
    names of backends to use when adding different types of files.
  * Add fsck subcommand. (For now it only finds unused key contents in the
    annex.)

 -- Joey Hess <joeyh@debian.org>  Sun, 07 Nov 2010 18:26:04 -0400

git-annex (0.02) unstable; urgency=low

  * Can scp annexed files from remote hosts, and check remote hosts for
    file content when dropping files.
  * New move subcommand, that makes it easy to move file contents from
    or to a remote.
  * New fromkey subcommand, for registering urls, etc.
  * git-annex init will now set up a pre-commit hook that fixes up symlinks
    before they are committed, to ensure that moving symlinks around does not
    break them.
  * More intelligent and fast staging of modified files; git add coalescing.
  * Add remote.annex-ignore git config setting to allow completly disabling
    a given remote.
  * --from/--to can be used to control the remote repository that git-annex
    uses.
  * --quiet can be used to avoid verbose output
  * New plumbing-level dropkey and addkey subcommands.
  * Lots of bug fixes.

 -- Joey Hess <joeyh@debian.org>  Wed, 27 Oct 2010 16:39:29 -0400

git-annex (0.01) unstable; urgency=low

  * First prerelease.

 -- Joey Hess <joeyh@debian.org>  Wed, 20 Oct 2010 12:54:24 -0400<|MERGE_RESOLUTION|>--- conflicted
+++ resolved
@@ -1,6 +1,5 @@
 git-annex (10.20240831) UNRELEASED; urgency=medium
 
-  * export: Added --from option.
   * Special remotes configured with exporttree=yes annexobjects=yes 
     can store objects in .git/annex/objects, as well as an exported tree.
   * Support proxying to special remotes configured with 
@@ -10,26 +9,24 @@
     special remote (or it is a cluster node) and the configured
     remote.name.annex-tracking-branch is received, the tree is
     exported to the special remote.
-  * updateproxy, updatecluster: Prevent using an exporttree=yes special
-    remote that does not have annexobjects=yes, since it will not work.
-  * git-remote-annex: Store objects in exportree=yes special remotes
-    in the same paths used by annexobjects=yes. This is a backwards
-    compatible change.
-  * The config versioning=true is now reserved for use by versioned special
-    remotes. External special remotes should not use that config for their
-    own purposes.
-<<<<<<< HEAD
-  * Support "balanced=" and "fullybalanced=" in preferred content expressions.
-  * Support "sizebalanced=" and "fullysizebalanced=" too.
+  * Support "balanced=", "fullybalanced=", "sizebalanced=" and
+    "fullysizebalanced=" in preferred content expressions.
   * Added --rebalance option.
   * maxsize: New command to tell git-annex how large the expected maximum
     size of a repository is, and to display repository sizes.
   * Added the annex.fullybalancedthreshhold git config.
   * vicfg: Include maxsize configuration.
-  * info: Improved speed.
-=======
+  * info: Improved speed by using new repository size tracking.
   * lookupkey: Allow using --ref in a bare repository.
->>>>>>> 242c5256
+  * export: Added --from option.
+  * git-remote-annex: Store objects in exportree=yes special remotes
+    in the same paths used by annexobjects=yes. This is a backwards
+    compatible change.
+  * updateproxy, updatecluster: Prevent using an exporttree=yes special
+    remote that does not have annexobjects=yes, since it will not work.
+  * The config versioning=true is now reserved for use by versioned special
+    remotes. External special remotes should not use that config for their
+    own purposes.
 
  -- Joey Hess <id@joeyh.name>  Wed, 31 Jul 2024 15:52:03 -0400
 
