--- conflicted
+++ resolved
@@ -1,12 +1,9 @@
 git-annex (10.20240532) UNRELEASED; urgency=medium
 
-<<<<<<< HEAD
   * Added updateproxy command and remote.name.annex-proxy configuration.
-=======
   * Fix a bug where interrupting git-annex while it is updating the
     git-annex branch for an export could later lead to git fsck
     complaining about missing tree objects.
->>>>>>> 9a839107
   * Fix Windows build with Win32 2.13.4+
     Thanks, Oleg Tolmatcev
 
