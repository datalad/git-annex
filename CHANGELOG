--- conflicted
+++ resolved
@@ -1,9 +1,5 @@
-git-annex (10.20240808) upstream; urgency=medium
-
-  * Remove debug output (to stderr) accidentially included in
-    last version.
-<<<<<<< HEAD
-=======
+git-annex (10.20240831) UNRELEASED; urgency=medium
+
   * export: Added --from option.
   * Special remotes configured with exporttree=yes annexobjects=yes 
     can store objects in .git/annex/objects, as well as an exported tree.
@@ -16,9 +12,13 @@
     remote that does not have annexobjects=yes, since it will not work.
   * git-remote-annex: Store objects in exportree=yes special remotes
     in the same paths used by annexobjects=yes.
-  * When proxying an upload to a special remote, verify the hash.
-  * Avoid loading cluster log at startup.
->>>>>>> 349b1e44
+
+ -- Joey Hess <id@joeyh.name>  Wed, 31 Jul 2024 15:52:03 -0400
+
+git-annex (10.20240808) upstream; urgency=medium
+
+  * Remove debug output (to stderr) accidentially included in
+    last version.
   * When getting from a P2P HTTP remote, prompt for credentials when
     required, instead of failing.
   * When proxying an upload to a special remote, verify the hash.
