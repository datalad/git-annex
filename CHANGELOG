git-annex (8.20210904) UNRELEASED; urgency=medium

  * Added annex.bwlimit and remote.name.annex-bwlimit config to limit
    the bandwidth of transfers. It works for git remotes and many
    but not all special remotes.
  * Bug fix: Git configs such as annex.verify were incorrectly overriding
    per-remote git configs such as remote.name.annex-verify.
    (Reversion in version 4.20130323)
  * borg: Significantly improved memory use when a borg repository
    contains many archives.
  * borg: Avoid trying to extract xattrs, ACLS, and bsdflags when
    retrieving from a borg repository.
  * Sped up git-annex smudge --clean by 25%.
  * Resume where it left off when copying a file to/from a local git remote
    was interrupted.
  * sync --content: Avoid a redundant checksum of a file that was
    incrementally verified, when used on NTFS and perhaps other filesystems.
  * reinject: Fix crash when reinjecting a file from outside the repository.
    (Reversion in version 8.20210621)
<<<<<<< HEAD
  * borg: Some improvements to memory use when importing a lot of archives.
  * Avoid cursor jitter when updating progress display.
=======
>>>>>>> 7ae7820a

 -- Joey Hess <id@joeyh.name>  Fri, 03 Sep 2021 12:02:55 -0400

git-annex (8.20210903) upstream; urgency=medium

  * Deal with clock skew, both forwards and backwards, when logging
    information to the git-annex branch.
  * GIT_ANNEX_VECTOR_CLOCK can now be set to a fixed value (eg 1)
    rather than needing to be advanced each time a new change is made.
  * Misuse of GIT_ANNEX_VECTOR_CLOCK will no longer confuse git-annex.
  * add: When adding a dotfile, avoid treating its name as an extension.
  * rsync special remote: Stop displaying rsync progress, and use
    git-annex's own progress display.
  * Many special remotes now checksum content while it is being retrieved,
    instead of in a separate pass at the end. This is supported for all
    special remotes on Linux (except for bittorrent), and for many
    on other OS's (except for adb, external, gcrypt, hook, and rsync).
  * unused: Skip the refs/annex/last-index ref that git-annex recently
    started creating.
  * Fix test suite failure on Windows.
  * New --batch-keys option added to these commands: 
    get, drop, move, copy, whereis
  * Added annex.youtube-dl-command config. This can be used to run some
    forks of youtube-dl.
  * Run cp -a with --no-preserve=xattr, to avoid problems with copied
    xattrs, including them breaking permissions setting on some NFS
    servers.
  * add, import: Detect when xattrs or perhaps ACLs prevent removing
    write permissions from an annexed file, and fail with an informative
    message.
  * Fix support for readonly git remotes.
    (Reversion in version 8.20210621)
  * When downloading urls fail, explain which urls failed for which
    reasons.
  * web: Avoid displaying a warning when downloading one url failed
    but another url later succeeded.

 -- Joey Hess <id@joeyh.name>  Fri, 03 Sep 2021 12:00:46 -0400

git-annex (8.20210803) upstream; urgency=medium

  * whereused: New command, finds what files use a key, or where a key
    was used historically.
  * Fix a bug that prevented getting content from a repository that
    started out as a bare repository, or had annex.crippledfilesystem
    set, and was converted to a non-bare repository.
  * Fix retrieval of content from borg repos accessed over ssh.
  * sync: When --quiet is used, run git commit, push, and pull without
    their ususual output.
  * merge: When --quiet is used, run git merge without its usual output.
  * sync, merge, post-receive: Avoid merging unrelated histories,
    which used to be allowed only to support direct mode repositories.
    (However, sync does still merge unrelated histories when importing
    trees from special remotes, and the assistant still merges unrelated
    histories.)
  * sync, merge: Added --allow-unrelated-histories option, which
    is the same as the git merge option.
  * Fix bug that caused some transfers to incorrectly fail with
    "content changed while it was being sent", when the content was not
    changed.
  * Fix bug that could prevent pointer files from being populated,
    in a repository that was upgraded from v7.
  * fsck: Detect and correct stale or missing inode caches.
  * Fix a rounding bug in display of data sizes.
  * git-annex get when run as the first git-annex command in a new repo
    did not populate unlocked files.
    (Reversion in version 8.20210621)

 -- Joey Hess <id@joeyh.name>  Tue, 03 Aug 2021 12:20:09 -0400

git-annex (8.20210714) upstream; urgency=medium

  * assistant: Avoid unncessary git repository repair in a situation where
    git fsck gets confused about a commit that is made while it's running.
  * addurl: Avoid crashing when used on beegfs.
  * --debug output goes to stderr again, not stdout.
    (Reversion in version 8.20210428)
  * init: Fix misbehavior when core.sharedRepository = group that
    caused it to enter an adjusted branch and set annex.crippledfilesystem
    (Reversion in version 8.20210630)
  * assistant: When adding non-large files to git, honor annex.delayadd
    configuration. Also, don't add non-large files to git when they
    are still being written to.

 -- Joey Hess <id@joeyh.name>  Wed, 14 Jul 2021 12:22:55 -0400

git-annex (8.20210630) upstream; urgency=medium

  * Fixed bug that interrupting git-annex repair (or assistant) while
    it was fixing repository corruption would lose objects that were
    contained in pack files. Also the assistant might sometimes have
    crashed with the same result.
  * repair: Fix reversion in version 8.20200522 that prevented fetching
    missing objects from remotes.
  * sync: Partly work around github behavior that first branch to be pushed
    to a new repository is assumed to be the head branch, by not pushing
    synced/git-annex first.
  * Added annex.freezecontent-command and annex.thawcontent-command
    configs.
  * Improve display of errors when transfers fail.
  * Dropping an unused object with drop --unused or dropunused will
    mark it as dead, preventing fsck --all from complaining about it
    after it's been dropped from all repositories.
  * addurl, importfeed: Added --no-raw option that forces download
    with youtube-dl or a special remote. In particular this can avoid
    falling back to raw download when youtube-dl is blocked for some
    reason.

 -- Joey Hess <id@joeyh.name>  Wed, 30 Jun 2021 11:48:16 -0400

git-annex (8.20210621) upstream; urgency=medium

  * New matching options --excludesamecontent and --includesamecontent
  * When two files have the same content, and a required content expression
    matches one but not the other, dropping the latter file will fail as it
    would also remove the content of the required file.
  * drop, move, mirror: When two files have the same content, and
    different numcopies or requiredcopies values, use the higher value.
  * drop --auto: When two files have the same content, and a preferred content
    expression matches one but not the other, do not drop the content.
  * sync --content, assistant: When two unlocked files have the same
    content, and a preferred content expression matches one but not the
    other, do not drop the content. (This was already the case for locked
    files.)
  * sync --content, assistant: Fix an edge case where a file that is not
    preferred content did not get dropped.
  * filter-branch: New command, useful to produce a filtered version of the
    git-annex branch, eg when splitting a repository.
  * fromkey: Create an unlocked file when used in an adjusted branch
    where the file should be unlocked, or when configured by annex.addunlocked.
  * Fix behavior of several commands, including reinject, addurl, and rmurl
    when given an absolute path to an unlocked file, or a relative path
    that leaves and re-enters the repository.
  * smudge: Fix a case where an unlocked annexed file that annex.largefiles
    does not match could get its unchanged content checked into git,
    due to git running the smudge filter unecessarily.
  * reinject: Error out when run on a file that is not annexed, rather
    than silently skipping it.
  * assistant: Fix a crash on startup by avoiding using forkProcess.
  * init: When annex.commitmessage is set, use that message for the commit
    that creates the git-annex branch.
  * Added annex.adviceNoSshCaching config.
  * Added --size-limit option.
  * Future proof activity log parsing.
  * Fix an exponential slowdown when large numbers of duplicate files are
    being added in unlocked form.

 -- Joey Hess <id@joeyh.name>  Mon, 21 Jun 2021 12:17:24 -0400

git-annex (8.20210428) upstream; urgency=medium

  * New annex.private and remote.name.annex-private configs that can
    prevent storing information about a repository and remotes in the
    git-annex branch.
  * initremote: Added --private option to set up a private special remote.
  * importfeed: Made "checking known urls" phase run 12 times faster.
  * Added --debugfilter (and annex.debugfilter)
  * diffdriver: Support unlocked files.
  * forget: Preserve currently exported trees, avoiding problems with
    exporttree remotes in some unusual circumstances.
  * fsck: When downloading content from a remote, if the content is able
    to be verified during the transfer, skip checksumming it a second time.
  * directory: When cp supports reflinks, use it.
  * Avoid excess commits to the git-annex branch when stall detection is
    enabled.
  * git-annex-config: Allow setting annex.securehashesonly, which has
    otherwise been supported since 2019, but was missing from the list of
    allowed repo-global configs.
  * init: Fix a crash when the repo's was cloned from a repo that had an
    adjusted branch checked out, and the origin remote is not named "origin".    
  * Fix some bugs that made git-annex not see recently recorded status
    information when configured with annex.alwayscommit=false.
  * When mincopies is set to a larger value than numcopies, make sure that
    mincopies is satisfied. Before, it assumed a sane configuration would
    have numcopies larger or equal to mincopies. It's still a good idea
    not to configure git-annex this way.
  * Avoid more than 1 gpg password prompt at the same time, which
    could happen occasionally before when concurrency is enabled.
  * Fix build with persistent-2.12.0.1

 -- Joey Hess <id@joeyh.name>  Wed, 28 Apr 2021 12:13:24 -0400

git-annex (8.20210330) upstream; urgency=medium

  * Behavior change: When autoenabling special remotes of type S3, weddav,
    or glacier, do not take login credentials from environment variables,
    as the user may not be expecting the autoenable to happen, or may
    have those set for other purposes and not intend git-annex to use them.
  * New annex.supportunlocked config that can be set to false to avoid
    some expensive things needed to support unlocked files, if you do not
    use them.
  * Fix bug importing from a special remote into a subdirectory more than
    one level deep, which generated unusual git trees that could confuse
    git merge.
  * borg: Fix a bug that prevented importing keys of type URL and WORM.
  * borg: Support importing files that are hard linked in the borg backup.
  * export: When a submodule is in the tree to be exported, skip it.
  * import: When the previously exported tree contained a submodule,
    preserve it in the imported tree so it does not get deleted.
  * export --json: Fill in the file field.
  * rmurl: When youtube-dl was used for an url, it no longer needs to be
    prefixed with "yt:" in order to be removed.
  * rmurl: If an url is both used by the web and also claimed by another
    special remote, fix a bug that caused the url to to not be removed.
  * unregisterurl: Fix a bug that caused an url to not be unregistered
    when it is claimed by a special remote other than the web.
  * whereis: Don't include yt: prefix when showing url to content
    retrieved with youtube-dl.
  * webdav: Work around some buggy webdav server behavior involving
    renaming files.
  * Make --debug also enable debugging in child git-annex processes.
  * fsck: When --from is used in combination with --all or similar options,
    do not verify required content, which can't be checked properly when
    operating on keys.
  * Sped up git-annex init in a clone of an existing repository.
  * Improved display of errors when accessing a git http remote fails.
  * Fix build with attoparsec-0.14.

 -- Joey Hess <id@joeyh.name>  Tue, 30 Mar 2021 13:01:17 -0400

git-annex (8.20210310) upstream; urgency=medium

  * When non-annexed files in a tree are exported to a special remote,
    importing from the special remote keeps the files non-annexed,
    as long as their content has not changed, rather than converting
    them to annexed files. 
    (Such a conversion will still happen when importing from a remote
    an old git-annex exported such a tree to before; export the tree
    with the new git-annex before importing to avoid that.)
  * Added support for git-remote-gcrypt's rsync URIs, which access a remote
    using rsync over ssh, and which git pushes to much more efficiently
    than ssh urls.
  * unregisterurl: New command.
  * registerurl: Allow it to be used in a bare repository.
  * Prevent combinations of options such as --all with --include.
  * Fixed handling of --mimetype or --mimeencoding combined with
    options like --all or --unused.
  * Fix handling of --branch combined with --unlocked or --locked.
  * Fix support for local gcrypt repositories with a space in their URI.
  * uninit: Fix a small bug that left a lock file in .git/annex
  * Windows: Correct the path to the html help file for 64 bit build.
  * OSX dmg: Updated bundled git to 2.30.2 which fixes CVE-2021-21300.

 -- Joey Hess <id@joeyh.name>  Wed, 10 Mar 2021 13:58:15 -0400

git-annex (8.20210223) upstream; urgency=medium

  * annex.stalldetection can now be set to "true" to make git-annex
    do automatic stall detection when it detects a remote is updating its
    transfer progress consistently enough for stall detection to work.
  * When annex.stalldetection is not enabled and a likely stall is
    detected, display a suggestion to enable it.
  * Commands can be added to git-annex, by installing a program in PATH
    with a name starting with "git-annex-"
  * Fix a reversion that made import of a tree from a special remote
    result in a merge that deleted files that were not preferred content
    of that special remote.
  * Bugfix: fsck --from a ssh remote did not actually check that the
    content on the remote is not corrupted.
  * unannex, uninit: When an annexed file is modified, don't overwrite
    the modified version with an older version from the annex.
  * When adding files to an adjusted branch set up by --unlock-present,
    add them unlocked, not locked.
  * Fix an oddity in matching options and preferred content expressions
    such as "foo (bar or baz)", which was incorrectly handled as if
    it were "(foo or bar) and baz)" rather than the intended
    "foo and (bar or baz)"
  * Checksum as content is received from a remote git-annex repository,
    rather than doing it in a second pass.
  * Tahoe: Avoid verifying hash after download, since tahoe does sufficient
    verification itself.
  * unannex, uninit: Don't run git rm once per annexed file, 
    for a large speedup.
  * When a git remote is configured with an absolute path, use that
    path, rather than making it relative.
  * get: Improve output when failing to get a file fails.
  * Fix build on openbsd.
    Thanks, James Cook for the patch.
  * Include libkqueue.h file needed to build the assistant on BSDs.

 -- Joey Hess <id@joeyh.name>  Tue, 23 Feb 2021 14:40:14 -0400

git-annex (8.20210127) upstream; urgency=medium

  * Added mincopies configuration. This is like numcopies, but is
    enforced even more strictly. While numcopies can be violated in
    concurrent drop situations involving special remotes that do not
    support locking, mincopies cannot be. The default value has always
    been 1, but now it can be set to higher values if desired.
  * Behavior change: When numcopies is set to 0, git-annex used to drop
    content without requiring any copies. Now to get that (highly unsafe)
    behavior, mincopies also needs to be set to 0.
  * Behavior change: git-annex trust now needs --force, since unconsidered
    use of trusted repositories can lead to data loss.
  * Behavior change: --trust and --trust-glacier options no longer overrides
    trust, since that can lead to data loss, which should never be enabled
    by an option other than --force.
  * add: Significantly speed up adding lots of non-large files to git,
    by disabling the annex smudge filter when running git add.
  * add --force-small: Run git add rather than updating the index itself,
    so any other smudge filters than the annex one that may be enabled will
    be used.
  * Fix --time-limit, which got broken in several ways by some optimisations
    in version 8.20201007.
  * When syncing changes back from an adjusted branch to the basis branch,
    include deletions of submodules.
    Thanks, Kyle Meyer for the patch.
  * Bug fix: export with -J could fail when two files had the same content.
  * Bug fix: Fix tilde expansion in ssh urls when the tilde is the last
    character in the url.
    Thanks, Grond for the patch.
  * Avoid crashing when there are remotes using unparseable urls.
    Including the non-standard URI form that git-remote-gcrypt uses for rsync.
  * Directory special remotes with importtree=yes now avoid unncessary
    hashing when inodes of files have changed, as happens whenever a FAT
    filesystem gets remounted.
  * Fix a bug that prevented git-annex init from working in a submodule.
  * Fix a bug in view filename generation when a metadata value ended with
    "/" (or ":" or "\" on Windows)
  * adjust: Fix some bad behavior when unlocked files use URL keys.
  * smudge: Fix some bad behavior when git add is run on an unlocked
    file that used an URL key.
  * Added GETGITREMOTENAME to external special remote protocol.
  * Windows: Work around win32 length limits when dealing with lock files.

 -- Joey Hess <id@joeyh.name>  Wed, 27 Jan 2021 11:09:25 -0400

git-annex (8.20201129) upstream; urgency=medium

  * New borg special remote. This is a new kind of remote, that examines
    borg backups of git-annex repositories, learns what files have been
    backed up, and can restore files from the backup and so on. As well
    as backups, it can be useful for archival storage, since borg can
    efficiently store many related versions of files.
  * New config annex.stalldetection, remote.name.annex-stalldetection,
    which can be used to deal with remotes that stall during transfers,
    or are sometimes too slow to want to use.
  * Support special remotes that are configured with importtree=yes but
    without exporttree=yes.
  * Fix bug that made the next download after an empty file from a ssh
    or tor remote fail.
  * Avoid spurious "verification of content failed" message when downloading
    content from a ssh or tor remote fails due to the remote no longer
    having a copy of the content.
  * Fix bug that matched include= and exclude= in preferred/required content
    expressions relative to the current directory, rather than the path
    from the top of the repository.
    (Reversion introduced in version 8.20201116.)
  * Fix hang on shutdown of external special remote using ASYNC protocol
    extension. 
    (Reversion introduced in version 8.20201007.)
  * Guard against running in a repo where annex.uuid is set but
    annex.version is not set, or vice-versa.
  * Avoid autoinit when a repo does not have annex.version or annex.uuid
    set, but has a git-annex objects directory, suggesting it was used
    by git-annex before, and the git config may have been lost.
  * importfeed: Avoid using youtube-dl when a feed does not contain an
    enclosure, but only a link to an url which youtube-dl does not support.
  * initremote: Prevent enabling encryption with exporttree=yes or 
    importtree=yes.
  * Windows: include= and exclude= containing '/' will also match filenames
    that are written using '\'. (And vice-versa, but it's better to use '/'
    for portability.)
  * Fix a bug that could prevent getting files from an importtree=yes
    remote, because the imported tree was allowed to be garbage collected.
  * stack.yaml: Updated to lts-16.27.

 -- Joey Hess <id@joeyh.name>  Tue, 29 Dec 2020 12:52:58 -0400

git-annex (8.20201127) upstream; urgency=medium

  * adjust: New --unlock-present mode which locks files whose content is not
    present (so the broken symlink is visible), while unlocking files whose
    content is present.
  * Added annex.adjustedbranchrefresh git config to update adjusted
    branches set up by git-annex adjust --unlock-present/--hide-missing.
  * Fix hang when an external special remote program exited but
    the stderr pipe to it was left open, due to a daemon having inherited
    the file descriptor.
  * Fix a bug that could make resuming a download from the web fail
    when the entire content of the file is actually already present
    locally.
  * examinekey: Added a "file" format variable for consistency with find,
    and for easier scripting.
  * init: When writing hook scripts, set all execute bits, not only
    the user execute bit.
  * upgrade: Support an edge case upgrading a v5 direct mode repo
    where nothing had ever been committed to the head branch.
  * Made the test suite significantly less noisy, only displaying command
    output when something failed.
  * Fix building without the torrent library.
    Thanks, Kyle Meyer.
  * Fix build on Windows.
  * Prevent windows assistant from trying (and failing) to upgrade
    itself, which has never been supported on windows.

 -- Joey Hess <id@joeyh.name>  Fri, 27 Nov 2020 12:54:11 -0400

git-annex (8.20201116) upstream; urgency=medium

  * move: Fix a regression in the last release that made move --to not
    honor numcopies settings.
  * sync --content: Fix a bug where a file that was not preferred content
    could be transferred to a remote. This happened when the file got deleted
    after the sync started running.
  * Warn when adding a annex symlink or pointer file that uses a key that
    is not known to the repository, to prevent confusion if the user has
    copied it from some other repository.
  * examinekey: Added two new format variables: objectpath and objectpointer
  * examinekey: Added --migrate-to-backend

 -- Joey Hess <id@joeyh.name>  Mon, 16 Nov 2020 09:36:35 -0400

git-annex (8.20201103) upstream; urgency=medium

  * move: Improve resuming a move that was interrupted after the object
    was transferred, in cases where numcopies checks prevented the resumed
    move from dropping the object from the source repository.
  * When a special remote has chunking enabled, but no chunk sizes are
    recorded (or the recorded ones are not found), speculatively try
    chunks using the configured chunk size.
  * Fixed some problems that prevented this command from working:
    git submodule foreach git annex init
  * Improve shutdown process for external special remotes and external
    backends. Make sure to relay any remaining stderr from the process,
    and potentially avoid the process getting a SIGPIPE if it writes to
    stderr too late.
  * Fix a bug that prevented linux standalone bundle from working on a fresh
    install.
  * Windows build changed to one done by the datalad-extensions project
    using Github actions.
  * Windows build now includes libmagic, so mimetype and mimeencoding
    will work.
    Thanks to John Thorvald Wodder II and Yaroslav Halchenko for their work
    on this.
  * view: Avoid using ':' from metadata when generating a view, because
    it's a special character on Windows ("c:")
  * Fix a memory leak introduced in the last release.
  * add, import: Fix a reversion in 7.20191009 that broke handling
    of --largerthan and --smallerthan.
  * view: Fix a reversion in 8.20200522 that broke entering or changing views.
  * Fix build on Windows with network-3.
  * testremote: Display exceptions when tests fail, to aid debugging.

 -- Joey Hess <id@joeyh.name>  Tue, 03 Nov 2020 11:40:56 -0400

git-annex (8.20201007) upstream; urgency=medium

  * --json output now includes a new field "input" which is the input
    value (filename, url, etc) that caused a json object to be output.
  * --batch combined with -J now runs batch requests concurrently for many
    commands. Before, the combination was accepted, but did not enable
    concurrency. Since the output of batch requests can be in any order,
    --json with the new "input" field is recommended to be used,
    to determine which batch request each response corresponds to.
  * aws-0.22 improved its support for setting etags, which improves
    support for versioned S3 buckets.
  * Serialize use of C magic library, which is not thread safe.
    This fixes failures uploading to S3 when using -J.
  * add, addurl, importfeed, import: Added --no-check-gitignore option
    for finer grained control than using --force.
  * import: Check gitignores when importing trees from special remotes.
  * addunused: Don't check .gitignores when adding files.
  * Improve the "Try making some of these repositories available"
    message, with some hints for the user for what to do.
  * Improve --debug output to show pid of processes that are started and
    stopped.
  * sync --all: Sped up seeking to around twice as fast, by avoiding a
    pass over the worktree files when preferred content expressions of the
    local repo and remotes don't use include=/exclude=.
  * Sped up seeking for files to operate on, when using options like
    --copies or --in, by around 20%
  * import --no-content: Check annex.largefiles, and import small
    files into git, the same as is done when importing with content.
    If the largefiles expression needs the file content available
    (due to mimetype or mimeencoding being used), the import will fail.
  * sync: When run without --content, import without copying from
    importtree=yes directory special remotes.
    (Other special remotes may support this later as well.)
  * addurl: Avoid a redundant git ignores check for speed.
  * upgrade: Avoid an upgrade failure of a bare repo in unusual circumstances.
  * httpalso: Support being used with special remotes that do not have
    encryption= in their config.
  * Parse youtube-dl progress output, which lets progress be displayed
    when doing concurrent downloads.
  * Fix build with Benchmark build flag.
  * Enable building with git-annex benchmark by default, only turning it
    off when the criterion library is not installed.
  * runshell: Fix a edge case where rm errors were sent to stdout, which
    could confuse things parsing git-annex output.
  * runshell: Update files atomically when preparing to run git-annex.
  * Fix a build failure on Windows.

 -- Joey Hess <id@joeyh.name>  Wed, 07 Oct 2020 12:19:05 -0400

git-annex (8.20200908) upstream; urgency=medium

  * Added httpalso special remote, which is useful for accessing 
    content stored on other remotes that is published by http.
  * The external special remote protocol got an ASYNC extension.
    This can be used by an external special remote to let a single process
    perform concurrent actions, rather than multiple processes being
    started, when that is more efficient.
  * Retry transfers to exporttree=yes remotes same as for other remotes.
  * import: Retry downloads that fail, same as is done for downloads generally.
  * Limit retrying of failed transfers when forward progress is being made
    to 5, to avoid some unusual edge cases where too much retrying could
    result in far more data transfer than makes sense.
  * Exposed annex.forward-retry git config, to configure the forward retry
    behavior that git-annex has had for a long time.
  * sync, assistant, merge: When merge.directoryRenames is not set,
    default it it to "false", which works better with automatic merge
    conflict resolution than git's ususual default of "conflict".
    (This is not done when automatic merge conflict resolution is disabled.)
  * resolvemerge: Improve cleanup of cruft left in the working tree 
    by a conflicted merge.
  * Support git remotes where .git is a file, not a directory,
    eg when --separate-git-dir was used.
  * Fixed several cases where files were created without file mode bits
    that the umask would usually set. This included exports to the
    directory special remote, torrent files used by the bittorrent special
    remote, hooks written by git-annex init, and some log files in .git/annex/
  * Fix reversion in 7.20190322 that made addurl --file not be honored
    when youtube-dl was used to download media.
  * Fix reversion in 8.20200617 that made annex.pidlock being enabled
    result in some commands stalling, particularly those needing to
    autoinit.
  * Display warning when external special remote does not start up
    properly, or is not usable.
  * Display a message when git-annex has to wait for a pid lock file
    held by another process.
  * test: Stop gpg-agent daemons that are started for the test framework's
    gpg key.
  * Removed the S3 and WebDAV build flags so these special remotes are
    always supported.
  * stack.yaml: Updated to lts-16.10.

 -- Joey Hess <id@joeyh.name>  Tue, 08 Sep 2020 14:20:11 -0400

git-annex (8.20200814) upstream; urgency=medium

  * Added support for external backend programs. So if you want a hash
    that git-annex doesn't support, or something stranger, you can write a
    small program to implement it.
  * Fix a bug in find --branch in the previous version.
  * importfeed: Fix reversion that caused some '.' in filenames to be
    replaced with '_'
  * Fix a lock file descriptor leak that could occur when running commands
    like git-annex add with -J. Bug was introduced as part of a different FD
    leak fix in version 6.20160318.
  * Fix a hang when using git-annex with an old openssh 7.2p2, which had
    some weird inheriting of ssh FDs by sshd. Bug was introduced in
    git-annex version 7.20200202.7.
  * move, copy --to: Sped up seeking files by 2x.
  * drop: Sped up seeking files to drop by 2x, and also some performance
    improvements to checking numcopies.
  * Deal with unusual IFS settings in the shell scripts for linux
    standalone and OSX app.
    Thanks, Yaroslav Halchenko
  * Avoid complaining that a file with "is beyond a symbolic link"
    when the filepath is absolute and the symlink in question is not
    actually inside the git repository.
  * Slightly sped up the linux standalone bundle.
  * Support building with dlist-1.0

 -- Joey Hess <id@joeyh.name>  Mon, 10 Aug 2020 13:04:04 -0400

git-annex (8.20200720.1) upstream; urgency=medium

  * Fix a bug in find --batch in the previous version.

 -- Joey Hess <id@joeyh.name>  Mon, 20 Jul 2020 19:39:11 -0400

git-annex (8.20200720) upstream; urgency=medium

  * import: Added --no-content option, which avoids downloading files
    from a special remote. Currently only supported by the directory
    special remote.
  * Honor annex.largefiles when importing a tree from a special remote.
    (Except for when --no-content is used.)
  * Fix a deadlock that could occur after git-annex got an unlocked
    file, causing the command to hang indefinitely. Known to happen on 
    vfat filesystems, possibly others.
  * Build with the http-client-restricted and git-lfs libraries when 
    available, otherwise use the vendored copy as before.
  * testremote: Fix over-allocation of resources and bad caching,
    including starting up a large number of external special remote processes.
    (Regression introduced in version 8.20200501)
  * test: Fix some test cases that assumed git's default branch name.
  * importfeed: Added some additional --template variables:
    itempubyear, itempubmonth, itempubday, itempubhour,
    itempubminute, itempubsecond.
  * Made several special remotes support locking content on them,
    which allows dropping from other special remotes in some situations
    where it was not possible before. Supported special remotes:
    S3 (with versioning=yes), git-lfs, tahoe
  * Fix reversion that broke passing annex.* and remote.*.annex-*
    git configs with -c. (Since version 8.20200330.)
  * Bring back git-annex branch read cache. This speeds up some operations,
    eg git-annex sync --content --all gets 20% faster.
  * Fix a recently introduced bug that could cause a "fork: resource exhausted"
    after getting several thousand files.
  * Sped up the --all option by 2x to 16x by using git cat-file --buffer.
    Thanks to Lukey for finding this optimisation.
  * Sped up seeking for annexed files to operate on by a factor of nearly 2x.
  * Sped up sync --content by 2x and other commands like fsck --fast and
    whereis by around 50%, by using git cat-file --buffer.
  * importfeed: Made checking known urls step around 15% faster.
  * fsck: Detect if WORM keys contain a carriage return, and recommend
    upgrading the key. (git-annex could have maybe created such keys back
    in 2013).
  * When on an adjust --hide-missing branch, fix handling of files that
    have been deleted but the deletion is not yet staged.

 -- Joey Hess <id@joeyh.name>  Mon, 20 Jul 2020 14:40:51 -0400

git-annex (8.20200617) upstream; urgency=medium

  * Added annex.skipunknown git config, that can be set to false to change
    the behavior of commands like `git annex get foo*`, to not skip
    over files/dirs that are not checked into git and are explicitly listed in
    the command line.
  * annex.skipunknown is planned to change to default to false in a
    git-annex release in early 2022. If you prefer the current behavior,
    you can explicitly set it to true.
  * Try to enable special remotes configured with autoenable=yes
    when git-annex auto-initialization happens in a new clone of an
    existing repo. Previously, git-annex init had to be explicitly run to
    enable them. Special remotes cannot display anything when autoenabled
    this way, to avoid interfering with the output of git-annex query
    commands.
  * export: Added options for json output.
  * import: Added --json-progress.
  * addurl: Make --preserve-filename also apply when eg a torrent contains
    multiple files.
  * Fix a crash or potentially not all files being exported when 
    sync -J --content is used with an export remote.
  * export: Let concurrent transfers be done with -J or annex.jobs.
  * move --to, copy --to, mirror --to: When concurrency is enabled, run
    cleanup actions in separate job pool from uploads. 
  * init: If lock probing stalls for a long time (eg a broken NFS server),
    display a message to let the user know what's taking so long.
  * init: When annex.pidlock is set, skip lock probing.
  * Fix file descriptor leak when importing from a directory special remote
    that is configured with exporttree=yes.
  * Note that external special remote programs should not block SIGINT or
    SIGTERM.
  * Avoid creating the keys database during init when there are no unlocked
    files, to prevent init failing when sqlite does not work in the
    filesystem.
  * import: Avoid using some strange names for temporary keys,
    which broke importing from a directory special remote onto a vfat
    filesystem.
  * S3: The REDUCED_REDUNDANCY storage class is no longer cheaper so
    stop documenting it, and stop offering it as a choice in the assistant.
  * Improve display of problems auto-initializing or upgrading local git
    remotes.
  * When a local git remote cannot be initialized because it has no
    git-annex branch or a .noannex file, avoid displaying a message about it.
  * checkpresentkey: When no remote is specified, try all remotes, not
    only ones that the location log says contain the key. This is what
    the documentation has always said it did.
  * Fix regression in external special remote handling: GETCONFIG did not
    return a value that was set with SETCONFIG immediately before.
    (Regression introduced in version 7.20200202.7)
  * Fix bug that made initremote of extrnal special remotes with
    embedcreds=yes or gpg encryption not store the creds in the git-annex
    branch. git-annex-remote-googledrive one was special remote affected by
    this bug.
    (Regression introduced in version 7.20200202.7)
  * Fix bug that made creds not be stored in git when a special remote
    was initialized with gpg encryption, but without an explicit
    embedcreds=yes.
    (Regression introduced in version 7.20200202.7)
  * Fix a annex.pidlock issue that made eg git-annex get of an unlocked
    file hang until the annex.pidlocktimeout and then fail.

 -- Joey Hess <id@joeyh.name>  Wed, 17 Jun 2020 15:58:59 -0400

git-annex (8.20200522) upstream; urgency=medium

  * Fix bug that made enableremote of S3 and webdav remotes, that
    have embedcreds=yes, fail to set up the embedded creds, so accessing
    the remotes failed. (Regression introduced in version 7.20200202.7)
  * addurl, importfeed: Avoid adding filenames with leading '.', instead
    it will be replaced with '_'.
  * addurl, importfeed: Allow '-' in filenames, as long as it's not the
    first character.
  * addurl --preserve-filename: New option, uses server-provided filename
    without any sanitization, but will fail if the filename has an obvious
    security problem like using an escape sequence or trying to escape
    the current directory.
  * whereis: Added --format option.
  * S3: Support signature=v4, to use S3 Signature Version 4.
    Some S3 services seem to require v4, while others may only
    support v2, which remains the default.
  * upgrade: When upgrade fails due to an exception, display it.
  * repair: Improve fetching from a remote with an url in host:path format.
  * git-lfs repos that encrypt the annexed content but not the git repo
    only need --force passed to initremote, allow enableremote and
    autoenable of such remotes without forcing again.
  * When accessing a remote fails, always display a reason why.
  * Display a warning message when a remote uses a protocol, such as
    git://, that git-annex does not support. Silently skipping such a
    remote was confusing behavior.
  * Also display a warning message when a remote, without a known uuid,
    is located in a directory that does not currently exist, to avoid
    silently skipping such a remote.
  * sync: Avoid an ugly error message when nothing has been committed to
    master yet and there is a synced master branch to merge from.
  * Display a warning message when asked to operate on a file inside a
    directory that's a symbolic link to elsewhere.
  * Support building with tasty-1.3.

 -- Joey Hess <id@joeyh.name>  Fri, 22 May 2020 12:05:01 -0400

git-annex (8.20200501) upstream; urgency=medium

  * Improve git-annex's ability to find the path to its program,
    especially when it needs to run itself in another repo to upgrade it.
  * adb: Better messages when the adb command is not installed.
  * Sped up query commands that read the git-annex branch by around 9%.
  * Various speed improvements gained by using ByteStrings for git refs and
    shas.
  * Fix a potential failure to parse git config.
  * Support boolean git configs that are represented by the name of the
    setting with no value, eg "core.bare" is the same as "core.bare = true".
  * When parsing git configs, support all the documented ways to write
    true and false, including "yes", "on", "1", etc.
  * Fix --batch commands (and git-annex info) to accept absolute filenames 
    for unlocked files, which already worked for locked files.
  * Avoid repeatedly opening keys db when accessing a local git remote
    and -J is used.
  * Avoid running a large number of git cat-file child processes when run
    with a large -J value.
  * Avoid running with more git check-attr and check-ignore processes than
    there are CPU cores when run with a large -J value.
  * get --from, move --from: When used with a local git remote, these used
    to silently skip files that the location log thought were present on the
    remote, when the remote actually no longer contained them. Since that
    behavior could be surprising, now instead display a warning.
  * external special remotes: remote.name.annex-readonly=true no longer
    disables running the external special remote program. Instead, it just
    makes the remote operate in a readonly mode, same as any remote.
    To disable running the external special remote program, now need to set
    remote.name.annex-externaltype=readonly. That is done when
    git-annex enableremote is passed readonly=true.
  * Stop storing readonly=true in remote.log of external special remotes;
    it is a local setting only.
  * sync: When some remotes to sync with are specified, and --fast is too,
    pick the lowest cost of the specified remotes, do not sync with a
    faster remote that was not specified.
  * addurl: When run with --fast on an url that 
    annex.security.allowed-ip-addresses prevents accessing, display
    a more useful message.
  * When the required content is set to "groupwanted", use whatever
    expression has been set in groupwanted as the required content of the
    repo, similar to how setting required content to "standard" already
    worked.
  * Avoid a test suite failure when the environment does not let gpg be
    tested due to eg, too long a path to the agent socket.
  * test: Include testremote tests, run on a directory special remote.

 -- Joey Hess <id@joeyh.name>  Fri, 01 May 2020 13:09:24 -0400

git-annex (8.20200330) upstream; urgency=medium

  * fsck: Fix reversion in 8.20200226 that made it incorrectly warn
    that hashed keys with an extension should be upgraded.
  * add --force-small: Fix a bug that, when adding a symbolic link,
    checked in the content of the file the symlink pointed to.
    Thanks, Kyle Meyer for the patch.
  * add --force-small: Fix failure when passed a modified submodule.
    Thanks, Kyle Meyer for the patch.
  * When syncing changes back from an adjusted branch to the basis branch,
    include changes to submodules.
    Thanks, Kyle Meyer for the patch.
  * webdav: Made exporttree remotes faster by caching connection to the
    server.
  * Fix a minor bug that caused options provided with -c to be passed
    multiple times to git.

 -- Joey Hess <id@joeyh.name>  Mon, 30 Mar 2020 12:14:50 -0400

git-annex (8.20200309) upstream; urgency=medium

  * Fix bug that caused unlocked annexed dotfiles to be added to git by the
    smudge filter when annex.dotfiles was not set.
  * Upgrade other repos than the current one by running git-annex upgrade
    inside them, which avoids problems with upgrade code making assumptions
    that the cwd will be inside the repo being upgraded. In particular,
    this fixes a problem where upgrading a v7 repo to v8 caused an ugly
    git error message.
  * Fix upgrade failure when a file has been deleted from the working tree.
  * Fix regression 1 month ago that prevented external special remotes from
    using GETCONFIG to query values like "name".
  * Improve behavior when a directory git-annex is writing to gets
    unmounted. Previously it could in some cases re-create the mount point
    and directory tree, and even write object contents to the wrong disk.
  * Don't ignore --debug when it is followed by -c.
  * whereis: If a remote fails to report on urls where a key
    is located, display a warning, rather than giving up and not displaying
    any information.
  * When external special remotes fail but neglect to provide an error
    message, say what request failed, which is better than displaying an
    empty error message to the user.
  * git-annex config: Only allow configs be set that are ones git-annex
    actually supports reading from repo-global config, to avoid confusion.
  * Avoid converting .git file in a worktree or submodule to a symlink
    when the repository is not a git-annex repository.
  * Linux standalone: Use md5sum to shorten paths in .cache/git-annex/locales
  * Fix build with ghc 8.8 (MonadFail)
    Thanks, Peter Simons
  * stack.yaml: Updated to lts-14.27.

 -- Joey Hess <id@joeyh.name>  Mon, 09 Mar 2020 17:04:08 -0400

git-annex (8.20200226) upstream; urgency=medium

  * New v8 repository version.
  * v7 upgrades automatically to v8. The upgrade deletes old sqlite
    databases, which may cause git-annex to need to do extra work to
    regenerate the databases or due to not having the information from the
    old databases available. Two notable cases are interrupted incremental
    fscks and interrupted exports, both of which will restart from the
    beginning.
  * Improved serialization of filenames and keys to the sqlite databases,
    avoiding encoding problems and speeding up operations on them.
  * Add some missing indexes to sqlite databases. This will speed up
    some things involving export and import remotes, and git-annex smudge.
    Microbenchmarks show around 10-25% speedup of sqlite database operations.
  * add: When adding a whole directory, any dotfiles found in it will
    not be skipped, but will be added to git by default. This behavior
    can be configured with annex.dotfiles.
  * add: Removed special case for explicitly passing dotfiles,
    that no longer adds them to the annex, but to git. This behavior
    can be configured with annex.dotfiles.
  * add: Removed the --include-dotfiles option.
  * initremote, enableremote: Set remote.name.skipFetchAll when
    the remote cannot be fetched from by git, so git fetch --all
    will not try to use it.
  * Fix some cases where handling of keys with extensions varied depending
    on the locale.
  * annex.maxextensionlength used to be the number of characters, not
    bytes, when in a utf-8 locale. It's now always the number of bytes.
  * Extended annex.security.allowed-ip-addresses to let specific ports
    of an IP address to be used, while denying use of other ports.
  * init --version: When the version given is one that automatically
    upgrades to a newer version, use the newer version instead.
  * Auto upgrades from older repo versions, like v5, now jump right to v8.
  * Makefile: Support newer versions of cabal that use the new-build system.

 -- Joey Hess <id@joeyh.name>  Wed, 26 Feb 2020 18:49:58 -0400

git-annex (7.20200226) upstream; urgency=high

  * Fix serious regression in gcrypt and encrypted git-lfs remotes.
    Since version 7.20200202.7, git-annex incorrectly stored content
    on those remotes without encrypting it.
    If your remotes are affected, you will want to make sure to delete
    any content that git-annex has stored on them that is not encrypted!
  * initremote: Fix regression in parsing the exporttree= parameter.
  * info: Fix display of the encryption value.
    (Some debugging junk had crept in.)
  * Bugfix to getting content from an export remote with -J, when the
    export database was not yet populated.
  * Bugfix: export --tracking (a deprecated option) set 
    annex-annex-tracking-branch, instead of annex-tracking-branch.

 -- Joey Hess <id@joeyh.name>  Wed, 26 Feb 2020 17:18:16 -0400

git-annex (7.20200219) upstream; urgency=medium

  * Added sync --only-annex, which syncs the git-annex branch and annexed
    content but leaves managing the other git branches up to you.
  * Added annex.synconlyannex git config setting, which can also be set with
    git-annex config to configure sync in all clones of the repo.
  * fsck --from remote: Fix a concurrency bug that could make it incorrectly
    detect that content in the remote is corrupt, and remove it, resulting in
    data loss.
  * When git-annex is built with a ssh that does not support ssh connection
    caching, default annex.sshcaching to false, but let the user override it.
  * Improve warning messages further when ssh connection caching cannot
    be used, to clearly state why.
  * Avoid throwing fatal errors when asked to write to a readonly
    git remote on http.
  * Fix support for repositories tuned with annex.tune.branchhash1=true,
    including --all not working and git-annex log not displaying anything
    for annexed files.

 -- Joey Hess <id@joeyh.name>  Wed, 19 Feb 2020 12:44:43 -0400

git-annex (7.20200204) upstream; urgency=medium

  * Fix build with persistent-template 2.8.0.
  * Makefile: Really move the fish completion to the
    vendor_completions.d directory.

 -- Joey Hess <id@joeyh.name>  Tue, 04 Feb 2020 14:30:55 -0400

git-annex (7.20200202.7) upstream; urgency=medium

  * add: --force-large/--force-small options make it easier to override
    annex.largefiles configuration (and potentially safer as it avoids
    bugs like the smudge bug fixed in the last release).
  * reinject --known: Fix bug that prevented it from working in a bare repo.
  * Support being used in a git repository that uses sha256 rather than sha1.
  * initremote, enableremote: Be stricter about rejecting invalid
    configuration parameters for remotes, particularly things like foo=true
    when foo=yes is expected.
  * initremote, enableremote: Reject unknown configuration parameters
    provided to these commands.
  * initremote: Added --whatelse option, to show additional
    configuration parameters you might want to set. Eg:
    git annex initremote type=directory encryption=none --whatelse
  * Added LISTCONFIGS to external special remote protocol. Special remote
    programs that use GETCONFIG/SETCONFIG are recommended to implement it.
  * init: Avoid an ugly error message when http remote has no git-annex
    uuid configured.
  * Support git remotes that need http basic auth to be accessed,
    using git credential to get the password.
  * Display a warning when concurrency is enabled but ssh connection caching
    is not enabled or won't work due to a crippled filesystem.
  * Makefile: Move the fish completion to the vendor_completions.d directory.
  * Fixed a test suite failure when run in the C locale.

 -- Joey Hess <id@joeyh.name>  Sun, 02 Feb 2020 00:00:00 -0400

git-annex (7.20191230) upstream; urgency=medium

  * Optimised processing of many files, especially by commands like find
    and whereis that only report on the state of the repository. Commands
    like get also sped up in cases where they have to check a lot of
    files but only transfer a few files. Speedups range from 30-100%.
  * Added build dependency on the filepath-bytestring library.
  * Fixed an oversight that had always prevented annex.resolvemerge
    from being honored, when it was configured by git-annex config.
  * annex.largefiles can be configured by git-annex config,
    to more easily set a default that will also be used by clones,
    without needing to shoehorn the expression into the gitattributes file.
    The git config and gitattributes override that.
  * annex.addunlocked can be set to an expression with the same format used by
    annex.largefiles, when you want to default to unlocking some files but
    not others.
  * annex.addunlocked can be configured by git-annex config.
  * git-annex-config --set/--unset: No longer change the local git config
    setting, except for in the special case of annex.securehashesonly.
  * Improve file ordering behavior when one parameter is "." and other
    parameters are other directories.
  * smudge bugfix: When annex.largefiles=anything, files that were already
    stored in git, and have not been modified could sometimes be converted
    to being stored in the annex. Changes in 7.20191024 made this more
    of a problem. This case is now detected and prevented.

 -- Joey Hess <id@joeyh.name>  Mon, 30 Dec 2019 12:43:30 -0400

git-annex (7.20191218) upstream; urgency=medium

  * git-lfs: The url provided to initremote/enableremote will now be
    stored in the git-annex branch, allowing enableremote to be used without
    an url. initremote --sameas can be used to add additional urls.
  * git-lfs: When there's a git remote with an url that's known to be
    used for git-lfs, automatically enable the special remote.
  * sync, assistant: Pull and push from git-lfs remotes.
  * Fix bug that made bare repos be treated as non-bare when --git-dir
    was used.
  * inprogress: Support --key.
  * Sped up many git-annex commands that operate on many files, by 
    avoiding reserialization of keys.
    find is 7% faster; whereis is 3% faster; and git-annex get when
    all files are already present is 5% faster
  * Stop displaying rsync progress, and use git-annex's own progress display
    for local-to-local repo transfers.
  * benchmark: Changed --databases to take a parameter specifiying the size
    of the database to benchmark.
  * benchmark --databases: Display size of the populated database.
  * benchmark --databases: Improve the "addAssociatedFile (new)"
    benchmark to really add new values, not overwriting old values.
  * Windows: Fix handling of changes to time zone. (Used to work but was
    broken in version 7.20181031.)

 -- Joey Hess <id@joeyh.name>  Wed, 18 Dec 2019 13:53:51 -0400

git-annex (7.20191114) upstream; urgency=medium

  * Added annex.allowsign option.
  * Make --json-error-messages capture more errors,
    particularly url download errors.
  * Fix a crash (STM deadlock) when -J is used with multiple files
    that point to the same key.
  * linuxstandalone: Fix a regression that broke git-remote-https.
  * OSX git-annex.app: Fix a problem that prevented using the bundled
    git-remote-https, git-remote-http, and git-shell.

 -- Joey Hess <id@joeyh.name>  Thu, 14 Nov 2019 21:57:59 -0400

git-annex (7.20191106) upstream; urgency=medium

  * init: Fix bug that lost modifications to unlocked files when init is
    re-ran in an already initialized repo.
  * benchmark: Add --databases to benchmark sqlite databases.

 -- Joey Hess <id@joeyh.name>  Wed, 06 Nov 2019 12:14:50 -0400

git-annex (7.20191024) upstream; urgency=medium

  * Changed git add/git commit -a default behavior back to what it was
    before v7; they add file contents to git, not to the annex. 
    (However, if a file was annexed before, they will still add it to
    the annex, to avoid footgun.)
  * Configuring annex.largefiles overrides that; once git-annex has
    been told which files are large git add/git commit -a will annex them.
  * Added annex.gitaddtoannex configuration. Setting it to false prevents
    git add from adding files to the annex even when annex.largefiles
    is configured. (Unless the file was annexed before.)
  * smudge: Made git add smarter about renamed annexed files. It can tell
    when an annexed file was renamed, and will add it to the annex, 
    and not to git, unless annex.largefiles tells it to do otherwise.
  * init: Fix a failure when used in a submodule on a crippled filesystem.
  * sync: Fix crash when there are submodules and an adjusted branch is
    checked out.
  * enable-tor: Deal with pkexec changing to root's home directory
    when running a command.

 -- Joey Hess <id@joeyh.name>  Fri, 25 Oct 2019 13:04:59 -0400

git-annex (7.20191017) upstream; urgency=medium

  * initremote: Added --sameas option, allows for two special remotes that
    access the same data store.
  * Note that due to complications of the sameas feature, any external
    special remotes that try to send SETSTATE or GETSTATE during INITREMOTE
    or EXPORTSUPPORTED will now get back an ERROR. That would be a very
    hackish thing for an external special remote to do, needing some kind
    of hard-coded key value to be used, so probably nothing will be affected.
  * forget --drop-dead: Remove several classes of git-annex log files
    when they become empty, further reducing the size of the git-annex branch.
  * OSX: Deal with symbolic link problem that caused git to not be included in
    the git-annex.dmg.
  * Fix build with persistent-2.10.

 -- Joey Hess <id@joeyh.name>  Thu, 17 Oct 2019 18:19:12 -0400

git-annex (7.20191009) upstream; urgency=medium

  * Fix bug in handling of annex.largefiles that use largerthan/smallerthan.
    When adding a modified file, it incorrectly used the file size of the
    old version of the file, not the current size.
  * Added --mimetype and --mimeencoding file matching options.
  * Added --unlocked and --locked file matching options.
  * Added adjust --lock, to enter an adjusted branch where files are locked.
  * git-lfs: Added support for http basic auth.
  * git-lfs: Only do endpoint discovery once when concurrency is enabled.
  * fsck --incremental/--more: Fix bug that prevented the incremental fsck
    information from being updated every 5 minutes as it was supposed to be;
    it was only updated after 1000 files were checked, which may be more
    files that are possible to fsck in a given fsck time window.
    Thanks to Peter Simons for help with analysis of this bug.
  * Test: Use more robust directory removal when built with directory-1.2.7.
  * Close sqlite databases more robustly.
  * remotedaemon: Don't list --stop in help since it's not supported.
  * enable-tor: Run kdesu with -c option.
  * enable-tor: Use pkexec to run command as root when gksu and kdesu are not
    available.
  * When dropping an unlocked file, preserve its mtime, which avoids
    git status unncessarily running the clean filter on the file.
  * uninit: Remove several git hooks that git-annex init sets up.
  * uninit: Remove the smudge and clean filters that git-annex init sets up.
  * Work around git cat-file --batch's odd stripping of carriage return
    from the end of the line (some windows infection), avoiding crashing
    when the repo contains a filename ending in a carriage return.
  * git-annex-standalone.rpm: Fix the git-annex-shell symlink.

 -- Joey Hess <id@joeyh.name>  Wed, 09 Oct 2019 12:31:31 -0400

git-annex (7.20190912) upstream; urgency=medium

  * Default to v7 for new repositories.
  * Automatically upgrade v5 repositories to v7.
  * Automatically convert direct mode repositories to v7 with adjusted
    unlocked branches and set annex.thin.
  * Added annex.autoupgraderepository configuration that can be set to false
    to prevent any automatic repository upgrades.
  * Refuse to upgrade direct mode repositories when git is older than 2.22,
    which fixed a memory leak that could cause an OOM during the upgrade.
  * Removed support for git versions older than 2.1.
  * assistant: When creating a new repository, no longer use direct
    mode, instead use v7 adjusted branches with annex.thin.
  * init: When run on a crippled filesystem with --version=5,
    will error out, since version 7 is needed for adjusted unlocked branch.
  * direct: This command always errors out as direct mode is no longer
    supported.
  * indirect: This command has become a deprecated noop.
  * proxy: This command is deprecated because it was only needed in direct
    mode. (But it continues to work.)
  * info: Removed the "repository mode" from its output (including the
    --json output) since with the removal of direct mode, there is no
    repository mode.
  * info: When file matching options are specified when getting
    info of something other than a directory, they won't have any effect,
    so error out to avoid confusion.
  * info: Display trust level when getting info on a uuid, same as a remote.
  * When upgrading a direct mode repo to v7 with adjusted unlocked branches,
    fix a bug that prevented annex.thin from taking effect for the files
    in working tree.
  * Avoid making a commit when upgrading from direct mode to v7.
  * init: Catch more exceptions when testing locking.
  * init: Fix a reversion that broke initialization on systems that
    need to use pid locking.
  * A git-annex-standalone rpm is now distributed along with the standalone
    tarball.
  * Added standalone/rpm/rpmbuild-from-standalone-tarball script.

 -- Joey Hess <id@joeyh.name>  Fri, 13 Sep 2019 12:53:06 -0400

git-annex (7.20190819) upstream; urgency=medium

  * New git-lfs special remote, which can be used to store data on any git-lfs
    server, including github, gitlab, and gogs.
  * Support fully encrypting all data sent to a git-lfs special remote,
    using a combination of gcrypt to encrypt the git data, and git-annex's
    encryption of its data.
  * Use the same optimisation for --in=here as has always been
    used for --in=. rather than the slow code path that unncessarily
    queries the git-annex branch.
  * Allow setting up a gcrypt special remote with encryption=shared.
  * Fix querying git for object type when operating on a file containing
    newlines.
  * merge: When run with a branch parameter, merges from that branch.
    This is especially useful when using an adjusted branch, because
    it applies the same adjustment to the branch before merging it.
  * init: Install working hook scripts when run on a crippled filesystem
    and on Windows. If your repository was set up by an old version
    of git-annex that omitted the hooks, you can simply re-run git-annex init
    to install them.
  * init: When the repo is already initialized, and --version requests a
    different version, error out rather than silently not changing the
    version.
  * S3: Fix encoding when generating public urls of S3 objects.
  * Make git-annex-standalone.deb include the shell completions again.
  * Makefile: Changed default zsh completion location to zsh default fpath.
    Systems such as Debian that have overridden the default fpath will
    need to set ZSH_COMPLETIONS_PATH.
  * test: Add pass using adjusted unlocked branch.
  * Fix intermittent failure of the test suite, where its repeated opening
    and writing to the sqlite database somehow caused inode cache information
    to occasionally be lost.
  * Fix several test suite failures on Windows.
  * Windows installer: Always install to 64 bit program files directory,
    since it needs 64 bit git now.
  * Build with silently-1.2.5.1 on Windows; the old one used "NUL" device
    which is not supported with recent versions of ghc.

 -- Joey Hess <id@joeyh.name>  Mon, 19 Aug 2019 12:23:16 -0400

git-annex (7.20190730) upstream; urgency=medium

  * Improved probing when CoW copies can be made between files on the same
    drive. Now supports CoW between BTRFS subvolumes. And, falls back to rsync
    instead of using cp when CoW won't work, eg copies between repos on the
    same EXT4 filesystem.
  * Add BLAKE2BP512 and BLAKE2BP512E backends, using a blake2 variant
    optimised for 4-way CPUs.
  * Support running v7 upgrade in a repo where there is no branch checked
    out, but HEAD is set directly to some other ref.
  * Windows build no longer ships with a copy of rsync, since that is only
    used any more to access rsync special remotes or remotes with a very
    old version of git-annex-shell.
  * Windows build is now 64 bit, and using it with the 64 bit git for
    Windows is fully supported.
  * Windows problems with long filenames should be fixed now,
    since the Windows build is made with a newer ghc version that works
    around the problems.
  * stack.yaml: Build with http-client-0.5.14 to get a bug fix to http header
    parsing.
  * Drop support for building with ghc older than 8.4.4,
    and with older versions of serveral haskell libraries.
  * Support building with socks-0.6 and persistant-template-2.7.
  * Corrected some license statements.
    Thanks, Sean Whitton.

 -- Joey Hess <id@joeyh.name>  Tue, 30 Jul 2019 12:22:25 -0400

git-annex (7.20190708) upstream; urgency=medium

  * Fix find --json to output json once more.

 -- Joey Hess <id@joeyh.name>  Mon, 08 Jul 2019 08:58:16 -0400

git-annex (7.20190626) upstream; urgency=medium

  * get, move, copy, sync: When -J or annex.jobs has enabled concurrency,
    checksum verification uses a separate job pool than is used for
    downloads, to keep bandwidth saturated.
  * Other commands also run their cleanup phase using a separate job pool
    than their perform phase, which may make some of them somewhat faster
    when running concurrently as well.
  * When downloading an url and the destination file exists but is empty,
    avoid using http range to resume, since a range "bytes=0-" is an unusual
    edge case that it's best to avoid relying on working. This is known to
    fix a case where importfeed downloaded a partial feed from such a server.
  * importfeed: When there's a problem parsing the feed, --debug will
    output the feed content that was downloaded.
  * init: Fix a reversion in the last release that prevented automatically
    generating and setting a description for the repository.
  * add: Display progress meter when hashing files.
  * add: Support --json-progress option.
  * The Linux standalone arm build now works again on CPU versions below
    arm6. Thanks to Emanuele Olivetti, Ilias Tsitsimpis, Bernhard
    Übelacker, and Adrian Bunk for fixing ghc in Debian (bug #928882).
  * OSX dmg: Put git-annex's version in the Info.plist file.

 -- Joey Hess <id@joeyh.name>  Wed, 26 Jun 2019 12:29:46 -0400

git-annex (7.20190615) upstream; urgency=medium

  * Fixed bug that caused git-annex to fail to add a file when another
    git-annex process cleaned up the temp directory it was using.
  * Makefile: Added install-completions to install target.
  * Added the ability to run one job per CPU (core), by setting
    annex.jobs=cpus, or using option --jobs=cpus or -Jcpus.
  * Honor preferred content of a special remote when exporting trees to it;
    unwanted files are filtered out of the tree that is exported.
  * Importing from a special remote honors its preferred content too;
    unwanted files are not imported. But, some preferred content
    expressions can't be checked before files are imported, and trying to
    import with such an expression will fail.
  * Don't try to import .git directories from special remotes, because
    git does not support storing git repositories inside a git repository.
  * Improve shape of commit tree when importing from unversioned special
    remotes.
  * init: When the repository already has a description, don't change it.
  * describe: When run with no description parameter it used to set
    the description to "", now it will error out.
  * Android: Improve installation process when the user's login shell is not
    bash.
  * When a remote is configured to be readonly, don't allow changing
    what's exported to it.
  * Renamed annex.security.allowed-http-addresses to
    annex.security.allowed-ip-addresses because it is not really specific
    to the http protocol, also limiting eg, git-annex's use of ftp.
    The old name for the config will still work.
  * Add back support for ftp urls, which was disabled as part of the fix for
    security hole CVE-2018-10857 (except for configurations which enabled curl
    and bypassed public IP address restrictions). Now it will work
    if allowed by annex.security.allowed-ip-addresses.
  * Avoid a delay at startup when concurrency is enabled and there are
    rsync or gcrypt special remotes, which was caused by git-annex
    opening a ssh connection to the remote too early.

 -- Joey Hess <id@joeyh.name>  Sat, 15 Jun 2019 12:38:25 -0400

git-annex (7.20190507) upstream; urgency=medium

  * Fix reversion in last release that caused wrong tree to be written
    to remote tracking branch after an export of a subtree.
  * Improved locking when multiple git-annex processes are writing to 
    the .git/index file

 -- Joey Hess <id@joeyh.name>  Tue, 07 May 2019 13:05:33 -0400

git-annex (7.20190503) upstream; urgency=medium

  * adb special remote supports being configured with importtree=yes,
    to allow git-annex import of files from an Android device. This can be
    combined with exporttree=yes and git-annex export used to send changes
    back to the Android device.
  * S3 special remote supports being configured with importtree=yes,
    to allow git-annex import of files from a S3 bucket. This can be
    combined with exporttree=yes and git-annex export used to send changes
    back to the S3 bucket.
  * S3: When versioning is enabled on a bucket, importing from it will
    import old versions of files that were written to the bucket as well
    as the current versions. A git history is synthesized to reflect the way
    the bucket changed over time.
  * Fix bug that caused importing from a special remote to repeatedly
    download unchanged files when multiple files in the remote have the same
    content.
  * Made git-annex sync --content much faster when all the remotes it's
    syncing with are export/import remotes.
  * sync: When listing contents on an import remote fails, proceed with
    other syncing instead of aborting.
  * renameremote: New command, changes the name that is used to enable 
    a special remote. Especially useful when you want to reuse the name
    of an old remote for something new.
  * Drop support for building with aws older than 0.14.
  * info: Show when a remote is configured with importtree.
  * Added mimeencoding= term to annex.largefiles expressions.
    This is probably mostly useful to match non-text files with eg
    "mimeencoding=binary"
  * git-annex matchexpression: Added --mimeencoding option.

 -- Joey Hess <id@joeyh.name>  Fri, 03 May 2019 12:47:41 -0400

git-annex (7.20190322) upstream; urgency=medium

  * New feature allows importing from special remotes, using
    git annex import branch:subdir --from remote
  * Directory special remote supports being configured with importree=yes,
    to allow git-annex import of files from the directory. This can be
    combined with exporttree=yes and git-annex export used to send changes
    back to the same directory.
  * Remote tracking branches are updated when importing and exporting to
    special remotes, in ways analagous to how git fetch and git push do.
  * export: Deprecated the --tracking option.
    Instead, users can configure remote.<name>.annex-tracking-branch
    themselves.
  * sync --content: When remote.<name>.annex-tracking-branch is configured,
    import from special remotes.
  * sync, assistant: --no-push and remote.<name>.annex-push prevent exporting
    trees to special remotes.
  * Fix storage of metadata values containing newlines.
    (Reversion introduced in version 7.20190122.)
  * Sped up git-annex export in repositories with lots of keys.
  * S3: Support enabling bucket versioning when built with aws-0.21.1.
  * stack.yaml: Build with aws-0.21.1
  * Fix cleanup of git-annex:export.log after git-annex forget --drop-dead.
  * Makefile: Added install-home target which installs git-annex into
    the HOME directory.
  * addurl --file: Fix a bug that made youtube-dl be used unneccessarily
    when adding an html url that does not contain any media.
  * Add -- before %f in the smudge/clean filter configuration,
    to support filenames starting with dashes.
    (To update the config of existing repositories, you can
    re-run git-annex init.)
  * fsck: Detect situations where annex.thin has caused data loss
    to the content of locked files.
  * Removed bundled gpg from the Linux standalone build and OSX dmg,
    because gpg now always wants to use gpg-agent, and shipping such a daemon
    in those is not a good idea.
  * import: Let --force overwrite symlinks, not only regular files.
  * Android: Fix typo of name of armv7l in installation script.
    Thanks, 4omecha.
  * S3: Added protocol= initremote setting, to allow https to be used
    on a non-standard port.

 -- Joey Hess <id@joeyh.name>  Fri, 22 Mar 2019 13:56:51 -0400

git-annex (7.20190219) upstream; urgency=medium

  * init: Fix bug when direct mode needs to be enabled on a crippled
    filesystem, that left the repository in indirect mode.
  * Fix false positive in export conflict detection, that occurred
    when the same tree was exported by multiple clones. Previous fix was
    incomplete.
  * When key-based retrieval from a S3 remote with exporttree=yes appendonly=yes
    fails, fall back to trying to retrieve from the exported tree.
    This allows downloads of files that were exported to such a remote
    before versioning was enabled on it.
  * Fix path separator bug on Windows that completely broke git-annex
    since version 7.20190122.
  * Improved speed of S3 remote by only loading S3 creds once.
  * Display progress bar when getting files from export remotes.
  * Fix race in cleanup of othertmp directory that could result in a failure
    attempting to access it.
  * fromkey: Made idempotent.
  * fromkey: Added --json.
  * fromkey --batch output changed to support using it with --json.
    The old output was not parseable for any useful information, so
    this is not expected to break anything.
  * Avoid performing repository fixups for submodules and git-worktrees
    when there's a .noannex file that will prevent git-annex from being
    used in the repository.
  * init: Don't let --force be used to override a .noannex file,
    instead the user can just delete the file.
  * webdav: Exporting files with '#' or '?' in their name won't work because
    urls get truncated on those. Fail in a better way in this case,
    and avoid failing when removing such files from the export, so
    after the user has renamed the problem files the export will succeed.
  * On Windows, avoid using rsync for local copies, since rsync is not
    always available there.
  * Added NetworkBSD build flag to deal with Network.BSD moving to a new
    package.

 -- Joey Hess <id@joeyh.name>  Tue, 19 Feb 2019 11:12:45 -0400

git-annex (7.20190129) upstream; urgency=medium

  * initremote S3: When configured with versioning=yes, either ask the user
    to enable bucket versioning, or auto-enable it when built with aws-0.22.
  * enableremote S3: Do not let versioning=yes be set on existing remote,
    because when git-annex lacks S3 version IDs for files stored in
    the bucket, deleting them would cause data loss.
  * S3: Detect when version=yes but an exported file lacks a S3 version ID,
    and refuse to delete it, to avoid data loss.
  * S3: Send a Content-Type header when storing objects in S3,
    so exports to public buckets can be linked to from web pages.
    (When git-annex is built with MagicMime support.)

 -- Joey Hess <id@joeyh.name>  Tue, 29 Jan 2019 15:09:20 -0400

git-annex (7.20190122) upstream; urgency=medium

  * sync --content: Fix dropping unwanted content from the local repository.
  * sync --content: Support dropping local content that has reached an
    exporttree remote that is not untrusted (currently only S3 remotes
    with versioning).
  * init: When --version=5 is passed on a crippled filesystem,
    use a v5 direct mode repo as requested, rather than upgrading to v7
    adjusted unlocked. (Fixes test suite on crippled filesystems.)
  * Some optimisations, including a 10x faster timestamp parser,
    a 7x faster key parser, and improved parsing and serialization of
    git-annex branch data. Many commands will run 5-15% faster.
  * Stricter parser for keys doesn't allow doubled fields or out of order fields.
  * The benchmark command, which only had some old benchmarking of the sqlite
    databases before, now allows benchmarking any other git-annex commands.
  * Support being built with ghc 8.6.3 (MonadFail).
  * Removed old code that cleaned up after a bug in git-annex versions
    3.20111105-3.20111110. In the unlikely event that a repo was
    last touched by that ancient git-annex version, the descriptions
    of remotes would appear missing when used with this version of
    git-annex.
  * Improve uuid.log parser to preserve whitespace in repo descriptions.
  * Improve activity.log parser to not remove unknown values,
    allowing for future expansion.
  * addunused, merge, assistant: Avoid creating work tree files in
    subdirectories in an edge case where the key contains "/".
  * testremote: Support testing readonly remotes with the --test-readonly option.
  * Switch to using .git/annex/othertmp for tmp files other than partial
    downloads, and make stale files left in that directory when git-annex
    is interrupted be cleaned up promptly by subsequent git-annex processes.
  * The .git/annex/misctmp directory is no longer used and git-annex will
    delete anything lingering in there after it's 1 week old.
  * Estimated time to completion display shortened from eg "1h1m1s" to "1h1m".
  * Fix doubled progress display when downloading an url when -J is used.
  * unused: Update suggested git log message to see where data was previously
    used so it will also work with v7 unlocked pointer files.
  * importfeed: Better error message when downloading the feed fails.
  * Make test suite work better when the temp directory is on NFS.
  * webapp: Remove configurator for box.com repository, since their
    webdav support is going away at the end of this January.
  * webapp: Remove configurator for gitlab, which stopped supporting git-annex
    some time ago.
  * Android: For armv71 architecture, use the armel build.
  * Windows: If 64 bit git is installed, use it when installing git-annex.
    (However, rsync still won't work and this is still not the documented way
    to install it.)

 -- Joey Hess <id@joeyh.name>  Tue, 22 Jan 2019 12:25:26 -0400

git-annex (7.20181211) upstream; urgency=medium

  * S3: Improve diagnostics when a remote is configured with exporttree and
    versioning, but no S3 version id has been recorded for a key.
  * findref: Support file matching options: --include, --exclude,
    --want-get, --want-drop, --largerthan, --smallerthan, --accessedwithin
  * Commands supporting --branch now apply file matching options --include,
    --exclude, --want-get, --want-drop to filenames from the branch.
    Previously, combining --branch with those would fail to match anything.
  * add, import, findref: Support --time-limit.
  * Add --branch option to git-annex find and mildly deprecate findref in
    favor of it.
  * webdav: When initializing, avoid trying to make a directory at the top of
    the webdav server, which could never accomplish anything and failed on
    nextcloud servers. (Reversion introduced in version 6.20170925.)
  * Fix a case where upgrade to v7 caused git to think that unlocked files
    were modified.
  * Fix bug upgrading from direct mode to v7: when files in the repository
    were already committed as v7 unlocked files elsewhere, and the
    content was present in the direct mode repository, the annexed files
    got their full content checked into git.
  * Fix bug that caused v7 unlocked files in a direct mode repository
    to get locked when committing.

 -- Joey Hess <id@joeyh.name>  Tue, 11 Dec 2018 16:33:10 -0400

git-annex (7.20181205) upstream; urgency=medium

  * Make bittorrent special remote work w/o btshowmetainfo installed
    when it was build with torrentparser.
    Thanks, Robert Schütz
  * When running youtube-dl to get a filename, pass --no-playlist.
  * Fix build without concurrent-output.
  * init: When a crippled filesystem causes an adjusted unlocked branch to
    be used, set repo version to 7, which it neglected to do before.
  * init: When on a crippled filesystem, and the git version is too old
    to use an adjusted unlocked branch, fall back to using direct mode.
  * info: When used with an exporttree remote, includes an "exportedtree"
    info, which is the tree last exported to the remote. During an export
    conflict, multiple values will be listed.
  * dropunused: When an unused object file has gotten modified, eg due to
    annex.thin being set, don't silently skip it, but display a warning
    and let --force drop it.
  * annex.cachecreds: New config to allow disabling of credentials caching
    for special remotes.

 -- Joey Hess <id@joeyh.name>  Wed, 05 Dec 2018 14:02:27 -0400

git-annex (7.20181121) upstream; urgency=medium

  * git-annex-shell: Fix hang when transferring the same objects to two
    different clients at the same time. (Or when annex.pidlock is used,
    two different objects.)
  * Fixed some other potential hangs in the P2P protocol.
  * Fix bash completion of "git annex" to propertly handle files with
    spaces and other problem characters. (Completion of "git-annex"
    already did.)
  * Fix resume of download of url when the whole file content is
    already actually downloaded.
  * When an export conflict prevents accessing a special remote,
    be clearer about what the problem is and how to resolve it.
  * export, sync --content: Avoid unnecessarily trying to upload files
    to an exporttree remote that already contains the files.
  * smudge: When passed a file located outside the working tree, eg by git
    diff, avoid erroring out.
  * drop -J: Avoid processing the same key twice at the same time when
    multiple annexed files use it.
  * When a command is operating on multiple files and there's an error
    with one, try harder to continue to the rest. (As was already done
    for many types of errors including IO errors.)
  * Fixed a crash when using -J with ssh password prompts in
    --quiet/--json mode.
    Thanks to Yaroslav Halchenko and the DataLad&ReproNim team for
    helping to track down this bug.
  * Remove esqueleto dependency to allow upgrading other dependencies to
    newer versions.
    Thanks Sean Parsons.
  * Fix build with persistent-sqlite older than 2.6.3.
  * Updated stack.yaml to lts-12.19; added stack-lts-9.9.yaml
    to support old versions of stack.

 -- Joey Hess <id@joeyh.name>  Wed, 21 Nov 2018 14:22:47 -0400

git-annex (7.20181105) upstream; urgency=medium

  * Fix test suite failure when git-annex test is not run inside a git
    repository.
  * Fix a P2P protocol hang.
  * importfeed: Avoid erroring out when a feed has been repeatedly broken,
    as that can leave other imported files not checked into git.
  * Increase minimum QuickCheck version.

 -- Joey Hess <id@joeyh.name>  Mon, 05 Nov 2018 13:31:09 -0400

git-annex (7.20181031) upstream; urgency=medium

  * Added v7 repository mode. v6 upgrades automatically to v7, but
    v5 is still the default for now. While v6 was always experimental
    to some degree, its successor v7 is ready for production use!
    http://git-annex.branchable.com/tips/unlocked_files/
  * Direct mode repositories are deprecated; they have many problems
    that v7 fixes, so upgrading them now is recommended (but not yet
    required): git annex upgrade --version=7
  * init: When in a crippled filesystem, initialize a v7 repository
    using an adjusted unlocked branch, instead of a direct mode repository.
  * At long last there's a way to hide annexed files whose content
    is missing from the working tree: git-annex adjust --hide-missing
    See https://git-annex.branchable.com/tips/hiding_missing_files/
  * When already in an adjusted branch, running git-annex adjust
    again will update the branch as needed. This is mostly
    useful with --hide-missing to hide/unhide files after their content
    has been dropped or received.
  * git-annex sync --content supports --hide-missing; it can
    be used to get the content of hidden files, and it updates the
    adjusted branch to hide/unhide files as necessary.
  * smudge: The smudge filter no longer provides git with annexed
    file content, to avoid a git memory leak, and because that did not
    honor annex.thin. Now git annex smudge --update has to be run
    after a checkout to update unlocked files in the working tree 
    with annexed file contents.
  * v7 init, upgrade: Install git post-checkout and post-merge hooks that run 
    git annex smudge --update.
  * precommit: Run git annex smudge --update, because the post-merge
    hook is not run when there is a merge conflict. So the work tree will
    be updated when a commit is made to resolve the merge conflict.
  * Note that git has no hooks run after git stash or git cherry-pick,
    so the user will have to manually run git annex smudge --update
    after such commands.
  * Removed the old Android app.
  * Removed support for building with very old ghc < 8.0.1,
    and with yesod < 1.4.3, and without concurrent-output,
    which were only being used for the Android cross build.
  * Webapp: Fix termux detection.
  * runshell: Use system locales when built with 
    GIT_ANNEX_PACKAGE_INSTALL set. (For Neurodebian packages.)
  * Fix database inconsistency that could cause git-annex to
    get confused about whether a locked file's content was present.
  * Fix concurrency bug that occurred on the first download from an
    exporttree remote.
  * init --version=6 will still work, but the repository is auto-upgraded
    immediately to v7.
  * When annex.thin is set, allow hard links to be made between executable
    work tree files and annex objects.
  * addurl: Removed undocumented special case in handling of a CHECKURL-MULTI
    response with only a single file listed. Rather than ignoring the url that
    was in the response, use it.
  * webapp: Fixed a crash when adding a git remote.
    (Reversion introduced in version 6.20180112)
  * migrate: Fix failure to migrate from URL keys.
    (Reversion introduced in version 6.20180926)
  * Cache high-resolution mtimes for improved detection of modified files
    in v7 (and direct mode).

 -- Joey Hess <id@joeyh.name>  Wed, 31 Oct 2018 09:21:50 -0400

git-annex (6.20181011) upstream; urgency=medium

  * sync: Warn when a remote's export is not updated to the current
    tree because export tracking is not configured.
  * Improve display when git config download from a http remote fails.
  * Added annex.jobs setting, which is like using the -J option.
  * Fix reversion in support of annex.web-options.
  * rmurl: Fix a case where removing the last url left git-annex thinking
    content was still present in the web special remote.
  * SETURLPRESENT, SETURIPRESENT, SETURLMISSING, and SETURIMISSING
    used to update the presence information of the external special remote
    that called them; this was not documented behavior and is no longer done.
  * export: Fix false positive in export conflict detection, that occurred
    when the same tree was exported by multiple clones.
  * Fix potential crash in exporttree database due to failure to honor
    uniqueness constraint.
  * Fix crash when exporttree is set to a bad value.
  * Linux standalone: Avoid using bundled cp before envionment is fully set up.
  * Added arm64 Linux standalone build.
  * Improved termux installation process.

 -- Joey Hess <id@joeyh.name>  Thu, 11 Oct 2018 13:41:10 -0400

git-annex (6.20180926) upstream; urgency=medium

  [ Joey Hess ]
  * Fixes a reversion in the last release that broke interoperation with
    older versions of git-annex-shell.
  * init: Improve generated post-receive hook, so it won't fail when
    run on a system whose git-annex is too old to support git-annex post-receive
  * init: Update the post-receive hook when re-run in an existing repository.
  * S3: Fix url construction bug when the publicurl has been set to an url
    that does not end with a slash.
  * --debug shows urls accessed by git-annex, like it used to do when 
    git-annex used wget and curl.
  * Fix support for filenames containing newlines when querying git
    cat-file, though less efficiently than other filenames.
    This should make git-annex fully support filenames containing newlines
    as the rest of git's interface is used in newline-safe ways.
  * Added -z option to git-annex commands that use --batch, useful for
    supporting filenames containing newlines.
  * Added annex.maxextensionlength for use cases where extensions longer
    than 4 characters are needed.
  * Added remote.name.annex-security-allow-unverified-downloads, a
    per-remote setting for annex.security.allow-unverified-downloads.
  * More FreeBSD build fixes.

  [ Yaroslav Halchenko ]
  * debian/control
    + add netbase to Depends: since required for basic tcp interactions
      (see e.g. https://github.com/nipy/heudiconv/issues/260)

 -- Joey Hess <id@joeyh.name>  Wed, 26 Sep 2018 12:56:49 -0400

git-annex (6.20180913) upstream; urgency=medium

  * When --batch is used with matching options like --in, --metadata,
    etc, only operate on the provided files when they match those options.
    Otherwise, a blank line is output in the batch protocol.
    Affected commands: find, add, whereis, drop, copy, move, get
  * Make metadata --batch combined with matching options refuse to run,
    since it does not seem worth supporting that combination.
  * v6 add: Take advantage of improved SIGPIPE handler in git 2.5 to
    speed up the clean filter by not reading the file content from the
    pipe. This also avoids git buffering the whole file content in memory.
  * v6: After updating the worktree for an add/drop, update git's index,
    so git status will not show the files as modified.
  * v6: When annex.largefiles is not configured for a file, running git
    add or git commit, or otherwise using git to stage a file
    will add it to the annex if the file was in the annex before,
    and to git otherwise. This is to avoid accidental conversion.
    Note that git-annex add's behavior has not changed.
  * v6: Update associated files database when git has staged changes
    to pointer files.
  * v6: Fix some race conditions.
  * v6: Fix annex object file permissions when git-annex add is run
    on a modified unlocked file, and in some related cases.
  * v6: When a file is unlocked but has not been modified,
    and the unlocking is only staged, git-annex add did not lock it.
    Now it will, for consistency with how modified files are handled and
    with v5.
  * Fix git command queue to be concurrency safe.
  * linux standalone: When LOCPATH is already set, use it instead of the
    bundled locales. It can be set to an empty string to use the system
    locales too.
  * Stop using external hash programs, since cryptonite is faster.
  * Fix build on FreeBSD.
  * S3: Support buckets with versioning enabled. When a remote
    is configured with exporttree=yes versioning=yes, git-annex can
    download past versions of exported files from it.
  * S3: Multipart uploads are now only supported when git-annex is built
    with aws-0.16.0 or later, as earlier versions of the library don't
    support versioning with multipart uploads.
  * S3: Support AWS_SESSION_TOKEN.
  * Don't use GIT_PREFIX when GIT_WORK_TREE=. because it seems git
    does not intend GIT_WORK_TREE to be relative to GIT_PREFIX in that
    case, despite GIT_WORK_TREE=.. being relative to GIT_PREFIX.
  * Don't use GIT_PREFIX to fix up a relative GIT_DIR, because
    git 2.11 sets GIT_PREFIX to a path it's not relative to.
    and apparently GIT_DIR is never relative to GIT_PREFIX.
  * git-annex.cabal: Fix build without assistant, and some other refinements.
    Thanks fftehnik.

 -- Joey Hess <id@joeyh.name>  Thu, 13 Sep 2018 15:50:38 -0400

git-annex (6.20180807) upstream; urgency=medium

  * S3: Support credential-less download from remotes configured
    with public=yes exporttree=yes.
  * Fix reversion in display of http 404 errors.
  * Added remote.name.annex-speculate-present config that can be used to
    make cache remotes.
  * Added --accessedwithin matching option.
  * Added annex.commitmessage config that can specify a commit message
    for the git-annex branch instead of the usual "update".
  * Fix wrong sorting of remotes when using -J, it was sorting by uuid,
    rather than cost.
  * addurl: Include filename in --json-progress output.
  * Fix git-annex branch data loss that could occur after
    git-annex forget --drop-dead.

 -- Joey Hess <id@joeyh.name>  Tue, 07 Aug 2018 16:22:05 -0400

git-annex (6.20180719) upstream; urgency=medium

  * Support working trees set up by git-worktree.
  * Improve support for repositories created with --separate-git-dir.
  * Support configuring remote.web.annex-cost and remote.bittorrent.annex-cost
  * addurl: When security configuration prevents downloads with youtube-dl,
    still check if the url is one that it supports, and fail downloading
    it, instead of downloading the raw web page.
  * Send User-Agent and any configured annex.http-headers when downloading
    with http, fixes reversion introduced when switching to http-client.
  * Fix reversion introduced in version 6.20180316 that caused git-annex to
    stop processing files when unable to contact a ssh remote.
  * v6: Work around git bug that runs smudge/clean filters at the top of the
    repository while passing them a relative GIT_WORK_TREE that may point
    outside of the repository, by using GIT_PREFIX to get back to the
    subdirectory where a relative GIT_WORK_TREE is valid.
  * p2p --pair: Fix interception of the magic-wormhole pairing code,
    which since 0.8.2 it has sent to stderr rather than stdout.
  * info: Display uuid and description when a repository is identified by
    uuid, and for "here".
  * unused --from: Allow specifiying a repository by uuid or description.
  * linux standalone: Generate locale files in ~/.cache/git-annex/locales/
    so they're available even when the standalone tarball is installed
    in a directory owned by root. Note that this prevents using the
    standalone bundle in environments where HOME is not writable.
  * Include uname command in standalone builds since git-annex uses it.
  * git-annex.cabal: Fix network version.

 -- Joey Hess <id@joeyh.name>  Thu, 19 Jul 2018 13:53:45 -0400

git-annex (6.20180626) upstream; urgency=high

  Security fix release for CVE-2018-10857 and CVE-2018-10859
  https://git-annex.branchable.com/security/CVE-2018-10857_and_CVE-2018-10859/

  * Refuse to download content, that cannot be verified with a hash, 
    from encrypted special remotes (for CVE-2018-10859),
    and from all external special remotes and glacier (for CVE-2018-10857).
    In particular, URL and WORM keys stored on such remotes won't
    be downloaded. If this affects your files, you can run
    `git-annex migrate` on the affected files, to convert them
    to use a hash.
  * Added annex.security.allow-unverified-downloads, which can override
    the above.
  * Added annex.security.allowed-url-schemes setting, which defaults
    to only allowing http, https, and ftp URLs. Note especially that file:/
    is no longer enabled by default.
  * Removed annex.web-download-command, since its interface does not allow
    supporting annex.security.allowed-url-schemes across redirects.
    If you used this setting, you may want to instead use annex.web-options
    to pass options to curl.
  * git-annex will refuse to download content from http servers on
    localhost, or any private IP addresses, to prevent accidental
    exposure of internal data. This can be overridden with the
    annex.security.allowed-http-addresses setting.
  * Local http proxies will not be used unless allowed by the
    annex.security.allowed-http-addresses setting.
  * Since the interfaces to curl and youtube-dl do not have a way to
    prevent them from accessing localhost or private IP addresses,
    they default to not being used for url downloads.
    Only when annex.security.allowed-http-addresses=all will curl and
    youtube-dl be used.
 
  Non-security fix changes:

  * Fix build with ghc 8.4+, which broke due to the Semigroup Monoid change. 
  * version: Show operating system and repository version list 
    when run outside a git repo too.
  * Fix annex-checkuuid implementation, so that remotes configured that
    way can be used.
  * Fix problems accessing repositories over http when annex.tune.*
    is configured.
  * External special remotes can now add info to `git annex info $remote`,
    by replying to the GETINFO message.
  * adb: Android serial numbers are not all 16 characters long, so accept
    other lengths.
  * Display error messages that come from git-annex-shell when the p2p
    protocol is used, so that diskreserve messages, IO errors, etc from
    the remote side are visible again.
  * When content has been lost from an export remote and 
    git-annex fsck --from remote has noticed it's gone, re-running
    git-annex export or git-annex sync --content will re-upload it.

 -- Joey Hess <id@joeyh.name>  Fri, 22 Jun 2018 10:36:22 -0400

git-annex (6.20180529) upstream; urgency=medium

  * Prevent haskell http-client from decompressing gzip files, so downloads
    of such files works the same as it used to with wget and curl.
  * Workaround for bug in an old version of cryptonite that broke https
    downloads, by using curl for downloads when git-annex is built with it.
  * view, vadd: Fix crash when a git submodule has a name starting with a dot.
  * Don't allow entering a view with staged or unstaged changes.
  * move: --force was accidentially enabling two unrelated behaviors
    since 6.20180427. The older behavior, which has never been well
    documented and seems almost entirely useless, has been removed.
  * copy: --force no longer does anything.
  * migrate: Fix bug in migration between eg SHA256 and SHA256E, 
    that caused the extension to be included in SHA256 keys,
    and omitted from SHA256E keys.
    (Bug introduced in version 6.20170214)
  * migrate: Check for above bug when migrating from SHA256 to SHA256
    (and same for SHA1 to SHA1 etc), and remove the extension that should
    not be in the SHA256 key.
  * fsck: Detect and warn when keys need an upgrade, either to fix up
    from the above migrate bug, or to add missing size information
    (a long ago transition), or because of a few other past key related
    bugs.
  * git-annex-shell: GIT_ANNEX_SHELL_APPENDONLY makes it allow writes,
    but not deletion of annexed content. Note that securing pushes to
    the git repository is left up to the user.
  * setpresentkey: Added --batch support.

 -- Joey Hess <id@joeyh.name>  Tue, 29 May 2018 13:05:26 -0400

git-annex (6.20180509) upstream; urgency=medium

  * The old git-annex Android app is now deprecated in favor of running
    git-annex in termux.
  * runshell: Use proot when running on Android, to work around
    Android 8's ill-advised seccomp filtering of system calls,
    including ones crucial for reliable thread locking.
    (This will only work with termux's version of proot.)
  * Fix bug in last release that crashes when using
    --all or running git-annex in a bare repository. May have also
    affected git-annex unused and git-annex info.
  * Fix bug in last release that prevented the webapp opening on
    non-Linux systems.
  * Support building with hinotify-0.3.10.
  * Display error message when http download fails.
  * Avoid forward retry when 0 bytes were received.

 -- Joey Hess <id@joeyh.name>  Wed, 09 May 2018 16:20:26 -0400

git-annex (6.20180427) upstream; urgency=medium

  * move: Now takes numcopies configuration, and required content
    configuration into account, and refuses to reduce the current
    number of copies of a file, or remove content that a repository
    requires. --force can override these checks.
    Note that it's still allowed to move the content of a file
    from one repository to another when numcopies is not satisfied, as long
    as the move does not result in there being fewer copies.
  * Fix mangling of --json output of utf-8 characters when not
    running in a utf-8 locale.
  * Fix build with yesod 1.6.
  * Clean up some build warnings with newer versions of ghc and haskell
    libraries.
  * runshell: Unset LD_PRELOAD since preloaded libraries from the host
    system may not get along with the bundled linker.
  * runshell: Added some tweaks to make git-annex work in termux on
    Android. The regular arm standalone tarball now works in termux.
  * Webapp: Support being run inside termux on Android, and offer to set up
    a repository on the sdcard.
  * Assistant: Integrate with Termux:Boot, so when it's installed, the
    assistant is autostarted on boot.
  * Assistant: Fix installation of menus, icons, etc when run
    from within runshell.
  * import: Avoid buffering all filenames to be imported in memory.
  * Improve memory use and speed of --all and git-annex info remote,
    by not buffering list of all keys.

 -- Joey Hess <id@joeyh.name>  Fri, 27 Apr 2018 12:36:20 -0400

git-annex (6.20180409) upstream; urgency=medium

  * Added adb special remote which allows exporting files to Android devices.
  * For url downloads, git-annex now defaults to using a http library,
    rather than wget or curl. But, if annex.web-options is set, it will
    use curl. To use the .netrc file, run: 
      git config annex.web-options --netrc
  * git-annex no longer uses wget (and wget is no longer shipped with
    git-annex builds).
  * Enable HTTP connection reuse across multiple files for improved speed.
  * Fix calculation of estimated completion for progress meter.
  * OSX app: Work around libz/libPng/ImageIO.framework version skew
    by not bundling libz, assuming OSX includes a suitable libz.1.dylib.
  * Added annex.retry, annex.retry-delay, and per-remote versions
    to configure transfer retries.
  * Also do forward retrying in cases where no exception is thrown,
    but the transfer failed.
  * When adding a new version of a file, and annex.genmetadata is enabled,
    don't copy the data metadata from the old version of the file,
    instead use the mtime of the file.
  * Avoid running annex.http-headers-command more than once.
  * info: Added "combined size of repositories containing these files"
    stat when run on a directory.
  * info: Changed sorting of numcopies stats table, so it's ordered
    by the variance from the desired number of copies.
  * Fix resuming a download when using curl.

 -- Joey Hess <id@joeyh.name>  Mon, 09 Apr 2018 13:03:15 -0400

git-annex (6.20180316) upstream; urgency=medium

  * New protocol for communicating with git-annex-shell increases speed
    of operations involving ssh remotes. When not transferring large files,
    git-annex is between 200% and 400% faster using the new protocol,
    and it's just as fast as before when transferring large files.
    (When the remote has an old git-annex-shell, git-annex falls back
    to the old slower code. This fallback is planned to be removed 
    after 5 years or so.)
  * Note that, due to not using rsync to transfer files over ssh
    any longer, permissions and other file metadata of annexed files
    will no longer be preserved when copying them to and from ssh remotes.
    Other remotes never supported preserving that information, so
    this is not considered a regression.
  * Fix data loss bug in content locking over tor, when the remote
    repository is in direct mode, it neglected to check that the content
    was actually present when locking it. This could cause git annex drop
    to remove the only copy of a file when it thought the tor remote had
    a copy.
  * Fix data loss bug when the local repository uses direct mode, and a
    locally modified file is dropped from a remote repsitory. The bug
    caused the modified file to be counted as a copy of the original file.
    (This is not a severe bug because in such a situation, dropping
    from the remote and then modifying the file is allowed and has the same
    end result.)
  * Some downloads will be verified, even when annex.verify=false.
    This is done in some edge cases where there's a likelyhood than an
    object was downloaded incorrectly.
  * Support exporttree=yes for rsync special remotes.
  * Added backends for the BLAKE2 family of hashes, when built with
    a new enough version of cryptonite.
  * Improve SHA*E extension extraction code to not treat parts of the
    filename that contain punctuation or other non-alphanumeric characters
    as extensions. Before, such characters were filtered out.
  * Better ssh connection warmup when using -J for concurrency.
    Avoids ugly messages when forced ssh command is not git-annex-shell.
  * Fix race condition in ssh warmup that caused git-annex to get
    stuck and never process some files when run with high levels of
    concurrency.
  * Fix reversion introduced in 6.20171214 that caused concurrent
    transfers to incorrectly fail with "transfer already in progress".
  * Note that Remote/Git.hs now contains AGPL licensed code,
    thus the license of git-annex as a whole is AGPL. This was already
    the case when git-annex was built with the webapp enabled.
  * Include amount of data transferred in progress display.
  * Dial back optimisation when building on arm, which prevents
    ghc and llc from running out of memory when optimising some files.
    (Unfortunately this fix is incomplete due to a ghc bug.)

 -- Joey Hess <id@joeyh.name>  Fri, 16 Mar 2018 12:10:40 -0400

git-annex (6.20180227) upstream; urgency=medium

  * inprogress: Avoid showing failures for files not in progress. 
  * Added INFO to external special remote protocol.
  * Added EXTENSIONS to external special remote protocol.
  * datalad < 0.9.1 had a problem in its special remote protocol handling
    which is broken by EXTENSIONS. Make the debian git-annex package
    conflict with the problem version of datalad.
  * fsck: Warn when required content is not present in the repository that
    requires it.
  * Add gpg-agent to Build-Depends.
    Needed to run the test suite.
  * --json: When there are multiple lines of notes about a file, make the note
    field multiline, rather than the old behavior of only including the
    last line.
  * git-annex.cabal: Once more try to not build the assistant on the hurd,
    hopefully hackage finally recognises that OS.
  * Split Test.hs and avoid optimising it much, to need less memory to
    compile.
  * Fix behavior of --json-progress followed by --json, the latter option
    used to disable the former.
  * Added --json-error-messages option, which makes messages
    that would normally be output to standard error be included in
    the json output.
  * Remove temporary code added in 6.20160619 to prime the mergedrefs
    log.
  * importfeed: Fix a failure when downloading with youtube-dl
    and the destination subdirectory does not exist yet.
  * Added annex.merge-annex-branches config setting which
    can be used to disable automatic merge of git-annex branches.
  * tips/automatically_adding_metadata/pre-commit-annex: Fix to not
    silently skip filenames containing non-ascii characters.
  * sync: Fix bug that prevented pulling changes into direct mode
    repositories that were committed to remotes using git commit
    rather than git-annex sync.
  * Makefile: Remove chrpath workaround for bug in cabal, 
    which is no longer needed.

 -- Joey Hess <id@joeyh.name>  Tue, 27 Feb 2018 12:04:52 -0400

git-annex (6.20180112) upstream; urgency=medium

  * Added inprogress command for accessing files as they are being
    downloaded.
  * Fix bug introduced in version 6.20171018 that caused some commands
    to print out "ok" twice after processing a file.
  * addurl: When the file youtube-dl will download is already an annexed
    file, don't download it again and fail to overwrite it, instead just do
    nothing, like it used to when quvi was used.
  * addurl: Fix encoding of filename queried from youtube-dl when in
    --fast mode.
  * Fix several places where files in .git/annex/ were written with modes
    that did not take the core.sharedRepository config into account.
  * Improve startup time for commands that do not operate on remotes,
    and for tab completion, by not unnessessarily statting paths to
    remotes, which used to cause eg, spin-up of removable drives.
  * Added remote.<name>.annex-checkuuid config, which can be set to false
    to disable the default checking of the uuid of remotes that point to
    directories. This can be useful to avoid unncessary drive spin-ups and
    automounting.
  * git-annex.cabal: Add back custom-setup stanza, so cabal new-build works.
  * git-annex.cabal: Removed the testsuite build flag; test suite is always
    included.

 -- Joey Hess <id@joeyh.name>  Fri, 12 Jan 2018 15:45:48 -0400

git-annex (6.20171214) upstream; urgency=medium

  * Use youtube-dl rather than quvi to download media from web pages,
    since quvi is not being actively developed and youtube-dl supports
    many more sites.
  * addurl --relaxed got slower, since youtube-dl has to hit the network
    to check for embedded media. If you relied on --relaxed not hitting the
    network for speed reasons, using --relaxed --raw will get the old level
    of speed, but can't be used for urls with embedded videos.
  * importfeed now downloads things linked to by feeds, even when they are
    not media files.
  * Removed no longer needed dependency on yesod-default.
  * Allow exporttree remotes to be marked as dead.
  * initremote, enableremote: Really support gpg subkeys suffixed with an
    exclamation mark, which forces gpg to use a specific subkey.
    (Previous try had a bug.)
  * lookupkey: Support being given an absolute filename to a file
    within the current git repository.
  * A top-level .noannex file will prevent git-annex init from being used
    in a repository. This is useful for repositories that have a policy
    reason not to use git-annex. The content of the file will be displayed
    to the user who tries to run git-annex init.

 -- Joey Hess <id@joeyh.name>  Thu, 14 Dec 2017 11:50:48 -0400

git-annex (6.20171124) unstable; urgency=medium

  * Display progress meter when uploading a key without size information,
    getting the size by statting the content file.
  * Fix build with dns-3.0.

 -- Joey Hess <id@joeyh.name>  Fri, 24 Nov 2017 10:49:36 -0400

git-annex (6.20171109) unstable; urgency=medium

  * Fix export of subdir of a branch.
  * Fix exporting of non-annexed files to external special remotes.
  * unlock, lock: Support --json.
  * When there are multiple urls for a file, still treat it as being present
    in the web when some urls don't work, as long as at least one url does
    work.
  * Makefile improvement for sudo make install.
    Thanks, Eric Siegerman 
  * Makefile improvement for BUILDER=stack, use stack to run ghc.
  * testremote: Test exporttree.
  * Fix directory special remote's cleanup of empty export directories.

 -- Joey Hess <id@joeyh.name>  Thu, 09 Nov 2017 12:21:49 -0400

git-annex (6.20171026) unstable; urgency=medium

  * Windows: Fix reversion that caused the path used to link
    to annexed content to include the drive letter and full path, rather
    than being relative. (`git annex fix` will fix up after this problem).
  * Windows build fixed, and changed to use stack for more reliable build
    environment.
  * Windows: Remove wget from bundle; it needs libraries that are not
    included, and git for windows includes curl which git-annex will use
    instead.
  * Add day to metadata when annex.genmetadata is enabled.
    Thanks, Sean T Parsons
  * stack.yaml: Added nix packages section.
    Thanks, Sean T Parsons 

 -- Joey Hess <id@joeyh.name>  Thu, 26 Oct 2017 13:56:18 -0400

git-annex (6.20171018) unstable; urgency=medium

  * add: Replace work tree file atomically on systems supporting hard
    links. Avoids a window where interrupting an add could result in
    the file being moved into the annex, with no symlink yet created.
  * webdav: Avoid unncessisarily creating the collection at the top
    of the repository when storing files there, since that collection
    is created by initremote.
    (This seems to work around some brokenness of the box.com webdav
    server, which caused uploads to be very slow or sometimes fail.)
  * webdav: Make --debug show all webdav operations.
  * get -J/move -J/copy -J/mirror -J/sync -J: Avoid "transfer already in
    progress" errors when two files use the same key.
  * Konqueror desktop file location changed to one used by plasma 5.
    Thanks, Félix Sipma.
  * Avoid repeated checking that files passed on the command line exist.
  * Fix build with aws-0.17.
  * stack.yaml: Update to lts-9.9.

 -- Joey Hess <id@joeyh.name>  Wed, 18 Oct 2017 15:40:06 -0400

git-annex (6.20171003) unstable; urgency=medium

  * webdav: Improve error message for failed request to include the request
    method and path.
  * metadata: Added --remove-all.
  * Warn when metadata is inherited from a previous version of a file,
    to avoid the user being surprised in cases where that behavior is not
    desired or expected.
  * sync: Added --cleanup, which removes local and remote synced/ branches.
  * external: When the external special remote program crashed, a newline
    could be output, which messed up the expected output for --batch mode.
  * external: Avoid checking EXPORTSUPPORTED for special remotes that are
    not configured to use exports.
  * test: Fix reversion that made it only run inside a git repository.
  * copy, move: Behave same with --fast when sending to remotes located
    on a local disk as when sending to other remotes.
  * Fix process and file descriptor leak that was exposed when
    git-annex was built with ghc 8.2.1. Broke git-annex test on OSX
    due to running out of FDs, and may have also leaked in other situations.
  * info: Improve cleanup of stale transfer info files.

 -- Joey Hess <id@joeyh.name>  Tue, 03 Oct 2017 13:18:15 -0400

git-annex (6.20170925) unstable; urgency=medium

  * git-annex export: New command, can create and efficiently update
    exports of trees to special remotes.
  * Use git-annex initremote with exporttree=yes to set up a special remote
    for use by git-annex export.
  * Implemented export to directory, S3, and webdav special remotes.
  * External special remote protocol extended to support export.
    Developers of external special remotes should consider if export makes
    sense for them and add support.
  * sync, assistant: Update tracking exports.
  * Support building with feed-1.0, while still supporting older versions.
  * init: Display an additional message when it detects a filesystem that
    allows writing to files whose write bit is not set.
  * S3: Allow removing files from IA.
  * webdav: Checking if a non-existent file is present on Box.com
    triggered a bug in its webdav support that generates an infinite series
    of redirects. Deal with such problems by assuming such behavior means
    the file is not present.
  * webdav: Fix lack of url-escaping of filenames. Mostly impacted exports
    of filenames containing eg spaces.
  * webdav: Changed path used on webdav server for temporary files.

 -- Joey Hess <id@joeyh.name>  Mon, 25 Sep 2017 11:13:58 -0400

git-annex (6.20170818) unstable; urgency=high

  * Security fix: Disallow hostname starting with a dash, which
    would get passed to ssh and be treated an option. This could
    be used by an attacker who provides a crafted repository url
    to cause the victim to execute arbitrary code via -oProxyCommand.
    CVE-2017-12976
    (The same class of security hole recently affected git itself.)
  * git-annex.cabal: Deal with breaking changes in Cabal 2.0.
  * Fix build with QuickCheck 2.10.
  * fsck: Support --json.
  * move, copy: Support --batch.
  * Added GIT_ANNEX_VECTOR_CLOCK environment variable, which can be used to
    override the default timestamps used in log files in the git-annex
    branch. This is a dangerous environment variable; use with caution.
  * Fix a git-annex test failure when run on NFS due to NFS lock files
    preventing directory removal.
  * test: Avoid most situations involving failure to delete test
    directories, by forking a worker process and only deleting the test
    directory once it exits.
  * Disable http-client's default 30 second response timeout when HEADing
    an url to check if it exists. Some web servers take quite a long time
    to answer a HEAD request.
  * Added remote configuration settings annex-ignore-command and
    annex-sync-command, which are dynamic equivilants of the annex-ignore
    and annex-sync configurations.
  * Prevent spaces from being embedded in the name of new WORM keys,
    as that handing spaces in keys would complicate things like the
    external special remote protocol.
  * migrate: WORM keys containing spaces will be migrated to not contain
    spaces anymore.
  * External special remotes will refuse to operate on keys with spaces in
    their names. That has never worked correctly due to the design of the
    external special remote protocol. Display an error message suggesting
    migration.
  * Fix incorrect external special remote documentation, which said that
    the filename parameter to the TRANSFER command could not contain
    spaces. It can in fact contain spaces. Special remotes implementors
    that relied on that may need to fix bugs in their special remotes.
  * Fix the external special remotes git-annex-remote-ipfs, 
    git-annex-remote-torrent and the example.sh template to correctly
    support filenames with spaces.
  * Windows: Win32 package has subsumed Win32-extras; update dependency.

 -- Joey Hess <id@joeyh.name>  Fri, 18 Aug 2017 11:19:06 -0400

git-annex (6.20170520) unstable; urgency=medium

  * move --to=here moves from all reachable remotes to the local repository.
  * initremote, enableremote: Support gpg subkeys suffixed with an
    exclamation mark, which forces gpg to use a specific subkey.
  * Improve progress display when watching file size, in cases where
    a transfer does not resume.
  * Fix transfer log file locking problem when running concurrent
    transfers.
  * Avoid concurrent git-config setting problem when running concurrent
    threads.
  * metadata: When setting metadata of a file that did not exist,
    no error message was displayed, unlike getting metadata and most other
    git-annex commands. Fixed this oversight.
  * Added annex.resolvemerge configuration, which can be set to false to 
    disable the usual automatic merge conflict resolution done by git-annex
    sync and the assistant.
  * sync: Added --no-resolvemerge option.
  * Avoid error about git-annex-shell not being found when
    syncing with -J with a git remote where git-annex-shell is not
    installed.
  * Fix bug that prevented transfer locks from working when
    run on SMB or other filesystem that does not support fcntl locks
    and hard links.
  * assistant: Merge changes from refs/remotes/foo/master into master.
    Previously, only sync branches were merged. This makes regular git push
    into a repository watched by the assistant auto-merge.
  * Makefile: Install completions for the fish and zsh shells
    when git-annex is built with optparse-applicative-0.14.
  * assistant: Don't trust OSX FSEvents's eventFlagItemModified to be called
    when the last writer of a file closes it; apparently that sometimes
    does not happen, which prevented files from being quickly added.

 -- Joey Hess <id@joeyh.name>  Mon, 12 Jun 2017 13:37:16 -0400

git-annex (6.20170519) unstable; urgency=medium

  * Ssh password prompting improved when using -J for concurrency.
    When ssh connection caching is enabled (and when GIT_ANNEX_USE_GIT_SSH
    is not set), only one ssh password prompt will be made per host, and
    only one ssh password prompt will be made at a time.
  * When built with concurrent-output 1.9, ssh password prompts will no
    longer interfere with the -J display.
  * Removed dependency on MissingH, instead depending on the split library.
  * Progress is displayed for transfers of files of unknown size.
  * Work around bug in git 2.13.0 involving GIT_COMMON_DIR that broke
    merging changes into adjusted branches.

 -- Joey Hess <id@joeyh.name>  Fri, 19 May 2017 10:37:57 -0400

git-annex (6.20170510) unstable; urgency=medium

  * When a http remote does not expose an annex.uuid config, only warn
    about it once, not every time git-annex is run.
  * multicast: New command, uses uftp to multicast annexed files, for eg
    a classroom setting.
  * Added remote.<name>.annex-push and remote.<name>.annex-pull
    which can be useful to make remotes that don't get fully synced with
    local changes.
  * Disable git-annex's support for GIT_SSH and GIT_SSH_COMMAND, unless
    GIT_ANNEX_USE_GIT_SSH=1 is also set in the environment. This is
    necessary because as feared, the extra -n parameter that git-annex
    passes breaks uses of these environment variables that expect exactly
    the parameters that git passes.
  * enableremote: When enabling a non-special remote, param=value
    parameters can't be used, so error out if any are provided.
  * enableremote: Fix re-enabling of special remotes that have a git
    url, so that eg, encryption key changes take effect. They were silently
    ignored, a reversion introduced in 6.20160527.
  * gcrypt: Support re-enabling to change eg, encryption parameters.
    This was never supported before.
  * git annex add -u now supported, analagous to git add -u
  * version: Added "dependency versions" line.
  * Keys marked as dead are now skipped by --all.
  * annex.backend is the new name for what was annex.backends, and takes
    a single key-value backend, rather than the unncessary and confusing
    list. The old option still works if set.

 -- Joey Hess <id@joeyh.name>  Wed, 10 May 2017 15:05:22 -0400

git-annex (6.20170321) unstable; urgency=medium

  * Bugfix: Passing a command a filename that does not exist sometimes
    did not display an error, when a path to a directory was also passed.
  * status: Propigate nonzero exit code from git status.
  * Linux standalone builds put the bundled ssh last in PATH,
    so any system ssh will be preferred over it.
  * assistant: Add 1/200th second delay between checking each file
    in the full transfer scan, to avoid using too much CPU.
  * get -J: Improve distribution of jobs amoung remotes when there are more
    jobs than remotes.
  * fsck -q: When a file has bad content, include the name of the file
    in the warning message.
  * Windows: Improve handling of shebang in external special remote
    program, searching for the program in the PATH.
  * Drop support for building with old versions of dns, http-conduit,
    directory, feed, and http-types.
  * Windows: Fix bug in shell script shebang lookup code that
    caused a "delayed read on closed handle" error.
  * git-annex-shell: Fix bug when used with a recently cloned repository,
    where "merging" messages were included in the output of configlist
    (and perhaps other commands) and caused a "Failed to get annex.uuid
    configuration" error.
  * Support GIT_SSH and GIT_SSH_COMMAND, which are handled close the same
    as they are by git. However, unlike git, git-annex sometimes needs to
    pass the -n parameter when using these.
  * sync --content-of=path (-C path) added for when you want to sync
    only some files' contents, not the whole working tree.

 -- Joey Hess <id@joeyh.name>  Tue, 21 Mar 2017 11:27:38 -0400

git-annex (6.20170301.1) unstable; urgency=medium

  * Fix reversion in yesterday's release that made SHA1E and MD5E backends
    not work.

 -- Joey Hess <id@joeyh.name>  Wed, 01 Mar 2017 12:46:03 -0400

git-annex (6.20170301) unstable; urgency=medium

  * No changes from 6.20170228; a new version number was needed due
    to a problem with Hackage.

 -- Joey Hess <id@joeyh.name>  Wed, 01 Mar 2017 12:06:02 -0400

git-annex (6.20170228) unstable; urgency=medium

  * Cryptographically secure hashes can be forced to be used in a
    repository, by setting annex.securehashesonly.
    This does not prevent the git repository from containing links
    to insecure hashes, but it does prevent the content of such files
    from being added to .git/annex/objects by any method.
  * Tighten key parser to prevent SHA1 collision attacks generating
    two keys that have the same SHA1. (Only done for keys that contain
    a hash). This ensures that signed git commits of annexed files
    will remain secure, as long as git-annex is using a secure hashing
    backend.
  * fsck: Warn about any files whose content is present, that don't
    use secure hashes, when annex.securehashesonly is set.
  * init: When annex.securehashesonly has been set with git-annex config,
    copy that value to the annex.securehashesonly git config.
  * Added --securehash option to match files using a secure hash function,
    and corresponding securehash preferred content expression.
  * sync, merge: Fail when the current branch has no commits yet, instead
    of not merging in anything from remotes and appearing to succeed.
  * Run ssh with -n whenever input is not being piped into it,
    to avoid it consuming stdin that it shouldn't.
    This fixes git-annex-checkpresentkey --batch remote,
    which didn't output results for all keys passed into it. Other
    git-annex commands that communicate with a remote over ssh may also
    have been consuming stdin that they shouldn't have, which could have
    impacted using them in eg, shell scripts.
  * sync: Improve integration with receive.denyCurrentBranch=updateInstead,
    displaying error messages from the remote then it fails to update
    its checked out branch.
  * Added post-recieve hook, which makes updateInstead work with direct
    mode and adjusted branches.
  * init: Set up the post-receive hook.
  * sync: When syncing with a local repository located on a crippled
    filesystem, run the post-receive hook there, since it wouldn't get run
    otherwise. This makes pushing to repos on FAT-formatted removable
    drives update them when receive.denyCurrentBranch=updateInstead.
  * config group groupwanted numcopies schedule wanted required: 
    Avoid displaying extraneous messages about repository auto-init,
    git-annex branch merging, etc, when being used to get information.
  * adjust: Fix behavior when used in a repository that contains
    submodules.
  * Run wget with -nv instead of -q, so it will display HTTP errors.
  * Run curl with -S, so HTTP errors are displayed, even when
    it's otherwise silent.
  * When downloading in --json or --quiet mode, use curl in preference
    to wget, since curl is able to display only errors to stderr, unlike
    wget.
  * status: Pass --ignore-submodules=when option on to git status.
  * config --set: As well as setting value in git-annex branch,
    set local gitconfig. This is needed especially for
    annex.securehashesonly, which is read only from local gitconfig and not
    the git-annex branch.
  * Removed support for building with the old cryptohash library.
    Building with that library made git-annex not support SHA3; it's time
    for that to always be supported in case SHA2 dominoes.
  * git-annex.cabal: Make crypto-api a dependency even when built w/o
    webapp and test suite.

 -- Joey Hess <id@joeyh.name>  Tue, 28 Feb 2017 14:39:47 -0400

git-annex (6.20170214) unstable; urgency=medium

  * Increase default cost for p2p remotes from 200 to 1000.
    This makes git-annex prefer transferring data from special
    remotes when possible.
  * Remove -j short option for --json-progress; that option was already
    taken for --json.
  * vicfg: Include the numcopies configuation.
  * config: New command for storing configuration in the git-annex branch.
  * annex.autocommit can be configured via git-annex config, to control
    the default behavior in all clones of a repository.
  * New annex.synccontent config setting, which can be set to true to make
    git annex sync default to --content. This may become the default at
    some point in the future. As well as being configuable by git config,
    it can be configured by git-annex config to control the default
    behavior in all clones of a repository.
  * stack.yaml: Update to lts-7.18.
  * Some optimisations to string splitting code.
  * unused: When large files are checked right into git, avoid buffering
    their contents in memory.
  * unused: Improved memory use significantly when there are a lot
    of differences between branches.
  * Wormhole pairing will start to provide an appid to wormhole on
    2021-12-31. An appid can't be provided now because Debian stable is going
    to ship a older version of git-annex that does not provide an appid.
    Assumption is that by 2021-12-31, this version of git-annex will be
    shipped in a Debian stable release. If that turns out to not be the
    case, this change will need to be cherry-picked into the git-annex in
    Debian stable, or its wormhole pairing will break.
  * Fix build with aws 0.16. Thanks, aristidb.
  * assistant: Make --autostart --foreground wait for the children it
    starts. Before, the --foreground was ignored when autostarting.
  * initremote: When a uuid= parameter is passed, use the specified
    UUID for the new special remote, instead of generating a UUID.
    This can be useful in some situations, eg when the same data can be
    accessed via two different special remote backends.
  * import: Changed how --deduplicate, --skip-duplicates, and
    --clean-duplicates determine if a file is a duplicate.
    Before, only content known to be present somewhere was considered
    a duplicate. Now, any content that has been annexed before will be
    considered a duplicate, even if all annexed copies of the data have
    been lost.
    Note that --clean-duplicates and --deduplicate still check
    numcopies, so won't delete duplicate files unless there's an annexed
    copy.
  * import: --deduplicate and --skip-duplicates were implemented
    inneficiently; they unncessarily hashed each file twice. They have
    been improved to only hash once.
  * import: Added --reinject-duplicates.
  * Added git template directory to Linux standalone tarball and OSX
    app bundle.
  * Improve pid locking code to work on filesystems that don't support hard
    links.
  * S3: Fix check of uuid file stored in bucket, which was not working.
  * Work around sqlite's incorrect handling of umask when creating
    databases.

 -- Joey Hess <id@joeyh.name>  Tue, 14 Feb 2017 14:22:00 -0400

git-annex (6.20170101) unstable; urgency=medium

  * XMPP support has been removed from the assistant in this release.
    If your repositories used XMPP to keep in sync, that will no longer
    work, and you should enable some other remote to keep them in sync.
    A ssh server is one way, or use the new Tor pairing feature.
  * p2p --pair makes it easy to pair repositories, over Tor, using
    Magic Wormhole codes to find the other repository.
    See http://git-annex.branchable.com/tips/peer_to_peer_network_with_tor/
  * webapp: The "Share with a friend" and "Share with your other devices"
    pages have been changed to pair repositories using Tor and Magic Wormhole.
  * metadata --batch: Fix bug when conflicting metadata changes were
    made in the same batch run.
  * Pass annex.web-options to wget and curl after other options, so that
    eg --no-show-progress can be set by the user to disable the default
    --show-progress.
  * Revert ServerAliveInterval change in 6.20161111, which caused problems
    with too many old versions of ssh and unusual ssh configurations.
    It should have not been needed anyway since ssh is supposted to
    have TCPKeepAlive enabled by default.
  * Make all --batch input, as well as fromkey and registerurl stdin
    be processed without requiring it to be in the current encoding.
  * p2p: --link no longer takes a remote name, instead the --name
    option can be used.
  * Linux standalone: Improve generation of locale definition files,
    supporting locales such as en_GB.UTF-8.
  * rekey --force: Incorrectly marked the new key's content as being
    present in the local repo even when it was not.
  * enable-tor: Put tor sockets in /var/lib/tor-annex/, rather
    than in /etc/tor/hidden_service/.
  * enable-tor: No longer needs to be run as root.
  * enable-tor: When run as a regular user, also tests a connection back to 
    the hidden service over tor.
  * Support all common locations of the torrc file.
  * Always use filesystem encoding for all file and handle reads and
    writes.
  * Fix build with directory-1.3.
  * Debian: Suggest tor and magic-wormhole.
  * Debian: Build webapp on armel.

 -- Joey Hess <id@joeyh.name>  Sat, 31 Dec 2016 15:11:04 -0400

git-annex (6.20161210) unstable; urgency=medium

  * Linux standalone: Updated ghc to fix its "unable to decommit memory"
    bug, which may have resulted in data loss when these builds were used
    with Linux kernels older than 4.5.
  * enable-tor: New command, enables tor hidden service for P2P syncing.
  * p2p: New command, allows linking repositories using a P2P network.
  * remotedaemon: Serve tor hidden service.
  * Added git-remote-tor-annex, which allows git pull and push to the tor
    hidden service.
  * remotedaemon: Fork to background by default. Added --foreground switch
    to enable old behavior.
  * addurl: Fix bug in checking annex.largefiles expressions using
    largerthan, mimetype, and smallerthan; the first two always failed
    to match, and the latter always matched.
  * Relicense 5 source files that are not part of the webapp from AGPL to GPL.
  * map: Run xdot if it's available in PATH. On OSX, the dot command
    does not support graphical display, while xdot does.
  * Debian: xdot is a better interactive viewer than dot, so Suggest
    xdot, rather than graphviz.
  * rmurl: Multiple pairs of files and urls can be provided on the
    command line.
  * rmurl: Added --batch mode.
  * fromkey: Accept multiple pairs of files and keys.
    Thanks, Daniel Brooks.
  * rekey: Added --batch mode.
  * add: Stage modified non-large files when running in indirect mode. 
    (This was already done in v6 mode and direct mode.)
  * git-annex-shell, remotedaemon, git remote: Fix some memory DOS attacks.
  * Fix build with http-client 0.5.
    Thanks, Alper Nebi Yasak.

 -- Joey Hess <id@joeyh.name>  Sat, 10 Dec 2016 11:56:25 -0400

git-annex (6.20161118) unstable; urgency=medium

  * git-annex.cabal: Loosen bounds on persistent to allow 2.5, which
    on Debian has been patched to work with esqueleto.
    This may break cabal's resolver on non-Debian systems;
    if so, either use stack to build, or run cabal with 
    --constraint='persistent ==2.2.4.1'
    Hopefully this mess with esqueleto will be resolved soon.
  * sync: Pass --allow-unrelated-histories to git merge when used with git
    git 2.9.0 or newer. This makes merging a remote into a freshly created
    direct mode repository work the same as it works in indirect mode.
  * Avoid backtraces on expected failures when built with ghc 8;
    only use backtraces for unexpected errors.
  * fsck --all --from was checking the existence and content of files
    in the local repository, rather than on the special remote. Oops.
  * Linux arm standalone: Build with a 32kb page size, which is needed
    on several ARM NAS devices, including Drobo 5N, and WD NAS.

 -- Joey Hess <id@joeyh.name>  Fri, 18 Nov 2016 11:43:14 -0400

git-annex (6.20161111) unstable; urgency=medium

  * Restarting a crashing git process could result in filename encoding
    issues when not in a unicode locale, as the restarted processes's
    handles were not read in raw mode.
  * Make .git/annex/ssh.config file work with versions of ssh older than
    7.3, which don't support Include. When used with an older version
    of ssh, any ServerAliveInterval in ~/.ssh/config will be overridden
    by .git/annex/ssh.config.
  * S3: Support the special case endpoint needed for the cn-north-1 region.
  * Webapp: Don't list the Frankfurt S3 region, as this (and some other new
    regions) need V4 authorization which the aws library does not yet use.
  * reinject --known: Avoid second, unncessary checksum of file.
  * OSX: Remove RPATHs from git-annex binary, which are not needed,
    slow down startup, and break the OSX Sierra linker.
  * webapp: Explicitly avoid checking for auth in static subsite
    requests. Yesod didn't used to do auth checks for that, but this may
    have changed.
  * Linux standalone: Avoid using hard links in the tarball so it can be
    untarred on eg, afs which does not support them.

 -- Joey Hess <id@joeyh.name>  Fri, 11 Nov 2016 14:46:39 -0400

git-annex (6.20161031) unstable; urgency=medium

  * Assistant, repair: Fix ignoring of git fsck errors due to
    duplicate file entries in tree objects.
  * Linux standalone: Fix location of locale files in the bundle.
  * Fix reversion in 6.20161012 that prevented adding files with a space
    in their name.

 -- Joey Hess <id@joeyh.name>  Mon, 31 Oct 2016 18:55:59 -0400

git-annex (6.20161027) unstable; urgency=medium

  * lock, smudge: Fix edge cases where data loss could occur in v6 mode
    when the keys database was not populated.
  * upgrade: Handle upgrade to v6 when the repository already contains
    v6 unlocked files whose content is already present.
  * Improve style of offline html build of website.
  * importfeed: Drop URL parameters from file extension.
    Thanks, James MacMahon.
  * Assistant, repair: Improved filtering out of git fsck lines about
    duplicate file entries in tree objects.
  * test: Deal with gpg-agent behavior change that broke the test suite.
  * Improve ssh socket cleanup code to skip over the cruft that
    NFS sometimes puts in a directory when a file is being deleted.
  * If a transfer fails for some reason, but some data managed to be sent,
    the transfer will be retried. (The assistant already did this.)
  * Run ssh with ServerAliveInterval 60, so that stalled transfers will
    be noticed within about 3 minutes.
    (Any setting in your ~/.ssh/config or /etc/ssh/ssh_config 
    overrides this.)

 -- Joey Hess <id@joeyh.name>  Thu, 27 Oct 2016 15:21:58 -0400

git-annex (6.20161012) unstable; urgency=medium

  * Optimisations to time it takes git-annex to walk working tree and find
    files to work on. Sped up by around 18%.
  * Optimisations to git-annex branch query and setting, avoiding repeated
    copies of the environment. Speeds up commands like 
    "git-annex find --in remote" by over 50%.
  * Optimised git-annex branch log file timestamp parsing.
  * Add "total-size" field to --json-progress output.
  * Make --json-progress output be shown even when the size of a object
    is not known.
  * Multiple external special remote processes for the same remote will be
    started as needed when using -J. This should not beak any existing
    external special remotes, because running multiple git-annex commands
    at the same time could already start multiple processes for the same
    external special remotes.
  * Linux standalone: Include locale files in the bundle, and generate
    locale definition files for the locales in use when starting runshell.
    (Currently only done for utf-8 locales.)
  * Avoid using a lot of memory when large objects are present in the git
    repository and have to be checked to see if they are a pointed to an
    annexed file. Cases where such memory use could occur included, but
    were not limited to:
    - git commit -a of a large unlocked file (in v5 mode)
    - git-annex adjust when a large file was checked into git directly
  * When auto-upgrading a v3 remote, avoid upgrading to version 6,
    instead keep it at version 5.
  * Support using v3 repositories without upgrading them to v5.
  * sync: Fix bug in adjusted branch merging that could cause recently
    added files to be lost when updating the adjusted branch.

 -- Joey Hess <id@joeyh.name>  Wed, 12 Oct 2016 09:37:41 -0400

git-annex (6.20160923) unstable; urgency=medium

  * Rate limit console progress display updates to 10 per second.
    Was updating as frequently as changes were reported, up to hundreds of
    times per second, which used unncessary bandwidth when running git-annex
    over ssh etc.
  * Make --json and --quiet work when used with -J.
    Previously, -J override the other options.
  * addurl, get: Added --json-progress option, which adds progress
    objects to the json output.
  * Remove key:null from git-annex add --json output.
  * copy, move, mirror: Support --json and --json-progress.
  * Improve gpg secret key list parser to deal with changes in gpg 2.1.15.
    Fixes key name display in webapp.
  * info: Support being passed a treeish, and show info about the annexed
    files in it similar to how a directory is handled.
  * sync: Previously, when run in a branch with a slash in its name,
    such as "foo/bar", the sync branch was "synced/bar". That conflicted
    with the sync branch used for branch "bar", so has been changed to
    "synced/foo/bar".
  * Note that if you're using an old version of git-annex to sync with
    a branch with a slash in its name, it won't see some changes synced by
    this version, and this version won't see some changes synced by the older
    version. This is not a problem if there's a central bare repository,
    but may impact other configurations until git-annex is upgraded to this
    version.
  * adjust: Previously, when adjusting a branch with a slash in its name,
    such as "foo/bar", the adjusted branch was "adjusted/bar(unlocked)".
    That conflicted with the adjusted branch used for branch "bar",
    so has been changed to "adjusted/foo/bar(unlocked)"
  * Also, running sync in an adjusted branch did not correctly sync
    changes back to the parent branch when it had a slash in its name.
    This bug has been fixed.
  * addurl, importfeed: Improve behavior when file being added is gitignored.

 -- Joey Hess <id@joeyh.name>  Fri, 23 Sep 2016 09:43:26 -0400

git-annex (6.20160907) unstable; urgency=medium

  * Windows: Handle shebang in external special remote program.
  * Fix formatting of git-annex-smudge man page, and improve mdwn2man.
    Thanks, Jim Paris.
  * examimekey: Allow being run in a git repo that is not initialized by
    git-annex yet.
  * Android: Fix disabling use of cp --reflink=auto, curl, sha224, and sha384.
  * Make --json and --quiet suppress automatic init messages, and any
    other messages that might be output before a command starts.
    Fixes a reversion introduced in version 5.20150727.
  * Assistant, repair: Filter out git fsck lines about duplicate file
    entries in tree objects.
  * get -J, sync --content -J: Download different files from different
    remotes when the remotes have the same costs.

 -- Joey Hess <id@joeyh.name>  Wed, 07 Sep 2016 11:12:11 -0400

git-annex (6.20160808) unstable; urgency=medium

  * metadata --json output format has changed, adding a inner json object
    named "fields" which contains only the fields and their values.
    This should be easier to parse than the old format, which mixed up
    metadata fields with other keys in the json object.
    Any consumers of the old format will need to be updated.
  * Added metadata --batch option, which allows getting, setting, deleting,
    and modifying metadata for multiple files/keys.
  * Added --branch option to copy, drop, fsck, get, metadata, mirror, move,
    and whereis commands. This option makes git-annex operate on files that
    are included in a specified branch (or other treeish).
  * git-annex.cabal: Temporarily limit to http-conduit <2.2.0
    since aws 0.14.0 is not compatible with the newer version.
  * git-annex.cabal: Temporarily limit to persistent <2.5
    since esqueleto 2.4.3 is not compatible with the newer version.
  * Removed dependency on json library; all JSON is now handled by aeson.
  * When built with uuid-1.3.12, generate more random UUIDs than before.
    (However, this did not impact git-annex much, so a hard depedency has
    not been added on uuid-1.3.12.)
  * info: When run on a file now includes an indication of whether
    the content is present locally.
  * get, move, copy, mirror: Added --failed switch which retries
    failed copies/moves.
  * Re-enable accumulating transfer failure log files for command-line
    actions (disabled in 5.20150522), and remove the log files after
    successful transfers.

 -- Joey Hess <id@joeyh.name>  Mon, 08 Aug 2016 11:42:17 -0400

git-annex (6.20160619) unstable; urgency=medium

  * get, drop: Add --batch and --json options.
  * testremote: Fix crash when testing a freshly made external special remote.
  * Remove unnecessary rpaths in the git-annex binary, but only when
    it's built using make, not cabal. 
    This speeds up git-annex startup time by around 50%.
  * Speed up startup time by caching the refs that have been merged into
    the git-annex branch.
    This can speed up git-annex commands by as much as a second,
    depending on the number of remotes.
  * fsck: Fix a reversion in direct mode fsck of a file that is
    present when the location log thinks it is not. Reversion introduced
    in version 5.20151208.
  * uninit: Fix crash due to trying to write to deleted keys db.
    Reversion introduced by v6 mode support, affects v5 too.
  * Fix a similar crash when the webapp is used to delete a repository.
  * Support checking presence of content at a http url that redirects to
    a ftp url.
  * log: Added --all option.
  * New url for git-remote-gcrypt, now maintained by spwhitton.
  * webapp: Don't allow deleting a remote that has syncing disabled,
    as such a deletion will never finish.
    Thanks, Farhan Kathawala.
  * webapp: Escape unusual characters in ssh hostnames when generating
    mangled hostnames. This allows IPv6 addresses to be used on filesystems
    not supporting : in filenames.
  * Avoid any access to keys database in v5 mode repositories, which 
    are not supposed to use that database.
  * Remove the EKG build flag, since Gentoo for some reason decided to
    enable this flag, depsite it not being intended for production use and
    so disabled by default.

 -- Joey Hess <id@joeyh.name>  Tue, 19 Jul 2016 14:17:54 -0400

git-annex (6.20160613) unstable; urgency=medium

  * Improve SHA*E extension extraction code.
  * Windows: Avoid terminating git-annex branch lines with \r\n when
    union merging and performing transitions.
  * Remove Makefile from cabal tarball; man page building is now handled by
    a small haskell program.
  * sync --content: Fix bug that caused transfers of files to be made 
    to a git remote that does not have a UUID. This particularly impacted
    clones from gcrypt repositories.
  * Pass -S to git commit-tree when commit.gpgsign is set and when
    making a non-automatic commit, in order to preserve current behavior
    when used with git 2.9, which has stopped doing this itself.
  * remotedaemon: Fixed support for notifications of changes to gcrypt
    remotes, which was never tested and didn't quite work before.
  * list: Do not include dead repositories.
  * move --to: Better behavior when system is completely out of disk space;
    drop content from disk before writing location log.
  * Avoid a crash if getpwuid does not work, when querying the user's full
    name.
  * Automatically enable v6 mode when initializing in a clone from a repo
    that has an adjusted branch checked out.
  * v6: Fix initialization of a bare clone of a repo that has an adjusted
    branch checked out.
  * v6: Fix bad automatic merge conflict resolution between an annexed file
    and a directory with the same name when in an adjusted branch.
  * v6: Fix bad merge in an adjusted branch that resulted in an empty tree.
  * v6: Fix bug in initialization of clone from a repo with an adjusted branch
    that had not been synced back to master. 
    (This bug caused broken tree objects to get built by a later git annex
    sync.)
  * v6: Make lock and unlock work on files whose content is not present.
  * v6: Fix update of associated files db when unlocking a file.
  * v6: Make git clean filter preserve the backend that was used for a file.

 -- Joey Hess <id@joeyh.name>  Mon, 13 Jun 2016 14:57:38 -0400

git-annex (6.20160527) unstable; urgency=medium

  * Split lines in the git-annex branch on \r as well as \n, to deal
    with \r\n terminated lines written by some versions of git-annex on
    Windows. This fixes strange displays in some cases.
  * assistant: Fix bug that caused v6 pointer files to be annexed by the
    assistant.
  * assistant: Fix race in v6 mode that caused downloaded file content to
    sometimes not replace pointer files.
  * add: Adding a v6 pointer file used to annex it; now the pointer file is
    added to git as-is. (git add of a pointer file already did the right
    thing)
  * enableremote: Can now be used to explicitly enable git-annex to use
    git remotes. Using the command this way prevents other git-annex
    commands from probing new git remotes to auto-enable them.
  * enableremote: Remove annex-ignore configuration from a remote.
  * Change git annex info remote encryption description to use wording
    closer to what's used in initremote.
  * Pass the various gnupg-options configs to gpg in several cases where
    they were not before. Most notably, gnupg-decrypt-options is now
    passed when decrypting an encrypted cipher.
  * adjust: Add --fix adjustment, which is useful when the git directory
    is in a nonstandard place.
  * adjust: If the adjusted branch already exists, avoid overwriting it,
    since it might contain changes that have not yet been propigated to the
    original branch.
  * Work around git weirdness in handling of relative path to GIT_INDEX_FILE
    when in a subdirectory of the repository. This affected git annex view.
  * Fix crash when entering/changing view in a subdirectory of a repo that
    has a dotfile in its root.
  * webapp: Avoid confusing display of dead remotes.
  * Support building with ghc 8.0.1.
  * Updated cabal file explicitly lists source files. The tarball
    on hackage will include only the files needed for cabal install;
    it is NOT the full git-annex source tree.
  * debian/changelog, debian/NEWS, debian/copyright: Converted to symlinks
    to CHANGELOG, NEWS, and COPYRIGHT, which used to symlink to these instead.

 -- Joey Hess <id@joeyh.name>  Fri, 27 May 2016 11:48:36 -0400

git-annex (6.20160511) unstable; urgency=medium

  * Fix bug that sometimes prevented git-annex smudge --clean from consuming
    all its input, which resulted in git add bypassing git-annex.
  * Fix build with directory-1.2.6.2.
  * Improve behavior when a just added http remote is not available
    during uuid probe. Do not mark it as annex-ignore, so it will be tried
    again later.
  * Android: Icon refresh.
    Thanks, freewheelinfranks.
  * Added DIRHASH-LOWER to external special remote protocol.
  * git-annex.cabal: Add Setup-Depends.
  * stack.yaml: Enable explicit-setup-deps.
  * Windows: Fix several bugs in propigation of changes from the adjusted
    branch back to the master branch.
  * Windows: Fix an over-long temp directory name.
  * map: Hide dead repositories that are not connected to the graph.
  * map: Changed colors; red is used for untrusted repositories and grey
    for dead.
  * version: Display OS version and architecture too.
  * Propigate GIT_DIR and GIT_WORK_TREE environment to external special
    remotes.
  * Added annex.gnupg-decrypt-options and
    remote.<name>.annex-gnupg-decrypt-options, which are passed to gpg
    when it's decrypting data.
  * fsck: When a key is not previously known in the location log,
    record something so that reinject --known will work.
  * In the unusual configuration where annex.crippledfilesystem=true but
    core.symlinks=true, store object contents in mixed case hash
    directories so that symlinks will point to them.
  * Added new encryption=sharedpubkey mode for special remotes.
    This is useful for makking a special remote that anyone with a clone
    of the repo and your public keys can upload files to, but only you can
    decrypt the files stored in it.

 -- Joey Hess <id@joeyh.name>  Wed, 11 May 2016 12:41:42 -0400

git-annex (6.20160419) unstable; urgency=medium

  * Fix bug that prevented resuming of uploads to encrypted special remotes
    that used chunking.
  * That bug could also expose the names of keys to such remotes, so it is a
    minor security issue.
  * Fix duplicate progress meter display when downloading from a git remote
    over http with -J.
  * reinject: When src file's content cannot be verified, leave it alone,
    instead of deleting it.
  * reinject: Added new mode which can reinject known files into the annex.
    For example: git-annex reinject --known /mnt/backup/*
  * calckey: New plumbing command, calculates the key that would be used
    to refer to a file.
  * Fix bug that prevented annex.sshcaching=false configuration from taking
    effect when on a crippled filesystem. Thanks, divergentdave.
  * git 2.9.0 is going to prevent git merge from merging in unrelated
    branches. Since the webapp's pairing etc features often combine
    together repositories with unrelated histories, work around
    this behavior change when the assistant merges, by passing
    --allow-unrelated-histories. Note though that this is not done
    for git annex sync's merges, so it will follow git's default or
    configured behavior.
  * When git-annex is used with a git version older than 2.2.0, disable
    support for adjusted branches, since GIT_COMMON_DIR is needed to update
    them and was first added in that version of git.
  * Avoid setting LOCPATH in linux standalone builds that are built with
    a ghc that has been fixed to not hang when it cannot find locale files.
  * Isolate test suite from global git config settings.

 -- Joey Hess <id@joeyh.name>  Thu, 28 Apr 2016 09:31:14 -0400

git-annex (6.20160418) unstable; urgency=medium

  * smudge: Print a warning when annex.thin is set, as git's smudge
    interface does not allow honoring that configuration.
  * webapp: When $HOME is a git repository, and has been initialized for
    use by git-annex, opening the webapp went ahead and ran the assistant
    there, annexing all files. Since this is almost certianly not
    desirable, especially when the user is just opening the webapp from
    a dekstop menu which happens to run it in $HOME, the webapp will now not
    treat such a $HOME git repository as a git-annex repository.
  * webapp: Update url to add gitlab.com ssh key.
  * Fix bug in v6 mode that prevented treating unlocked executable files
    as annexed. If you have such files, run git annex init --version=6
    to update the cache after upgrading to this version of git-annex.
  * Preserve execute bits of unlocked files in v6 mode.
  * fsck: Warn when core.sharedRepository is set and an annex object file's
    write bit is not set and cannot be set due to the file being owned
    by a different user.
  * Fix hang when dropping content needs to lock the content on a
    ssh remote, which occurred when the remote has git-annex version
    5.20151019 or newer. (The bug was in the client side; the remote
    git-annex-shell does not need to be upgraded.)

 -- Joey Hess <id@joeyh.name>  Mon, 18 Apr 2016 18:33:52 -0400

git-annex (6.20160412) unstable; urgency=medium

  * adjust --unlock: Enters an adjusted branch in which all annexed files
    are unlocked. The v6 equivilant of direct mode, but much cleaner!
  * Upgrading a direct mode repository to v6 has changed to enter
    an adjusted unlocked branch. This makes the direct mode to v6 upgrade
    able to be performed in one clone of a repository without affecting
    other clones, which can continue using v5 and direct mode.
  * init --version=6: Automatically enter the adjusted unlocked branch
    when filesystem doesn't support symlinks.
  * ddar remote: fix ssh calls
    Thanks, Robie Basak
  * log: Display time with time zone.
  * log --raw-date: Use to display seconds from unix epoch.
  * v6: Close pointer file handles more quickly, to avoid problems on Windows.
  * sync: Show output of git commit.
  * annex.thin and annex.hardlink are now supported on Windows.
  * unannex --fast now makes hard links on Windows.
  * Fix bug in annex.largefiles mimetype= matching when git-annex
    is run in a subdirectory of the repository.
  * Fix build with ghc v7.11. Thanks, Gabor Greif.

 -- Joey Hess <id@joeyh.name>  Tue, 12 Apr 2016 14:53:22 -0400

git-annex (6.20160318) unstable; urgency=medium

  * metadata: Added -r to remove all current values of a field.
  * Fix data loss that can occur when annex.pidlock is set in a repository.
  * Fix bug preventing moving files to/from a repository with annex.pidlock set.
  * Fix shared lock file FD leak.
  * Fix metadata hook behavior when multiple files are added at once.
    Thanks, Klaus Ethgen.
  * Added dependencies on haskell mountpoints and disk-free-space
    libraries, removing FFI code from git-annex.
  * dropkey: Add --batch and --json.
  * Fix OSX dmg to include libraries needed by bundled gpg,
    lost in last release.
  * Always try to thaw content, even when annex.crippledfilesystem is set.
  * Correct git-annex info to include unlocked files in v6 repository.
  * Sped up git-annex add in direct mode and v6 by using
    git hash-object --stdin-paths.
  * Sped up git-annex merge by using git hash-object --stdin-paths.

 -- Joey Hess <id@joeyh.name>  Fri, 18 Mar 2016 11:30:36 -0400

git-annex (6.20160229) unstable; urgency=medium

  * Update perlmagick build dependency. Closes: #789225
  * Fix memory leak in last release, which affected commands like
    git-annex status when a large non-annexed file is present in the work
    tree.
  * fsck: When the only copy of a file is in a dead repository, mention
    the repository.
  * info: Mention when run in a dead repository.
  * Linux and OSX standalone builds put the bundled gpg last in PATH,
    so any system gpg will be preferred over it.
  * Avoid crashing when built with MagicMime support, but when the magic
    database cannot be loaded.
  * Include magic database in the linux and OSX standalone builds.
  * Fix memory leak when hashing files, which triggered during fsck
    when an external hash program was not used.
    (This leak was introduced in version 6.20160114.)
  * Support --metadata field<number, --metadata field>number etc
    to match ranges of numeric values.
  * Similarly, support preferred content expressions like
    metadata=field<number and metadata=field>number
  * The pre-commit-annex hook script that automatically extracts
    metadata has been updated to also use exiftool.
    Thanks, Klaus Ethgen.

 -- Joey Hess <id@joeyh.name>  Mon, 29 Feb 2016 12:41:49 -0400

git-annex (6.20160217) unstable; urgency=medium

  * Support getting files from read-only repositories.
  * checkpresentkey: Allow to be run without an explicit remote.
  * checkpresentkey: Added --batch.
  * Work around problem with concurrent-output when in a non-unicode locale
    by avoiding use of it in such a locale. Instead -J will behave as if
    it was built without concurrent-output support in this situation.
  * Fix storing of filenames of v6 unlocked files when the filename is not
    representable in the current locale.
  * fsck: Detect and fix missing associated file mappings in v6 repositories.
  * fsck: Populate unlocked files in v6 repositories whose content is
    present in annex/objects but didn't reach the work tree.
  * When initializing a v6 repo on a crippled filesystem, don't force it
    into direct mode.
  * Windows: Fix v6 unlocked files to actually work.
  * add, addurl, import, importfeed: When in a v6 repository on a crippled
    filesystem, add files unlocked.
  * annex.addunlocked: New configuration setting, makes files always be
    added unlocked. (v6 only)
  * Improve format of v6 unlocked pointer files to support keys containing
    slashes.

 -- Joey Hess <id@joeyh.name>  Wed, 17 Feb 2016 14:48:51 -0400

git-annex (6.20160211) unstable; urgency=medium

  * annex.addsmallfiles: New option controlling what is done when
    adding files not matching annex.largefiles.
  * Fix reversion in lookupkey, contentlocation, and examinekey which
    caused them to sometimes output side messages.
  * webapp: Fix deletion of current repository directory.
  * Added "nothing" to preferred content expression syntax.
  * annex.largefiles can be configured in .gitattributes too;
    this is particulary useful for v6 repositories, since the
    .gitattributes configuration will apply in all clones of the
    repository.
  * Limit annex.largefiles parsing to the subset of preferred content
    expressions that make sense in its context. So, not "standard"
    or "lackingcopies", etc.
  * annex.largefiles: Add support for mimetype=text/* etc, when git-annex
    is linked with libmagic.
  * matchexpression: Added --largefiles option to parse an annex.largefiles
    expression.
  * Brought back the dbus and xmpp build flags, so build from source can be
    done without C libraries that may be hard to install.
  * init: Fix bugs in submodule .git symlink fixup, that occurred when
    initializing in a subdirectory of a submodule and a submodule of a
    submodule.
  * WebDAV: Set depth 1 in PROPFIND request, for better compatibility with
    some servers. Thanks, wzhd.
  * WebDAV: Remove a bogus trailing slash from the end of the url to the
    temporary store location for a key. Thanks, wzhd.
  * S3: Allow configuring with requeststyle=path to use path-style bucket
    access instead of the default DNS-style access.

 -- Joey Hess <id@joeyh.name>  Thu, 11 Feb 2016 11:42:19 -0400

git-annex (6.20160126) unstable; urgency=medium

  * Fix nasty reversion in the last release that broke sync --content's
    handling of many preferred content expressions.
  * whereis --json: Urls are now listed inside the remote that claims them,
    rather than all together at the end.
  * info, add, whereis, find: Support --batch mode.
  * Force output to be line-buffered, even when it's not connected to the
    terminal. This is particuarly important for commands with --batch
    output, which was not always being flushed at an appropriate time.
  * add, import: Support --json output.
  * addurl --json: Include field for added key (unless the file was
    added directly to git due to annex.largefiles configuration.)
    (Also done by add --json and import --json)
  * registerurl: Check if a remote claims the url, same as addurl does.
  * Bug fix: Git config settings passed to git-annex -c did not always take
    effect.
  * assistant: Use udisks2 dbus events to detect when disks are mounted,
    instead of relying on gnome/kde stuff that is not stable.
  * Fix build with QuickCheck 2.8.2
  * matchexpression: New plumbing command to check if a preferred content
    expression matches some data.
  * Removed the webapp-secure build flag, rolling it into the webapp build
    flag.
  * Removed the quvi, tahoe, feed, and tfds build flags, adding
    aeson feed and regex-tdfa to the core dependencies.
  * Roll the dns build flag into the assistant build flag.
  * Debian: Avoid building debug package, since gdb is not often useful
    to debug haskell programs.

 -- Joey Hess <id@joeyh.name>  Tue, 26 Jan 2016 14:57:42 -0400

git-annex (6.20160114) unstable; urgency=medium

  "hexapodia as the key insight"

  * Added v6 repository mode, but v5 is still the default for now.
  * unlock, lock: In v6 mode, unlocking a file changes it from a symlink to a
    pointer file, and this change can be committed to the git repository.
    For details, see http://git-annex.branchable.com/tips/unlocked_files/
  * The upgrade to version 6 is not done fully automatically yet, because
    upgrading a direct mode repository to version 6 will prevent old
    versions of git-annex from working in other clones of that repository.
    For details, see http://git-annex.branchable.com/upgrades/
  * init: --version parameter added to control which supported repository
    version to use.
  * init, upgrade: Configure .git/info/attributes to use git-annex
    as a smudge filter. In v6 repository mode, this makes git add
    add files to the annex in unlocked mode, unless overridden by
    annex.largefiles configuration.
  * assistant: In v6 mode, adds files in unlocked mode, so they can
    continue to be modified.
  * Added annex.thin setting, which makes unlocked files in v6 repositories
    be hard linked to their content, instead of a copy. This saves disk
    space but means any modification of an unlocked file will lose the local
    (and possibly only) copy of the old version.
  * Enable annex.thin by default on upgrade from direct mode to v6, since
    direct mode made the same tradeoff.
  * fix: Adjusts unlocked files as configured by annex.thin.
  * persistent-sqlite is now a hard build dependency, since v6 repository
    mode needs it.


  * status: On crippled filesystems, was displaying M for all annexed files
    that were present. Probably caused by a change to what git status
    displays in this situation. Fixed by treating files git thinks are
    modified the same as typechanged files.
  * addurl: Added --batch and --with-files options.
  * addurl: Support --json, particularly useful in --batch mode.
  * addurl: Refuse to overwrite any existing, non-annexed file.
  * Debian: Adjust build dependencies for webapp, DAV. Now available on
    mips, mipsel, but temporarily removed armel since build is failing
    there.
  * info: Fix "backend usage" numbers, which were counting present keys
    twice.
  * info --json: Improve json for "backend usage", using a nested object
    with fields for each backend instead of the previous weird nested lists.
    This may break existing parsers of this json output, if there were any.
  * whereis --json: Make url list be included in machine-parseable form.
  * test: Added --keep-failures option.
  * unused: Bug fix when a new file was added to the annex, and then
    removed (but not git rmed). git still has the add staged in this case,
    so the content should not be unused and was wrongly treated as such.
  * migrate: Copy over metadata to new key.
  * rekey: No longer copies over urls from the old to the new key.
    It makes sense for migrate to do that, but not for this low-level
    (and little used) plumbing command to.
  * view: Fix crash in non-unicode capable locale when entering a view
    of metadata containing a slash or backslash.
  * When annex.http-headers is used to set the User-Agent header, avoid
    sending User-Agent: git-annex
  * Windows: Fix rsync cross-drive hack to work with msys2 rsync.
    Thanks, Pieter Kitslaar.

 -- Joey Hess <id@joeyh.name>  Thu, 14 Jan 2016 10:14:19 -0400

git-annex (5.20151218) unstable; urgency=medium

  * Add S3 features to git-annex version output.
  * webdav: When testing the WebDAV server, send a file with content.
    The empty file it was sending tickled bugs in some php WebDAV server.
  * fsck: Failed to honor annex.diskreserve when checking a remote.
  * Debian: Build depend on concurrent-output.
  * Fix insecure temporary permissions when git-annex repair is used in
    in a corrupted git repository.
  * Fix potential denial of service attack when creating temp dirs.

 -- Joey Hess <id@joeyh.name>  Fri, 18 Dec 2015 12:09:33 -0400

git-annex (5.20151208) unstable; urgency=medium

  * Build with -j1 again to get reproducible build.
  * Display progress meter in -J mode when copying from a local git repo,
    to a local git repo, and from a remote git repo.
  * Display progress meter in -J mode when downloading from the web.
  * map: Improve display of git remotes with non-ssh urls, including http
    and gcrypt. 
  * When core.sharedRepository is set, annex object files are not made mode
    444, since that prevents a user other than the file owner from locking
    them. Instead, a mode such as 664 is used in this case.
  * tahoe: Include tahoe capabilities in whereis display.
  * import: Changed to honor annex.largefiles settings.
  * addurl, importfeed: Changed to honor annex.largefiles settings,
    when the content of the url is downloaded. (Not when using --fast or
    --relaxed.)
  * webapp: Fix bugs that could result in a relative path such as "."
    being written to ~/.config/git-annex/autostart, and ignore any such 
    relative paths in the file.
    This was a reversion caused by the relative path changes in 5.20150113.
  * dropunused: Make more robust when trying to drop an object that has
    already been dropped.
  * Fix reversion in handling of long filenames, particularly when using
    addurl/importfeed, which was introduced in the previous release.

 -- Joey Hess <id@joeyh.name>  Tue, 08 Dec 2015 11:14:03 -0400

git-annex (5.20151116) unstable; urgency=medium

  * Use concurrent-output library when configured with -fConcurrentOutput.
    This allows nicely displayed messages when using the -J flag.
  * Additional commands now support the -J flag: 
    fsck, drop, add, addurl, import
  * import: Avoid very ugly error messages when the directory files
    are imported to is not a directort, but perhaps an annexed file.
  * Concurrent progress bars are now displayed when using -J with a command
    that moves file contents around.
  * Fix race that could result in an annexed file's symlink not being
    created, when eg, running concurrent git-annex adds.
  * add: Fix error recovery rollback to not move the injested file content
    out of the annex back to the file, because other files may point to
    that same content. Instead, copy the injected file content out to
    recover.
  * quvi may output utf-8 encoded data when the conifigured locale doesn't
    support that; avoid crashing on such invalid encoding.
  * runshell: Avoid failing when $HOME/.ssh does not exist and cannot be
    created.
  * Make the git-annex-standalone.deb prevent runshell from installing
    wrappers into $HOME/.ssh
  * Make git-annex-standalone.deb include the git-annex html documentation,
    desktop file, and base completion file, same as the regular git-annex.deb.
  * fsck: When fscking a dead repo, avoid incorrect "fixing location log"
    message, and display a warning about it being dead, since it's unusual
    to have access to a dead repo.
  * assistant: Pass ssh-options through 3 more git pull/push calls
    that were missed before.
  * Added annex.pidlock and annex.pidlocktimeout configuration to support
    filesystems where POSIX fcntl locks cannot be used.
  * init: Automatically enable annex.pidlock when necessary.

 -- Joey Hess <id@joeyh.name>  Mon, 16 Nov 2015 14:17:40 -0400

git-annex (5.20151102.1) unstable; urgency=medium

  * Avoid installing desktop file and program file if cabal install
    git-annex is run as root, since that is not a systemwide install,
    but to /root, and so generating a systemwide desktop file is not right.
  * When cabal install is run with the desktop file location not writable,
    display a warning, but continue successfully.

 -- Joey Hess <id@joeyh.name>  Tue, 03 Nov 2015 12:08:38 -0400

git-annex (5.20151102) unstable; urgency=medium

  * Use statvfs on OSX.
  * Symlink timestamp preservation code uses functions
    from unix-2.7.0 when available, which should be more portable.
  * enableremote: List uuids and descriptions of remotes that can be
    enabled, and accept either the uuid or the description in leu if the
    name.
  * Catch up with current git behavior when both repo and repo.git exist;
    it seems it now prefers repo in this case, although historically it may
    have preferred repo.git.
  * Fix failure to build with aws-0.13.0.
  * When built with aws-0.13.0, the S3 special remote can be used to create
    google nearline buckets, by setting storageclass=NEARLINE.

 -- Joey Hess <id@joeyh.name>  Mon, 02 Nov 2015 12:41:20 -0400

git-annex (5.20151019) unstable; urgency=medium

  * Fix a longstanding, but unlikely to occur bug, where dropping
    a file from a remote could race with other drops of the same file,
    and result in all copies of its content being lost.
  * git-annex-shell: Added lockcontent command, to prevent dropping of
    a key's content. This is necessary due to the above bugfix.
  * In some cases, the above bugfix changes what git-annex allows you to
    drop:
    - When a file is present in several special remotes,
      but not in any accessible git repositories, dropping it from one of
      the special remotes will now fail. Instead, the file has to be
      moved from one of the special remotes to the git repository, and can
      then safely be dropped from the git repository.
    - If a git remote has too old a version of git-annex-shell installed,
      git-annex won't trust it to hold onto a copy of a file when dropping
      that file from the local git repository.
  * Changed drop ordering when using git annex sync --content or the
    assistant, to drop from remotes first and from the local repo last.
    This works better with the behavior changes to drop in many cases.
  * Do verification of checksums of annex objects downloaded from remotes.
  * When annex objects are received into git repositories from other git
    repos, their checksums are verified then too.
  * To get the old, faster, behavior of not verifying checksums, set
    annex.verify=false, or remote.<name>.annex-verify=false.
  * setkey, rekey: These commands also now verify that the provided file
    matches the expected checksum of the key, unless annex.verify=false.
  * reinject: Already verified content; this can now be disabled by
    setting annex.verify=false.
  * sync, merge, assistant: When git merge failed for a reason other
    than a conflicted merge, such as a crippled filesystem not allowing
    particular characters in filenames, git-annex would make a merge commit
    that could omit such files or otherwise be bad. Fixed by aborting the
    whole merge process when git merge fails for any reason other than a
    merge conflict.
  * Allow building with S3 disabled again.
  * Ported disk free space checking code to work on Solaris.
  * Windows webapp: Fix support for entering password when setting
    up a ssh remote.
  * copy --auto was checking the wrong repo's preferred content.
    (--from was checking what --to should, and vice-versa.)
    Fixed this bug, which was introduced in version 5.20150727.
  * Avoid unncessary write to the location log when a file is unlocked
    and then added back with unchanged content.
  * S3: Fix support for using https.
  * Avoid displaying network transport warning when a ssh remote
    does not yet have an annex.uuid set.
  * Debian: Add torrent library to build-depends as it's packaged now,
    and stop recommending bittornado | bittorrent.
  * Debian: Remove build dependency on transformers library, as it is now
    included in ghc.
  * Debian: Remove menu file, since a desktop file is provided and
    lintian says there can be only one.

 -- Joey Hess <id@joeyh.name>  Mon, 19 Oct 2015 13:59:01 -0400

git-annex (5.20150930) unstable; urgency=medium

  * Added new linux standalone "ancient" build to support kernels
    like 2.6.32.
  * info: Don't allow use in a non-git-annex repository, since it
    uses the git-annex branch and would create it if it were missing.
  * assistant: When updating ~/.ssh/config, preserve any symlinks.
  * webapp: Remove the "disable remote" feature from the UI.
  * S3: When built with aws-0.13.0, supports using more storage classes.
    In particular, storageclass=STANDARD_IA to use Amazon's
    new Infrequently Accessed storage, and storageclass=NEARLINE
    to use Google's NearLine storage.
  * Improve ~/.ssh/config modification code to not add trailing spaces
    to lines it cannot parse.
  * Fix a crash at direct mode merge time when .git/index doesn't exist
    yet. Triggered by eg, git-annex sync --no-commit in a fresh clone of
    a repository.
  * status: Show added but not yet committed files.
  * Added stack.yaml to support easy builds from source with stack.

 -- Joey Hess <id@joeyh.name>  Wed, 30 Sep 2015 14:31:52 -0400

git-annex (5.20150916) unstable; urgency=medium

  * Fix Windows build to work with ghc 7.10.
  * init: Fix reversion in detection of repo made with git clone --shared
  * info: Support querying info of individual files in direct mode.
  * unused: Fix reversion in 5.20150727 that broke parsing of the
    --unused-refspec option. Thanks, Øyvind A. Holm.
  * Make full option parsing be done when not in a git repo, so --help
    can be displayed for commands that require a git repo, etc.
  * fsck: Work around bug in persistent that broke display of
    problematically encoded filenames on stderr when using --incremental.
  * When gpg.program is configured, it's used to get the command to run
    for gpg. Useful on systems that have only a gpg2 command or want to
    use it instead of the gpg command.
  * Windows: Switched to using git for Windows, rather than msysgit.
    Using msysgit with git-annex is no longer supported.
  * Windows: Even when the user neglects to tell the git installer to
    add git to PATH, git-annex will still work from within the git bash
    shell, and the webapp can be used too.
  * sync: Add --no-commit, --no-pull, --no-push options to turn off parts of
    the sync process, as well as supporting --commit, --pull, --push, and
    --no-content options to specify the (current) default behavior.
  * annex.hardlink extended to also try to use hard links when copying from
    the repository to a remote.
  * Improve bash completion, so it completes names of remotes and backends
    in appropriate places.
  * Special remotes configured with autoenable=true will be automatically
    enabled when git-annex init is run.
  * Fix bug in combination of preferred and required content settings.
    When one was set to the empty string and the other set to some expression,
    this bug caused all files to be wanted, instead of only files matching
    the expression.

 -- Joey Hess <id@joeyh.name>  Wed, 16 Sep 2015 10:31:24 -0400

git-annex (5.20150824) unstable; urgency=medium

  * Sped up downloads of files from ssh remotes, reducing the
    non-data-transfer overhead 6x.
  * sync: Support --jobs
  * sync --content: Avoid unnecessary second pull from remotes when 
    no file transfers are made.
  * External special remotes can now be built that can be used in readonly
    mode, where git-annex downloads content from the remote using regular
    http.
  * Added WHEREIS to external special remote protocol.
  * importfeed --relaxed: Avoid hitting the urls of items in the feed.
  * Fix reversion in init when ran as root, introduced in version 5.20150731.
  * Reorder declaration to fix build with yesod-core > 1.4.13.
    Thanks, Michael Alan Dorman.
  * Fix building without quvi and without database.
    Thanks, Ben Boeckel.
  * Avoid building the assistant on the hurd, since an inotify equivalent
    is not yet implemented in git-annex for the hurd.
  * --debug log messages are now timestamped with fractional seconds.
  * --debug is passed along to git-annex-shell when git-annex is in debug mode.
  * Makefile: Pass LDFLAGS, CFLAGS, and CPPFLAGS through ghc and on to
    ld, cc, and cpp.
  * As a result of the Makefile changes, the Debian package is built
    with various hardening options. Although their benefit to a largely
    haskell program is unknown.

 -- Joey Hess <id@joeyh.name>  Mon, 24 Aug 2015 14:11:05 -0700

git-annex (5.20150812) unstable; urgency=medium

  * Added support for SHA3 hashed keys (in 8 varieties), when git-annex is
    built using the cryptonite library.
  * metadata: Fix reversion introduced in 5.20150727 that caused recursive
    display of metadata to not work.
  * Windows: Fix bug that caused git-annex sync to fail due to missing
    environment variable.
  * Fix setting/setting/viewing metadata that contains unicode or other
    special characters, when in a non-unicode locale.
  * Simplify setup process for a ssh remote. Now it suffices to run git
    remote add, followed by git-annex sync. Now the remote is automatically
    initialized for use by git-annex, where before the git-annex branch had
    to manually be pushed before using git-annex sync. Note that this
    involved changes to git-annex-shell, so if the remote is using an old
    version, the manual push is still needed.
  * git-annex-shell: Don't let configlist auto-init repository when in
    readonly mode.
  * Perform a clean shutdown when --time-limit is reached.
    This includes running queued git commands, and cleanup actions normally
    run when a command is finished.
  * fsck: Commit incremental fsck database when --time-limit is reached.
    Previously, some of the last files fscked did not make it into the
    database when using --time-limit.
  * fsck: Commit incremental fsck database after every 1000 files
    fscked, or every 5 minutes, whichever comes first. Previously,
    commits were made every 1000 files fscked.
  * Linux standalone: Work around problem that prevented it from working
    properly if unpacked into a directory that contains ":" or ";" in its
    name.
  * proxy: Fix proxy git commit of non-annexed files in direct mode. 
  * proxy: If a non-proxied git command, such as git revert
    would normally fail because of unstaged files in the work tree,
    make the proxied command fail the same way.
  * proxy: Fix removal of files deleted by the proxied command.
  * proxy: Fix behavior when run in subdirectory of git repo.
  * Improve Setup.hs file so that cabal copy --destdir works.
    Thanks, Magnus Therning.
  * Tighten dependency on optparse-applicative to 0.11.0.
  * Added back debian/cabal-wrapper, since it still seems needed after all.

 -- Joey Hess <id@joeyh.name>  Wed, 12 Aug 2015 11:14:58 -0400

git-annex (5.20150731) unstable; urgency=medium

  * webapp: Support enabling known gitlab.com remotes.
  * Fix rsync special remote to work when -Jn is used for concurrent
    uploads.
  * The last release accidentally removed a number of options from the
    copy command. (-J, file matching options, etc). These have been added
    back.
  * init: Detect when the filesystem is crippled such that it ignores
    attempts to remove the write bit from a file, and enable direct mode.
    Seen with eg, NTFS fuse on linux.
  * Fix man page installation by cabal install; all the new man pages are
    now installed.

 -- Joey Hess <id@joeyh.name>  Fri, 31 Jul 2015 11:34:36 -0400

git-annex (5.20150727) unstable; urgency=medium

  * Fix bug that prevented uploads to remotes using new-style chunking
    from resuming after the last successfully uploaded chunk.
  * Switched option parsing to use optparse-applicative. This was a very large
    and invasive change, and may have caused some minor behavior changes to
    edge cases of option parsing. (For example, the metadata command no
    longer accepts the combination of --get and --set, which never actually
    worked.)
  * Bash completion file is now included in the git-annex source tree, 
    and installed into Debian package (and any other packages built using make
    install). This bash completion is generated by the option parser, so it
    covers all commands, all options, and will never go out of date!
  * As well as tab completing "git-annex" commands, "git annex" will also tab
    complete. However, git's bash completion script needs a patch,
    which I've submitted, for this to work prefectly.
  * version --raw now works when run outside a git repository.
  * assistant --startdelay now works when run outside a git repository.
  * dead now accepts multiple --key options.
  * addurl now accepts --prefix and --suffix options to adjust the
    filenames used.
  * sync --content: Fix bug that caused files to be uploaded to eg,
    more archive remotes than wanted copies, only to later be dropped
    to satisfy the preferred content settings.
  * importfeed: Improve detection of known items whose url has changed,
    and avoid adding redundant files. Where before this only looked at
    permalinks in rss feeds, it now also looks at guids.
  * importfeed: Look at not only permalinks, but now also guids
    to identify previously downloaded files.
  * Webapp: Now features easy setup of git-annex repositories on gitlab.com.
  * Adjust debian build deps: The webapp can now build on arm64, s390x
    and hurd-i386. WebDAV support is also available on those architectures.
  * Debian package now maintained by Richard Hartmann.
  * Support building without persistent database on for systems that
    lack TH. This removes support for incremental fsck.

 -- Joey Hess <id@joeyh.name>  Mon, 27 Jul 2015 12:24:49 -0400

git-annex (5.20150710) unstable; urgency=medium

  * add: Stage symlinks the same as git add would, even if they are not a
    link to annexed content.
  * sync: When annex.autocommit=false, avoid making any commit of local
    changes, while still merging with remote to the extent possible.
  * unused: --used-refspec can now be configured to look at refs in the
    reflog. This provides a way to not consider old versions of files to be
    unused after they have reached a specified age, when the old refs in
    the reflog expire.
  * log: Fix reversion introduced in version 5.20150528 that broke this command.
  * assistant --autostart: First stop any daemons that are already running,
    which might be left over from a previous login session and so unable to
    use the ssh agent of a new login session.
  * assistant: Fix local pairing to not include newline in ssh pubkey,
    which is rejected on the other end for security reasons.
  * assistant: Fix ANNEX_SHELL_DIR written to ~/.ssh/authorized_keys 
    in local pairing to be the absolute path to the repository, not "."
    This was a reversion caused by the relative path changes in 5.20150113.
  * Brought back the setkey plumbing command that was removed in 2011, since
    we found a use case for it. Note that the command's syntax was changed
    for consistency.
  * bugfix: Pass --full-tree when using git ls-files to get a list of files
    on the git-annex branch, so it works when run in a subdirectory.
    This bug affected git-annex unused, and potentially also transitions
    running code and other things.
  * Support git's undocumented core.sharedRepository=2 value, which
    is equivalent to "world", and is set when a repo was created using
    git init --shared=world.
  * When building on linux, pass --as-needed to linker to avoid linking
    with unused shared libraries including libyaml.
  * import: Fix failure of cross-device import on Windows.
  * merge: Avoid creating the synced/master branch.
  * Removed support for optparse-applicative versions older than 0.10.

 -- Joey Hess <id@joeyh.name>  Fri, 10 Jul 2015 16:36:42 -0400

git-annex (5.20150617) unstable; urgency=medium

  * Now supports git annex sync --all --content to sync all versions of all
    files with all repos that want them.
  * Added new "anything" preferred content expression, which matches all
    versions of all files.
  * Standard preferred content for client, backup, incremental backup,
    and unwanted groups have been adjusted to work better when used
    with git annex sync --all --content.
  * fromkey, registerurl: Improve handling of urls that happen to also
    be parsable as strange keys.
  * sync, remotedaemon: Pass configured ssh-options even when
    annex.sshcaching is disabled.
  * assistant: Consume systemd-networkd dbus events to learn about
    changes to network connections, as was already done with
    network-manager and wicd.
    Thanks to Sebastian Reuße for the patches.
  * get --incomplete: New option to resume any interrupted downloads.
  * dead --key: Can be used to mark a key as dead.
  * fsck: Ignore keys that are known to be dead when running in
    --all/--unused/--key mode or a in a bare repo. Closes: #753888
    Otherwise, still reports files with lost contents, even if the content
    is dead.
  * S3: Special remotes can be configured with public=yes to allow
    the public to access the bucket's content.
  * S3: Publically accessible buckets can be used without creds.
  * import --clean-duplicates: Fix bug that didn't count local or trusted
    repo's copy of a file as one of the necessary copies to allow removing
    it from the import location.
  * tahoe: Use ~/.tahoe-git-annex/ rather than ~/.tahoe/git-annex/
    when setting up a tahoe special remote to avoid old versions of
    tahoe create-client choking.
  * Fix bug that prevented enumerating locally present objects in repos
    tuned with annex.tune.objecthash1=true.
    Fixes: unused, object count in info, unannex.
  * Improve url parsing to handle some urls containing illegal []
    characters in their paths.
  * info: Added json output for "backend usage", "numcopies stats",
    "repositories containing these files", and "transfers in progress".
  * Fix incremental backup standard preferred content expression to match
    its documentation, which says it does not want files that have reached
    a backup repository.
  * Increased the default annex.bloomaccuracy from 1000 to 10000000.
    This makes git annex unused use up to 16 mb more memory than it did
    before, but the massive increase in accuracy makes this worthwhile
    for all but the smallest systems.
  * Build documentation with deterministic=1 for reproducible builds.
    (A new ikiwiki feature.) Closes: #785736
  * Re-remove dependency on obsolete hamlet package. Closes: #786659
  * debian/cabal-wrapper: Removed this hack which should not be needed anymore.

 -- Joey Hess <id@joeyh.name>  Wed, 17 Jun 2015 13:50:35 -0400

git-annex (5.20150528) unstable; urgency=medium

  * fromkey, registerurl: Allow urls to be specified instead of keys,
    and generate URL keys.
  * Linux standalone, OSX app: Improve runshell script to always quote
    shell vars, so that it will work when eg, untarred into a directory
    path with spaces in its name.
  * Revert removal dependency on obsolete hamlet package, since the
    autobuilders are not ready for this change yet and it prevented them
    from building the webapp. Reopens: #786659
  * fsck: When checksumming a file fails due to a hardware fault,
    the file is now moved to the bad directory, and the fsck proceeds.
    Before, the fsck immediately failed.
  * Linux standalone: The webapp was not built in the previous release,
    this release fixes that oversight.

 -- Joey Hess <id@joeyh.name>  Thu, 28 May 2015 10:48:03 -0400

git-annex (5.20150522) unstable; urgency=medium

  * import: Refuse to import files that are within the work tree, as that
    does not make sense and could cause data loss.
  * drop: Now supports --all, --unused, and --key.
  * drop: Now defaults to --all when run in a bare repository.
    (Previously, did nothing when run in a bare repository.)
  * get, move, copy, mirror: Concurrent transfers are now supported!
    For example: git-annex get -J10
    However, progress bars are not yet displayed for concurrent transfers,
    pending an updated version of the ascii-progress library.
  * --quiet now makes progress output by rsync, wget, etc be quiet too.
  * Take space that will be used by other running downloads into account when
    checking annex.diskreserve.
  * Avoid accumulating transfer failure log files unless the assistant is
    being used.
  * Fix an unlikely race that could result in two transfers of the same key
    running at once.
  * Stale transfer lock and info files will be cleaned up automatically
    when get/unused/info commands are run.
  * unused: Add --used-refspec option and annex.used-refspec, which can
    specify a set of refs to consider used, rather than the default of
    considering all refs used.
  * webapp: Fix zombie xdg-open process left when opening file browser.
    Closes: #785498
  * Safer posix fctnl locking implementation, using lock pools and STM.
  * Build documentation with TZ=UTC for reproducible builds. See #785736.
  * OSX: Corrected the location of trustedkeys.gpg, so the built-in
    upgrade code will find it. Fixes OSX upgrade going forward, but
    older versions won't upgrade themselves due to this problem.
  * Remove dependency on obsolete hamlet package. Closes: #786659

 -- Joey Hess <id@joeyh.name>  Fri, 22 May 2015 14:20:18 -0400

git-annex (5.20150508.1) unstable; urgency=medium

  * Now builds cleanly using ghc 7.10 (as well as ghc back to 7.6).
  * Imrovements to the git-annex-standalone.deb build process.
    (Thanks, Yaroslav Halchenko)

 -- Joey Hess <id@joeyh.name>  Mon, 11 May 2015 12:08:58 -0400

git-annex (5.20150508) unstable; urgency=medium

  * Improve behavior when a git-annex command is told to operate
    on a file that doesn't exist. It will now continue to other
    files specified after that on the command line, and only error out at
    the end.
  * S3: Enable debug logging when annex.debug or --debug is set.
  * S3: git annex info will show additional information about a S3 remote
    (endpoint, port, storage class)
  * S3: Let git annex enableremote be used, without trying to recreate
    a bucket that should already exist.
  * S3: Fix incompatibility with bucket names used by hS3; the aws library
    cannot handle upper-case bucket names. git-annex now converts them to
    lower case automatically.
  * import: Check for gitignored files before moving them into the tree.
    (Needs git 1.8.4 or newer.)
  * import: Don't stop entire import when one file fails due to being
    gitignored or conflicting with something in the work tree.
  * import: Before removing a duplicate file in --deduplicate or
    --clean-duplicates mode, verify that enough copies of its content still
    exist.
  * Improve integration with KDE's file manager to work with dolphin
    version 14.12.3 while still being compatable with 4.14.2.
    Thanks, silvio.
  * assistant: Added --autostop to complement --autostart.
  * Work around wget bug #784348 which could cause it to clobber git-annex
    symlinks when downloading from ftp.
  * Support checking ftp urls for file presence.
  * Fix bogus failure of fsck --fast.
  * fsck: Ignore error recording the fsck in the activity log,
    which can happen when running fsck in a read-only repository.
    Closes: #698559
    (fsck can still need to write to the repository if it find problems,
    but a successful fsck can be done read-only)
  * Improve quvi 0.4 output parsing to handle cases wher there is no known
    filename extension. This is currently the case when using quvi with
    youtube. In this case, the extension ".m" will be used.
  * Dropped support for older versions of yesod, warp, and dbus than the ones
    in Debian Jessie.
  * Switch from the obsolete dataenc library for base64 encoding to sandi.
    (Thanks, Magnus Therning)
  * Debian's ghc now supports TH on arm! Adjust build dependencies
    to build the webapp on arm, and enable DAV support on arm. \o/
  * Adjust some other arch specific build dependencies that are now
    available on more architectures in Devian unstable.
  * Windows: Remove cygwin ssh, the newer version of which has stopped
    honoring the setting of HOME. Instead, copy msysgit's ssh into PATH.
    Note that setting up a remote ssh server using password authentication
    is known to be broken in this release on Windows.
  * Windows: Roll back to an older version of rsync from cygwin.
    The newer version has some dependency on a newer ssh from cygwin.

 -- Joey Hess <id@joeyh.name>  Fri, 08 May 2015 13:42:30 -0400

git-annex (5.20150420) unstable; urgency=medium

  * Fix activity log parsing, which caused the log to not retain
    activity from other uuids.
  * Union merge could fall over if there was a file in the repository
    with the same name as a git ref. Now fixed.
  * info dir: Added information about repositories that
    contain files in the specified directory.
  * info: Added --bytes option.
  * bittorrent: Fix handling of magnet links.
  * When a key's size is unknown, still check the annex.diskreserve,
    and avoid getting content if the disk is too full.
  * Fix fsck --from a git remote in a local directory, and from
    a directory special remote.
    This was a reversion caused by the relative path changes in 5.20150113.
  * fsck --from remote: When bad content is found in the remote,
    and the local repo does not have a copy of the content, preserve
    the bad content in .git/annex/bad/ to avoid further data loss.
  * fsck --from remote: Avoid downloading a key if it would go over
    the annex.diskreserve limit.
  * required: New command, like wanted, but for required content.
  * Removed dependency on haskell SHA library,
    instead using cryptohash >= 0.11.0.
  * Make repo init more robust.
  * New debian/rules build-standalone target, which generates a
    git-annex-standalone.deb that should work on many old Debian etc
    systems. Thanks, Yaroslav Halchenko.
  * Windows: Renamed start menu file to avoid loop in some versions
    of Windows where the menu file is treated as a git-annex program.
  * Windows: Fixed support of remotes on other drives.
    (A reversion introduced in version 5.20150113.)
  * Windows: Bundled versions of rsync, wget, ssh, and gpg from
    cygwin all updated. Thanks, Yury V. Zaytsev.

 -- Joey Hess <id@joeyh.name>  Mon, 20 Apr 2015 14:44:04 -0400

git-annex (5.20150409) unstable; urgency=medium

  * This fixes a bug in the assistant introduced by the literal pathspec
    changes in version 5.20150406.
  * --quiet now suppresses progress displays from eg, rsync.
    (Second time's the charm..)
  * fromkey, registerurl: When reading from stdin, allow the
    filename and url, respectively, to contain whitespace.
  * add: If annex.largefiles is set and does not match a file that's being
    added, the file will be checked into git rather than being added to the
    annex. Previously, git annex add skipped over such files; this new
    behavior is more useful in direct mode.
  * proxy: Made it work when run in a new repository before initial
    commit.
  * info: Display repository mode: bare when in a bare (non-direct mode)
    repo.
  * importfeed: Fix feed download when curl is used.
  * importfeed: Error out when passed a non-url.
  * webapp: When adding another local repository, and combining it
    with the current repository, the new repository's remote path
    was set to "." rather than the path to the current repository.
    This was a reversion caused by the relative path changes in 5.20150113.
  * contentlocationn: New plumbing command.

 -- Joey Hess <id@joeyh.name>  Thu, 09 Apr 2015 15:06:38 -0400

git-annex (5.20150406.1) unstable; urgency=medium

  * Fixes a bug in the last release that caused rsync and possibly
    other commands to hang at the end of a file transfer.
    (--quiet is back to not blocking progress displays until
    that code can be fixed properly.)

 -- Joey Hess <id@joeyh.name>  Mon, 06 Apr 2015 17:13:13 -0400

git-annex (5.20150406) unstable; urgency=medium

  * Prevent git-ls-files from double-expanding wildcards when an
    unexpanded wildcard is passed to a git-annex command like add or find.
  * Fix make build target. Thanks, Justin Geibel.
  * Fix GETURLS in external special remote protocol to strip
    downloader prefix from logged url info before checking for the
    specified prefix.
  * importfeed: Avoid downloading a redundant item from a feed whose
    permalink has been seen before, even when the url has changed.
  * importfeed: Always store itemid in metadata; before this was only
    done when annex.genmetadata was set.
  * Relax debian package dependencies to git >= 1:1.8.1 rather
    than needing >= 1:2.0.
  * test: Fix --list-tests
  * addurl --file: When used with a special remote that claims
    urls and checks their contents, don't override the user's provided
    filename with filenames that the special remote suggests. Also,
    don't allow adding the url if the special remote says it contains
    multiple files.
  * import: --deduplicate and --cleanduplicates now output the keys
    corresponding to duplicated files they process.
  * expire: New command, for expiring inactive repositories.
  * fsck: Record fsck activity for use by expire command.
  * Fix truncation of parameters that could occur when using xargs git-annex.
  * Significantly sped up processing of large numbers of directories
    passed to a single git-annex command.
  * version: Add --raw
  * init: Improve fifo test to detect NFS systems that support fifos
    but not well enough for sshcaching.
  * --quiet now suppresses progress displays from eg, rsync.
    (The option already suppressed git-annex's own built-in progress
    displays.)

 -- Joey Hess <id@joeyh.name>  Mon, 06 Apr 2015 12:48:48 -0400

git-annex (5.20150327) unstable; urgency=medium

  * readpresentkey: New plumbing command for checking location log.
  * checkpresentkey: New plumbing command to check if a key can be verified
    to be present on a remote.
  * Added a post-update-annex hook, which is run after the git-annex branch
    is updated. Needed for git update-server-info.
  * migrate: --force will force migration of keys already using the
    destination backend. Useful in rare cases.
  * Man pages for individual commands now available, and can be
    opened using "git annex help <command>"
  * --auto is no longer a global option; only get, drop, and copy
    accept it. (Not a behavior change unless you were passing it to a
    command that ignored it.)
  * Improve error message when --in @date is used and there is no
    reflog for the git-annex branch.
  * assistant: Committing a whole lot of files at once could overflow
    command-line length limits and cause the commit to fail. This
    only happened when using the assistant in an indirect mode repository.
  * Work around curl bug when asked to download an empty url to a file.
  * Fix bug introduced in the last release that broke git-annex sync
    when git-annex was installed from the standalone tarball.

 -- Joey Hess <id@joeyh.name>  Fri, 27 Mar 2015 13:10:59 -0400

git-annex (5.20150317) unstable; urgency=medium

  * fsck: Incremental fsck uses sqlite to store its records, instead
    of abusing the sticky bit. Existing sticky bits are ignored;
    incremental fscks started by old versions won't be resumed by
    this version.
  * fsck: Multiple incremental fscks of different repos (including remotes)
    can now be running at the same time in the same repo without it
    getting confused about which files have been checked for which remotes.
  * unannex: Refuse to unannex when repo is too new to have a HEAD,
    since in this case there must be staged changes in the index
    (if there is anything to unannex), and the unannex code path
    needs to run with a clean index.
  * Linux standalone: Set LOCPATH=/dev/null to work around
    https://ghc.haskell.org/trac/ghc/ticket/7695
    This prevents localization from working, but git-annex
    is not localized anyway.
  * sync: As well as the synced/git-annex push, attempt a
    git-annex:git-annex push, as long as the remote branch
    is an ancestor of the local branch, to better support bare git repos.
    (This used to be done, but it forgot to do it since version 4.20130909.)
  * When re-execing git-annex, use current program location, rather than
    ~/.config/git-annex/program, when possible.
  * Submodules are now supported by git-annex!
  * metadata: Fix encoding problem that led to mojibake when storing
    metadata strings that contained both unicode characters and a space
    (or '!') character.
  * Also potentially fixes encoding problem when embedding credentials
    that contain unicode characters.
  * sync: Fix committing when in a direct mode repo that has no HEAD ref.
    (For example, a newly checked out git submodule.)
  * Added SETURIPRESENT and SETURIMISSING to external special remote protocol,
    useful for things like ipfs that don't use regular urls.
  * addurl: Added --raw option, which bypasses special handling of quvi,
    bittorrent etc urls.
  * git-annex-shell: Improve error message when the specified repository
    doesn't exist or git config fails for some reason.
  * fromkey --force: Skip test that the key has its content in the annex.
  * fromkey: Add stdin mode.
  * registerurl: New plumbing command for mass-adding urls to keys.
  * remotedaemon: Fixed support for notifications of changes to gcrypt
    remotes, which was never tested and didn't quite work before.

 -- Joey Hess <id@joeyh.name>  Tue, 17 Mar 2015 13:02:36 -0400

git-annex (5.20150219) unstable; urgency=medium

  * glacier: Detect when the glacier command in PATH is the wrong one,
    from boto, rather than from glacier-cli, and refuse to use it,
    since the boto program fails to fail when passed
    parameters it does not understand.
  * groupwanted: New command to set the groupwanted preferred content
    expression.
  * import: Support file matching options such as --exclude, --include, 
    --smallerthan, --largerthan
  * The file matching options are now only accepted by commands that
    can actually use them, instead of by all commands.
  * import: Avoid checksumming file twice when run in the default
    or --duplicate mode.
  * Windows: Fix bug in dropping an annexed file, which
    caused a symlink to be staged that contained backslashes.
  * webapp: Fix reversion in opening webapp when starting it manually
    inside a repository.
  * assistant: Improve sanity check for control characters when pairing.
  * Improve race recovery code when committing to git-annex branch.
  * addurl: Avoid crash if quvi is not installed, when git-annex was
    built with process-1.2
  * bittorrent: Fix mojibake introduced in parsing arai2c progress output.
  * fsck --from: If a download from a remote fails, propagate the failure.
  * metadata: When setting metadata, do not recurse into directories by
    default, since that can be surprising behavior and difficult to recover
    from. The old behavior is available by using --force.
  * sync, assistant: Include repository name in head branch commit message.
  * The ssh-options git config is now used by gcrypt, rsync, and ddar
    special remotes that use ssh as a transport.
  * sync, assistant: Use the ssh-options git config when doing git pull
    and push.
  * remotedaemon: Use the ssh-options git config.
  * Linux standalone: Improved process names of linker shimmed programs.

 -- Joey Hess <id@joeyh.name>  Thu, 19 Feb 2015 14:16:03 -0400

git-annex (5.20150205) unstable; urgency=medium

  * info: Can now display info about a given uuid.
  * Added to remote/uuid info: Count of the number of keys present
    on the remote, and their size. This is rather expensive to calculate,
    so comes last and --fast will disable it.
  * info remote: Include the date of the last sync with the remote.
  * sync: Added --message/-m option like git commit.
  * remotedaemon: Fix problem that could prevent ssh connections being
    made after two LOSTNET messages were received in a row (perhaps due to
    two different network interfaces being brought down).
  * Fix build failure when wget is not installed.
  * Fix wording of message displayed when unable to get a file that
    is available in untrusted repositories.
  * addurl: When a Content-Disposition header suggests a filename to use,
    addurl will consider using it, if it's reasonable and doesn't conflict
    with an existing file. (--file overrides this)
  * Fix default repository description created by git annex init,
    which got broken by the relative path changes in the last release.
  * init: Repository tuning parameters can now be passed when initializing a
    repository for the first time. For details, see
    http://git-annex.branchable.com/tuning/
  * merge: Refuse to merge changes from a git-annex branch of a repo
    that has been tuned in incompatible ways.
  * Support annex.tune.objecthash1, annex.tune.objecthashlower, and
    annex.tune.branchhash1.
  * Remove support for building without cryptohash.
  * Added MD5 and MD5E backends.
  * assistant: Fix local pairing when ssh pubkey comment contains spaces.
  * Avoid using fileSize which maxes out at just 2 gb on Windows.
    Instead, use hFileSize, which doesn't have a bounded size.
    Fixes support for files > 2 gb on Windows.
  * Windows: Fix running of the pre-commit-annex hook.
  * Windows: Fix S3 special remote; need to call withSocketsDo. Thanks, Trent.

 -- Joey Hess <id@joeyh.name>  Thu, 05 Feb 2015 14:08:33 -0400

git-annex (5.20150113) unstable; urgency=medium

  * unlock: Don't allow unlocking files that have never been committed to git
    before, to avoid an intractable problem that prevents the pre-commit
    hook from telling if such a file is intended to be an annexed file or not.
  * Avoid re-checksumming when migrating from hash to hashE backend.
    Closes: #774494
  * Fix build with process 1.2.1.0.
  * Android: Provide a version built with -fPIE -pie to support Android 5.0.
  * sync: Fix an edge case where syncing in a bare repository would try to
    merge and so fail.
  * Check git version at runtime, rather than assuming it will be the same
    as the git version used at build time when running git-checkattr and
    git-branch remove.
  * Switch to using relative paths to the git repository.
    - This allows the git repository to be moved while git-annex is running in
      it, with fewer problems.
    - On Windows, this avoids some of the problems with the absurdly small
      MAX_PATH of 260 bytes. In particular, git-annex repositories should
      work in deeper/longer directory structures than before.
  * Generate shorter keys for WORM and URL, avoiding keys that are longer
    than used for SHA256, so as to not break on systems like Windows that
    have very small maximum path length limits.
  * Bugfix: A file named HEAD in the work tree could confuse some git commands
    run by git-annex.

 -- Joey Hess <id@joeyh.name>  Tue, 13 Jan 2015 12:10:08 -0400

git-annex (5.20141231) unstable; urgency=medium

  * vicfg: Avoid crashing on badly encoded config data.
  * Work around statfs() overflow on some XFS systems.
  * sync: Now supports remote groups, the same way git remote update does.
  * setpresentkey: A new plumbing-level command.
  * Run shutdown cleanup actions even if there were failures processing
    the command. Among other fixes, this means that addurl will stage
    added files even if adding one of the urls fails.
  * bittorrent: Fix locking problem when using addurl file://
  * Windows: Fix local rsync filepath munging (fixes 26 test suite failures).
  * Windows: Got the rsync special remote working.
  * Windows: Fix handling of views of filenames containing '%'
  * OSX: Switched away from deprecated statfs64 interface.

 -- Joey Hess <id@joeyh.name>  Wed, 31 Dec 2014 15:15:46 -0400

git-annex (5.20141219) unstable; urgency=medium

  * Webapp: When adding a new box.com remote, use the new style chunking.
    Thanks, Jon Ander Peñalba.
  * External special remote protocol now includes commands for setting
    and getting the urls associated with a key.
  * Urls can now be claimed by remotes. This will allow creating,
    for example, a external special remote that handles magnet: and
    *.torrent urls.
  * Use wget -q --show-progress for less verbose wget output,
    when built with wget 1.16.
  * Added bittorrent special remote.
  * addurl behavior change: When downloading an url ending in .torrent,
    it will download files from bittorrent, instead of the old behavior
    of adding the torrent file to the repository.
  * Added Recommends on aria2.
  * When possible, build with the haskell torrent library for parsing
    torrent files. As a fallback, can instead use btshowmetainfo from
    bittornado | bittorrent.
  * Fix build with -f-S3.

 -- Joey Hess <id@joeyh.name>  Fri, 19 Dec 2014 16:53:26 -0400

git-annex (5.20141203) unstable; urgency=medium

  * proxy: New command for direct mode repositories, allows bypassing
    the direct mode guard in a safe way to do all sorts of things
    including git revert, git mv, git checkout ...
  * undo: New command to undo the most recent change to a file
    or to the contents of a directory.
  * Add undo action to nautilus and konqueror integration.
  * diffdriver: New git-annex command, to make git external diff drivers
    work with annexed files.
  * pre-commit: Block partial commit of unlocked annexed file, since
    that left a typechange staged in index due to some infelicity of git's
    handling of partial commits.
  * Work around behavior change in lsof 4.88's -F output format.
  * S3: Switched to using the haskell aws library.
  * S3: No longer buffers entire files in memory when uploading without
    chunking.
  * S3: When built with a new enough version of the haskell aws library,
    supports doing multipart uploads, in order to store extremely large
    files in S3 when not using chunking.
  * Don't show "(gpg)" when decrypting the remote encryption cipher,
    since this could be taken to read that's the only time git-annex
    runs gpg, which is not the case.
  * Debian package is now maintained by Gergely Nagy.
  * Windows: Remove Alt+A keyboard shortcut, which turns out to have scope
    outside the menus.
  * Windows: Install ssh and other bundled programs to Git/cmd,
    instead of Git/bin, since the latter is not in the default msysgit PATH.

 -- Joey Hess <id@joeyh.name>  Wed, 03 Dec 2014 15:16:52 -0400

git-annex (5.20141125) unstable; urgency=medium

  * Remove fixup code for bad bare repositories created by
    versions 5.20131118 through 5.20131127. That fixup code would
    accidentally fire when --git-dir was incorrectly
    pointed at the working tree of a git-annex repository,
    possibly resulting in data loss. Closes: #768093
  * Windows: Fix crash when user.name is not set in git config.

 -- Joey Hess <joeyh@debian.org>  Wed, 05 Nov 2014 11:41:51 -0400

git-annex (5.20141024) unstable; urgency=medium

  * vicfg: Deleting configurations now resets to the default, where
    before it has no effect.
  * Remove hurd stuff from cabal file, since hackage currently rejects
    it, and the test suite fails on hurd.
  * initremote: Don't allow creating a special remote that has the same
    name as an existing git remote.
  * Windows: Use haskell setenv library to clean up several ugly workarounds
    for inability to manipulate the environment on windows. This includes
    making git-annex not re-exec itself on start on windows, and making the
    test suite on Windows run tests without forking.
  * glacier: Fix pipe setup when calling glacier-cli to retrieve an object.
  * info: When run on a single annexed file, displays some info about the 
    file, including its key and size.
  * info: When passed the name or uuid of a remote, displays info about that
    remote. Remotes that support encryption, chunking, or embedded
    creds will include that in their info.
  * enableremote: When the remote has creds, update the local creds cache
    file. Before, the old version of the creds could be left there, and
    would continue to be used.

 -- Joey Hess <joeyh@debian.org>  Fri, 24 Oct 2014 13:03:29 -0400

git-annex (5.20141013) unstable; urgency=medium

  * Adjust cabal file to support building w/o assistant on the hurd.
  * Support building with yesod 1.4.
  * S3: Fix embedcreds=yes handling for the Internet Archive.
  * map: Handle .git prefixed remote repos. Closes: #614759
  * repair: Prevent auto gc from happening when fetching from a remote.

 -- Joey Hess <joeyh@debian.org>  Mon, 13 Oct 2014 10:13:06 -0400

git-annex (5.20140927) unstable; urgency=medium

  * Really depend (not just build-depend) on new enough git for --no-gpg-sign
    to work. Closes: #763057
  * Add temporary workaround for bug #763078 which broke building on armel
    and armhf.

 -- Joey Hess <joeyh@debian.org>  Sat, 27 Sep 2014 14:25:09 -0400

git-annex (5.20140926) unstable; urgency=high

  * Depend on new enough git for --no-gpg-sign to work. Closes: #762446
  * Work around failure to build on mips by using cabal, not Setup,
    to build in debian/rules.

 -- Joey Hess <joeyh@debian.org>  Fri, 26 Sep 2014 15:09:02 -0400

git-annex (5.20140919) unstable; urgency=high

  * Security fix for S3 and glacier when using embedcreds=yes with
    encryption=pubkey or encryption=hybrid. CVE-2014-6274
    The creds embedded in the git repo were *not* encrypted.
    git-annex enableremote will warn when used on a remote that has
    this problem. For details, see:
    https://git-annex.branchable.com/upgrades/insecure_embedded_creds/
  * assistant: Detect when repository has been deleted or moved, and
    automatically shut down the assistant. Closes: #761261
  * Windows: Avoid crashing trying to list gpg secret keys, for gcrypt
    which is not yet supported on Windows.
  * WebDav: Fix enableremote crash when the remote already exists.
    (Bug introduced in version 5.20140817.)
  * add: In direct mode, adding an annex symlink will check it into git,
    as was already done in indirect mode.

 -- Joey Hess <joeyh@debian.org>  Fri, 19 Sep 2014 12:53:42 -0400

git-annex (5.20140915) unstable; urgency=medium

  * New annex.hardlink setting. Closes: #758593
  * init: Automatically detect when a repository was cloned with --shared,
    and set annex.hardlink=true, as well as marking the repository as
    untrusted.
  * Fix parsing of ipv6 address in git remote address when it was not
    formatted as an url.
  * The annex-rsync-transport configuration is now also used when checking
    if a key is present on a rsync remote, and when dropping a key from
    the remote.
  * Promote file not found warning message to an error.
  * Fix transfer lock file FD leak that could occur when two separate
    git-annex processes were both working to perform the same set of
    transfers.
  * sync: Ensure that pending changes to git-annex branch are committed
    before push when in direct mode. (Fixing a very minor reversion.)
  * WORM backend: Switched to include the relative path to the file inside
    the repository, rather than just the file's base name. Note that if you're
    relying on such things to keep files separate with WORM, you should really
    be using a better backend.
  * Rather than crashing when there's a problem with the requested bloomfilter
    capacity/accuracy, fall back to a reasonable default bloom filter size.
  * Fix build with optparse-applicative 0.10. Closes: #761484
  * webapp: Fixed visual glitch in xmpp pairing that was reported live by a
    user who tracked me down in front of a coffee cart in Portland. 
    (New bug reporting method of choice?)

 -- Joey Hess <joeyh@debian.org>  Mon, 15 Sep 2014 10:45:00 -0400

git-annex (5.20140831) unstable; urgency=medium

  * Make --help work when not in a git repository. Closes: #758592
  * Ensure that all lock fds are close-on-exec, fixing various problems with
    them being inherited by child processes such as git commands.
  * When accessing a local remote, shut down git-cat-file processes
    afterwards, to ensure that remotes on removable media can be unmounted.
    Closes: #758630
  * Fix handing of autocorrection when running outside a git repository.
  * Fix stub git-annex test support when built without tasty.
  * Do not preserve permissions and acls when copying files from
    one local git repository to another. Timestamps are still preserved
    as long as cp --preserve=timestamps is supported. Closes: #729757

 -- Joey Hess <joeyh@debian.org>  Sun, 31 Aug 2014 12:30:08 -0700

git-annex (5.20140817) unstable; urgency=medium

  * New chunk= option to chunk files stored in special remotes.
    Supported by: directory, S3, webdav, gcrypt, rsync, and all external
    and hook special remotes.
  * Partially transferred files are automatically resumed when using
    chunked remotes!
  * The old chunksize= option is deprecated. Do not use for new remotes.
  * Legacy code for directory remotes using the old chunksize= option
    will keep them working, but more slowly than before.
  * webapp: Automatically install Konqueror integration scripts
    to get and drop files.
  * repair: Removing bad objects could leave fsck finding no more
    unreachable objects, but some branches no longer accessible.
    Fix this, including support for fixing up repositories that
    were incompletely repaired before.
  * Fix cost calculation for non-encrypted remotes.
  * Display exception message when a transfer fails due to an exception.
  * WebDAV: Sped up by avoiding making multiple http connections
    when storing a file.
  * WebDAV: Avoid buffering whole file in memory when uploading and
    downloading.
  * WebDAV: Dropped support for DAV before 1.0.
  * testremote: New command to test uploads/downloads to a remote.
  * Dropping an object from a bup special remote now deletes the git branch
    for the object, although of course the object's content cannot be deleted
    due to the nature of bup.
  * unlock: Better error handling; continue past files that are not available
    or cannot be unlocked due to disk space, and try all specified files.
  * Windows: Now uses actual inode equivilants in new direct mode
    repositories, for safer detection of eg, renaming of files with the same
    size and mtime.
  * direct: Fix ugly warning messages.
  * WORM backend: When adding a file in a subdirectory, avoid including the
    subdirectory in the key name.
  * S3, Glacier, WebDAV: Fix bug that prevented accessing the creds
    when the repository was configured with encryption=shared embedcreds=yes.
  * direct: Avoid leaving file content in misctemp if interrupted.
  * git-annex-shell sendkey: Don't fail if a remote asks for a key to be sent
    that already has a transfer lock file indicating it's being sent to that
    remote. The remote may have moved between networks, or reconnected.
  * Switched from the old haskell HTTP library to http-conduit.

 -- Joey Hess <joeyh@debian.org>  Sun, 17 Aug 2014 10:30:58 -0400

git-annex (5.20140717) unstable; urgency=high

  * Fix minor FD leak in journal code. Closes: #754608
  * direct: Fix handling of case where a work tree subdirectory cannot
    be written to due to permissions.
  * migrate: Avoid re-checksumming when migrating from hashE to hash backend.
  * uninit: Avoid failing final removal in some direct mode repositories
    due to file modes.
  * S3: Deal with AWS ACL configurations that do not allow creating or
    checking the location of a bucket, but only reading and writing content to
    it.
  * resolvemerge: New plumbing command that runs the automatic merge conflict
    resolver.
  * Deal with change in git 2.0 that made indirect mode merge conflict
    resolution leave behind old files.
  * sync: Fix git sync with local git remotes even when they don't have an
    annex.uuid set. (The assistant already did so.)
  * Set gcrypt-publish-participants when setting up a gcrypt repository,
    to avoid unncessary passphrase prompts.
    This is a security/usability tradeoff. To avoid exposing the gpg key
    ids who can decrypt the repository, users can unset
    gcrypt-publish-participants.
  * Install nautilus hooks even when ~/.local/share/nautilus/ does not yet
    exist, since it is not automatically created for Gnome 3 users.
  * Windows: Move .vbs files out of git\bin, to avoid that being in the
    PATH, which caused some weird breakage. (Thanks, divB)
  * Windows: Fix locking issue that prevented the webapp starting
    (since 5.20140707).

 -- Joey Hess <joeyh@debian.org>  Thu, 17 Jul 2014 11:27:25 -0400

git-annex (5.20140709) unstable; urgency=medium

  * Fix race in direct mode merge code that could cause all files in the
    repository to be removed. It should be able to recover repositories
    experiencing this bug without data loss. See:
    http://git-annex.branchable.com/bugs/bad_merge_commit_deleting_all_files/
  * Fix git version that supported --no-gpg-sign.
  * Fix bug in automatic merge conflict resolution, when one side is an
    annexed symlink, and the other side is a non-annexed symlink.
  * Really fix bug that caused the assistant to make many unncessary
    empty merge commits.

 -- Joey Hess <joeyh@debian.org>  Wed, 09 Jul 2014 15:28:03 -0400

git-annex (5.20140707) unstable; urgency=medium

  * assistant: Fix bug, introduced in last release, that caused the assistant
    to make many unncessary empty merge commits.
  * assistant: Fix one-way assistant->assistant sync in direct mode.
  * Fix bug in annex.queuesize calculation that caused much more
    queue flushing than necessary.
  * importfeed: When annex.genmetadata is set, metadata from the feed
    is added to files that are imported from it.
  * Support users who have set commit.gpgsign, by disabling gpg signatures
    for git-annex branch commits and commits made by the assistant.
  * Fix memory leak when committing millions of changes to the git-annex
    branch, eg after git-annex add has run on 2 million files in one go.
  * Support building with bloomfilter 2.0.0.
  * Run standalone install process when the assistant is started
    (was only being run when the webapp was opened).
  * Android: patch git to avoid fchmod, which fails on /sdcard.
  * Windows: Got rid of that pesky DOS box when starting the webapp.
  * Windows: Added Startup menu item so assistant starts automatically
    on login.
  * Windows: Fix opening file browser from webapp when repo is in a
    directory with spaces.
  * Windows: Assistant now logs to daemon.log.

 -- Joey Hess <joeyh@debian.org>  Mon, 07 Jul 2014 12:24:13 -0400

git-annex (5.20140613) unstable; urgency=medium

  * Ignore setsid failures.
  * Avoid leaving behind .tmp files when failing in some cases, including
    importing files to a disk that is full.
  * Avoid bad commits after interrupted direct mode sync (or merge).
  * Fix build with wai 0.3.0.
  * Deal with FAT's low resolution timestamps, which in combination with
    Linux's caching of higher res timestamps while a FAT is mounted, caused
    direct mode repositories on FAT to seem to have modified files after
    they were unmounted and remounted.
  * Windows: Fix opening webapp when repository is in a directory with
    spaces in the path.
  * Detect when Windows has lost its mind in a timezone change, and
    automatically apply a delta to the timestamps it returns, to get back to
    sane values.

 -- Joey Hess <joeyh@debian.org>  Fri, 13 Jun 2014 09:58:07 -0400

git-annex (5.20140606) unstable; urgency=medium

  * webapp: When adding a new local repository, fix bug that caused its
    group and preferred content to be set in the current repository,
    even when not combining.
  * webapp: Avoid stomping on existing description, group and
    preferred content settings when enabling or combining with
    an already existing remote.
  * assistant: Make sanity checker tmp dir cleanup code more robust.
  * unused: Avoid checking view branches for unused files.
  * webapp: Include ssh port in mangled hostname.
  * Windows: Fix bug introduced in last release that caused files
    in the git-annex branch to have lines teminated with \r.
  * Windows: Fix retrieving of files from local bare git repositories.

 -- Joey Hess <joeyh@debian.org>  Fri, 06 Jun 2014 12:54:06 -0400

git-annex (5.20140529) unstable; urgency=medium

  * Fix encoding of data written to git-annex branch. Avoid truncating
    unicode characters to 8 bits. Allow any encoding to be used, as with
    filenames (but utf8 is the sane choice). Affects metadata and repository
    descriptions, and preferred content expressions.
  * assistant: When there are multiple remotes giving different ways
    to access the same repository, honor remote cost settings and use
    the cheapest available.
  * webapp: More robust startup when annex directory is not a git repo.
  * initremote/enableremote: Basic support for using with regular git remotes;
    initremote stores the location of an already existing git remote,
    and enableremote setups up a remote using its stored location.
  * webapp: Support for enabling known git repositories on ssh servers.
    The repository must have been added using initremote.
  * webapp: When setting up a ssh remote, record it using initremote,
    so that it can be easily enabled elsewhere.
  * webapp: When setting up a ssh remote, if the user inputs ~/foo,
    normalize that to foo, since it's in the home directory by default.
  * Use exceptions in place of deprecated MonadCatchIO-transformers
    Thanks, Ben Gamari.
  * android: Run busybox install with -s, since some versions of Android
    prohibit making hard links.
  * Android webapp: Fix EvilSplicer bugs that mangled the css files,
    preventing icons from displaying, and also slightly broke the js files.

 -- Joey Hess <joeyh@debian.org>  Thu, 29 May 2014 14:41:56 -0400

git-annex (5.20140517) unstable; urgency=medium

  * webapp: Switched to bootstrap 3.
    Thanks, Sören Brunk.
  * Standalone builds now check gpg signatures before upgrading.
  * Simplified repository description line format. The remote name,
    if any, is always in square brackets after the description.
  * assistant: Clean up stale tmp files on startup.
  * webapp: Better ssh password prompting.
  * Depend on git-remote-gcrypt 0.20130908-6. Older versions
    fail when the assistant is run with no controlling tty.
  * Added ddar special remote.
    Thanks, Robie Basak.
  * webapp: Fixed drag and drop to reorder the list of remotes.
  * group: When no groups are specified to set, lists the current groups
    of a repository.
  * Add remote.$name.annex-shell configuration.
    Thanks, Fraser Tweedale 
  * Support symlinking git-annex and git-annex-shell
    from the Linux standalone bundle into PATH.
    Thanks, jlebar.

 -- Joey Hess <joeyh@debian.org>  Sat, 17 May 2014 13:30:39 -0400

git-annex (5.20140421) unstable; urgency=medium

  * assistant: Now detects immediately when other repositories push
    changes to a ssh remote, and pulls.
    ** XMPP is no longer needed in this configuration! **
    This requires the remote server have git-annex-shell with
    notifychanges support (>= 5.20140405)
  * webapp: Show a network signal icon next to ssh and xmpp remotes that
    it's currently connected with.
  * webapp: Rework xmpp nudge to prompt for either xmpp or a ssh remote 
    to be set up.
  * sync, assistant, remotedaemon: Use ssh connection caching for git pushes
    and pulls.
  * remotedaemon: When network connection is lost, close all cached ssh
    connections.
  * Improve handling of monthly/yearly scheduling.
  * Avoid depending on shakespeare except for when building the webapp.
  * uninit: Avoid making unncessary copies of files.
  * info: Allow use in a repository where annex.uuid is not set.
  * reinit: New command that can initialize a new repository using
    the configuration of a previously known repository.
    Useful if a repository got deleted and you want
    to clone it back the way it was.
  * drop --from: When local repository is untrusted, its copy of a file does
    not count.
  * Bring back rsync -p, but only when git-annex is running on a non-crippled
    file system. This is a better approach to fix #700282 while not
    unncessarily losing file permissions on non-crippled systems.
  * webapp: Start even if the current directory is listed in
    ~/.config/git-annex/autostart but no longer has a git repository in it.
  * findref: New command, like find but shows files in a specified git ref.
  * webapp: Fix UI for removing XMPP connection.
  * When init detects that git is not configured to commit, and sets
    user.email to work around the problem, also make it set user.name.
  * webapp: Support using git-annex on a remote server, which was installed
    from the standalone tarball or OSX app, and so does not have
    git-annex in PATH (and may also not have git or rsync in PATH).
  * standalone tarball, OSX app: Install a ~/.ssh/git-annex-wrapper, which
    can be used to run git-annex, git, rsync, etc.

 -- Joey Hess <joeyh@debian.org>  Sun, 20 Apr 2014 19:43:14 -0400

git-annex (5.20140412) unstable; urgency=high

  * Last release didn't quite fix the high cpu issue in all cases, this should.

 -- Joey Hess <joeyh@debian.org>  Fri, 11 Apr 2014 17:14:38 -0400

git-annex (5.20140411) unstable; urgency=high

  * importfeed: Filename template can now contain an itempubdate variable.
    Needs feed 0.3.9.2.
  * Fix rsync progress parsing in locales that use comma in number display.
    Closes: #744148
  * assistant: Fix high CPU usage triggered when a monthly fsck is scheduled,
    and the last time the job ran was a day of the month > 12. This caused a
    runaway loop. Thanks to Anarcat for his assistance, and to Maximiliano
    Curia for identifying the cause of this bug.
  * Remove wget from OSX dmg, due to issues with cert paths that broke
    git-annex automatic upgrading. Instead, curl is used, unless the
    OSX system has wget installed, which will then be used.

 -- Joey Hess <joeyh@debian.org>  Fri, 11 Apr 2014 14:59:49 -0400

git-annex (5.20140405) unstable; urgency=medium

  * git-annex-shell: Added notifychanges command.
  * Improve display of dbus notifications. Thanks, Johan Kiviniemi.
  * Fix nautilus script installation to not crash when the nautilus script dir
    does not exist. Instead, only install scripts when the directory already
    exists.

 -- Joey Hess <joeyh@debian.org>  Sat, 05 Apr 2014 16:54:33 -0400

git-annex (5.20140402) unstable; urgency=medium

  * unannex, uninit: Avoid committing after every file is unannexed,
    for massive speedup.
  * --notify-finish switch will cause desktop notifications after each 
    file upload/download/drop completes
    (using the dbus Desktop Notifications Specification)
  * --notify-start switch will show desktop notifications when each
    file upload/download starts.
  * webapp: Automatically install Nautilus integration scripts
    to get and drop files.
  * tahoe: Pass -d parameter before subcommand; putting it after
    the subcommand no longer works with tahoe-lafs version 1.10.
    (Thanks, Alberto Berti)
  * forget --drop-dead: Avoid removing the dead remote from the trust.log,
    so that if git remotes for it still exist anywhere, git annex info
    will still know it's dead and not show it.
  * git-annex-shell: Make configlist automatically initialize
    a remote git repository, as long as a git-annex branch has
    been pushed to it, to simplify setup of remote git repositories,
    including via gitolite.
  * add --include-dotfiles: New option, perhaps useful for backups.
  * Version 5.20140227 broke creation of glacier repositories,
    not including the datacenter and vault in their configuration.
    This bug is fixed, but glacier repositories set up with the broken
    version of git-annex need to have the datacenter and vault set
    in order to be usable. This can be done using git annex enableremote
    to add the missing settings. For details, see
    http://git-annex.branchable.com/bugs/problems_with_glacier/
  * Added required content configuration.
  * assistant: Improve ssh authorized keys line generated in local pairing
    or for a remote ssh server to set environment variables in an 
    alternative way that works with the non-POSIX fish shell, as well
    as POSIX shells.

 -- Joey Hess <joeyh@debian.org>  Wed, 02 Apr 2014 16:42:53 -0400

git-annex (5.20140320) unstable; urgency=medium

  * Fix zombie leak and general inneficiency when copying files to a
    local git repo.
  * Fix ssh connection caching stop method to work with openssh 6.5p1,
    which broke the old method.
  * webapp: Added a "Sync now" item to each repository's menu.
  * webapp: Use securemem for constant time auth token comparisons.
  * copy --fast --to remote: Avoid printing anything for files that
    are already believed to be present on the remote.
  * Commands that allow specifying which repository to act on using
    the repository's description will now fail when multiple repositories
    match, rather than picking a repository at random.
    (So will --in=)
  * Better workaround for problem umasks when eg, setting up ssh keys.
  * "standard" can now be used as a first-class keyword in preferred content
    expressions. For example "standard or (include=otherdir/*)"
  * groupwanted can be used in preferred content expressions.
  * vicfg: Allows editing preferred content expressions for groups.
  * Improve behavior when unable to parse a preferred content expression
    (thanks, ion).
  * metadata: Add --get
  * metadata: Support --key option (and some other ones like --all)
  * For each metadata field, there's now an automatically maintained
    "$field-lastchanged" that gives the date of the last change to that
    field. Also the "lastchanged" field for the date of the last change
    to any of a file's metadata.
  * unused: In direct mode, files that are deleted from the work tree
    and so have no content present are no longer incorrectly detected as
    unused.
  * Avoid encoding errors when using the unused log file.
  * map: Fix crash when one of the remotes of a repo is a local directory
    that does not exist, or is not a git repo.
  * repair: Improve memory usage when git fsck finds a great many broken
    objects.
  * Windows: Fix some filename encoding bugs.
  * rsync special remote: Fix slashes when used on Windows.

 -- Joey Hess <joeyh@debian.org>  Thu, 20 Mar 2014 13:21:12 -0400

git-annex (5.20140306) unstable; urgency=high

  * sync: Fix bug in direct mode that caused a file that was not
    checked into git to be deleted when there was a conflicting
    merge with a remote.
  * webapp: Now supports HTTPS.
  * webapp: No longer supports a port specified after --listen, since
    it was buggy, and that use case is better supported by setting up HTTPS.
  * annex.listen can be configured, instead of using --listen
  * annex.startupscan can be set to false to disable the assistant's startup
    scan.
  * Probe for quvi version at run time.
  * webapp: Filter out from Switch Repository list any
    repositories listed in autostart file that don't have a
    git directory anymore. (Or are bare)
  * webapp: Refuse to start in a bare git repository.
  * assistant --autostart: Refuse to start in a bare git repository.
  * webapp: Don't list the public repository group when editing a
    git repository; it only makes sense for special remotes.
  * view, vfilter: Add support for filtering tags and values out of a view,
    using !tag and field!=value.
  * vadd: Allow listing multiple desired values for a field.
  * view: Refuse to enter a view when no branch is currently checked out.
  * metadata: To only set a field when it's not already got a value, use
    -s field?=value
  * Run .git/hooks/pre-commit-annex whenever a commit is made.
  * sync: Automatically resolve merge conflict between and annexed file
    and a regular git file.
  * glacier: Pass --region to glacier checkpresent.
  * webdav: When built with a new enough haskell DAV (0.6), disable
    the http response timeout, which was only 5 seconds.
  * webapp: Include no-pty in ssh authorized_keys lines.
  * assistant: Smarter log file rotation, which takes free disk space
    into account.

 -- Joey Hess <joeyh@debian.org>  Thu, 06 Mar 2014 12:28:04 -0400

git-annex (5.20140227) unstable; urgency=medium

  * metadata: Field names limited to alphanumerics and a few whitelisted
    punctuation characters to avoid issues with views, etc.
  * metadata: Field names are now case insensative.
  * When constructing views, metadata is available about the location of the
    file in the view's reference branch. Allows incorporating parts of the
    directory hierarchy in a view.
    For example `git annex view tag=* podcasts/=*` makes a view in the form
    tag/showname.
  * --metadata field=value can now use globs to match, and matches
    case insensatively, the same as git annex view field=value does.
  * annex.genmetadata can be set to make git-annex automatically set
    metadata (year and month) when adding files.
  * Make annex.web-options be used in several places that call curl.
  * Fix handling of rsync remote urls containing a username,
    including rsync.net.
  * Preserve metadata when staging a new version of an annexed file.
  * metadata: Support --json
  * webapp: Fix creation of box.com and Amazon S3 and Glacier
    repositories, broken in 5.20140221.
  * webdav: When built with DAV 0.6.0, use the new DAV monad to avoid
    locking files, which is not needed by git-annex's use of webdav, and
    does not work on Box.com.
  * webdav: Fix path separator bug when used on Windows.
  * repair: Optimise unpacking of pack files, and avoid repeated error
    messages about corrupt pack files.
  * Add build dep on regex-compat to fix build on mipsel, which lacks
    regex-tdfa.
  * Disable test suite on sparc, which is missing optparse-applicative.
  * Put non-object tmp files in .git/annex/misctmp, leaving .git/annex/tmp
    for only partially transferred objects.

 -- Joey Hess <joeyh@debian.org>  Thu, 27 Feb 2014 11:34:19 -0400

git-annex (5.20140221) unstable; urgency=medium

  * metadata: New command that can attach metadata to files.
  * --metadata can be used to limit commands to acting on files
    that have particular metadata.
  * Preferred content expressions can use metadata=field=value
    to limit them to acting on files that have particular metadata.
  * view: New command that creates and checks out a branch that provides
    a structured view of selected metadata.
  * vfilter, vadd, vpop, vcycle: New commands for operating within views.
  * pre-commit: Update metadata when committing changes to locations
    of annexed files within a view.
  * Add progress display for transfers to/from external special remotes.
  * unused: Fix to actually detect unused keys when in direct mode.
  * fsck: When run with --all or --unused, while .gitattributes
    annex.numcopies cannot be honored since it's operating on keys
    instead of files, make it honor the global numcopies setting,
    and the annex.numcopies git config setting.
  * trust, untrust, semitrust, dead: Warn when the trust level is
    overridden in .git/config.
  * glacier: Do not try to run glacier value create when an existing glacier
    remote is enabled.
  * fsck: Refuse to do anything if more than one of --incremental, --more,
    and --incremental-schedule are given, since it's not clear which option
    should win.
  * Windows webapp: Can set up box.com, Amazon S3, and rsync.net remotes
  * Windows webapp: Can create repos on removable drives.
  * Windows: Ensure HOME is set, as needed by bundled cygwin utilities.

 -- Joey Hess <joeyh@debian.org>  Fri, 21 Feb 2014 11:23:59 -0400

git-annex (5.20140210) unstable; urgency=medium

  * --in can now refer to files that were located in a repository at
    some past date. For example, --in="here@{yesterday}"
  * Fixed direct mode annexed content locking code, which is used to
    guard against recursive file drops.
  * This is the first beta-level release of the Windows port with important
    fixes (see below).
    (The webapp and assistant are still alpha-level on Windows.)
  * sync --content: Honor annex-ignore configuration.
  * sync: Don't try to sync with xmpp remotes, which are only currently
    supported when using the assistant.
  * sync --content: Re-pull from remotes after downloading content,
    since that can take a while and other changes may be pushed in the
    meantime.
  * sync --content: Reuse smart copy code from copy command, including
    handling and repairing out of date location tracking info.
    Closes: #737480
  * sync --content: Drop files from remotes that don't want them after
    getting them.
  * sync: Fix bug in automatic merge conflict resolution code when used
    on a filesystem not supporting symlinks, which resulted in it losing
    track of the symlink bit of annexed files.
  * Added ways to configure rsync options to be used only when uploading
    or downloading from a remote. Useful to eg limit upload bandwidth.
  * Fix initremote with encryption=pubkey to work with S3, glacier, webdav,
    and external special remotes.
  * Avoid building with DAV 0.6 which is badly broken (see #737902).
  * Fix dropping of unused keys with spaces in their name.
  * Fix build on platforms not supporting the webapp.
  * Document in man page that sshcaching uses ssh ControlMaster.
    Closes: #737476
  * Windows: It's now safe to run multiple git-annex processes concurrently
    on Windows; the lock files have been sorted out.
  * Windows: Avoid using unix-compat's rename, which refuses to rename
    directories.
  * Windows: Fix deletion of repositories by test suite and webapp.
  * Windows: Test suite 100% passes again.
  * Windows: Fix bug in symlink calculation code.
  * Windows: Fix handling of absolute unix-style git repository paths.
  * Android: Avoid crashing when unable to set file mode for ssh config file
    due to Android filesystem horribleness.

 -- Joey Hess <joeyh@debian.org>  Mon, 10 Feb 2014 12:54:57 -0400

git-annex (5.20140127) unstable; urgency=medium

  * sync --content: New option that makes the content of annexed files be
    transferred. Similar to the assistant, this honors any configured
    preferred content expressions.
  * Remove --json option from commands not supporting it.
  * status: Support --json.
  * list: Fix specifying of files to list.
  * Allow --all to be mixed with matching options like --copies and --in
    (but not --include and --exclude).
  * numcopies: New command, sets global numcopies value that is seen by all
    clones of a repository.
  * The annex.numcopies git config setting is deprecated. Once the numcopies
    command is used to set the global number of copies, any annex.numcopies
    git configs will be ignored.
  * assistant: Make the prefs page set the global numcopies.
  * Add lackingcopies, approxlackingcopies, and unused to
    preferred content expressions.
  * Client, transfer, incremental backup, and archive repositories
    now want to get content that does not yet have enough copies.
  * Client, transfer, and source repositories now do not want to retain
    unused file contents.
  * assistant: Checks daily for unused file contents, and when possible
    moves them to a repository (such as a backup repository) that
    wants to retain them.
  * assistant: annex.expireunused can be configured to cause unused
    file contents to be deleted after some period of time.
  * webapp: Nudge user to see if they want to expire old unused file
    contents when a lot of them seem to be piling up in the repository.
  * repair: Check git version at run time.
  * assistant: Run the periodic git gc in batch mode.
  * added annex.secure-erase-command config option.
  * test suite: Use tasty-rerun, and expose tasty command-line options.
  * Optimise non-bare http remotes; no longer does a 404 to the wrong
    url every time before trying the right url. Needs annex-bare to be
    set to false, which is done when initially probing the uuid of a
    http remote.
  * webapp: After upgrading a git repository to git-annex, fix
    bug that made it temporarily not be synced with.
  * whereis: Support --all.
  * All commands that support --all also support a --key option,
    which limits them to acting on a single key.

 -- Joey Hess <joeyh@debian.org>  Mon, 27 Jan 2014 13:43:28 -0400

git-annex (5.20140117) unstable; urgency=medium

  * Really fix FTBFS on mipsel and sparc due to test suite not being available
    on those architectures.

 -- Joey Hess <joeyh@debian.org>  Fri, 17 Jan 2014 14:46:27 -0400

git-annex (5.20140116) unstable; urgency=medium

  * Added tahoe special remote.
  * external special remote protocol: Added GETGITDIR, and GETAVAILABILITY.
  * Refuse to build with git older than 1.7.1.1, which is needed for
    git checkout -B
  * map: Fix display of v5 direct mode repos.
  * repair: Support old git versions from before git fsck --no-dangling was
    implemented.
  * Fix a long-standing bug that could cause the wrong index file to be used
    when committing to the git-annex branch, if GIT_INDEX_FILE is set in the
    environment. This typically resulted in git-annex branch log files being
    committed to the master branch and later showing up in the work tree.
    (These log files can be safely removed.)
  * assistant: Detect if .git/annex/index is corrupt at startup, and
    recover.
  * repair: Fix bug in packed refs file exploding code that caused a .gitrefs
    directory to be created instead of .git/refs
  * Fix FTBFS on mipsel and sparc due to test suite not being available
    on those architectures.
  * Android: Avoid passing --clobber to busybox wget.

 -- Joey Hess <joeyh@debian.org>  Thu, 16 Jan 2014 11:34:54 -0400

git-annex (5.20140107) unstable; urgency=medium

  * mirror: Support --all (and --unused).
  * external special remote protocol: Added GETUUID, GETWANTED, SETWANTED,
    SETSTATE, GETSTATE, DEBUG.
  * Windows: Fix bug in direct mode merge code that could cause files
    in subdirectories to go missing.
  * Windows: Avoid eating stdin when running ssh to add a authorized key,
    since this is used for password prompting.
  * Avoid looping if long-running git cat-file or git hash-object crashes
    and keeps crashing when restarted.
  * Assistant: Remove stale MERGE_HEAD files in lockfile cleanup.
  * Remotes can now be made read-only, by setting remote.<name>.annex-readonly
  * wanted, schedule: Avoid printing "ok" after requested value.
  * assistant: Ensure that .ssh/config and .ssh/authorized_keys are not
    group or world writable when writing to those files, as that can make
    ssh refuse to use them, if it allows another user to write to them.
  * addurl, importfeed: Honor annex.diskreserve as long as the size of the
    url can be checked.
  * add: Fix rollback when disk is completely full.
  * assistant: Fixed several minor memory leaks that manifested when
    adding a large number of files.
  * assistant: Start a new git-annex transferkeys process
    after a network connection change, so that remotes that use a persistent
    network connection are restarted.
  * Adjust Debian build deps to match current state of sparc, mipsel.

 -- Joey Hess <joeyh@debian.org>  Tue, 07 Jan 2014 12:22:18 -0400

git-annex (5.20131230) unstable; urgency=medium

  * Added new external special remote interface.
  * importfeed: Support youtube playlists.
  * Add tasty to build-depends, so that test suite builds again.
    (tasty was stuck in incoming.)
  * Fix typo in test suite.
  * Fix bug in Linux standalone build's shimming that broke git-annex-shell.
  * Include git-receive-pack, git-upload-pack, git, and git-shell wrappers
    in the Linux standalone build, and OSX app, so they will be available
    when it's added to PATH.
  * addurl, importfeed: Sanitize | and some other symbols and special
    characters.
  * Auto-upgrade v3 indirect repos to v5 with no changes.
    This also fixes a problem when a direct mode repo was somehow set to v3
    rather than v4, and so the automatic direct mode upgrade to v5 was not
    done.
  * Android: Avoid trying to use Android's own ionice, which does not
    allow specifying a command to run. Fixes transferring files to/from
    android and probably a few other things.

 -- Joey Hess <joeyh@debian.org>  Mon, 30 Dec 2013 14:13:40 -0400

git-annex (5.20131221) unstable; urgency=low

  * assistant: Fix OSX-specific bug that caused the startup scan to try to
    follow symlinks to other directories, and add their contents to the annex.
  * assistant: Set StrictHostKeyChecking yes when creating ssh remotes,
    and add it to the configuration for any ssh remotes previously created
    by the assistant. This avoids repeated prompts by ssh if the host key
    changes, instead syncing with such a remote will fail. Closes: #732602
  * Fix test suite to cover lock --force change.
  * Add plumbing-level lookupkey and examinekey commands.
  * find --format: Added hashdirlower, hashdirmixed, keyname, and mtime
    format variables.
  * assistant: Always batch changes found in startup scan.
  * An armel Linux standalone build is now available, which includes the
    webapp.
  * Programs from Linux and OSX standalone builds can now be symlinked
    into a directory in PATH as an alternative installation method, and will
    use readlink to find where the build was unpacked.
  * Include man pages in Linux and OSX standalone builds.
  * Linux standalone build now includes its own glibc and forces the linker to
    use it, to remove dependence on the host glibc.

 -- Joey Hess <joeyh@debian.org>  Sat, 21 Dec 2013 12:00:17 -0400

git-annex (5.20131213) unstable; urgency=low

  * Avoid using git commit in direct mode, since in some situations
    it will read the full contents of files in the tree.
  * assistant: Batch jobs are now run with ionice and nocache, when
    those commands are available.
  * assistant: Run transferkeys as batch jobs.
  * Automatically fix up bad bare repositories created by
    versions 5.20131118 through 5.20131127.
  * rsync special remote: Fix fallback mode for rsync remotes that
    use hashDirMixed. Closes: #731142
  * copy --from, get --from: When --force is used, ignore the
    location log and always try to get the file from the remote.
  * Deal with box.com changing the url of their webdav endpoint.
  * Android: Fix SRV record lookups for XMPP to use android getprop
    command to find DNS server, since there is no resolv.conf.
  * import: Add --skip-duplicates option.
  * lock: Require --force. Closes: #731606
  * import: better handling of overwriting an existing file/directory/broken
    link when importing
  * Windows: assistant and webapp work! (very experimental)
  * Windows: Support annex.diskreserve.
  * Fix bad behavior in Firefox, which was caused by an earlier fix to
    bad behavior in Chromium.
  * repair: Improve repair of git-annex index file.
  * repair: Remove damaged git-annex sync branches.
  * status: Ignore new files that are gitignored.
  * Fix direct mode's handling when modifications to non-annexed files
    are pulled from a remote. A bug prevented the files from being updated
    in the work tree, and this caused the modification to be reverted.
  * OSX: Remove ssh and ssh-keygen from dmg as they're included in OSX by
    default.

 -- Joey Hess <joeyh@debian.org>  Fri, 13 Dec 2013 14:20:32 -0400

git-annex (5.20131130) unstable; urgency=low

  * init: Fix a bug that caused git annex init, when run in a bare
    repository, to set core.bare=false.

 -- Joey Hess <joeyh@debian.org>  Sat, 30 Nov 2013 16:32:35 -0400

git-annex (5.20131127.1) unstable; urgency=low

  * Rebuild that does not try to use quvi 0.9 from experimental.

 -- Joey Hess <joeyh@debian.org>  Thu, 28 Nov 2013 07:57:36 -0400

git-annex (5.20131127) unstable; urgency=low

  * webapp: Detect when upgrades are available, and upgrade if the user
    desires.
    (Only when git-annex is installed using the prebuilt binaries
    from git-annex upstream, not from eg Debian.)
  * assistant: Detect when the git-annex binary is modified or replaced,
    and either prompt the user to restart the program, or automatically
    restart it.
  * annex.autoupgrade configures both the above upgrade behaviors.
  * Added support for quvi 0.9. Slightly suboptimal due to limitations in its
    interface compared with the old version.
  * Bug fix: annex.version did not get set on automatic upgrade to v5 direct
    mode repo, so the upgrade was performed repeatedly, slowing commands down.
  * webapp: Fix bug that broke switching between local repositories
    that use the new guarded direct mode.
  * Android: Fix stripping of the git-annex binary.
  * Android: Make terminal app show git-annex version number.
  * Android: Re-enable XMPP support.
  * reinject: Allow to be used in direct mode.
  * Futher improvements to git repo repair. Has now been tested in tens
    of thousands of intentionally damaged repos, and successfully
    repaired them all.
  * Allow use of --unused in bare repository.

 -- Joey Hess <joeyh@debian.org>  Wed, 27 Nov 2013 18:41:44 -0400

git-annex (5.20131120) unstable; urgency=low

  * Fix Debian package to not try to run test suite, since haskell-tasty
    is not out of new or in Build-Depends yet.
  * dropunused, addunused: Allow "all" instead of a range to
    act on all unused data.
  * Ensure execute bit is set on directories when core.sharedrepository is set.
  * Ensure that core.sharedrepository is honored when creating the .git/annex
    directory.
  * Improve repair code in the case where the index file is corrupt,
    and this hides other problems from git fsck.

 -- Joey Hess <joeyh@debian.org>  Wed, 20 Nov 2013 12:54:18 -0400

git-annex (5.20131118) unstable; urgency=low

  * Direct mode repositories now have core.bare=true set, to prevent
    accidentally running git commands that try to operate on the work tree,
    and so do the wrong thing in direct mode.
  * annex.version is now set to 5 for direct mode repositories.
    This upgrade is handled fully automatically, no need to run
    git annex upgrade
  * The "status" command has been renamed to "info", to allow
    "git annex status" to be used in direct mode repositories, now that
    "git status" won't work in them.
  * The -c option now not only modifies the git configuration seen by
    git-annex, but it is passed along to every git command git-annex runs.
  * watcher: Avoid loop when adding a file owned by someone else fails
    in indirect mode because its permissions cannot be modified.
  * webapp: Avoid encoding problems when displaying the daemon log file.
  * webapp: Improve UI around remote that have no annex.uuid set,
    either because setup of them is incomplete, or because the remote
    git repository is not a git-annex repository.
  * Include ssh-keygen in standalone bundle.
  * Allow optionally configuring git-annex with -fEKG to enable awesome
    remote monitoring interfaceat http://localhost:4242/
  * Fix bug that caused bad information to be written to the git-annex branch
    when running describe or other commands with a remote that has no uuid.
  * Work around Android linker problem that had prevented git-annex from
    running on Android 4.3 and 4.4.
  * repair: Handle case where index file is corrupt, but all objects are ok.
  * assistant: Notice on startup when the index file is corrupt, and
    auto-repair.
  * Fix direct mode merge bug when a direct mode file was deleted and replaced
    with a directory. An ordering problem caused the directory to not get
    created in this case.
    Thanks to Tim for the test case.
  * Direct mode .git/annex/objects directories are no longer left writable,
    because that allowed writing to symlinks of files that are not present,
    which followed the link and put bad content in an object location.
    Thanks to Tim for the test case.
  * fsck: Fix up .git/annex/object directory permissions.
  * Switched to the tasty test framework.
  * Android: Adjust default .gitignore to ignore .thumbnails at any location
    in the tree, not just at its top.
  * webapp: Check annex.version.

 -- Joey Hess <joeyh@debian.org>  Mon, 18 Nov 2013 10:45:43 -0400

git-annex (4.20131106) unstable; urgency=low

  * Improve local pairing behavior when two computers both try to start
    the pairing process separately.
  * sync: Work even when the local git repository is new and empty,
    with no master branch.
  * gcrypt, bup: Fix bug that prevented using these special remotes
    with encryption=pubkey.
  * Fix enabling of gcrypt repository accessed over ssh;
    git-annex-shell gcryptsetup had a bug that caused it to fail
    with permission denied.
  * Fix zombie process that occurred when switching between repository
    views in the webapp.
  * map: Work when there are gcrypt remotes.
  * Fix build w/o webapp.
  * Fix exception handling bug that could cause .git/annex/index to be used
    for git commits outside the git-annex branch. Known to affect git-annex
    when used with the git shipped with Ubuntu 13.10.

 -- Joey Hess <joeyh@debian.org>  Wed, 06 Nov 2013 11:17:47 -0400

git-annex (4.20131101) unstable; urgency=low

  * The "git annex content" command is renamed to "git annex wanted".
  * New --want-get and --want-drop options which can be used to
    test preferred content settings.
    For example, "git annex find --in . --want-drop"
  * assistant: When autostarted, wait 5 seconds before running the startup
    scan, to avoid contending with the user's desktop login process.
  * webapp: When setting up a bare shared repository, enable non-fast-forward
    pushes.
  * sync: Show a hint about receive.denyNonFastForwards when a push fails.
  * directory, webdav: Fix bug introduced in version 4.20131002 that
    caused the chunkcount file to not be written. Work around repositories
    without such a file, so files can still be retreived from them.
  * assistant: Automatically repair damanged git repository, if it can
    be done without losing data.
  * assistant: Support repairing git remotes that are locally accessible
    (eg, on removable drives).
  * add: Fix reversion in 4.20130827 when adding unlocked files that have
    not yet been committed.
  * unannex: New, much slower, but more safe behavior: Copies files out of
    the annex. This avoids an unannex of one file breaking other files that
    link to the same content. Also, it means that the content
    remains in the annex using up space until cleaned up with 
    "git annex unused".
    (The behavior of unannex --fast has not changed; it still hard links
    to content in the annex. --fast was not made the default because it is
    potentially unsafe; editing such a hard linked file can unexpectedly
    change content stored in the annex.)

 -- Joey Hess <joeyh@debian.org>  Fri, 01 Nov 2013 11:34:27 -0400

git-annex (4.20131024) unstable; urgency=low

  * webapp: Fix bug when adding a remote and git-remote-gcrypt
    is not installed.
  * The assitant can now run scheduled incremental fsck jobs on the local
    repository and remotes. These can be configured using vicfg or with the
    webapp.
  * repair: New command, which can repair damaged git repositories
    (even ones not using git-annex).
  * webapp: When git repository damange is detected, repairs can be
    done using the webapp UI.
  * Automatically and safely detect and recover from dangling
    .git/annex/index.lock files, which would prevent git from
    committing to the git-annex branch, eg after a crash.
  * assistant: Detect stale git lock files at startup time, and remove them.
  * addurl: Better sanitization of generated filenames.
  * Better sanitization of problem characters when generating URL and WORM
    keys.
  * The control socket path passed to ssh needs to be 17 characters
    shorter than the maximum unix domain socket length, because ssh
    appends stuff to it to make a temporary filename. Closes: #725512
  * status: Fix space leak in local mode, introduced in version 4.20130920.
  * import: Skip .git directories.
  * Remove bogus runshell loop check.
  * addurl: Improve message when adding url with wrong size to existing file.
  * Fixed handling of URL keys that have no recorded size.
  * status: Fix a crash if a temp file went away while its size was
    being checked for status.
  * Deal with git check-attr -z output format change in git 1.8.5.
  * Work around sed output difference that led to version containing a newline
    on OSX.
  * sync: Fix automatic resolution of merge conflicts where one side is an
    annexed file, and the other side is a non-annexed file, or a directory.
  * S3: Try to ensure bucket name is valid for archive.org.
  * assistant: Bug fix: When run in a subdirectory, files from incoming merges
    were wrongly added to that subdirectory, and removed from their original
    locations.
  * Windows: Deal with strange msysgit 1.8.4 behavior of not understanding
    DOS formatted paths for --git-dir and --work-tree.
  * Removed workaround for bug in git 1.8.4r0.
  * Added git-recover-repository command to git-annex source
    (not built by default; this needs to move to someplace else).
  * webapp: Move sidebar to the right hand side of the screen.

 -- Joey Hess <joeyh@debian.org>  Thu, 24 Oct 2013 12:59:55 -0400

git-annex (4.20131002) unstable; urgency=low

  * Note that the layout of gcrypt repositories has changed, and
    if you created one you must manually upgrade it.
    See http://git-annex.branchable.com/upgrades/gcrypt/
  * webapp: Support setting up and using encrypted git repositories on
    any ssh server, as well as on rsync.net.
  * git-annex-shell: Added support for operating inside gcrypt repositories.
  * Disable receive.denyNonFastForwards when setting up a gcrypt special
    remote, since gcrypt needs to be able to fast-forward the master branch.
  * import: Preserve top-level directory structure.
  * Use cryptohash rather than SHA for hashing when no external hash program
    is available. This is a significant speedup for SHA256 on OSX, for
    example.
  * Added SKEIN256 and SKEIN512 backends.
  * Android build redone from scratch, many dependencies updated,
    and entire build can now be done using provided scripts.
  * assistant: Clear the list of failed transfers when doing a full transfer
    scan. This prevents repeated retries to download files that are not
    available, or are not referenced by the current git tree.
  * indirect, direct: Better behavior when a file is not owned by
    the user running the conversion.
  * add, import, assistant: Better preserve the mtime of symlinks,
    when when adding content that gets deduplicated.
  * Send a git-annex user-agent when downloading urls.
    Overridable with --user-agent option.
    (Not yet done for S3 or WebDAV due to limitations of libraries used.)
  * webapp: Fixed a bug where when a new remote is added, one file
    may fail to sync to or from it due to the transferrer process not
    yet knowing about the new remote.
  * OSX: Bundled gpg upgraded, now compatible with config files
    written by MacGPG.
  * assistant: More robust inotify handling; avoid crashing if a directory
    cannot be read.
  * Moved list of backends and remote types from status to version
    command.

 -- Joey Hess <joeyh@debian.org>  Wed, 02 Oct 2013 16:00:39 -0400

git-annex (4.20130920) unstable; urgency=low

  * webapp: Initial support for setting up encrypted removable drives.
  * Recommend using my patched gcrypt, which fixes some bugs:
    https://github.com/joeyh/git-remote-gcrypt
  * Support hot-swapping of removable drives containing gcrypt repositories.
  * list: New command, displays a compact table of remotes that
    contain files.
    (Thanks, anarcat for display code and mastensg for inspiration.)
  * fsck: Fix detection and fixing of present direct mode files that are
    wrongly represented as standin symlinks on crippled filesystems.
  * sync: Fix bug that caused direct mode mappings to not be updated
    when merging files into the tree on Windows.
  * sync: Don't fail if the directory it is run in gets removed by the
    sync.
  * addurl: Fix quvi audodetection, broken in last release.
  * status: In local mode, displays information about variance from configured
    numcopies levels. (--fast avoids calculating these)
  * gcrypt: Ensure that signing key is set to one of the participants keys.
  * webapp: Show encryption information when editing a remote.
  * Avoid unnecessarily catting non-symlink files from git, which can be
    so large it runs out of memory.

 -- Joey Hess <joeyh@debian.org>  Fri, 20 Sep 2013 10:34:51 -0400

git-annex (4.20130911) unstable; urgency=low

  * Fix problem with test suite in non-unicode locale.

 -- Joey Hess <joeyh@debian.org>  Wed, 11 Sep 2013 12:14:16 -0400

git-annex (4.20130909) unstable; urgency=low

  * initremote: Syntax change when setting up an encrypted special remote.
    Now use keyid=$KEYID rather than the old encryption=$KEYID
  * forget: New command, causes git-annex branch history to be forgotten
    in a way that will spread to other clones of the repository.
    (As long as they're running this version or newer of git-annex.)
  * forget --drop-dead: Completely removes mentions of repositories that
    have been marked as dead from the git-annex branch.
  * sync, assistant: Force push of the git-annex branch. Necessary
    to ensure it gets pushed to remotes after being rewritten by forget.
  * Added gcrypt support. This combines a fully encrypted git
    repository (using git-remote-gcrypt) with an encrypted git-annex special
    remote.
  * sync: Support syncing with gcrypt remotes.
  * importfeed: Also ignore transient problems with downloading content
    from feeds.
  * Honor core.sharedrepository when receiving and adding files in direct
    mode.
  * enableremote: gpg keys can be removed from those a remote encrypts
    to by passing "keyid-=$KEYID". keyid+= is also provided.
    (Thanks, guilhem for the patch.)
  * Added encryption=pubkey scheme, which encrypts to public keys directly
    rather than the hybrid approach. See documentation for advantages
    and disadvantages, but encryption=hybrid is the recommended scheme still.
    (Thanks, guilhem for the patch.)
  * Fix Feeds display in build flags.
  * Remind user when annex-ignore is set for some remotes, if unable to
    get or drop a file, possibly because it's on an ignored remote.
  * gpg: Force --no-textmode in case the user has it turned on in config.
  * webapp: Improve javascript's handling of longpolling connection
    failures, by reloading the current page in this case.
    Works around chromium behavior where ajax connections to urls
    that were already accessed are denied after navigating back to
    a previous page.
  * Allow building without quvi support.

 -- Joey Hess <joeyh@debian.org>  Mon, 09 Sep 2013 09:47:02 -0400

git-annex (4.20130827) unstable; urgency=low

  * Youtube support! (And 53 other video hosts). When quvi is installed,
    git-annex addurl automatically uses it to detect when an page is
    a video, and downloads the video file.
  * web special remote: Also support using quvi, for getting files,
    or checking if files exist in the web.
  * unused: Is now a minimum of 30 times faster, and typically many
    more times than that (when a repository has several branches).
    (Thanks, guilhem for the patch.)
  * unused: Fix bugs in two edge cases involving manually staged changes.
    (Thanks, guilhem for the patch.)
  * Android: Fix bug in terminal app that caused it to spin using much 
    CPU and battery. This problem was introduced in version 4.20130601.
  * sync, merge: Bug fix: Don't try to merge into master when in a bare repo.
  * import: Add options to control handling of duplicate files:
    --duplicate, --deduplicate, and --clean-duplicates
  * mirror: New command, makes two repositories contain the same set of files.
  * Set --clobber when running wget to ensure resuming works properly.
  * Unescape characters in 'file://...' URIs. (Thanks, guilhem for the patch.)
  * Better error message when trying to use a git remote that has annex.ignore
    set.
  * Fix bug that caused typechanged symlinks to be assumed to be unlocked
    files, so they were added to the annex by the pre-commit hook.
  * Debian: Run the builtin test suite as an autopkgtest.
  * Debian: Recommend ssh-askpass, which ssh will use when the assistant
    is run w/o a tty. Closes: #719832

 -- Joey Hess <joeyh@debian.org>  Tue, 27 Aug 2013 11:03:00 -0400

git-annex (4.20130815) unstable; urgency=low

  * assistant, watcher: .gitignore files and other git ignores are now
    honored, when git 1.8.4 or newer is installed.
    (Thanks, Adam Spiers, for getting the necessary support into git for this.)
  * importfeed: Ignores transient problems with feeds. Only exits nonzero
    when a feed has repeatedly had a problems for at least 1 day.
  * importfeed: Fix handling of dots in extensions.
  * Windows: Added support for encrypted special remotes.
  * Windows: Fixed permissions problem that prevented removing files
    from directory special remote. Directory special remotes now fully usable.

 -- Joey Hess <joeyh@debian.org>  Thu, 15 Aug 2013 10:14:33 +0200

git-annex (4.20130802) unstable; urgency=low

  * dropunused behavior change: Now refuses to drop the last copy of a
    file, unless you use the --force.
    This was the last place in git-annex that could remove data referred
    to by the git history, without being forced.
    Like drop, dropunused checks remotes, and honors the global
    annex.numcopies setting. (However, .gitattributes settings cannot
    apply to unused files.) 
  * Fix inverted logic in last release's fix for data loss bug,
    that caused git-annex sync on FAT or other crippled filesystems to add
    symlink standin files to the annex.
  * importfeed can be used to import files from podcast feeds.
  * webapp: When setting up a dedicated ssh key to access the annex
    on a host, set IdentitiesOnly to prevent the ssh-agent from forcing
    use of a different ssh key. That could result in unncessary password
    prompts, or prevent git-annex-shell from being run on the remote host.
  * webapp: Improve handling of remotes whose setup has stalled.
  * Add status message to XMPP presence tag, to identify to others that
    the client is a git-annex client. Closes: #717652
  * webapp: When creating a repository on a removable drive, set
    core.fsyncobjectfiles, to help prevent data loss when the drive is yanked.
  * Always build with -threaded, to avoid a deadlock when communicating with
    gpg.
  * unused: No longer shows as unused tmp files that are actively being
    transferred.
  * assistant: Fix NetWatcher to not sync with remotes that have
    remote.<name>.annex-sync set to false.
  * assistant: Fix deadlock that could occur when adding a lot of files
    at once in indirect mode.
  * assistant: Fix bug that caused it to stall when adding a very large
    number of files at once (around 5 thousand).
  * OSX: Make git-annex-webapp run in the background, so that the app icon
    can be clicked on the open a new webapp when the assistant is already
    running.
  * Improve test suite on Windows; now tests git annex sync.
  * Fix a few bugs involving filenames that are at or near the filesystem's
    maximum filename length limit.
  * find: Avoid polluting stdout with progress messages. Closes: #718186
  * Escape ':' in file/directory names to avoid it being treated
    as a pathspec by some git commands. Closes: #718185
  * Slow and ugly work around for bug #718517 in git 1.8.4~rc0, which broke
    git-cat-file --batch for filenames containing spaces.
    (Will be reverted after next git pre-release fixes the problem.)

 -- Joey Hess <joeyh@debian.org>  Fri, 02 Aug 2013 11:35:16 -0400

git-annex (4.20130723) unstable; urgency=low

  * Fix data loss bug when adding an (uncompressed) tarball of a
    git-annex repository, or other file that begins with something
    that can be mistaken for a git-annex link. Closes: #717456
  * New improved version of the git-annex logo, contributed by
    John Lawrence.
  * Rsync.net have committed to support git-annex and offer a special
    discounted rate for git-annex users. Updated the webapp to reflect this.
    http://www.rsync.net/products/git-annex-pricing.html
  * Install XDG desktop icon files.
  * Support unannex and uninit in direct mode.
  * Support import in direct mode.
  * webapp: Better display of added files.
  * fix: Preserve the original mtime of fixed symlinks.
  * uninit: Preserve .git/annex/objects at the end, if it still
    has content, so that old versions of files and deleted files
    are not deleted. Print a message with some suggested actions.
  * When a transfer is already being run by another process,
    proceed on to the next file, rather than dying.
  * Fix checking when content is present in a non-bare repository
    accessed via http.
  * Display byte sizes with more precision.
  * watcher: Fixed a crash that could occur when a directory was renamed
    or deleted before it could be scanned.
  * watcher: Partially worked around a bug in hinotify, no longer crashes
    if hinotify cannot process a directory (but can't detect changes in it)
  * directory special remote: Fix checking that there is enough disk space
    to hold an object, was broken when using encryption.
  * webapp: Differentiate between creating a new S3/Glacier/WebDav remote,
    and initializing an existing remote. When creating a new remote, avoid
    conflicts with other existing (or deleted) remotes with the same name.
  * When an XMPP server has SRV records, try them, but don't then fall
    back to the regular host if they all fail.
  * For long hostnames, use a hash of the hostname to generate the socket
    file for ssh connection caching.

 -- Joey Hess <joeyh@debian.org>  Tue, 23 Jul 2013 10:46:05 -0400

git-annex (4.20130709) unstable; urgency=low

  * --all: New switch that makes git-annex operate on all data stored
    in the git annex, including old versions of files. Supported by
    fsck, get, move, copy.
  * --unused: New switch that makes git-annex operate on all data found
    by the last run of git annex unused. Supported by fsck, move, copy.
  * get, move, copy: Can now be run in a bare repository,
    like fsck already could. --all is enabled automatically in this case.
  * merge: Now also merges synced/master or similar branches, which 
    makes it useful to put in a post-receive hook to make a repository
    automatically update its working copy when git annex sync or the assistant
    sync with it.
  * webapp: Fix ssh setup with nonstandard port, broken in last release.
  * init: Detect systems on which git commit fails due to not being able to
    determine the FQDN, and put in a workaround so committing to the git-annex
    branch works.
  * addurl --pathdepth: Fix failure when the pathdepth specified is deeper
    than the urls's path.
  * Windows: Look for .exe extension when searching for a command in path.
  * Pass -f to curl when downloading a file with it, so it propigates failure. 
  * Windows: Fix url to object when using a http remote.
  * webapp: Fix authorized_keys line added when setting up a rsync remote
    on a server that also supports git-annex, to not force running
    git-annex-shell.
  * OSX Mountain Lion: Fixed gpg bundled in dmg to not fail due to a missing
    gpg-agent.
  * Android: gpg is built without --enable-minimal, so it interoperates
    better with other gpg builds that may default to using other algorithms
    for encryption.
  * dropunused, addunused: Complain when asked to operate on a number that
    does not correspond to any unused key.
  * fsck: Don't claim to fix direct mode when run on a symlink whose content
    is not present.
  * Make --numcopies override annex.numcopies set in .gitattributes.

 -- Joey Hess <joeyh@debian.org>  Tue, 09 Jul 2013 13:55:39 -0400

git-annex (4.20130627) unstable; urgency=low

  * assistant --autostart: Automatically ionices the daemons it starts.
  * assistant: Daily sanity check thread is run niced.
  * bup: Handle /~/ in bup remote paths.
    Thanks, Oliver Matthews
  * fsck: Ensures that direct mode is used for files when it's enabled.
  * webapp: Fix bug when setting up a remote ssh repo repeatedly on the same
    server.
  * webapp: Ensure that ssh keys generated for different directories
    on a server are always different.
  * webapp: Fix bug setting up ssh repo if the user enters "~/" at the start 
    of the path.
  * assistant: Fix bug that prevented adding files written by gnucash, 
    and more generally support adding hard links to files. However,
    other operations on hard links are still unsupported.
  * webapp: Fix bug that caused the webapp to hang when built with yesod 1.2.

 -- Joey Hess <joeyh@debian.org>  Thu, 27 Jun 2013 14:21:55 -0400

git-annex (4.20130621) unstable; urgency=low

  * Supports indirect mode on encfs in paranoia mode, and other
    filesystems that do not support hard links, but do support
    symlinks and other POSIX filesystem features.
  * Android: Add .thumbnails to .gitignore when setting up a camera
    repository.
  * Android: Make the "Open webapp" menu item open the just created
    repository when a new repo is made.
  * webapp: When the user switches to display a different repository,
    that repository becomes the default repository to be displayed next time
    the webapp gets started.
  * glacier: Better handling of the glacier inventory, which avoids
    duplicate uploads to the same glacier repository by `git annex copy`.
  * Direct mode: No longer temporarily remove write permission bit of files
    when adding them.
  * sync: Better support for bare git remotes. Now pushes directly to the
    master branch on such a remote, instead of to synced/master. This
    makes it easier to clone from a bare git remote that has been populated
    with git annex sync or by the assistant.
  * Android: Fix use of cp command to not try to use features present
    only on build system.
  * Windows: Fix hang when adding several files at once.
  * assistant: In direct mode, objects are now only dropped when all
    associated files are unwanted. This avoids a repreated drop/get loop
    of a file that has a copy in an archive directory, and a copy not in an
    archive directory. (Indirect mode still has some buggy behavior in this
    area, since it does not keep track of associated files.)
    Closes: #712060
  * status: No longer shows dead repositories.
  * annex.debug can now be set to enable debug logging by default.
    The webapp's debugging check box does this.
  * fsck: Avoid getting confused by Windows path separators
  * Windows: Multiple bug fixes, including fixing the data written to the
    git-annex branch.
  * Windows: The test suite now passes on Windows (a few broken parts are
    disabled).
  * assistant: On Linux, the expensive transfer scan is run niced.
  * Enable assistant and WebDAV support on powerpc and sparc architectures,
    which now have the necessary dependencies built.

 -- Joey Hess <joeyh@debian.org>  Fri, 21 Jun 2013 10:18:41 -0400

git-annex (4.20130601) unstable; urgency=medium

  * XMPP: Git push over xmpp made much more robust.
  * XMPP: Avoid redundant and unncessary pushes. Note that this breaks
    compatibility with previous versions of git-annex, which will refuse
    to accept any XMPP pushes from this version.
  * XMPP: Send pings and use them to detect when contact with the server
    is lost.
  * hook special remote: Added combined hook program support.
  * Android app: Avoid using hard links to app's lib directory, which
    is sometimes on a different filesystem than the data directory.
  * Fix bug in parsing of parens in some preferred content expressions.
    This fixes the behavior of the manual mode group.
  * assistant: Work around git-cat-file's not reloading the index after files
    are staged.
  * Improve error handling when getting uuid of http remotes to auto-ignore,
    like with ssh remotes.
  * content: New command line way to view and configure a repository's
    preferred content settings.
  * sync: Fix double merge conflict resolution handling.
  * XMPP: Fix a file descriptor leak.
  * Android: Added an "Open WebApp" item to the terminal's menu.
  * Android: Work around Android devices where the `am` command doesn't work.
  * Can now restart certain long-running git processes if they crash, and
    continue working.

 -- Joey Hess <joeyh@debian.org>  Sat, 01 Jun 2013 19:16:04 -0400

git-annex (4.20130521) unstable; urgency=low

  * Sanitize debian changelog version before putting it into cabal file.
    Closes: #708619
  * Switch to MonadCatchIO-transformers for better handling of state while
    catching exceptions.
  * Fix a zombie that could result when running a process like gpg to
    read and write to it.
  * Allow building with gpg2.
  * Disable building with the haskell threaded runtime when the webapp
    is not built. This may fix builds on mips, s390x and sparc, which are
    failing to link -lHSrts_thr
  * Temporarily build without webapp on kfreebsd-i386, until yesod is
    installable there again.
  * Direct mode bug fix: After a conflicted merge was automatically resolved,
    the content of a file that was already present could incorrectly
    be replaced with a symlink.
  * Fix a bug in the git-annex branch handling code that could
    cause info from a remote to not be merged and take effect immediately.
  * Direct mode is now fully tested by the test suite.
  * Detect bad content in ~/.config/git-annex/program and look in PATH instead.
  * OSX: Fixed gpg included in dmg.
  * Linux standalone: Back to being built with glibc 2.13 for maximum
    portability.

 -- Joey Hess <joeyh@debian.org>  Tue, 21 May 2013 13:10:26 -0400

git-annex (4.20130516) unstable; urgency=low

  * Android: The webapp is ported and working.
  * Windows: There is a very rough Windows port. Do not trust it with
    important data.
  * git-annex-shell: Ensure that received files can be read. Files
    transferred from some Android devices may have very broken permissions
    as received.
  * direct mode: Direct mode commands now work on files staged in the index,
    they do not need to be committed to git.
  * Temporarily add an upper bound to the version of yesod that can be built
    with, since yesod 1.2 has a great many changes that will require extensive
    work on the webapp.
  * Disable building with the haskell threaded runtime when the assistant
    is not built. This may fix builds on s390x and sparc, which are failing
    to link -lHSrts_thr
  * Avoid depending on regex-tdfa on mips, mipsel, and s390, where it fails
    to build.
  * direct: Fix a bug that could cause some files to be left in indirect mode.
  * When initializing a directory special remote with a relative path,
    the path is made absolute.
  * SHA: Add a runtime sanity check that sha commands output something
    that appears to be a real sha.
  * configure: Better checking that sha commands output in the desired format.
  * rsync special remotes: When sending from a crippled filesystem, use
    the destination's default file permissions, as the local ones can
    be arbitrarily broken. (Ie, ----rwxr-x for files on Android)
  * migrate: Detect if a file gets corrupted while it's being migrated.
  * Debian: Add a menu file.

 -- Joey Hess <joeyh@debian.org>  Thu, 16 May 2013 11:03:35 -0400

git-annex (4.20130501) unstable; urgency=low

  * sync, assistant: Behavior changes: Sync with remotes that have
    annex-ignore set, so that git remotes on servers without git-annex
    installed can be used to keep clients' git repos in sync.
  * assistant: Work around misfeature in git 1.8.2 that makes
    `git commit --alow-empty -m ""` run an editor.
  * sync: Bug fix, avoid adding to the annex the 
    dummy symlinks used on crippled filesystems.
  * Add public repository group.
    (And inpreferreddir to preferred content expressions.)
  * webapp: Can now set up Internet Archive repositories.
  * S3: Dropping content from the Internet Archive doesn't work, but
    their API indicates it does. Always refuse to drop from there.
  * Automatically register public urls for files uploaded to the
    Internet Archive.
  * To enable an existing special remote, the new enableremote command
    must be used. The initremote command now is used only to create
    new special remotes.
  * initremote: If two existing remotes have the same name,
    prefer the one with a higher trust level.
  * assistant: Improved XMPP protocol to better support multiple repositories
    using the same XMPP account. Fixes bad behavior when sharing with a friend
    when you or the friend have multiple reposotories on an XMPP account.
    Note that XMPP pairing with your own devices still pairs with all
    repositories using your XMPP account.
  * assistant: Fix bug that could cause incoming pushes to not get
    merged into the local tree. Particularly affected XMPP pushes.
  * webapp: Display some additional information about a repository on
    its edit page.
  * webapp: Install FDO desktop menu file when started in standalone mode.
  * webapp: Don't default to making repository in cwd when started
    from within a directory containing a git-annex file (eg, standalone
    tarball directory).
  * Detect systems that have no user name set in GECOS, and also
    don't have user.name set in git config, and put in a workaround
    so that commits to the git-annex branch (and the assistant)
    will still succeed despite git not liking the system configuration.
  * webapp: When told to add a git repository on a remote server, and
    the repository already exists as a non-bare repository, use it,
    rather than initializing a bare repository in the same directory.
  * direct, indirect: Refuse to do anything when the assistant
    or git-annex watch daemon is running.
  * assistant: When built with git before 1.8.0, use `git remote rm`
    to delete a remote. Newer git uses `git remote remove`.
  * rmurl: New command, removes one of the recorded urls for a file.
  * Detect when the remote is broken like bitbucket is, and exits 0 when
    it fails to run git-annex-shell.
  * assistant: Several improvements to performance and behavior when
    performing bulk adds of a large number of files (tens to hundreds
    of thousands).
  * assistant: Sanitize XMPP presence information logged for debugging.
  * webapp: Now automatically fills in any creds used by an existing remote
    when creating a new remote of the same type. Done for Internet Archive,
    S3, Glacier, and Box.com remotes.
  * Store an annex-uuid file in the bucket when setting up a new S3 remote.
  * Support building with DAV 0.4.

 -- Joey Hess <joeyh@debian.org>  Wed, 01 May 2013 01:42:46 -0400

git-annex (4.20130417) unstable; urgency=low

  * initremote: Generates encryption keys with high quality entropy.
    This can be disabled using --fast to get the old behavior.
    The assistant still uses low-quality entropy when creating encrypted
    remotes, to avoid delays. (Thanks, guilhem for the patch.)
  * Bugfix: Direct mode no longer repeatedly checksums duplicated files.
  * assistant: Work around horrible, terrible, very bad behavior of
    gnome-keyring, by not storing special-purpose ssh keys in ~/.ssh/*.pub.
    Apparently gnome-keyring apparently will load and indiscriminately use
    such keys in some cases, even if they are not using any of the standard
    ssh key names. Instead store the keys in ~/.ssh/annex/,
    which gnome-keyring will not check.
  * addurl: Bugfix: Did not properly add file in direct mode.
  * assistant: Bug fix to avoid annexing the files that git uses
    to stand in for symlinks on FAT and other filesystem not supporting
    symlinks.
  * Adjust preferred content expressions so that content in archive
    directories is preferred until it has reached an archive or smallarchive
    repository.
  * webapp: New --listen= option allows running the webapp on one computer
    and connecting to it from another. (Note: Does not yet use HTTPS.)
  * Added annex.web-download-command setting.
  * Added per-remote annex-rsync-transport option. (guilhem again)
  * Ssh connection caching is now also used by rsync special remotes.
    (guilhem yet again)
  * The version number is now derived from git, unless built with
    VERSION_FROM_CHANGELOG.
  * assistant: Stop any transfers the assistant initiated on shutdown.
  * assistant: Added sequence numbers to XMPP git push packets. (Not yet used.)
  * addurl: Register transfer so the webapp can see it.
  * addurl: Automatically retry downloads that fail, as long as some
    additional content was downloaded.
  * webapp: Much improved progress bar display for downloads from encrypted
    remotes.
  * Avoid using runghc, as that needs ghci.
  * webapp: When a repository's group is changed, rescan for transfers.
  * webapp: Added animations.
  * webapp: Include the repository directory in the mangled hostname and
    ssh key name, so that a locked down ssh key for one repository is not
    re-used when setting up additional repositories on the same server.
  * Fall back to internal url downloader when built without curl.
  * fsck: Check content of direct mode files (only when the inode cache
    thinks they are unmodified).

 -- Joey Hess <joeyh@debian.org>  Wed, 17 Apr 2013 09:07:38 -0400

git-annex (4.20130405) unstable; urgency=low

  * Group subcommands into sections in usage. Closes: #703797
  * Per-command usage messages.
  * webapp: Fix a race that sometimes caused alerts or other notifications
    to be missed if they occurred while a page was loading.
  * webapp: Progess bar fixes for many types of special remotes.
  * Build debian package without using cabal, which writes to HOME.
    Closes: #704205
  * webapp: Run ssh server probes in a way that will work when the
    login shell is a monstrosity that should have died 25 years ago,
    such as csh.
  * New annex.largefiles setting, which configures which files
    `git annex add` and the assistant add to the annex.
  * assistant: Check small files into git directly.
  * Remotes can be configured to use other MAC algorithms than HMACSHA1
    to encrypt filenames.
    Thanks, guilhem for the patch.
  * git-annex-shell: Passes rsync --bwlimit options on rsync.
    Thanks, guilhem for the patch.
  * webapp: Added UI to delete repositories. Closes: #689847
  * Adjust built-in preferred content expressions to make most types
    of repositories want content that is only located on untrusted, dead,
    and unwanted repositories.
  * drop --auto: Fix bug that prevented dropping files from untrusted
    repositories.
  * assistant: Fix bug that could cause direct mode files to be unstaged
    from git.
  * Update working tree files fully atomically.
  * webapp: Improved transfer queue management.
  * init: Probe whether the filesystem supports fifos, and if not,
    disable ssh connection caching.
  * Use lower case hash directories for storing files on crippled filesystems,
    same as is already done for bare repositories.

 -- Joey Hess <joeyh@debian.org>  Fri, 05 Apr 2013 10:42:18 -0400

git-annex (4.20130323) unstable; urgency=low

  * webapp: Repository list is now included in the dashboard, and other
    UI tweaks.
  * webapp: Improved UI for pairing your own devices together using XMPP.
  * webapp: Display an alert when there are XMPP remotes, and a cloud
    transfer repository needs to be configured.
  * Add incrementalbackup repository group.
  * webapp: Encourage user to install git-annex on a server when adding
    a ssh server, rather than just funneling them through to rsync.
  * xmpp: --debug now enables a sanitized dump of the XMPP protocol
  * xmpp: Try harder to detect presence of clients when there's a git push
    to send.
  * xmpp: Re-enable XA flag, since disabling it did not turn out to help
    with the problems Google Talk has with not always sending presence
    messages to clients.
  * map: Combine duplicate repositories, for a nicer looking map.
  * Fix several bugs caused by a bad Ord instance for Remote.
  * webapp: Switch all forms to POST.
  * assistant: Avoid syncing with annex-ignored remotes when reconnecting
    to the network, or connecting a drive.
  * assistant: Fix OSX bug that prevented committing changed files to a
    repository when in indirect mode.
  * webapp: Improved alerts displayed when syncing with remotes, and 
    when syncing with a remote fails.
  * webapp: Force wrap long filenames in transfer display.
  * assistant: The ConfigMonitor left one zombie behind each time
    it checked for changes, now fixed.
  * get, copy, move: Display an error message when an identical transfer
    is already in progress, rather than failing with no indication why.
  * assistant: Several optimisations to file transfers.
  * OSX app and standalone Linux tarball now both support being added to
    PATH; no need to use runshell to start git-annex.
  * webapp: When adding a removable drive, you can now specify the
    directory inside it to use.
  * webapp: Confirm whether user wants to combine repositories when
    adding a removable drive that already has a repository on it.

 -- Joey Hess <joeyh@debian.org>  Fri, 22 Mar 2013 18:54:05 -0400

git-annex (4.20130314) unstable; urgency=low

  * Bugfix: git annex add, when ran without any file or directory specified,
    should add files in the current directory, but not act on unlocked files
    elsewhere in the tree.
  * Bugfix: drop --from an unavailable remote no longer updates the location
    log, incorrectly, to say the remote does not have the key.
  * Bugfix: If the UUID of a remote is not known, prevent --from, --to,
    and other ways of specifying remotes by name from selecting it,
    since it is not possible to sanely use it.
  * Bugfix: Fix bug in inode cache sentinal check, which broke
    copying to local repos if the repo being copied from had moved
    to a different filesystem or otherwise changed all its inodes

  * Switch from using regex-compat to regex-tdfa, as the C regex library
    is rather buggy.
  * status: Can now be run with a directory path to show only the
    status of that directory, rather than the whole annex.
  * Added remote.<name>.annex-gnupg-options setting.
    Thanks, guilhem for the patch.
  * addurl: Add --relaxed option.
  * addurl: Escape invalid characters in urls, rather than failing to
    use an invalid url.
  * addurl: Properly handle url-escaped characters in file:// urls.

  * assistant: Fix dropping content when a file is moved to an archive
    directory, and getting contennt when a file is moved back out.
  * assistant: Fix bug in direct mode that could occur when a symlink is
    moved out of an archive directory, and resulted in the file not being
    set to direct mode when it was transferred.
  * assistant: Generate better commits for renames.
  * assistant: Logs are rotated to avoid them using too much disk space.
  * assistant: Avoid noise in logs from git commit about typechanged
    files in direct mode repositories.
  * assistant: Set gc.auto=0 when creating repositories to prevent
    automatic commits from causing git-gc runs.
  * assistant: If gc.auto=0, run git-gc once a day, packing loose objects
    very non-aggressively.
  * assistant: XMPP git pull and push requests are cached and sent when
    presence of a new client is detected.
  * assistant: Sync with all git remotes on startup.
  * assistant: Get back in sync with XMPP remotes after network reconnection,
    and on startup.
  * assistant: Fix syncing after XMPP pairing.
  * assistant: Optimised handling of renamed files in direct mode,
    avoiding re-checksumming.
  * assistant: Detects most renames, including directory renames, and
    combines all their changes into a single commit.
  * assistant: Fix ~/.ssh/git-annex-shell wrapper to work when the
    ssh key does not force a command.
  * assistant: Be smarter about avoiding unncessary transfers.

  * webapp: Work around bug in Warp's slowloris attack prevention code,
    that caused regular browsers to stall when they reuse a connection
    after leaving it idle for 30 seconds.
    (See https://github.com/yesodweb/wai/issues/146)
  * webapp: New preferences page allows enabling/disabling debug logging
    at runtime, as well as configuring numcopies and diskreserve.
  * webapp: Repository costs can be configured by dragging repositories around
    in the repository list.
  * webapp: Proceed automatically on from "Configure jabber account"
    to pairing.
  * webapp: Only show up to 10 queued transfers.
  * webapp: DTRT when told to create a git repo that already exists.
  * webapp: Set locally paired repositories to a lower cost than other
    network remotes.

  * Run ssh with -T to avoid tty allocation and any login scripts that
    may do undesired things with it.
  * Several improvements to Makefile and cabal file. Thanks, Peter Simmons
  * Stop depending on testpack.
  * Android: Enable test suite. 

 -- Joey Hess <joeyh@debian.org>  Thu, 14 Mar 2013 15:29:20 -0400

git-annex (4.20130227) unstable; urgency=low

  * annex.version is now set to 4 for direct mode repositories.
  * Should now fully support git repositories with core.symlinks=false;
    always using git's pseudosymlink files in such repositories.
  * webapp: Allow creating repositories on filesystems that lack support for
    symlinks.
  * webapp: Can now add a new local repository, and make it sync with
    the main local repository.
  * Android: Bundle now includes openssh.
  * Android: Support ssh connection caching.
  * Android: Assistant is fully working. (But no webapp yet.)
  * Direct mode: Support filesystems like FAT which can change their inodes
    each time they are mounted.
  * Direct mode: Fix support for adding a modified file.
  * Avoid passing -p to rsync, to interoperate with crippled filesystems.
    Closes: #700282
  * Additional GIT_DIR support bugfixes. May actually work now.
  * webapp: Display any error message from git init if it fails to create
    a repository.
  * Fix a reversion in matching globs introduced in the last release,
    where "*" did not match files inside subdirectories. No longer uses
    the Glob library.
  * copy: Update location log when no copy was performed, if the location
    log was out of date.
  * Makefile now builds using cabal, taking advantage of cabal's automatic
    detection of appropriate build flags.
  * test: The test suite is now built into the git-annex binary, and can
    be run at any time.

 -- Joey Hess <joeyh@debian.org>  Wed, 27 Feb 2013 14:07:24 -0400

git-annex (3.20130216) unstable; urgency=low

  * Now uses the Haskell uuid library, rather than needing a uuid program.
  * Now uses the Haskell Glob library, rather than pcre-light, avoiding
    the need to install libpcre. Currently done only for Cabal or when
    the Makefile is made to use -DWITH_GLOB
  * Android port now available (command-line only).
  * New annex.crippledfilesystem setting, allows use of git-annex
    repositories on FAT and even worse filesystems; avoiding use of
    hard links and locked down permissions settings. (Support is incomplete.)
  * init: Detect when the repository is on a filesystem that does not
    support hard links, or symlinks, or unix permissions, and set
    annex.crippledfilesystem, as well as annex.direct.
  * add: Improved detection of files that are modified while being added.
  * Fix a bug in direct mode, introduced in the previous release, where
    if a file was dropped and then got back, it would be stored in indirect
    mode.

 -- Joey Hess <joeyh@debian.org>  Sat, 16 Feb 2013 10:03:26 -0400

git-annex (3.20130207) unstable; urgency=low

  * webapp: Now allows restarting any threads that crash.
  * Adjust debian package to only build-depend on DAV on architectures
    where it is available.
  * addurl --fast: Use curl, rather than haskell HTTP library, to support https.
  * annex.autocommit: New setting, can be used to disable autocommit
    of changed files by the assistant, while it still does data syncing
    and other tasks.
  * assistant: Ignore .DS_Store on OSX.
  * assistant: Fix location log when adding new file in direct mode.
  * Deal with stale mappings for deleted file in direct mode.
  * pre-commit: Update direct mode mappings. 
  * uninit, unannex --fast: If hard link creation fails, fall back to slow
    mode.
  * Clean up direct mode cache and mapping info when dropping keys.
  * dropunused: Clean up stale direct mode cache and mapping info not
    removed before.

 -- Joey Hess <joeyh@debian.org>  Thu, 07 Feb 2013 12:45:25 -0400

git-annex (3.20130124) unstable; urgency=low

  * Added source repository group, that only retains files until they've
    been transferred to another repository. Useful for things like
    repositories on cameras.
  * Added manual repository group. Use to prevent the assistant from
    downloading any file contents to keep things in sync. Instead
    `git annex get`, `git annex drop` etc can be used manually as desired.
  * webapp: More adjustments to longpoll code to deal with changes in
    variable quoting in different versions of shakespeare-js.
  * webapp: Avoid an error if a transfer is stopped just as it finishes.
    Closes: #698184 
  * webapp: Now always logs to .git/annex/daemon.log
  * webapp: Has a page to view the log, accessed from the control menu.
  * webapp: Fix crash adding removable drive that has an annex directory
    in it that is not a git repository.
  * Deal with incompatibility in gpg2, which caused prompts for encryption
    passphrases rather than using the supplied --passphrase-fd.
  * bugfix: Union merges involving two or more repositories could sometimes
    result in data from one repository getting lost. This could result
    in the location log data becoming wrong, and fsck being needed to fix it.
  * sync: Automatic merge conflict resolution now stages deleted files.
  * Depend on git 1.7.7.6 for --no-edit. Closes: #698399
  * Fix direct mode mapping code to always store direct mode filenames
    relative to the top of the repository, even when operating inside a
    subdirectory.
  * fsck: Detect and fix consistency errors in direct mode mapping files.
  * Avoid filename encoding errors when writing direct mode mappings.

 -- Joey Hess <joeyh@debian.org>  Tue, 22 Jan 2013 07:11:59 +1100

git-annex (3.20130114) unstable; urgency=low

  * Now handles the case where a file that's being transferred to a remote
    is modified in place, which direct mode allows. When this
    happens, the transfer now fails, rather than allow possibly corrupt
    data into the remote.
  * fsck: Better checking of file content in direct mode.
  * drop: Suggest using git annex move when numcopies prevents dropping a file.
  * webapp: Repo switcher filters out repos that do not exist any more
    (or are on a drive that's not mounted).
  * webapp: Use IP address, rather than localhost, since some systems may
    have configuration problems or other issues that prevent web browsers
    from connecting to the right localhost IP for the webapp.
  * webapp: Adjust longpoll code to work with recent versions of
    shakespeare-js.
  * assistant: Support new gvfs dbus names used in Gnome 3.6.
  * In direct mode, files with the same key are no longer hardlinked, as
    that would cause a surprising behavior if modifying one, where the other
    would also change.
  * webapp: Avoid illegal characters in hostname when creating S3 or
    Glacier remote.
  * assistant: Avoid committer crashing if a file is deleted at the wrong
    instant.

 -- Joey Hess <joeyh@debian.org>  Mon, 14 Jan 2013 15:25:18 -0400

git-annex (3.20130107) unstable; urgency=low

  * webapp: Add UI to stop and restart assistant.
  * committer: Fix a file handle leak.
  * assistant: Make expensive transfer scan work fully in direct mode.
  * More commands work in direct mode repositories: find, whereis, move, copy,
    drop, log, fsck, add, addurl.
  * sync: No longer automatically adds files in direct mode.
  * assistant: Detect when system is not configured with a user name,
    and set environment to prevent git from failing.
  * direct: Avoid hardlinking symlinks that point to the same content
    when the content is not present.
  * Fix transferring files to special remotes in direct mode.

 -- Joey Hess <joeyh@debian.org>  Mon, 07 Jan 2013 01:01:41 -0400

git-annex (3.20130102) unstable; urgency=low

  * direct, indirect: New commands, that switch a repository to and from
    direct mode. In direct mode, files are accessed directly, rather than
    via symlinks. Note that direct mode is currently experimental. Many
    git-annex commands do not work in direct mode. Some git commands can
    cause data loss when used in direct mode repositories.
  * assistant: Now uses direct mode by default when setting up a new
    local repository.
  * OSX assistant: Uses the FSEvents API to detect file changes.
    This avoids issues with running out of file descriptors on large trees,
    as well as allowing detection of modification of files in direct mode.
    Other BSD systems still use kqueue.
  * kqueue: Fix bug that made broken symlinks not be noticed.
  * vicfg: Quote filename. Closes: #696193
  * Bugfix: Fixed bug parsing transfer info files, where the newline after
    the filename was included in it. This was generally benign, but in
    the assistant, it caused unexpected dropping of preferred content.
  * Bugfix: Remove leading \ from checksums output by sha*sum commands,
    when the filename contains \ or a newline. Closes: #696384
  * fsck: Still accept checksums with a leading \ as valid, now that
    above bug is fixed.
  * SHA*E backends: Exclude non-alphanumeric characters from extensions.
  * migrate: Remove leading \ in SHA* checksums, and non-alphanumerics
    from extensions of SHA*E keys.

 -- Joey Hess <joeyh@debian.org>  Wed, 02 Jan 2013 13:21:34 -0400

git-annex (3.20121211) unstable; urgency=low

  * webapp: Defaults to sharing box.com account info with friends, allowing
    one-click enabling of the repository.
  * Fix broken .config/git-annex/program installed by standalone tarball.
  * assistant: Retrival from glacier now handled.
  * Include ssh in standalone tarball and OSX app.
  * watch: Avoid leaving hard links to files behind in .git/annex/tmp
    if a file is deleted or moved while it's being quarantined in preparation
    to being added to the annex.
  * Allow `git annex drop --from web`; of course this does not remove
    any file from the web, but it does make git-annex remove all urls
    associated with a file.
  * webapp: S3 and Glacier forms now have a select list of all
    currently-supported AWS regions.
  * webdav: Avoid trying to set props, avoiding incompatibility with
    livedrive.com. Needs DAV version 0.3.
  * webapp: Prettify error display.
  * webapp: Fix bad interaction between required fields and modals.
  * webapp: Added help buttons and links next to fields that require
    explanations.
  * webapp: Encryption can be disabled when setting up remotes.
  * assistant: Avoid trying to drop content from remotes that don't have it.
  * assistant: Allow periods in ssh key comments.
  * get/copy --auto: Transfer data even if it would exceed numcopies,
    when preferred content settings want it.
  * drop --auto: Fix dropping content when there are no preferred content
    settings.
  * webapp: Allow user to specify the port when setting up a ssh or rsync
    remote.
  * assistant: Fix syncing to just created ssh remotes.
  * Enable WebDAV support in Debian package. Closes: #695532

 -- Joey Hess <joeyh@debian.org>  Tue, 11 Dec 2012 11:25:03 -0400

git-annex (3.20121127) unstable; urgency=low

  * Fix dirContentsRecursive, which had missed some files in deeply nested
    subdirectories. Could affect various parts of git-annex.
  * rsync: Fix bug introduced in last release that broke encrypted rsync
    special remotes.
  * The standalone builds now unset their special path and library path
    variables before running the system web browser.

 -- Joey Hess <joeyh@debian.org>  Tue, 27 Nov 2012 17:07:32 -0400

git-annex (3.20121126) unstable; urgency=low

  * New webdav and Amazon glacier special remotes.
  * Display a warning when a non-existing file or directory is specified.
  * webapp: Added configurator for Box.com.
  * webapp: Show error messages to user when testing XMPP creds.
  * Fix build of assistant without yesod.
  * webapp: The list of repositiories refreshes when new repositories are
    added, including when new repository configurations are pushed in from
    remotes.
  * OSX: Fix RunAtLoad value in plist file.
  * Getting a file from chunked directory special remotes no longer buffers
    it all in memory.
  * S3: Added progress display for uploading and downloading.
  * directory special remote: Made more efficient and robust.
  * Bugfix: directory special remote could loop forever storing a key 
    when a too small chunksize was configured.
  * Allow controlling whether login credentials for S3 and webdav are
    committed to the repository, by setting embedcreds=yes|no when running
    initremote.
  * Added smallarchive repository group, that only archives files that are
    in archive directories. Used by default for glacier when set up in the
    webapp.
  * assistant: Fixed handling of toplevel archive directory and
    client repository group.
  * assistant: Apply preferred content settings when a new symlink
    is created, or a symlink gets renamed. Made archive directories work.

 -- Joey Hess <joeyh@debian.org>  Mon, 26 Nov 2012 11:37:49 -0400

git-annex (3.20121112) unstable; urgency=low

  * assistant: Can use XMPP to notify other nodes about pushes made to other
    repositories, as well as pushing to them directly over XMPP.
  * wepapp: Added an XMPP configuration interface.
  * webapp: Supports pairing over XMPP, with both friends, and other repos
    using the same account.
  * assistant: Drops non-preferred content when possible.
  * assistant: Notices, and applies config changes as they are made to
    the git-annex branch, including config changes pushed in from remotes.
  * git-annex-shell: GIT_ANNEX_SHELL_DIRECTORY can be set to limit it
    to operating on a specified directory.
  * webapp: When setting up authorized_keys, use GIT_ANNEX_SHELL_DIRECTORY.
  * Preferred content path matching bugfix.
  * Preferred content expressions cannot use "in=".
  * Preferred content expressions can use "present".
  * Fix handling of GIT_DIR when it refers to a git submodule.
  * Depend on and use the Haskell SafeSemaphore library, which provides
    exception-safe versions of SampleVar and QSemN.
    Thanks, Ben Gamari for an excellent patch set.
  * file:/// URLs can now be used with the web special remote.
  * webapp: Allow dashes in ssh key comments when pairing.
  * uninit: Check and abort if there are symlinks to annexed content that
    are not checked into git.
  * webapp: Switched to using the same multicast IP address that avahi uses.
  * bup: Don't pass - to bup-split to make it read stdin; bup 0.25
    does not accept that.
  * bugfix: Don't fail transferring content from read-only repos.
    Closes: #691341
  * configure: Check that checksum programs produce correct checksums.
  * Re-enable dbus, using a new version of the library that fixes the memory
    leak.
  * NetWatcher: When dbus connection is lost, try to reconnect.
  * Use USER and HOME environment when set, and only fall back to getpwent,
    which doesn't work with LDAP or NIS.
  * rsync special remote: Include annex-rsync-options when running rsync
    to test a key's presence.
  * The standalone tarball's runshell now takes care of installing a
    ~/.ssh/git-annex-shell wrapper the first time it's run.
  * webapp: Make an initial, empty commit so there is a master branch 
  * assistant: Fix syncing local drives.
  * webapp: Fix creation of rsync.net repositories.
  * webapp: Fix renaming of special remotes.
  * webapp: Generate better git remote names.
  * webapp: Ensure that rsync special remotes are enabled using the same
    name they were originally created using.
  * Bugfix: Fix hang in webapp when setting up a ssh remote with an absolute
    path.

 -- Joey Hess <joeyh@debian.org>  Mon, 12 Nov 2012 10:39:47 -0400

git-annex (3.20121017) unstable; urgency=low

  * Fix zombie cleanup reversion introduced in 3.20121009.
  * Additional fix to support git submodules.

 -- Joey Hess <joeyh@debian.org>  Tue, 16 Oct 2012 21:10:14 -0400

git-annex (3.20121016) unstable; urgency=low

  * vicfg: New file format, avoids ambiguity with repos that have the same
    description, or no description.
  * Bug fix: A recent change caused git-annex-shell to crash.
  * Better preferred content expression for transfer repos.
  * webapp: Repository edit form can now edit the name of a repository.
  * webapp: Make bare repositories on removable drives, as there is nothing
    to ensure non-bare repos get updated when syncing.
  * webapp: Better behavior when pausing syncing to a remote when a transfer
    scan is running and queueing new transfers for that remote.
  * The standalone binaries are now built to not use ssh connection caching,
    in order to work with old versions of ssh.
  * A relative core.worktree is relative to the gitdir. Now that this is
    handled correctly, git-annex can be used in git submodules.
  * Temporarily disable use of dbus, as the haskell dbus library blows up
    when losing connection, which will need to be fixed upstream. 

 -- Joey Hess <joeyh@debian.org>  Tue, 16 Oct 2012 15:25:22 -0400

git-annex (3.20121010) unstable; urgency=low

  * Renamed --ingroup to --inallgroup.
  * Standard groups changed to client, transfer, archive, and backup.
    Each of these has its own standard preferred content setting.
  * dead: Remove dead repository from all groups.
  * Avoid unsetting HOME when running certian git commands. Closes: #690193
  * test: Fix threaded runtime hang.
  * Makefile: Avoid building with -threaded if the ghc threaded runtime does
    not exist.
  * webapp: Improve wording of intro display. Closes: #689848
  * webapp: Repositories can now be configured, to change their description,
    their group, or even to disable syncing to them.
  * git config remote.name.annex-sync can be used to control whether
    a remote gets synced.
  * Fix a crash when merging files in the git-annex branch that contain
    invalid utf8.
  * Automatically detect when a ssh remote does not have git-annex-shell
    installed, and set annex-ignore.

 -- Joey Hess <joeyh@debian.org>  Fri, 12 Oct 2012 13:45:21 -0400

git-annex (3.20121009) unstable; urgency=low

  * watch, assistant: It's now safe to git annex unlock files while
    the watcher is running, as well as modify files checked into git
    as normal files. Additionally, .gitignore settings are now honored.
    Closes: #689979
  * group, ungroup: New commands to indicate groups of repositories.
  * webapp: Adds newly created repositories to one of these groups:
    clients, drives, servers
  * vicfg: New command, allows editing (or simply viewing) most
    of the repository configuration settings stored in the git-annex branch.
  * Added preferred content expressions, configurable using vicfg.
  * get --auto: If the local repository has preferred content
    configured, only get that content.
  * drop --auto: If the repository the content is dropped from has
    preferred content configured, drop only content that is not preferred.
  * copy --auto: Only transfer content that the destination repository prefers.
  * assistant: Now honors preferred content settings when deciding what to
    transfer.
  * --copies=group:number can now be used to match files that are present
    in a specified number of repositories in a group.
  * Added --smallerthan, --largerthan, and --inall limits.
  * Only build-depend on libghc-clientsession-dev on arches that will have
    the webapp.
  * uninit: Unset annex.version. Closes: #689852

 -- Joey Hess <joeyh@debian.org>  Tue, 09 Oct 2012 15:13:23 -0400

git-annex (3.20121001) unstable; urgency=low

  * fsck: Now has an incremental mode. Start a new incremental fsck pass
    with git annex fsck --incremental. Now the fsck can be interrupted
    as desired, and resumed with git annex fsck --more.
    Thanks, Justin Azoff
  * New --time-limit option, makes long git-annex commands stop after
    a specified amount of time.
  * fsck: New --incremental-schedule option which is nice for scheduling
    eg, monthly incremental fsck runs in cron jobs.
  * Fix fallback to ~/Desktop when xdg-user-dir is not available.
    Closes: #688833
  * S3: When using a shared cipher, S3 credentials are not stored encrypted
    in the git repository, as that would allow anyone with access to
    the repository access to the S3 account. Instead, they're stored
    in a 600 mode file in the local git repo.
  * webapp: Avoid crashing when ssh-keygen -F chokes on an invalid known_hosts
    file.
  * Always do a system wide installation when DESTDIR is set. Closes: #689052
  * The Makefile now builds with the new yesod by default.
    Systems like Debian that have the old yesod 1.0.1 should set
    GIT_ANNEX_LOCAL_FEATURES=-DWITH_OLD_YESOD
  * copy: Avoid updating the location log when no copy is performed.
  * configure: Test that uuid -m works, falling back to plain uuid if not.
  * Avoid building the webapp on Debian architectures that do not yet
    have template haskell and thus yesod. (Should be available for arm soonish
    I hope).

 -- Joey Hess <joeyh@debian.org>  Mon, 01 Oct 2012 13:56:55 -0400

git-annex (3.20120924) unstable; urgency=low

  * assistant: New command, a daemon which does everything watch does,
    as well as automatically syncing file contents between repositories.
  * webapp: An interface for managing and configuring the assistant.
  * The default backend used when adding files to the annex is changed
    from SHA256 to SHA256E, to simplify interoperability with OSX, media
    players, and various programs that needlessly look at symlink targets.
    To get old behavior, add a .gitattributes containing: * annex.backend=SHA256
  * init: If no description is provided for a new repository, one will
    automatically be generated, like "joey@gnu:~/foo"
  * test: Set a lot of git environment variables so testing works in strange
    environments that normally need git config to set names, etc.
    Closes: #682351 Thanks, gregor herrmann
  * Disable ssh connection caching if the path to the control socket would be
    too long (and use relative path to minimise path to the control socket).
  * migrate: Check content before generating the new key, to avoid generating
    a key for corrupt data.
  * Support repositories created with --separate-git-dir. Closes: #684405
  * reinject: When the provided file doesn't match, leave it where it is,
    rather than moving to .git/annex/bad/
  * Avoid crashing on encoding errors in filenames when writing transfer info
    files and reading from checksum commands.
  * sync: Pushes the git-annex branch to remote/synced/git-annex, rather
    than directly to remote/git-annex.
  * Now supports matching files that are present on a number of remotes
    with a specified trust level. Example: --copies=trusted:2
    Thanks, Nicolas Pouillard

 -- Joey Hess <joeyh@debian.org>  Mon, 24 Sep 2012 13:47:48 -0400

git-annex (3.20120825) unstable; urgency=low

  * S3: Add fileprefix setting.
  * Pass --use-agent to gpg when in no tty mode. Thanks, Eskild Hustvedt.
  * Bugfix: Fix fsck in SHA*E backends, when the key contains composite
    extensions, as added in 3.20120721.

 -- Joey Hess <joeyh@debian.org>  Sat, 25 Aug 2012 10:00:10 -0400

git-annex (3.20120807) unstable; urgency=low

  * initremote: Avoid recording remote's description before checking
    that its config is valid.
  * unused, status: Avoid crashing when ran in bare repo.
  * Avoid crashing when "git annex get" fails to download from one
    location, and falls back to downloading from a second location.

 -- Joey Hess <joeyh@debian.org>  Tue, 07 Aug 2012 13:35:07 -0400

git-annex (3.20120721) unstable; urgency=low

  * get, move, copy: Now refuse to do anything when the requested file
    transfer is already in progress by another process.
  * status: Lists transfers that are currently in progress.
  * Fix passing --uuid to git-annex-shell.
  * When shaNsum commands cannot be found, use the Haskell SHA library
    (already a dependency) to do the checksumming. This may be slower,
    but avoids portability problems.
  * Use SHA library for files less than 50 kb in size, at which point it's
    faster than forking the more optimised external program.
  * SHAnE backends are now smarter about composite extensions, such as
    .tar.gz Closes: #680450
  * map: Write map.dot to .git/annex, which avoids watch trying to annex it.

 -- Joey Hess <joeyh@debian.org>  Sat, 21 Jul 2012 16:52:48 -0400

git-annex (3.20120629) unstable; urgency=low

  * cabal: Only try to use inotify on Linux.
  * Version build dependency on STM, and allow building without it,
    which disables the watch command.
  * Avoid ugly failure mode when moving content from a local repository
    that is not available.
  * Got rid of the last place that did utf8 decoding.
  * Accept arbitrarily encoded repository filepaths etc when reading
    git config output. This fixes support for remotes with unusual characters
    in their names.
  * sync: Automatically resolves merge conflicts.

 -- Joey Hess <joeyh@debian.org>  Fri, 29 Jun 2012 10:17:49 -0400

git-annex (3.20120624) unstable; urgency=low

  * watch: New subcommand, a daemon which notices changes to
    files and automatically annexes new files, etc, so you don't
    need to manually run git commands when manipulating files.
    Available on Linux, BSDs, and OSX!
  * Enable diskfree on kfreebsd, using kqueue.
  * unused: Fix crash when key names contain invalid utf8.
  * sync: Avoid recent git's interactive merge.

 -- Joey Hess <joeyh@debian.org>  Sun, 24 Jun 2012 12:36:50 -0400

git-annex (3.20120614) unstable; urgency=medium

  * addurl: Was broken by a typo introduced 2 released ago, now fixed.
    Closes: #677576
  * Install man page when run by cabal, in a location where man will
    find it, even when installing under $HOME. Thanks, Nathan Collins

 -- Joey Hess <joeyh@debian.org>  Thu, 14 Jun 2012 20:21:29 -0400

git-annex (3.20120611) unstable; urgency=medium

  * add: Prevent (most) modifications from being made to a file while it
    is being added to the annex.
  * initremote: Automatically describe a remote when creating it.
  * uninit: Refuse to run in a subdirectory. Closes: #677076

 -- Joey Hess <joeyh@debian.org>  Mon, 11 Jun 2012 10:32:01 -0400

git-annex (3.20120605) unstable; urgency=low

  * sync: Show a nicer message if a user tries to sync to a special remote.
  * lock: Reset unlocked file to index, rather than to branch head.
  * import: New subcommand, pulls files from a directory outside the annex
    and adds them.
  * Fix display of warning message when encountering a file that uses an
    unsupported backend.
  * Require that the SHA256 backend can be used when building, since it's the
    default.
  * Preserve parent environment when running hooks of the hook special remote.

 -- Joey Hess <joeyh@debian.org>  Tue, 05 Jun 2012 14:03:39 -0400

git-annex (3.20120522) unstable; urgency=low

  * Pass -a to cp even when it supports --reflink=auto, to preserve
    permissions.
  * Clean up handling of git directory and git worktree.
  * Add support for core.worktree, and fix support for GIT_WORK_TREE and
    GIT_DIR.

 -- Joey Hess <joeyh@debian.org>  Tue, 22 May 2012 11:16:13 -0400

git-annex (3.20120511) unstable; urgency=low

  * Rsync special remotes can be configured with shellescape=no
    to avoid shell quoting that is normally done when using rsync over ssh.
    This is known to be needed for certian rsync hosting providers
    (specificially hidrive.strato.com) that use rsync over ssh but do not
    pass it through the shell.
  * dropunused: Allow specifying ranges to drop.
  * addunused: New command, the opposite of dropunused, it relinks unused
    content into the git repository.
  * Fix use of several config settings: annex.ssh-options,
    annex.rsync-options, annex.bup-split-options. (And adjust types to avoid
    the bugs that broke several config settings.)

 -- Joey Hess <joeyh@debian.org>  Fri, 11 May 2012 12:29:30 -0400

git-annex (3.20120430) unstable; urgency=low

  * Fix use of annex.diskreserve config setting.
  * Directory special remotes now check annex.diskreserve.
  * Support git's core.sharedRepository configuration.
  * Add annex.http-headers and annex.http-headers-command config
    settings, to allow custom headers to be sent with all HTTP requests.
    (Requested by the Internet Archive)
  * uninit: Clear annex.uuid from .git/config. Closes: #670639
  * Added shared cipher mode to encryptable special remotes. This option
    avoids gpg key distribution, at the expense of flexibility, and with
    the requirement that all clones of the git repository be equally trusted.

 -- Joey Hess <joeyh@debian.org>  Mon, 30 Apr 2012 13:16:10 -0400

git-annex (3.20120418) unstable; urgency=low

  * bugfix: Adding a dotfile also caused all non-dotfiles to be added.
  * bup: Properly handle key names with spaces or other things that are
    not legal git refs.
  * git-annex (but not git-annex-shell) supports the git help.autocorrect
    configuration setting, doing fuzzy matching using the restricted
    Damerau-Levenshtein edit distance, just as git does. This adds a build
    dependency on the haskell edit-distance library.
  * Renamed diskfree.c to avoid OSX case insensativity bug.
  * cabal now installs git-annex-shell as a symlink to git-annex.
  * cabal file now autodetects whether S3 support is available.

 -- Joey Hess <joeyh@debian.org>  Wed, 18 Apr 2012 12:11:32 -0400

git-annex (3.20120406) unstable; urgency=low

  * Disable diskfree on kfreebsd, as I have a build failure on kfreebsd-i386
    that is quite likely caused by it.

 -- Joey Hess <joeyh@debian.org>  Sat, 07 Apr 2012 15:50:36 -0400

git-annex (3.20120405) unstable; urgency=low

  * Rewrote free disk space checking code, moving the portability
    handling into a small C library.
  * status: Display amount of free disk space.

 -- Joey Hess <joeyh@debian.org>  Thu, 05 Apr 2012 16:19:10 -0400

git-annex (3.20120315) unstable; urgency=low

  * fsck: Fix up any broken links and misplaced content caused by the
    directory hash calculation bug fixed in the last release.
  * sync: Sync to lower cost remotes first.
  * status: Fixed to run in constant space.
  * status: More accurate display of sizes of tmp and bad keys.
  * unused: Now uses a bloom filter, and runs in constant space.
    Use of a bloom filter does mean it will not notice a small
    number of unused keys. For repos with up to half a million keys,
    it will miss one key in 1000.
  * Added annex.bloomcapacity and annex.bloomaccuracy, which can be
    adjusted as desired to tune the bloom filter.
  * status: Display amount of memory used by bloom filter, and
    detect when it's too small for the number of keys in a repository.
  * git-annex-shell: Runs hooks/annex-content after content is received
    or dropped.
  * Work around a bug in rsync (IMHO) introduced by openSUSE's SIP patch.
  * git-annex now behaves as git-annex-shell if symlinked to and run by that
    name. The Makefile sets this up, saving some 8 mb of installed size.
  * git-union-merge is a demo program, so it is no longer built by default.

 -- Joey Hess <joeyh@debian.org>  Thu, 15 Mar 2012 11:05:28 -0400

git-annex (3.20120309) unstable; urgency=low

  * Fix key directory hash calculation code to behave as it did before 
    version 3.20120227 when a key contains non-ascii characters (only
    WORM backend is likely to have been affected).

 -- Joey Hess <joeyh@debian.org>  Fri, 09 Mar 2012 20:05:09 -0400

git-annex (3.20120230) unstable; urgency=low

  * "here" can be used to refer to the current repository,
    which can read better than the old "." (which still works too).
  * Directory special remotes now support chunking files written to them,
    avoiding writing files larger than a specified size.
  * Add progress bar display to the directory special remote.
  * Add configurable hooks that are run when git-annex starts and stops
    using a remote: remote.name.annex-start-command and
    remote.name.annex-stop-command
  * Fix a bug in symlink calculation code, that triggered in rare
    cases where an annexed file is in a subdirectory that nearly
    matched to the .git/annex/object/xx/yy subdirectories.

 -- Joey Hess <joeyh@debian.org>  Mon, 05 Mar 2012 13:38:13 -0400

git-annex (3.20120229) unstable; urgency=low

  * Fix test suite to not require a unicode locale.
  * Fix cabal build failure. Thanks, Sergei Trofimovich

 -- Joey Hess <joeyh@debian.org>  Wed, 29 Feb 2012 02:31:31 -0400

git-annex (3.20120227) unstable; urgency=low

  * Modifications to support ghc 7.4's handling of filenames.
    This version can only be built with ghc 7.4 or newer. See the ghc7.0
    branch for older ghcs.
  * S3: Fix irrefutable pattern failure when accessing encrypted S3
    credentials.
  * Use the haskell IfElse library.
  * Fix teardown of stale cached ssh connections.
  * Fixed to use the strict state monad, to avoid leaking all kinds of memory
    due to lazy state update thunks when adding/fixing many files.
  * Fixed some memory leaks that occurred when committing journal files.
  * Added a annex.queuesize setting, useful when adding hundreds of thousands
    of files on a system with plenty of memory.
  * whereis: Prints the urls of files that the web special remote knows about.
  * addurl --fast: Verifies that the url can be downloaded (only getting
    its head), and records the size in the key.
  * When checking that an url has a key, verify that the Content-Length,
    if available, matches the size of the key.
  * addurl: Added a --file option, which can be used to specify what
    file the url is added to. This can be used to override the default
    filename that is used when adding an url, which is based on the url.
    Or, when the file already exists, the url is recorded as another
    location of the file.
  * addurl: Normalize badly encoded urls.
  * addurl: Add --pathdepth option.
  * rekey: New plumbing level command, can be used to change the keys used
    for files en masse.
  * Store web special remote url info in a more efficient location.
    (Urls stored with this version will not be visible to older versions.)
  * Deal with NFS problem that caused a failure to remove a directory
    when removing content from the annex.
  * Make a single location log commit after a remote has received or
    dropped files. Uses a new "git-annex-shell commit" command when available.
  * To avoid commits of data to the git-annex branch after each command
    is run, set annex.alwayscommit=false. Its data will then be committed
    less frequently, when a merge or sync is done.
  * configure: Check if ssh connection caching is supported by the installed
    version of ssh and default annex.sshcaching accordingly.
  * move --from, copy --from: Now 10 times faster when scanning to find
    files in a remote on a local disk; rather than go through the location log
    to see which files are present on the remote, it simply looks at the 
    disk contents directly.

 -- Joey Hess <joeyh@debian.org>  Mon, 27 Feb 2012 12:58:21 -0400

git-annex (3.20120123) unstable; urgency=low

  * fsck --from: Fscking a remote is now supported. It's done by retrieving
    the contents of the specified files from the remote, and checking them,
    so can be an expensive operation. Still, if the remote is a special
    remote, or a git repository that you cannot run fsck in locally, it's
    nice to have the ability to fsck it.
  * If you have any directory special remotes, now would be a good time to
    fsck them, in case you were hit by the data loss bug fixed in the
    previous release!
  * fsck --from remote --fast: Avoids expensive file transfers, at the
    expense of not checking file size and/or contents.
  * Ssh connection caching is now enabled automatically by git-annex.
    Only one ssh connection is made to each host per git-annex run, which
    can speed some things up a lot, as well as avoiding repeated password
    prompts. Concurrent git-annex processes also share ssh connections.
    Cached ssh connections are shut down when git-annex exits.
  * To disable the ssh caching (if for example you have your own broader
    ssh caching configuration), set annex.sshcaching=false.

 -- Joey Hess <joeyh@debian.org>  Mon, 23 Jan 2012 13:48:48 -0400

git-annex (3.20120116) unstable; urgency=medium

  * Fix data loss bug in directory special remote, when moving a file
    to the remote failed, and partially transferred content was left
    behind in the directory, re-running the same move would think it
    succeeded and delete the local copy.

 -- Joey Hess <joeyh@debian.org>  Mon, 16 Jan 2012 16:43:45 -0400

git-annex (3.20120115) unstable; urgency=low

  * Add a sanity check for bad StatFS results. On architectures
    where StatFS does not currently work (s390, mips, powerpc, sparc),
    this disables the diskreserve checking code, and attempting to
    configure an annex.diskreserve will result in an error.
  * Fix QuickCheck dependency in cabal file.
  * Minor optimisations.

 -- Joey Hess <joeyh@debian.org>  Sun, 15 Jan 2012 13:54:20 -0400

git-annex (3.20120113) unstable; urgency=low

  * log: Add --gource mode, which generates output usable by gource.
  * map: Fix display of remote repos
  * Add annex-trustlevel configuration settings, which can be used to 
    override the trust level of a remote.
  * git-annex, git-union-merge: Support GIT_DIR and GIT_WORK_TREE.
  * Add libghc-testpack-dev to build depends on all arches.

 -- Joey Hess <joeyh@debian.org>  Fri, 13 Jan 2012 15:35:17 -0400

git-annex (3.20120106) unstable; urgency=low

  * Support unescaped repository urls, like git does.
  * log: New command that displays the location log for files,
    showing each repository they were added to and removed from.
  * Fix overbroad gpg --no-tty fix from last release.

 -- Joey Hess <joeyh@debian.org>  Sat, 07 Jan 2012 13:16:23 -0400

git-annex (3.20120105) unstable; urgency=low

  * Added annex-web-options configuration settings, which can be
    used to provide parameters to whichever of wget or curl git-annex uses
    (depends on which is available, but most of their important options
    suitable for use here are the same).
  * Dotfiles, and files inside dotdirs are not added by "git annex add"
    unless the dotfile or directory is explicitly listed. So "git annex add ."
    will add all untracked files in the current directory except for those in
    dotdirs.
  * Added quickcheck to build dependencies, and fail if test suite cannot be
    built.
  * fsck: Do backend-specific check before checking numcopies is satisfied.
  * Run gpg with --no-tty. Closes: #654721

 -- Joey Hess <joeyh@debian.org>  Thu, 05 Jan 2012 13:44:12 -0400

git-annex (3.20111231) unstable; urgency=low

  * sync: Improved to work well without a central bare repository.
    Thanks to Joachim Breitner.
  * Rather than manually committing, pushing, pulling, merging, and git annex
    merging, we encourage you to give "git annex sync" a try.
  * sync --fast: Selects some of the remotes with the lowest annex.cost
    and syncs those, in addition to any specified at the command line.
  * Union merge now finds the least expensive way to represent the merge.
  * reinject: Add a sanity check for using an annexed file as the source file.
  * Properly handle multiline git config values.
  * Fix the hook special remote, which bitrotted a while ago.
  * map: --fast disables use of dot to display map
  * Test suite improvements. Current top-level test coverage: 75%
  * Improve deletion of files from rsync special remotes. Closes: #652849
  * Add --include, which is the same as --not --exclude.
  * Format strings can be specified using the new --format option, to control
    what is output by git annex find.
  * Support git annex find --json
  * Fixed behavior when multiple insteadOf configs are provided for the
    same url base.
  * Can now be built with older git versions (before 1.7.7); the resulting
    binary should only be used with old git.
  * Updated to build with monad-control 0.3.

 -- Joey Hess <joeyh@debian.org>  Sat, 31 Dec 2011 14:55:29 -0400

git-annex (3.20111211) unstable; urgency=medium

  * Fix bug in last version in getting contents from bare repositories.
  * Ensure that git-annex branch changes are merged into git-annex's index,
    which fixes a bug that could cause changes that were pushed to the
    git-annex branch to get reverted. As a side effect, it's now safe
    for users to check out and commit changes directly to the git-annex
    branch.
  * map: Fix a failure to detect a loop when both repositories are local
    and refer to each other with relative paths.
  * Prevent key names from containing newlines.
  * add: If interrupted, add can leave files converted to symlinks but not
    yet added to git. Running the add again will now clean up this situtation.
  * Fix caching of decrypted ciphers, which failed when drop had to check
    multiple different encrypted special remotes.
  * unannex: Can be run on files that have been added to the annex, but not
    yet committed.
  * sync: New command that synchronises the local repository and default
    remote, by running git commit, pull, and push for you.
  * Version monad-control dependency in cabal file.

 -- Joey Hess <joeyh@debian.org>  Sun, 11 Dec 2011 21:24:39 -0400

git-annex (3.20111203) unstable; urgency=low

  * The VFAT filesystem on recent versions of Linux, when mounted with
    shortname=mixed, does not get along well with git-annex's mixed case
    .git/annex/objects hash directories. To avoid this problem, new content
    is now stored in all-lowercase hash directories. Except for non-bare
    repositories which would be a pain to transition and cannot be put on FAT.
    (Old mixed-case hash directories are still tried for backwards
    compatibility.)
  * Flush json output, avoiding a buffering problem that could result in
    doubled output.
  * Avoid needing haskell98 and other fixes for new ghc. Thanks, Mark Wright.
  * Bugfix: dropunused did not drop keys with two spaces in their name.
  * Support for storing .git/annex on a different device than the rest of the
    git repository.
  * --inbackend can be used to make git-annex only operate on files
    whose content is stored using a specified key-value backend.
  * dead: A command which says that a repository is gone for good
    and you don't want git-annex to mention it again.

 -- Joey Hess <joeyh@debian.org>  Sat, 03 Dec 2011 21:01:45 -0400

git-annex (3.20111122) unstable; urgency=low

  * merge: Improve commit messages to mention what was merged.
  * Avoid doing auto-merging in commands that don't need fully current
    information from the git-annex branch. In particular, git annex add
    no longer needs to auto-merge.
  * init: When run in an already initalized repository, and without
    a description specified, don't delete the old description. 
  * Optimised union merging; now only runs git cat-file once, and runs
    in constant space.
  * status: Now displays trusted, untrusted, and semitrusted repositories
    separately.
  * status: Include all special remotes in the list of repositories.
  * status: Fix --json mode.
  * status: --fast is back
  * Fix support for insteadOf url remapping. Closes: #644278
  * When not run in a git repository, git-annex can still display a usage
    message, and "git annex version" even works.
  * migrate: Don't fall over a stale temp file.
  * Avoid excessive escaping for rsync special remotes that are not accessed
    over ssh.
  * find: Support --print0

 -- Joey Hess <joeyh@debian.org>  Tue, 22 Nov 2011 14:31:45 -0400

git-annex (3.20111111) unstable; urgency=low

  * Handle a case where an annexed file is moved into a gitignored directory,
    by having fix --force add its change.
  * Avoid cyclic drop problems.
  * Optimized copy --from and get --from to avoid checking the location log
    for files that are already present.
  * Automatically fix up badly formatted uuid.log entries produced by
    3.20111105, whenever the uuid.log is changed (ie, by init or describe).
  * map: Support remotes with /~/ and /~user/

 -- Joey Hess <joeyh@debian.org>  Fri, 11 Nov 2011 13:44:18 -0400

git-annex (3.20111107) unstable; urgency=low

  * merge: Use fast-forward merges when possible.
    Thanks Valentin Haenel for a test case showing how non-fast-forward
    merges could result in an ongoing pull/merge/push cycle.
  * Don't try to read config from repos with annex-ignore set.
  * Bugfix: In the past two releases, git-annex init has written the uuid.log
    in the wrong format, with the UUID and description flipped.

 -- Joey Hess <joeyh@debian.org>  Mon, 07 Nov 2011 12:47:44 -0400

git-annex (3.20111105) unstable; urgency=low

  * The default backend used when adding files to the annex is changed
    from WORM to SHA256.
    To get old behavior, add a .gitattributes containing: * annex.backend=WORM
  * Sped up some operations on remotes that are on the same host.
  * copy --to: Fixed leak when copying many files to a remote on the same
    host.
  * uninit: Add guard against being run with the git-annex branch checked out.
  * Fail if --from or --to is passed to commands that do not support them.
  * drop --from is now supported to remove file content from a remote.
  * status: Now always shows the current repository, even when it does not
    appear in uuid.log.
  * fsck: Now works in bare repositories. Checks location log information,
    and file contents. Does not check that numcopies is satisfied, as
    .gitattributes information about numcopies is not available in a bare
    repository.
  * unused, dropunused: Now work in bare repositories.
  * Removed the setkey command, and added a reinject command with a more
    useful interface.
  * The fromkey command now takes the key as its first parameter. The --key
    option is no longer used.
  * Built without any filename containing .git being excluded. Closes: #647215
  * Record uuid when auto-initializing a remote so it shows in status.
  * Bugfix: Fixed git-annex init crash in a bare repository when there was
    already an existing git-annex branch.
  * Pass -t to rsync to preserve timestamps.

 -- Joey Hess <joeyh@debian.org>  Sat, 05 Nov 2011 15:47:52 -0400

git-annex (3.20111025) unstable; urgency=low

  * A remote can have a annexUrl configured, that is used by git-annex
    instead of its usual url. (Similar to pushUrl.)
  * migrate: Copy url logs for keys when migrating.
  * git-annex-shell: GIT_ANNEX_SHELL_READONLY and GIT_ANNEX_SHELL_LIMITED
    environment variables can be set to limit what commands can be run.
    This is used by gitolite's new git-annex support!

 -- Joey Hess <joeyh@debian.org>  Tue, 25 Oct 2011 13:03:08 -0700

git-annex (3.20111011) unstable; urgency=low

  * This version of git-annex only works with git 1.7.7 and newer.
    The breakage with old versions is subtle, and affects the
    annex.numcopies settings in .gitattributes, so be sure to upgrade git
    to 1.7.7. (Debian package now depends on that version.)
  * Don't pass absolute paths to git show-attr, as it started following
    symlinks when that's done in 1.7.7. Instead, use relative paths,
    which show-attr only handles 100% correctly in 1.7.7. Closes: #645046
  * Fix referring to remotes by uuid.
  * New or changed repository descriptions in uuid.log now have a timestamp,
    which is used to ensure the newest description is used when the uuid.log
    has been merged.
  * Note that older versions of git-annex will display the timestamp as part
    of the repository description, which is ugly but otherwise harmless.
  * Add timestamps to trust.log and remote.log too.
  * git-annex-shell: Added the --uuid option.
  * git-annex now asks git-annex-shell to verify that it's operating in 
    the expected repository.
  * Note that this git-annex will not interoperate with remotes using 
    older versions of git-annex-shell.
  * Now supports git's insteadOf configuration, to modify the url
    used to access a remote. Note that pushInsteadOf is not used;
    that and pushurl are reserved for actual git pushes. Closes: #644278
  * status: List all known repositories.
  * When displaying a list of repositories, show git remote names
    in addition to their descriptions.
  * Add locking to avoid races when changing the git-annex branch.
  * Various speed improvements gained by using ByteStrings.
  * Contain the zombie hordes.

 -- Joey Hess <joeyh@debian.org>  Tue, 11 Oct 2011 23:00:02 -0400

git-annex (3.20110928) unstable; urgency=low

  * --in can be used to make git-annex only operate on files
    believed to be present in a given repository.
  * Arbitrarily complex expressions can be built to limit the files git-annex
    operates on, by combining the options --not --and --or -( and -)
    Example: git annex get --exclude '*.mp3' --and --not -( --in usbdrive --or --in archive -)
  * --copies=N can be used to make git-annex only operate on files with
    the specified number of copies. (And --not --copies=N for the inverse.)
  * find: Rather than only showing files whose contents are present,
    when used with --exclude --copies or --in, displays all files that
    match the specified conditions.
  * Note that this is a behavior change for git-annex find! Old behavior
    can be gotten by using: git-annex find --in .
  * status: Massively sped up; remove --fast mode.
  * unused: File contents used by branches and tags are no longer
    considered unused, even when not used by the current branch. This is
    the final piece of the puzzle needed for git-annex to to play nicely
    with branches.

 -- Joey Hess <joeyh@debian.org>  Wed, 28 Sep 2011 18:14:02 -0400

git-annex (3.20110915) unstable; urgency=low

  * whereis: Show untrusted locations separately and do not include in
    location count.
  * Fix build without S3.
  * addurl: Always use whole url as destination filename, rather than
    only its file component.
  * get, drop, copy: Added --auto option, which decides whether
    to get/drop content as needed to work toward the configured numcopies.
  * bugfix: drop and fsck did not honor --exclude

 -- Joey Hess <joeyh@debian.org>  Thu, 15 Sep 2011 22:25:46 -0400

git-annex (3.20110906) unstable; urgency=low

  * Improve display of newlines around error and warning messages.
  * Fix Makefile to work with cabal again.

 -- Joey Hess <joeyh@debian.org>  Tue, 06 Sep 2011 13:45:16 -0400

git-annex (3.20110902) unstable; urgency=low

  * Set EMAIL when running test suite so that git does not need to be
    configured first. Closes: #638998
  * The wget command will now be used in preference to curl, if available.
  * init: Make description an optional parameter.
  * unused, status: Sped up by avoiding unnecessary stats of annexed files.
  * unused --remote: Reduced memory use to 1/4th what was used before.
  * Add --json switch, to produce machine-consumable output.

 -- Joey Hess <joeyh@debian.org>  Fri, 02 Sep 2011 21:20:37 -0400

git-annex (3.20110819) unstable; urgency=low

  * Now "git annex init" only has to be run once, when a git repository
    is first being created. Clones will automatically notice that git-annex
    is in use and automatically perform a basic initalization. It's
    still recommended to run "git annex init" in any clones, to describe them.
  * Added annex-cost-command configuration, which can be used to vary the
    cost of a remote based on the output of a shell command.
  * Fix broken upgrade from V1 repository. Closes: #638584

 -- Joey Hess <joeyh@debian.org>  Fri, 19 Aug 2011 20:34:09 -0400

git-annex (3.20110817) unstable; urgency=low

  * Fix shell escaping in rsync special remote.
  * addurl: --fast can be used to avoid immediately downloading the url.
  * Added support for getting content from git remotes using http (and https).
  * Added curl to Debian package dependencies.

 -- Joey Hess <joeyh@debian.org>  Wed, 17 Aug 2011 01:29:02 -0400

git-annex (3.20110719) unstable; urgency=low

  * add: Be even more robust to avoid ever leaving the file seemingly deleted.
    Closes: #634233
  * Bugfix: Make add ../ work.
  * Support the standard git -c name=value
  * unannex: Clean up use of git commit -a.

 -- Joey Hess <joeyh@debian.org>  Tue, 19 Jul 2011 23:39:53 -0400

git-annex (3.20110707) unstable; urgency=low

  * Fix sign bug in disk free space checking.
  * Bugfix: Forgot to de-escape keys when upgrading. Could result in
    bad location log data for keys that contain [&:%] in their names.
    (A workaround for this problem is to run git annex fsck.)
  * add: Avoid a failure mode that resulted in the file seemingly being
    deleted (content put in the annex but no symlink present).

 -- Joey Hess <joeyh@debian.org>  Thu, 07 Jul 2011 19:29:39 -0400

git-annex (3.20110705) unstable; urgency=low

  * uninit: Delete the git-annex branch and .git/annex/
  * unannex: In --fast mode, file content is left in the annex, and a
    hard link made to it.
  * uninit: Use unannex in --fast mode, to support unannexing multiple
    files that link to the same content.
  * Drop the dependency on the haskell curl bindings, use regular haskell HTTP.
  * Fix a pipeline stall when upgrading (caused by #624389).

 -- Joey Hess <joeyh@debian.org>  Tue, 05 Jul 2011 14:37:39 -0400

git-annex (3.20110702) unstable; urgency=low

  * Now the web can be used as a special remote. 
    This feature replaces the old URL backend.
  * addurl: New command to download an url and store it in the annex.
  * Sped back up fsck, copy --from, and other commands that often
    have to read a lot of information from the git-annex branch. Such
    commands are now faster than they were before introduction of the
    git-annex branch.
  * Always ensure git-annex branch exists.
  * Modify location log parser to allow future expansion.
  * --force will cause add, etc, to operate on ignored files.
  * Avoid mangling encoding when storing the description of repository
    and other content.
  * cabal can now be used to build git-annex. This is substantially
    slower than using make, does not build or install documentation,
    does not run the test suite, and is not particularly recommended,
    but could be useful to some.

 -- Joey Hess <joeyh@debian.org>  Sat, 02 Jul 2011 15:00:18 -0400

git-annex (3.20110624) experimental; urgency=low

  * New repository format, annex.version=3. Use `git annex upgrade` to migrate.
  * git-annex now stores its logs in a git-annex branch.
  * merge: New subcommand. Auto-merges the new git-annex branch.
  * Improved handling of bare git repos with annexes. Many more commands will
    work in them.
  * git-annex is now more robust; it will never leave state files
    uncommitted when some other git process comes along and locks the index
    at an inconvenient time.
  * rsync is now used when copying files from repos on other filesystems.
    cp is still used when copying file from repos on the same filesystem,
    since --reflink=auto can make it significantly faster on filesystems
    such as btrfs.
  * Allow --trust etc to specify a repository by name, for temporarily 
    trusting repositories that are not configured remotes.
  * unlock: Made atomic.
  * git-union-merge: New git subcommand, that does a generic union merge
    operation, and operates efficiently without touching the working tree.

 -- Joey Hess <joeyh@debian.org>  Fri, 24 Jun 2011 14:32:18 -0400

git-annex (0.20110610) unstable; urgency=low

  * Add --numcopies option.
  * Add --trust, --untrust, and --semitrust options.
  * get --from is the same as copy --from
  * Bugfix: Fix fsck to not think all SHAnE keys are bad.

 -- Joey Hess <joeyh@debian.org>  Fri, 10 Jun 2011 11:48:40 -0400

git-annex (0.20110601) unstable; urgency=low

  * Minor bugfixes and error message improvements.
  * Massively sped up `git annex lock` by avoiding use of the uber-slow
    `git reset`, and only running `git checkout` once, even when many files
    are being locked.
  * Fix locking of files with staged changes.
  * Somewhat sped up `git commit` of modifications to unlocked files.
  * Build fix for older ghc.

 -- Joey Hess <joeyh@debian.org>  Wed, 01 Jun 2011 11:50:47 -0400

git-annex (0.20110522) unstable; urgency=low

  * Closer emulation of git's behavior when told to use "foo/.git" as a
    git repository instead of just "foo". Closes: #627563
  * Fix bug in --exclude introduced in 0.20110516.

 -- Joey Hess <joeyh@debian.org>  Fri, 27 May 2011 20:20:41 -0400

git-annex (0.20110521) unstable; urgency=low

  * status: New subcommand to show info about an annex, including its size.
  * --backend now overrides any backend configured in .gitattributes files.
  * Add --debug option. Closes: #627499

 -- Joey Hess <joeyh@debian.org>  Sat, 21 May 2011 11:52:53 -0400

git-annex (0.20110516) unstable; urgency=low

  * Add a few tweaks to make it easy to use the Internet Archive's variant
    of S3. In particular, munge key filenames to comply with the IA's filename
    limits, disable encryption, support their nonstandard way of creating
    buckets, and allow x-archive-* headers to be specified in initremote to
    set item metadata.
  * Added filename extension preserving variant backends SHA1E, SHA256E, etc.
  * migrate: Use current filename when generating new key, for backends
    where the filename affects the key name.
  * Work around a bug in Network.URI's handling of bracketed ipv6 addresses.

 -- Joey Hess <joeyh@debian.org>  Mon, 16 May 2011 14:16:52 -0400

git-annex (0.20110503) unstable; urgency=low

  * Fix hasKeyCheap setting for bup and rsync special remotes.
  * Add hook special remotes.
  * Avoid crashing when an existing key is readded to the annex.
  * unused: Now also lists files fsck places in .git/annex/bad/
  * S3: When encryption is enabled, the Amazon S3 login credentials
    are stored, encrypted, in .git-annex/remotes.log, so environment
    variables need not be set after the remote is initialized.

 -- Joey Hess <joeyh@debian.org>  Tue, 03 May 2011 20:56:01 -0400

git-annex (0.20110427) unstable; urgency=low

  * Switch back to haskell SHA library, so git-annex remains buildable on
    Debian stable.
  * Added rsync special remotes. This could be used, for example, to 
    store annexed content on rsync.net (encrypted naturally). Or anywhere else.
  * Bugfix: Avoid pipeline stall when running git annex drop or fsck on a
    lot of files. Possibly only occured with ghc 7.

 -- Joey Hess <joeyh@debian.org>  Wed, 27 Apr 2011 22:50:26 -0400

git-annex (0.20110425) unstable; urgency=low

  * Use haskell Crypto library instead of haskell SHA library.
  * Remove testpack from build depends for non x86 architectures where it
    is not available. The test suite will not be run if it cannot be compiled.
  * Avoid using absolute paths when staging location log, as that can
    confuse git when a remote's path contains a symlink. Closes: #621386

 -- Joey Hess <joeyh@debian.org>  Mon, 25 Apr 2011 15:47:00 -0400

git-annex (0.20110420) unstable; urgency=low

  * Update Debian build dependencies for ghc 7.
  * Debian package is now built with S3 support.
    Thanks Joachim Breitner for making this possible.
  * Somewhat improved memory usage of S3, still work to do.
    Thanks Greg Heartsfield for ongoing work to improve the hS3 library
    for git-annex.

 -- Joey Hess <joeyh@debian.org>  Thu, 21 Apr 2011 15:00:48 -0400

git-annex (0.20110419) unstable; urgency=low

  * Don't run gpg in batch mode, so it can prompt for passphrase when
    there is no agent.
  * Add missing build dep on dataenc.
  * S3: Fix stalls when transferring encrypted data.
  * bup: Avoid memory leak when transferring encrypted data.

 -- Joey Hess <joeyh@debian.org>  Tue, 19 Apr 2011 21:26:51 -0400

git-annex (0.20110417) unstable; urgency=low

  * bup is now supported as a special type of remote.
  * The data sent to special remotes (Amazon S3, bup, etc) can be encrypted
    using GPG for privacy.
  * Use lowercase hash directories for locationlog files, to avoid
    some issues with git on OSX with the mixed-case directories.
    No migration is needed; the old mixed case hash directories are still
    read; new information is written to the new directories.
  * Unused files on remotes, particulary special remotes, can now be
    identified and dropped, by using "--from remote" with git annex unused
    and git annex dropunused.
  * Clear up short option confusion between --from and --force (-f is now
    --from, and there is no short option for --force).
  * Add build depend on perlmagick so docs are consistently built.
    Closes: #621410
  * Add doc-base file. Closes: #621408
  * Periodically flush git command queue, to avoid boating memory usage
    too much.
  * Support "sha1" and "sha512" commands on FreeBSD, and allow building
    if any/all SHA commands are not available. Thanks, Fraser Tweedale

 -- Joey Hess <joeyh@debian.org>  Sun, 17 Apr 2011 12:00:24 -0400

git-annex (0.20110401) experimental; urgency=low

  * Amazon S3 is now supported as a special type of remote.
    Warning: Encrypting data before sending it to S3 is not yet supported.
  * Note that Amazon S3 support is not built in by default on Debian yet,
    as hS3 is not packaged.
  * fsck: Ensure that files and directories in .git/annex/objects
    have proper permissions.
  * Added a special type of remote called a directory remote, which
    simply stores files in an arbitrary local directory.
  * Bugfix: copy --to --fast never really copied, fixed.

 -- Joey Hess <joeyh@debian.org>  Fri, 01 Apr 2011 21:27:22 -0400

git-annex (0.20110328) experimental; urgency=low

  * annex.diskreserve can be given in arbitrary units (ie "0.5 gigabytes")
  * Generalized remotes handling, laying groundwork for remotes that are
    not regular git remotes. (Think Amazon S3.)
  * Provide a less expensive version of `git annex copy --to`, enabled
    via --fast. This assumes that location tracking information is correct,
    rather than contacting the remote for every file.
  * Bugfix: Keys could be received into v1 annexes from v2 annexes, via
    v1 git-annex-shell. This results in some oddly named keys in the v1
    annex. Recognise and fix those keys when upgrading, instead of crashing.

 -- Joey Hess <joeyh@debian.org>  Mon, 28 Mar 2011 10:47:29 -0400

git-annex (0.20110325) experimental; urgency=low

  * Free space checking is now done, for transfers of data for keys
    that have free space metadata. (Notably, not for SHA* keys generated
    with git-annex 0.2x or earlier.) The code is believed to work on
    Linux, FreeBSD, and OSX; check compile-time messages to see if it
    is not enabled for your OS.
  * Add annex.diskreserve config setting, to control how much free space
    to reserve for other purposes and avoid using (defaults to 1 mb).
  * Add --fast flag, that can enable less expensive, but also less thorough
    versions of some commands.
  * fsck: In fast mode, avoid checking checksums.
  * unused: In fast mode, just show all existing temp files as unused,
    and avoid expensive scan for other unused content.
  * migrate: Support migrating v1 SHA keys to v2 SHA keys with
    size information that can be used for free space checking.
  * Fix space leak in fsck and drop commands.
  * migrate: Bugfix for case when migrating a file results in a key that
    is already present in .git/annex/objects.
  * dropunused: Significantly sped up; only read unused log file once.

 -- Joey Hess <joeyh@debian.org>  Fri, 25 Mar 2011 00:47:37 -0400

git-annex (0.20110320) experimental; urgency=low

  * Fix dropping of files using the URL backend.
  * Fix support for remotes with '.' in their names.
  * Add version command to show git-annex version as well as repository
    version information.
  * No longer auto-upgrade to repository format 2, to avoid accidental
    upgrades, etc. Use git-annex upgrade when you're ready to run this
    version.

 -- Joey Hess <joeyh@debian.org>  Sun, 20 Mar 2011 16:36:33 -0400

git-annex (0.20110316) experimental; urgency=low

  * New repository format, annex.version=2.
  * The first time git-annex is run in an old format repository, it
    will automatically upgrade it to the new format, staging all
    necessary changes to git. Also added a "git annex upgrade" command.
  * Colons are now avoided in filenames, so bare clones of git repos
    can be put on USB thumb drives formatted with vFAT or similar
    filesystems.
  * Added two levels of hashing to object directory and .git-annex logs,
    to improve scalability with enormous numbers of annexed
    objects. (With one hundred million annexed objects, each
    directory would contain fewer than 1024 files.)
  * The setkey, fromkey, and dropkey subcommands have changed how
    the key is specified. --backend is no longer used with these.

 -- Joey Hess <joeyh@debian.org>  Wed, 16 Mar 2011 16:20:23 -0400

git-annex (0.24) unstable; urgency=low

  Branched the 0.24 series, which will be maintained for a while to
  support v1 git-annex repos, while main development moves to the 0.2011
  series, with v2 git-annex repos.

  * Add Suggests on graphviz. Closes: #618039
  * When adding files to the annex, the symlinks pointing at the annexed
    content are made to have the same mtime as the original file.
    While git does not preserve that information, this allows a tool
    like metastore to be used with annexed files.
    (Currently this is only done on systems supporting POSIX 200809.)

 -- Joey Hess <joeyh@debian.org>  Wed, 16 Mar 2011 18:35:13 -0400

git-annex (0.23) unstable; urgency=low

  * Support ssh remotes with a port specified.
  * whereis: New subcommand to show where a file's content has gotten to.
  * Rethink filename encoding handling for display. Since filename encoding
    may or may not match locale settings, any attempt to decode filenames 
    will fail for some files. So instead, do all output in binary mode.

 -- Joey Hess <joeyh@debian.org>  Sat, 12 Mar 2011 15:02:49 -0400

git-annex (0.22) unstable; urgency=low

  * Git annexes can now be attached to bare git repositories.
    (Both the local and remote host must have this version of git-annex
    installed for it to work.)
  * Support filenames that start with a dash; when such a file is passed
    to a utility it will be escaped to avoid it being interpreted as an
    option. (I went a little overboard and got the type checker involved
    in this, so such files are rather comprehensively supported now.)
  * New backends: SHA512 SHA384 SHA256 SHA224
    (Supported on systems where corresponding shaNsum commands are available.)
  * describe: New subcommand that can set or change the description of
    a repository.
  * Fix test suite to reap zombies.
    (Zombies can be particularly annoying on OSX; thanks to Jimmy Tang
    for his help eliminating the infestation... for now.)
  * Make test suite not rely on a working cp -pr.
    (The Unix wars are still ON!)
  * Look for dir.git directories the same as git does.
  * Support remote urls specified as relative paths.
  * Support non-ssh remote paths that contain tilde expansions.
  * fsck: Check for and repair location log damage.
  * Bugfix: When fsck detected and moved away corrupt file content, it did
    not update the location log.

 -- Joey Hess <joeyh@debian.org>  Fri, 04 Mar 2011 15:10:57 -0400

git-annex (0.21) unstable; urgency=low

  * test: Don't rely on chmod -R working.
  * unannex: Fix recently introduced bug when attempting to unannex more
    than one file at a time.
  * test: Set git user name and email in case git can't guess values.
  * Fix display of unicode filenames.

 -- Joey Hess <joeyh@debian.org>  Fri, 11 Feb 2011 23:21:08 -0400

git-annex (0.20) unstable; urgency=low

  * Preserve specified file ordering when instructed to act on multiple
    files or directories. For example, "git annex get a b" will now always
    get "a" before "b". Previously it could operate in either order.
  * unannex: Commit staged changes at end, to avoid some confusing behavior
    with the pre-commit hook, which would see some types of commits after
    an unannex as checking in of an unlocked file.
  * map: New subcommand that uses graphviz to display a nice map of
    the git repository network.
  * Deal with the mtl/monads-fd conflict.
  * configure: Check for sha1sum.

 -- Joey Hess <joeyh@debian.org>  Tue, 08 Feb 2011 18:57:24 -0400

git-annex (0.19) unstable; urgency=low

  * configure: Support using the uuidgen command if the uuid command is
    not available.
  * Allow --exclude to be specified more than once.
  * There are now three levels of repository trust.
  * untrust: Now marks the current repository as untrusted.
  * semitrust: Now restores the default trust level. (What untrust used to do.)
  * fsck, drop: Take untrusted repositories into account.
  * Bugfix: Files were copied from trusted remotes first even if their
    annex.cost was higher than other remotes.
  * Improved temp file handling. Transfers of content can now be resumed
    from temp files later; the resume does not have to be the immediate
    next git-annex run.
  * unused: Include partially transferred content in the list.
  * Bugfix: Running a second git-annex while a first has a transfer in
    progress no longer deletes the first processes's temp file.

 -- Joey Hess <joeyh@debian.org>  Fri, 28 Jan 2011 14:31:37 -0400

git-annex (0.18) unstable; urgency=low

  * Bugfix: `copy --to` and `move --to` forgot to stage location log changes
    after transferring the file to the remote repository.
    (Did not affect ssh remotes.)
  * fsck: Fix bug in moving of corrupted files to .git/annex/bad/
  * migrate: Fix support for --backend option.
  * unlock: Fix behavior when file content is not present.
  * Test suite improvements. Current top-level test coverage: 80%

 -- Joey Hess <joeyh@debian.org>  Fri, 14 Jan 2011 14:17:44 -0400

git-annex (0.17) unstable; urgency=low

  * unannex: Now skips files whose content is not present, rather than
    it being an error.
  * New migrate subcommand can be used to switch files to using a different
    backend, safely and with no duplication of content.
  * bugfix: Fix crash caused by empty key name. (Thanks Henrik for reporting.)

 -- Joey Hess <joeyh@debian.org>  Sun, 09 Jan 2011 10:04:11 -0400

git-annex (0.16) unstable; urgency=low

  * git-annex-shell: Avoid exposing any git repo config except for the
    annex.uuid when doing configlist.
  * bugfix: Running `move --to` with a remote whose UUID was not yet known
    could result in git-annex not recording on the local side where the
    file was moved to. This could not result in data loss, or even a
    significant problem, since the remote *did* record that it had the file.
  * Also, add a general guard to detect attempts to record information
    about repositories with missing UUIDs.
  * bugfix: Running `move --to` with a non-ssh remote failed.
  * bugfix: Running `copy --to` with a non-ssh remote actually did a move.
  * Many test suite improvements. Current top-level test coverage: 65%

 -- Joey Hess <joeyh@debian.org>  Fri, 07 Jan 2011 14:33:13 -0400

git-annex (0.15) unstable; urgency=low

  * Support scp-style urls for remotes (host:path).
  * Support ssh urls containing "~".
  * Add trust and untrust subcommands, to allow configuring repositories
    that are trusted to retain files without explicit checking.
  * Fix bug in numcopies handling when multiple remotes pointed to the
    same repository.
  * Introduce the git-annex-shell command. It's now possible to make
    a user have it as a restricted login shell, similar to git-shell.
  * Note that git-annex will always use git-annex-shell when accessing
    a ssh remote, so all of your remotes need to be upgraded to this
    version of git-annex at the same time.
  * Now rsync is exclusively used for copying files to and from remotes.
    scp is not longer supported.

 -- Joey Hess <joeyh@debian.org>  Fri, 31 Dec 2010 22:00:52 -0400

git-annex (0.14) unstable; urgency=low

  * Bugfix to git annex unused in a repository with nothing yet annexed.
  * Support upgrading from a v0 annex with nothing in it.
  * Avoid multiple calls to git ls-files when passed eg, "*".

 -- Joey Hess <joeyh@debian.org>  Fri, 24 Dec 2010 17:38:48 -0400

git-annex (0.13) unstable; urgency=low

  * Makefile: Install man page and html (when built).
  * Makefile: Add GHCFLAGS variable.
  * Fix upgrade from 0.03.
  * Support remotes using git+ssh and ssh+git as protocol.
    Closes: #607056

 -- Joey Hess <joeyh@debian.org>  Tue, 14 Dec 2010 13:05:10 -0400

git-annex (0.12) unstable; urgency=low

  * Add --exclude option to exclude files from processing.
  * mwdn2man: Fix a bug in newline supression. Closes: #606578
  * Bugfix to git annex add of an unlocked file in a subdir. Closes: #606579
  * Makefile: Add PREFIX variable.

 -- Joey Hess <joeyh@debian.org>  Sat, 11 Dec 2010 17:32:00 -0400

git-annex (0.11) unstable; urgency=low

  * If available, rsync will be used for file transfers from remote
    repositories. This allows resuming interrupted transfers.
  * Added remote.annex-rsync-options.
  * Avoid deleting temp files when rsync fails.
  * Improve detection of version 0 repos.
  * Add uninit subcommand. Closes: #605749

 -- Joey Hess <joeyh@debian.org>  Sat, 04 Dec 2010 17:27:42 -0400

git-annex (0.10) unstable; urgency=low

  * In .gitattributes, the annex.numcopies attribute can be used
    to control the number of copies to retain of different types of files.
  * Bugfix: Always correctly handle gitattributes when in a subdirectory of
    the repository. (Had worked ok for ones like "*.mp3", but failed for
    ones like "dir/*".)
  * fsck: Fix warning about not enough copies of a file, when locations
    are known, but are not available in currently configured remotes.
  * precommit: Optimise to avoid calling git-check-attr more than once.
  * The git-annex-backend attribute has been renamed to annex.backend.

 -- Joey Hess <joeyh@debian.org>  Sun, 28 Nov 2010 19:28:05 -0400

git-annex (0.09) unstable; urgency=low

  * Add copy subcommand.
  * Fix bug in setkey subcommand triggered by move --to.

 -- Joey Hess <joeyh@debian.org>  Sat, 27 Nov 2010 17:14:59 -0400

git-annex (0.08) unstable; urgency=low

  * Fix `git annex add ../foo` (when ran in a subdir of the repo).
  * Add configure step to build process.
  * Only use cp -a if it is supported, falling back to cp -p or plain cp
    as needed for portability.
  * cp --reflink=auto is used if supported, and will make git annex unlock
    much faster on filesystems like btrfs that support copy on write.

 -- Joey Hess <joeyh@debian.org>  Sun, 21 Nov 2010 13:45:44 -0400

git-annex (0.07) unstable; urgency=low

  * find: New subcommand.
  * unused: New subcommand, finds unused data. (Split out from fsck.)
  * dropunused: New subcommand, provides for easy dropping of unused keys
    by number, as listed by the unused subcommand.
  * fsck: Print warnings to stderr; --quiet can now be used to only see
    problems.

 -- Joey Hess <joeyh@debian.org>  Mon, 15 Nov 2010 18:41:50 -0400

git-annex (0.06) unstable; urgency=low

  * fsck: Check if annex.numcopies is satisfied.
  * fsck: Verify the sha1 of files when the SHA1 backend is used.
  * fsck: Verify the size of files when the WORM backend is used.
  * fsck: Allow specifying individual files if fscking everything
    is not desired.
  * fsck: Fix bug, introduced in 0.04, in detection of unused data.

 -- Joey Hess <joeyh@debian.org>  Sat, 13 Nov 2010 16:24:29 -0400

git-annex (0.05) unstable; urgency=low

  * Optimize both pre-commit and lock subcommands to not call git diff
    on every file being committed/locked.
    (This actually also works around a bug in ghc, that caused
    git-annex 0.04 pre-commit to sometimes corrupt filename being read
    from git ls-files and fail. 
    See <http://hackage.haskell.org/trac/ghc/ticket/4493>
    The excessive number of calls made by pre-commit exposed the ghc bug.
    Thanks Josh Triplett for the debugging.)
  * Build with -O2.

 -- Joey Hess <joeyh@debian.org>  Thu, 11 Nov 2010 18:31:09 -0400

git-annex (0.04) unstable; urgency=low

  * Add unlock subcommand, which replaces the symlink with a copy of
    the file's content in preparation of changing it. The "edit" subcommand
    is an alias for unlock.
  * Add lock subcommand.
  * Unlocked files will now automatically be added back into the annex when
    committed (and the updated symlink committed), by some magic in the
    pre-commit hook.
  * The SHA1 backend is now fully usable.
  * Add annex.version, which will be used to automate upgrades
    between incompatible versions.
  * Reorganised the layout of .git/annex/
  * The new layout will be automatically upgraded to the first time
    git-annex is used in a repository with the old layout.
  * Note that git-annex 0.04 cannot transfer content from old repositories
    that have not yet been upgraded.
  * Annexed file contents are now made unwritable and put in unwriteable
    directories, to avoid them accidentally being removed or modified.
    (Thanks Josh Triplett for the idea.)
  * Add build dep on libghc6-testpack-dev. Closes: #603016
  * Avoid using runghc to run test suite as it is not available on all
    architectures. Closes: #603006

 -- Joey Hess <joeyh@debian.org>  Wed, 10 Nov 2010 14:23:23 -0400

git-annex (0.03) unstable; urgency=low

  * Fix support for file:// remotes.
  * Add --verbose
  * Fix SIGINT handling.
  * Fix handling of files with unusual characters in their name.
  * Fixed memory leak; git-annex no longer reads the whole file list
    from git before starting, and will be much faster with large repos.
  * Fix crash on unknown symlinks.
  * Added remote.annex-scp-options and remote.annex-ssh-options.
  * The backends to use when adding different sets of files can be configured
    via gitattributes.
  * In .gitattributes, the git-annex-backend attribute can be set to the
    names of backends to use when adding different types of files.
  * Add fsck subcommand. (For now it only finds unused key contents in the
    annex.)

 -- Joey Hess <joeyh@debian.org>  Sun, 07 Nov 2010 18:26:04 -0400

git-annex (0.02) unstable; urgency=low

  * Can scp annexed files from remote hosts, and check remote hosts for
    file content when dropping files.
  * New move subcommand, that makes it easy to move file contents from
    or to a remote.
  * New fromkey subcommand, for registering urls, etc.
  * git-annex init will now set up a pre-commit hook that fixes up symlinks
    before they are committed, to ensure that moving symlinks around does not
    break them.
  * More intelligent and fast staging of modified files; git add coalescing.
  * Add remote.annex-ignore git config setting to allow completly disabling
    a given remote.
  * --from/--to can be used to control the remote repository that git-annex
    uses.
  * --quiet can be used to avoid verbose output
  * New plumbing-level dropkey and addkey subcommands.
  * Lots of bug fixes.

 -- Joey Hess <joeyh@debian.org>  Wed, 27 Oct 2010 16:39:29 -0400

git-annex (0.01) unstable; urgency=low

  * First prerelease.

 -- Joey Hess <joeyh@debian.org>  Wed, 20 Oct 2010 12:54:24 -0400<|MERGE_RESOLUTION|>--- conflicted
+++ resolved
@@ -17,11 +17,7 @@
     incrementally verified, when used on NTFS and perhaps other filesystems.
   * reinject: Fix crash when reinjecting a file from outside the repository.
     (Reversion in version 8.20210621)
-<<<<<<< HEAD
-  * borg: Some improvements to memory use when importing a lot of archives.
   * Avoid cursor jitter when updating progress display.
-=======
->>>>>>> 7ae7820a
 
  -- Joey Hess <id@joeyh.name>  Fri, 03 Sep 2021 12:02:55 -0400
 
