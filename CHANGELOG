<<<<<<< HEAD
git-annex (8.20191107) UNRELEASED; urgency=medium

  * New v8 repository version.
  * v7 upgrades automatically to v8.
  * Any incremental fscks that were started in v7 won't resume where
    they left off in v8, but will instead begin again from the first file.
  * An interrupted export that was started in v7 won't resume where it left
    off after upgrade to v8; files will be re-uploaded to the export remote.
  * After the upgrade, git-annex will in some situations have to do extra
    work while it finishes populating its sqlite databases.
  * Add some missing indexes to sqlite databases. This will speed up
    some things involving export and import remotes, and git-annex smudge.
    Microbenchmarks show around 10-25% speedup of sqlite database operations.
  * Improved serialization of filenames and keys to the sqlite databases,
    avoiding encoding problems.
  * add: When adding a whole directory, any dotfiles found in it will
    not be skipped, but will be added to git by default. This behavior
    can be configured with annex.dotfiles.
  * add: Removed special case for explicitly passing dotfiles,
    that no longer adds them to the annex, but to git. This behavior
    can be configured with annex.dotfiles.
  * add: Removed the --include-dotfiles option.

 -- Joey Hess <id@joeyh.name>  Tue, 29 Oct 2019 15:13:03 -0400

git-annex (7.20191231) UNRELEASED; urgency=medium
=======
git-annex (7.20200220) UNRELEASED; urgency=medium

  * Bugfix: export --tracking (a deprecated option) set 
    annex-annex-tracking-branch, instead of annex-tracking-branch.
  * initremote, enableremote: Set remote.name.skipFetchAll when
    the remote cannot be fetched from by git, so git fetch --all
    will not try to use it.

 -- Joey Hess <id@joeyh.name>  Wed, 19 Feb 2020 12:48:58 -0400

git-annex (7.20200219) upstream; urgency=medium

  * Added sync --only-annex, which syncs the git-annex branch and annexed
    content but leaves managing the other git branches up to you.
  * Added annex.synconlyannex git config setting, which can also be set with
    git-annex config to configure sync in all clones of the repo.
  * fsck --from remote: Fix a concurrency bug that could make it incorrectly
    detect that content in the remote is corrupt, and remove it, resulting in
    data loss.
  * When git-annex is built with a ssh that does not support ssh connection
    caching, default annex.sshcaching to false, but let the user override it.
  * Improve warning messages further when ssh connection caching cannot
    be used, to clearly state why.
  * Avoid throwing fatal errors when asked to write to a readonly
    git remote on http.
  * Fix support for repositories tuned with annex.tune.branchhash1=true,
    including --all not working and git-annex log not displaying anything
    for annexed files.

 -- Joey Hess <id@joeyh.name>  Wed, 19 Feb 2020 12:44:43 -0400

git-annex (7.20200204) upstream; urgency=medium

  * Fix build with persistent-template 2.8.0.
  * Makefile: Really move the fish completion to the
    vendor_completions.d directory.

 -- Joey Hess <id@joeyh.name>  Tue, 04 Feb 2020 14:30:55 -0400

git-annex (7.20200202.7) upstream; urgency=medium
>>>>>>> 79a0435b

  * add: --force-annex/--force-git options make it easier to override
    annex.largefiles configuration (and potentially safer as it avoids
    bugs like the smudge bug fixed in the last release).
  * reinject --known: Fix bug that prevented it from working in a bare repo.
  * Support being used in a git repository that uses sha256 rather than sha1.
  * initremote, enableremote: Be stricter about rejecting invalid
    configuration parameters for remotes, particularly things like foo=true
    when foo=yes is expected.
  * initremote, enableremote: Reject unknown configuration parameters
    provided to these commands.
  * initremote: Added --whatelse option, to show additional
    configuration parameters you might want to set. Eg:
    git annex initremote type=directory encryption=none --whatelse
  * Added LISTCONFIGS to external special remote protocol. Special remote
    programs that use GETCONFIG/SETCONFIG are recommended to implement it.
  * init: Avoid an ugly error message when http remote has no git-annex
    uuid configured.
  * Support git remotes that need http basic auth to be accessed,
    using git credential to get the password.
  * Display a warning when concurrency is enabled but ssh connection caching
    is not enabled or won't work due to a crippled filesystem.
  * Makefile: Move the fish completion to the vendor_completions.d directory.
  * Fixed a test suite failure when run in the C locale.

 -- Joey Hess <id@joeyh.name>  Sun, 02 Feb 2020 00:00:00 -0400

git-annex (7.20191230) upstream; urgency=medium

  * Optimised processing of many files, especially by commands like find
    and whereis that only report on the state of the repository. Commands
    like get also sped up in cases where they have to check a lot of
    files but only transfer a few files. Speedups range from 30-100%.
  * Added build dependency on the filepath-bytestring library.
  * Fixed an oversight that had always prevented annex.resolvemerge
    from being honored, when it was configured by git-annex config.
  * annex.largefiles can be configured by git-annex config,
    to more easily set a default that will also be used by clones,
    without needing to shoehorn the expression into the gitattributes file.
    The git config and gitattributes override that.
  * annex.addunlocked can be set to an expression with the same format used by
    annex.largefiles, when you want to default to unlocking some files but
    not others.
  * annex.addunlocked can be configured by git-annex config.
  * git-annex-config --set/--unset: No longer change the local git config
    setting, except for in the special case of annex.securehashesonly.
  * Improve file ordering behavior when one parameter is "." and other
    parameters are other directories.
  * smudge bugfix: When annex.largefiles=anything, files that were already
    stored in git, and have not been modified could sometimes be converted
    to being stored in the annex. Changes in 7.20191024 made this more
    of a problem. This case is now detected and prevented.

 -- Joey Hess <id@joeyh.name>  Mon, 30 Dec 2019 12:43:30 -0400

git-annex (7.20191218) upstream; urgency=medium

  * git-lfs: The url provided to initremote/enableremote will now be
    stored in the git-annex branch, allowing enableremote to be used without
    an url. initremote --sameas can be used to add additional urls.
  * git-lfs: When there's a git remote with an url that's known to be
    used for git-lfs, automatically enable the special remote.
  * sync, assistant: Pull and push from git-lfs remotes.
  * Fix bug that made bare repos be treated as non-bare when --git-dir
    was used.
  * inprogress: Support --key.
  * Sped up many git-annex commands that operate on many files, by 
    avoiding reserialization of keys.
    find is 7% faster; whereis is 3% faster; and git-annex get when
    all files are already present is 5% faster
  * Stop displaying rsync progress, and use git-annex's own progress display
    for local-to-local repo transfers.
  * benchmark: Changed --databases to take a parameter specifiying the size
    of the database to benchmark.
  * benchmark --databases: Display size of the populated database.
  * benchmark --databases: Improve the "addAssociatedFile (new)"
    benchmark to really add new values, not overwriting old values.
  * Windows: Fix handling of changes to time zone. (Used to work but was
    broken in version 7.20181031.)

 -- Joey Hess <id@joeyh.name>  Wed, 18 Dec 2019 13:53:51 -0400

git-annex (7.20191114) upstream; urgency=medium

  * Added annex.allowsign option.
  * Make --json-error-messages capture more errors,
    particularly url download errors.
  * Fix a crash (STM deadlock) when -J is used with multiple files
    that point to the same key.
  * linuxstandalone: Fix a regression that broke git-remote-https.
  * OSX git-annex.app: Fix a problem that prevented using the bundled
    git-remote-https, git-remote-http, and git-shell.

 -- Joey Hess <id@joeyh.name>  Thu, 14 Nov 2019 21:57:59 -0400

git-annex (7.20191106) upstream; urgency=medium

  * init: Fix bug that lost modifications to unlocked files when init is
    re-ran in an already initialized repo.
  * benchmark: Add --databases to benchmark sqlite databases.

 -- Joey Hess <id@joeyh.name>  Wed, 06 Nov 2019 12:14:50 -0400

git-annex (7.20191024) upstream; urgency=medium

  * Changed git add/git commit -a default behavior back to what it was
    before v7; they add file contents to git, not to the annex. 
    (However, if a file was annexed before, they will still add it to
    the annex, to avoid footgun.)
  * Configuring annex.largefiles overrides that; once git-annex has
    been told which files are large git add/git commit -a will annex them.
  * Added annex.gitaddtoannex configuration. Setting it to false prevents
    git add from adding files to the annex even when annex.largefiles
    is configured. (Unless the file was annexed before.)
  * smudge: Made git add smarter about renamed annexed files. It can tell
    when an annexed file was renamed, and will add it to the annex, 
    and not to git, unless annex.largefiles tells it to do otherwise.
  * init: Fix a failure when used in a submodule on a crippled filesystem.
  * sync: Fix crash when there are submodules and an adjusted branch is
    checked out.
  * enable-tor: Deal with pkexec changing to root's home directory
    when running a command.

 -- Joey Hess <id@joeyh.name>  Fri, 25 Oct 2019 13:04:59 -0400

git-annex (7.20191017) upstream; urgency=medium

  * initremote: Added --sameas option, allows for two special remotes that
    access the same data store.
  * Note that due to complications of the sameas feature, any external
    special remotes that try to send SETSTATE or GETSTATE during INITREMOTE
    or EXPORTSUPPORTED will now get back an ERROR. That would be a very
    hackish thing for an external special remote to do, needing some kind
    of hard-coded key value to be used, so probably nothing will be affected.
  * forget --drop-dead: Remove several classes of git-annex log files
    when they become empty, further reducing the size of the git-annex branch.
  * OSX: Deal with symbolic link problem that caused git to not be included in
    the git-annex.dmg.
  * Fix build with persistent-2.10.

 -- Joey Hess <id@joeyh.name>  Thu, 17 Oct 2019 18:19:12 -0400

git-annex (7.20191009) upstream; urgency=medium

  * Fix bug in handling of annex.largefiles that use largerthan/smallerthan.
    When adding a modified file, it incorrectly used the file size of the
    old version of the file, not the current size.
  * Added --mimetype and --mimeencoding file matching options.
  * Added --unlocked and --locked file matching options.
  * Added adjust --lock, to enter an adjusted branch where files are locked.
  * git-lfs: Added support for http basic auth.
  * git-lfs: Only do endpoint discovery once when concurrency is enabled.
  * fsck --incremental/--more: Fix bug that prevented the incremental fsck
    information from being updated every 5 minutes as it was supposed to be;
    it was only updated after 1000 files were checked, which may be more
    files that are possible to fsck in a given fsck time window.
    Thanks to Peter Simons for help with analysis of this bug.
  * Test: Use more robust directory removal when built with directory-1.2.7.
  * Close sqlite databases more robustly.
  * remotedaemon: Don't list --stop in help since it's not supported.
  * enable-tor: Run kdesu with -c option.
  * enable-tor: Use pkexec to run command as root when gksu and kdesu are not
    available.
  * When dropping an unlocked file, preserve its mtime, which avoids
    git status unncessarily running the clean filter on the file.
  * uninit: Remove several git hooks that git-annex init sets up.
  * uninit: Remove the smudge and clean filters that git-annex init sets up.
  * Work around git cat-file --batch's odd stripping of carriage return
    from the end of the line (some windows infection), avoiding crashing
    when the repo contains a filename ending in a carriage return.
  * git-annex-standalone.rpm: Fix the git-annex-shell symlink.

 -- Joey Hess <id@joeyh.name>  Wed, 09 Oct 2019 12:31:31 -0400

git-annex (7.20190912) upstream; urgency=medium

  * Default to v7 for new repositories.
  * Automatically upgrade v5 repositories to v7.
  * Automatically convert direct mode repositories to v7 with adjusted
    unlocked branches and set annex.thin.
  * Added annex.autoupgraderepository configuration that can be set to false
    to prevent any automatic repository upgrades.
  * Refuse to upgrade direct mode repositories when git is older than 2.22,
    which fixed a memory leak that could cause an OOM during the upgrade.
  * Removed support for git versions older than 2.1.
  * assistant: When creating a new repository, no longer use direct
    mode, instead use v7 adjusted branches with annex.thin.
  * init: When run on a crippled filesystem with --version=5,
    will error out, since version 7 is needed for adjusted unlocked branch.
  * direct: This command always errors out as direct mode is no longer
    supported.
  * indirect: This command has become a deprecated noop.
  * proxy: This command is deprecated because it was only needed in direct
    mode. (But it continues to work.)
  * info: Removed the "repository mode" from its output (including the
    --json output) since with the removal of direct mode, there is no
    repository mode.
  * info: When file matching options are specified when getting
    info of something other than a directory, they won't have any effect,
    so error out to avoid confusion.
  * info: Display trust level when getting info on a uuid, same as a remote.
  * When upgrading a direct mode repo to v7 with adjusted unlocked branches,
    fix a bug that prevented annex.thin from taking effect for the files
    in working tree.
  * Avoid making a commit when upgrading from direct mode to v7.
  * init: Catch more exceptions when testing locking.
  * init: Fix a reversion that broke initialization on systems that
    need to use pid locking.
  * A git-annex-standalone rpm is now distributed along with the standalone
    tarball.
  * Added standalone/rpm/rpmbuild-from-standalone-tarball script.

 -- Joey Hess <id@joeyh.name>  Fri, 13 Sep 2019 12:53:06 -0400

git-annex (7.20190819) upstream; urgency=medium

  * New git-lfs special remote, which can be used to store data on any git-lfs
    server, including github, gitlab, and gogs.
  * Support fully encrypting all data sent to a git-lfs special remote,
    using a combination of gcrypt to encrypt the git data, and git-annex's
    encryption of its data.
  * Use the same optimisation for --in=here as has always been
    used for --in=. rather than the slow code path that unncessarily
    queries the git-annex branch.
  * Allow setting up a gcrypt special remote with encryption=shared.
  * Fix querying git for object type when operating on a file containing
    newlines.
  * merge: When run with a branch parameter, merges from that branch.
    This is especially useful when using an adjusted branch, because
    it applies the same adjustment to the branch before merging it.
  * init: Install working hook scripts when run on a crippled filesystem
    and on Windows. If your repository was set up by an old version
    of git-annex that omitted the hooks, you can simply re-run git-annex init
    to install them.
  * init: When the repo is already initialized, and --version requests a
    different version, error out rather than silently not changing the
    version.
  * S3: Fix encoding when generating public urls of S3 objects.
  * Make git-annex-standalone.deb include the shell completions again.
  * Makefile: Changed default zsh completion location to zsh default fpath.
    Systems such as Debian that have overridden the default fpath will
    need to set ZSH_COMPLETIONS_PATH.
  * test: Add pass using adjusted unlocked branch.
  * Fix intermittent failure of the test suite, where its repeated opening
    and writing to the sqlite database somehow caused inode cache information
    to occasionally be lost.
  * Fix several test suite failures on Windows.
  * Windows installer: Always install to 64 bit program files directory,
    since it needs 64 bit git now.
  * Build with silently-1.2.5.1 on Windows; the old one used "NUL" device
    which is not supported with recent versions of ghc.

 -- Joey Hess <id@joeyh.name>  Mon, 19 Aug 2019 12:23:16 -0400

git-annex (7.20190730) upstream; urgency=medium

  * Improved probing when CoW copies can be made between files on the same
    drive. Now supports CoW between BTRFS subvolumes. And, falls back to rsync
    instead of using cp when CoW won't work, eg copies between repos on the
    same EXT4 filesystem.
  * Add BLAKE2BP512 and BLAKE2BP512E backends, using a blake2 variant
    optimised for 4-way CPUs.
  * Support running v7 upgrade in a repo where there is no branch checked
    out, but HEAD is set directly to some other ref.
  * Windows build no longer ships with a copy of rsync, since that is only
    used any more to access rsync special remotes or remotes with a very
    old version of git-annex-shell.
  * Windows build is now 64 bit, and using it with the 64 bit git for
    Windows is fully supported.
  * Windows problems with long filenames should be fixed now,
    since the Windows build is made with a newer ghc version that works
    around the problems.
  * stack.yaml: Build with http-client-0.5.14 to get a bug fix to http header
    parsing.
  * Drop support for building with ghc older than 8.4.4,
    and with older versions of serveral haskell libraries.
  * Support building with socks-0.6 and persistant-template-2.7.
  * Corrected some license statements.
    Thanks, Sean Whitton.

 -- Joey Hess <id@joeyh.name>  Tue, 30 Jul 2019 12:22:25 -0400

git-annex (7.20190708) upstream; urgency=medium

  * Fix find --json to output json once more.

 -- Joey Hess <id@joeyh.name>  Mon, 08 Jul 2019 08:58:16 -0400

git-annex (7.20190626) upstream; urgency=medium

  * get, move, copy, sync: When -J or annex.jobs has enabled concurrency,
    checksum verification uses a separate job pool than is used for
    downloads, to keep bandwidth saturated.
  * Other commands also run their cleanup phase using a separate job pool
    than their perform phase, which may make some of them somewhat faster
    when running concurrently as well.
  * When downloading an url and the destination file exists but is empty,
    avoid using http range to resume, since a range "bytes=0-" is an unusual
    edge case that it's best to avoid relying on working. This is known to
    fix a case where importfeed downloaded a partial feed from such a server.
  * importfeed: When there's a problem parsing the feed, --debug will
    output the feed content that was downloaded.
  * init: Fix a reversion in the last release that prevented automatically
    generating and setting a description for the repository.
  * add: Display progress meter when hashing files.
  * add: Support --json-progress option.
  * The Linux standalone arm build now works again on CPU versions below
    arm6. Thanks to Emanuele Olivetti, Ilias Tsitsimpis, Bernhard
    Übelacker, and Adrian Bunk for fixing ghc in Debian (bug #928882).
  * OSX dmg: Put git-annex's version in the Info.plist file.

 -- Joey Hess <id@joeyh.name>  Wed, 26 Jun 2019 12:29:46 -0400

git-annex (7.20190615) upstream; urgency=medium

  * Fixed bug that caused git-annex to fail to add a file when another
    git-annex process cleaned up the temp directory it was using.
  * Makefile: Added install-completions to install target.
  * Added the ability to run one job per CPU (core), by setting
    annex.jobs=cpus, or using option --jobs=cpus or -Jcpus.
  * Honor preferred content of a special remote when exporting trees to it;
    unwanted files are filtered out of the tree that is exported.
  * Importing from a special remote honors its preferred content too;
    unwanted files are not imported. But, some preferred content
    expressions can't be checked before files are imported, and trying to
    import with such an expression will fail.
  * Don't try to import .git directories from special remotes, because
    git does not support storing git repositories inside a git repository.
  * Improve shape of commit tree when importing from unversioned special
    remotes.
  * init: When the repository already has a description, don't change it.
  * describe: When run with no description parameter it used to set
    the description to "", now it will error out.
  * Android: Improve installation process when the user's login shell is not
    bash.
  * When a remote is configured to be readonly, don't allow changing
    what's exported to it.
  * Renamed annex.security.allowed-http-addresses to
    annex.security.allowed-ip-addresses because it is not really specific
    to the http protocol, also limiting eg, git-annex's use of ftp.
    The old name for the config will still work.
  * Add back support for ftp urls, which was disabled as part of the fix for
    security hole CVE-2018-10857 (except for configurations which enabled curl
    and bypassed public IP address restrictions). Now it will work
    if allowed by annex.security.allowed-ip-addresses.
  * Avoid a delay at startup when concurrency is enabled and there are
    rsync or gcrypt special remotes, which was caused by git-annex
    opening a ssh connection to the remote too early.

 -- Joey Hess <id@joeyh.name>  Sat, 15 Jun 2019 12:38:25 -0400

git-annex (7.20190507) upstream; urgency=medium

  * Fix reversion in last release that caused wrong tree to be written
    to remote tracking branch after an export of a subtree.
  * Improved locking when multiple git-annex processes are writing to 
    the .git/index file

 -- Joey Hess <id@joeyh.name>  Tue, 07 May 2019 13:05:33 -0400

git-annex (7.20190503) upstream; urgency=medium

  * adb special remote supports being configured with importtree=yes,
    to allow git-annex import of files from an Android device. This can be
    combined with exporttree=yes and git-annex export used to send changes
    back to the Android device.
  * S3 special remote supports being configured with importtree=yes,
    to allow git-annex import of files from a S3 bucket. This can be
    combined with exporttree=yes and git-annex export used to send changes
    back to the S3 bucket.
  * S3: When versioning is enabled on a bucket, importing from it will
    import old versions of files that were written to the bucket as well
    as the current versions. A git history is synthesized to reflect the way
    the bucket changed over time.
  * Fix bug that caused importing from a special remote to repeatedly
    download unchanged files when multiple files in the remote have the same
    content.
  * Made git-annex sync --content much faster when all the remotes it's
    syncing with are export/import remotes.
  * sync: When listing contents on an import remote fails, proceed with
    other syncing instead of aborting.
  * renameremote: New command, changes the name that is used to enable 
    a special remote. Especially useful when you want to reuse the name
    of an old remote for something new.
  * Drop support for building with aws older than 0.14.
  * info: Show when a remote is configured with importtree.
  * Added mimeencoding= term to annex.largefiles expressions.
    This is probably mostly useful to match non-text files with eg
    "mimeencoding=binary"
  * git-annex matchexpression: Added --mimeencoding option.

 -- Joey Hess <id@joeyh.name>  Fri, 03 May 2019 12:47:41 -0400

git-annex (7.20190322) upstream; urgency=medium

  * New feature allows importing from special remotes, using
    git annex import branch:subdir --from remote
  * Directory special remote supports being configured with importree=yes,
    to allow git-annex import of files from the directory. This can be
    combined with exporttree=yes and git-annex export used to send changes
    back to the same directory.
  * Remote tracking branches are updated when importing and exporting to
    special remotes, in ways analagous to how git fetch and git push do.
  * export: Deprecated the --tracking option.
    Instead, users can configure remote.<name>.annex-tracking-branch
    themselves.
  * sync --content: When remote.<name>.annex-tracking-branch is configured,
    import from special remotes.
  * sync, assistant: --no-push and remote.<name>.annex-push prevent exporting
    trees to special remotes.
  * Fix storage of metadata values containing newlines.
    (Reversion introduced in version 7.20190122.)
  * Sped up git-annex export in repositories with lots of keys.
  * S3: Support enabling bucket versioning when built with aws-0.21.1.
  * stack.yaml: Build with aws-0.21.1
  * Fix cleanup of git-annex:export.log after git-annex forget --drop-dead.
  * Makefile: Added install-home target which installs git-annex into
    the HOME directory.
  * addurl --file: Fix a bug that made youtube-dl be used unneccessarily
    when adding an html url that does not contain any media.
  * Add -- before %f in the smudge/clean filter configuration,
    to support filenames starting with dashes.
    (To update the config of existing repositories, you can
    re-run git-annex init.)
  * fsck: Detect situations where annex.thin has caused data loss
    to the content of locked files.
  * Removed bundled gpg from the Linux standalone build and OSX dmg,
    because gpg now always wants to use gpg-agent, and shipping such a daemon
    in those is not a good idea.
  * import: Let --force overwrite symlinks, not only regular files.
  * Android: Fix typo of name of armv7l in installation script.
    Thanks, 4omecha.
  * S3: Added protocol= initremote setting, to allow https to be used
    on a non-standard port.

 -- Joey Hess <id@joeyh.name>  Fri, 22 Mar 2019 13:56:51 -0400

git-annex (7.20190219) upstream; urgency=medium

  * init: Fix bug when direct mode needs to be enabled on a crippled
    filesystem, that left the repository in indirect mode.
  * Fix false positive in export conflict detection, that occurred
    when the same tree was exported by multiple clones. Previous fix was
    incomplete.
  * When key-based retrieval from a S3 remote with exporttree=yes appendonly=yes
    fails, fall back to trying to retrieve from the exported tree.
    This allows downloads of files that were exported to such a remote
    before versioning was enabled on it.
  * Fix path separator bug on Windows that completely broke git-annex
    since version 7.20190122.
  * Improved speed of S3 remote by only loading S3 creds once.
  * Display progress bar when getting files from export remotes.
  * Fix race in cleanup of othertmp directory that could result in a failure
    attempting to access it.
  * fromkey: Made idempotent.
  * fromkey: Added --json.
  * fromkey --batch output changed to support using it with --json.
    The old output was not parseable for any useful information, so
    this is not expected to break anything.
  * Avoid performing repository fixups for submodules and git-worktrees
    when there's a .noannex file that will prevent git-annex from being
    used in the repository.
  * init: Don't let --force be used to override a .noannex file,
    instead the user can just delete the file.
  * webdav: Exporting files with '#' or '?' in their name won't work because
    urls get truncated on those. Fail in a better way in this case,
    and avoid failing when removing such files from the export, so
    after the user has renamed the problem files the export will succeed.
  * On Windows, avoid using rsync for local copies, since rsync is not
    always available there.
  * Added NetworkBSD build flag to deal with Network.BSD moving to a new
    package.

 -- Joey Hess <id@joeyh.name>  Tue, 19 Feb 2019 11:12:45 -0400

git-annex (7.20190129) upstream; urgency=medium

  * initremote S3: When configured with versioning=yes, either ask the user
    to enable bucket versioning, or auto-enable it when built with aws-0.22.
  * enableremote S3: Do not let versioning=yes be set on existing remote,
    because when git-annex lacks S3 version IDs for files stored in
    the bucket, deleting them would cause data loss.
  * S3: Detect when version=yes but an exported file lacks a S3 version ID,
    and refuse to delete it, to avoid data loss.
  * S3: Send a Content-Type header when storing objects in S3,
    so exports to public buckets can be linked to from web pages.
    (When git-annex is built with MagicMime support.)

 -- Joey Hess <id@joeyh.name>  Tue, 29 Jan 2019 15:09:20 -0400

git-annex (7.20190122) upstream; urgency=medium

  * sync --content: Fix dropping unwanted content from the local repository.
  * sync --content: Support dropping local content that has reached an
    exporttree remote that is not untrusted (currently only S3 remotes
    with versioning).
  * init: When --version=5 is passed on a crippled filesystem,
    use a v5 direct mode repo as requested, rather than upgrading to v7
    adjusted unlocked. (Fixes test suite on crippled filesystems.)
  * Some optimisations, including a 10x faster timestamp parser,
    a 7x faster key parser, and improved parsing and serialization of
    git-annex branch data. Many commands will run 5-15% faster.
  * Stricter parser for keys doesn't allow doubled fields or out of order fields.
  * The benchmark command, which only had some old benchmarking of the sqlite
    databases before, now allows benchmarking any other git-annex commands.
  * Support being built with ghc 8.6.3 (MonadFail).
  * Removed old code that cleaned up after a bug in git-annex versions
    3.20111105-3.20111110. In the unlikely event that a repo was
    last touched by that ancient git-annex version, the descriptions
    of remotes would appear missing when used with this version of
    git-annex.
  * Improve uuid.log parser to preserve whitespace in repo descriptions.
  * Improve activity.log parser to not remove unknown values,
    allowing for future expansion.
  * addunused, merge, assistant: Avoid creating work tree files in
    subdirectories in an edge case where the key contains "/".
  * testremote: Support testing readonly remotes with the --test-readonly option.
  * Switch to using .git/annex/othertmp for tmp files other than partial
    downloads, and make stale files left in that directory when git-annex
    is interrupted be cleaned up promptly by subsequent git-annex processes.
  * The .git/annex/misctmp directory is no longer used and git-annex will
    delete anything lingering in there after it's 1 week old.
  * Estimated time to completion display shortened from eg "1h1m1s" to "1h1m".
  * Fix doubled progress display when downloading an url when -J is used.
  * unused: Update suggested git log message to see where data was previously
    used so it will also work with v7 unlocked pointer files.
  * importfeed: Better error message when downloading the feed fails.
  * Make test suite work better when the temp directory is on NFS.
  * webapp: Remove configurator for box.com repository, since their
    webdav support is going away at the end of this January.
  * webapp: Remove configurator for gitlab, which stopped supporting git-annex
    some time ago.
  * Android: For armv71 architecture, use the armel build.
  * Windows: If 64 bit git is installed, use it when installing git-annex.
    (However, rsync still won't work and this is still not the documented way
    to install it.)

 -- Joey Hess <id@joeyh.name>  Tue, 22 Jan 2019 12:25:26 -0400

git-annex (7.20181211) upstream; urgency=medium

  * S3: Improve diagnostics when a remote is configured with exporttree and
    versioning, but no S3 version id has been recorded for a key.
  * findref: Support file matching options: --include, --exclude,
    --want-get, --want-drop, --largerthan, --smallerthan, --accessedwithin
  * Commands supporting --branch now apply file matching options --include,
    --exclude, --want-get, --want-drop to filenames from the branch.
    Previously, combining --branch with those would fail to match anything.
  * add, import, findref: Support --time-limit.
  * Add --branch option to git-annex find and mildly deprecate findref in
    favor of it.
  * webdav: When initializing, avoid trying to make a directory at the top of
    the webdav server, which could never accomplish anything and failed on
    nextcloud servers. (Reversion introduced in version 6.20170925.)
  * Fix a case where upgrade to v7 caused git to think that unlocked files
    were modified.
  * Fix bug upgrading from direct mode to v7: when files in the repository
    were already committed as v7 unlocked files elsewhere, and the
    content was present in the direct mode repository, the annexed files
    got their full content checked into git.
  * Fix bug that caused v7 unlocked files in a direct mode repository
    to get locked when committing.

 -- Joey Hess <id@joeyh.name>  Tue, 11 Dec 2018 16:33:10 -0400

git-annex (7.20181205) upstream; urgency=medium

  * Make bittorrent special remote work w/o btshowmetainfo installed
    when it was build with torrentparser.
    Thanks, Robert Schütz
  * When running youtube-dl to get a filename, pass --no-playlist.
  * Fix build without concurrent-output.
  * init: When a crippled filesystem causes an adjusted unlocked branch to
    be used, set repo version to 7, which it neglected to do before.
  * init: When on a crippled filesystem, and the git version is too old
    to use an adjusted unlocked branch, fall back to using direct mode.
  * info: When used with an exporttree remote, includes an "exportedtree"
    info, which is the tree last exported to the remote. During an export
    conflict, multiple values will be listed.
  * dropunused: When an unused object file has gotten modified, eg due to
    annex.thin being set, don't silently skip it, but display a warning
    and let --force drop it.
  * annex.cachecreds: New config to allow disabling of credentials caching
    for special remotes.

 -- Joey Hess <id@joeyh.name>  Wed, 05 Dec 2018 14:02:27 -0400

git-annex (7.20181121) upstream; urgency=medium

  * git-annex-shell: Fix hang when transferring the same objects to two
    different clients at the same time. (Or when annex.pidlock is used,
    two different objects.)
  * Fixed some other potential hangs in the P2P protocol.
  * Fix bash completion of "git annex" to propertly handle files with
    spaces and other problem characters. (Completion of "git-annex"
    already did.)
  * Fix resume of download of url when the whole file content is
    already actually downloaded.
  * When an export conflict prevents accessing a special remote,
    be clearer about what the problem is and how to resolve it.
  * export, sync --content: Avoid unnecessarily trying to upload files
    to an exporttree remote that already contains the files.
  * smudge: When passed a file located outside the working tree, eg by git
    diff, avoid erroring out.
  * drop -J: Avoid processing the same key twice at the same time when
    multiple annexed files use it.
  * When a command is operating on multiple files and there's an error
    with one, try harder to continue to the rest. (As was already done
    for many types of errors including IO errors.)
  * Fixed a crash when using -J with ssh password prompts in
    --quiet/--json mode.
    Thanks to Yaroslav Halchenko and the DataLad&ReproNim team for
    helping to track down this bug.
  * Remove esqueleto dependency to allow upgrading other dependencies to
    newer versions.
    Thanks Sean Parsons.
  * Fix build with persistent-sqlite older than 2.6.3.
  * Updated stack.yaml to lts-12.19; added stack-lts-9.9.yaml
    to support old versions of stack.

 -- Joey Hess <id@joeyh.name>  Wed, 21 Nov 2018 14:22:47 -0400

git-annex (7.20181105) upstream; urgency=medium

  * Fix test suite failure when git-annex test is not run inside a git
    repository.
  * Fix a P2P protocol hang.
  * importfeed: Avoid erroring out when a feed has been repeatedly broken,
    as that can leave other imported files not checked into git.
  * Increase minimum QuickCheck version.

 -- Joey Hess <id@joeyh.name>  Mon, 05 Nov 2018 13:31:09 -0400

git-annex (7.20181031) upstream; urgency=medium

  * Added v7 repository mode. v6 upgrades automatically to v7, but
    v5 is still the default for now. While v6 was always experimental
    to some degree, its successor v7 is ready for production use!
    http://git-annex.branchable.com/tips/unlocked_files/
  * Direct mode repositories are deprecated; they have many problems
    that v7 fixes, so upgrading them now is recommended (but not yet
    required): git annex upgrade --version=7
  * init: When in a crippled filesystem, initialize a v7 repository
    using an adjusted unlocked branch, instead of a direct mode repository.
  * At long last there's a way to hide annexed files whose content
    is missing from the working tree: git-annex adjust --hide-missing
    See https://git-annex.branchable.com/tips/hiding_missing_files/
  * When already in an adjusted branch, running git-annex adjust
    again will update the branch as needed. This is mostly
    useful with --hide-missing to hide/unhide files after their content
    has been dropped or received.
  * git-annex sync --content supports --hide-missing; it can
    be used to get the content of hidden files, and it updates the
    adjusted branch to hide/unhide files as necessary.
  * smudge: The smudge filter no longer provides git with annexed
    file content, to avoid a git memory leak, and because that did not
    honor annex.thin. Now git annex smudge --update has to be run
    after a checkout to update unlocked files in the working tree 
    with annexed file contents.
  * v7 init, upgrade: Install git post-checkout and post-merge hooks that run 
    git annex smudge --update.
  * precommit: Run git annex smudge --update, because the post-merge
    hook is not run when there is a merge conflict. So the work tree will
    be updated when a commit is made to resolve the merge conflict.
  * Note that git has no hooks run after git stash or git cherry-pick,
    so the user will have to manually run git annex smudge --update
    after such commands.
  * Removed the old Android app.
  * Removed support for building with very old ghc < 8.0.1,
    and with yesod < 1.4.3, and without concurrent-output,
    which were only being used for the Android cross build.
  * Webapp: Fix termux detection.
  * runshell: Use system locales when built with 
    GIT_ANNEX_PACKAGE_INSTALL set. (For Neurodebian packages.)
  * Fix database inconsistency that could cause git-annex to
    get confused about whether a locked file's content was present.
  * Fix concurrency bug that occurred on the first download from an
    exporttree remote.
  * init --version=6 will still work, but the repository is auto-upgraded
    immediately to v7.
  * When annex.thin is set, allow hard links to be made between executable
    work tree files and annex objects.
  * addurl: Removed undocumented special case in handling of a CHECKURL-MULTI
    response with only a single file listed. Rather than ignoring the url that
    was in the response, use it.
  * webapp: Fixed a crash when adding a git remote.
    (Reversion introduced in version 6.20180112)
  * migrate: Fix failure to migrate from URL keys.
    (Reversion introduced in version 6.20180926)
  * Cache high-resolution mtimes for improved detection of modified files
    in v7 (and direct mode).

 -- Joey Hess <id@joeyh.name>  Wed, 31 Oct 2018 09:21:50 -0400

git-annex (6.20181011) upstream; urgency=medium

  * sync: Warn when a remote's export is not updated to the current
    tree because export tracking is not configured.
  * Improve display when git config download from a http remote fails.
  * Added annex.jobs setting, which is like using the -J option.
  * Fix reversion in support of annex.web-options.
  * rmurl: Fix a case where removing the last url left git-annex thinking
    content was still present in the web special remote.
  * SETURLPRESENT, SETURIPRESENT, SETURLMISSING, and SETURIMISSING
    used to update the presence information of the external special remote
    that called them; this was not documented behavior and is no longer done.
  * export: Fix false positive in export conflict detection, that occurred
    when the same tree was exported by multiple clones.
  * Fix potential crash in exporttree database due to failure to honor
    uniqueness constraint.
  * Fix crash when exporttree is set to a bad value.
  * Linux standalone: Avoid using bundled cp before envionment is fully set up.
  * Added arm64 Linux standalone build.
  * Improved termux installation process.

 -- Joey Hess <id@joeyh.name>  Thu, 11 Oct 2018 13:41:10 -0400

git-annex (6.20180926) upstream; urgency=medium

  [ Joey Hess ]
  * Fixes a reversion in the last release that broke interoperation with
    older versions of git-annex-shell.
  * init: Improve generated post-receive hook, so it won't fail when
    run on a system whose git-annex is too old to support git-annex post-receive
  * init: Update the post-receive hook when re-run in an existing repository.
  * S3: Fix url construction bug when the publicurl has been set to an url
    that does not end with a slash.
  * --debug shows urls accessed by git-annex, like it used to do when 
    git-annex used wget and curl.
  * Fix support for filenames containing newlines when querying git
    cat-file, though less efficiently than other filenames.
    This should make git-annex fully support filenames containing newlines
    as the rest of git's interface is used in newline-safe ways.
  * Added -z option to git-annex commands that use --batch, useful for
    supporting filenames containing newlines.
  * Added annex.maxextensionlength for use cases where extensions longer
    than 4 characters are needed.
  * Added remote.name.annex-security-allow-unverified-downloads, a
    per-remote setting for annex.security.allow-unverified-downloads.
  * More FreeBSD build fixes.

  [ Yaroslav Halchenko ]
  * debian/control
    + add netbase to Depends: since required for basic tcp interactions
      (see e.g. https://github.com/nipy/heudiconv/issues/260)

 -- Joey Hess <id@joeyh.name>  Wed, 26 Sep 2018 12:56:49 -0400

git-annex (6.20180913) upstream; urgency=medium

  * When --batch is used with matching options like --in, --metadata,
    etc, only operate on the provided files when they match those options.
    Otherwise, a blank line is output in the batch protocol.
    Affected commands: find, add, whereis, drop, copy, move, get
  * Make metadata --batch combined with matching options refuse to run,
    since it does not seem worth supporting that combination.
  * v6 add: Take advantage of improved SIGPIPE handler in git 2.5 to
    speed up the clean filter by not reading the file content from the
    pipe. This also avoids git buffering the whole file content in memory.
  * v6: After updating the worktree for an add/drop, update git's index,
    so git status will not show the files as modified.
  * v6: When annex.largefiles is not configured for a file, running git
    add or git commit, or otherwise using git to stage a file
    will add it to the annex if the file was in the annex before,
    and to git otherwise. This is to avoid accidental conversion.
    Note that git-annex add's behavior has not changed.
  * v6: Update associated files database when git has staged changes
    to pointer files.
  * v6: Fix some race conditions.
  * v6: Fix annex object file permissions when git-annex add is run
    on a modified unlocked file, and in some related cases.
  * v6: When a file is unlocked but has not been modified,
    and the unlocking is only staged, git-annex add did not lock it.
    Now it will, for consistency with how modified files are handled and
    with v5.
  * Fix git command queue to be concurrency safe.
  * linux standalone: When LOCPATH is already set, use it instead of the
    bundled locales. It can be set to an empty string to use the system
    locales too.
  * Stop using external hash programs, since cryptonite is faster.
  * Fix build on FreeBSD.
  * S3: Support buckets with versioning enabled. When a remote
    is configured with exporttree=yes versioning=yes, git-annex can
    download past versions of exported files from it.
  * S3: Multipart uploads are now only supported when git-annex is built
    with aws-0.16.0 or later, as earlier versions of the library don't
    support versioning with multipart uploads.
  * S3: Support AWS_SESSION_TOKEN.
  * Don't use GIT_PREFIX when GIT_WORK_TREE=. because it seems git
    does not intend GIT_WORK_TREE to be relative to GIT_PREFIX in that
    case, despite GIT_WORK_TREE=.. being relative to GIT_PREFIX.
  * Don't use GIT_PREFIX to fix up a relative GIT_DIR, because
    git 2.11 sets GIT_PREFIX to a path it's not relative to.
    and apparently GIT_DIR is never relative to GIT_PREFIX.
  * git-annex.cabal: Fix build without assistant, and some other refinements.
    Thanks fftehnik.

 -- Joey Hess <id@joeyh.name>  Thu, 13 Sep 2018 15:50:38 -0400

git-annex (6.20180807) upstream; urgency=medium

  * S3: Support credential-less download from remotes configured
    with public=yes exporttree=yes.
  * Fix reversion in display of http 404 errors.
  * Added remote.name.annex-speculate-present config that can be used to
    make cache remotes.
  * Added --accessedwithin matching option.
  * Added annex.commitmessage config that can specify a commit message
    for the git-annex branch instead of the usual "update".
  * Fix wrong sorting of remotes when using -J, it was sorting by uuid,
    rather than cost.
  * addurl: Include filename in --json-progress output.
  * Fix git-annex branch data loss that could occur after
    git-annex forget --drop-dead.

 -- Joey Hess <id@joeyh.name>  Tue, 07 Aug 2018 16:22:05 -0400

git-annex (6.20180719) upstream; urgency=medium

  * Support working trees set up by git-worktree.
  * Improve support for repositories created with --separate-git-dir.
  * Support configuring remote.web.annex-cost and remote.bittorrent.annex-cost
  * addurl: When security configuration prevents downloads with youtube-dl,
    still check if the url is one that it supports, and fail downloading
    it, instead of downloading the raw web page.
  * Send User-Agent and any configured annex.http-headers when downloading
    with http, fixes reversion introduced when switching to http-client.
  * Fix reversion introduced in version 6.20180316 that caused git-annex to
    stop processing files when unable to contact a ssh remote.
  * v6: Work around git bug that runs smudge/clean filters at the top of the
    repository while passing them a relative GIT_WORK_TREE that may point
    outside of the repository, by using GIT_PREFIX to get back to the
    subdirectory where a relative GIT_WORK_TREE is valid.
  * p2p --pair: Fix interception of the magic-wormhole pairing code,
    which since 0.8.2 it has sent to stderr rather than stdout.
  * info: Display uuid and description when a repository is identified by
    uuid, and for "here".
  * unused --from: Allow specifiying a repository by uuid or description.
  * linux standalone: Generate locale files in ~/.cache/git-annex/locales/
    so they're available even when the standalone tarball is installed
    in a directory owned by root. Note that this prevents using the
    standalone bundle in environments where HOME is not writable.
  * Include uname command in standalone builds since git-annex uses it.
  * git-annex.cabal: Fix network version.

 -- Joey Hess <id@joeyh.name>  Thu, 19 Jul 2018 13:53:45 -0400

git-annex (6.20180626) upstream; urgency=high

  Security fix release for CVE-2018-10857 and CVE-2018-10859
  https://git-annex.branchable.com/security/CVE-2018-10857_and_CVE-2018-10859/

  * Refuse to download content, that cannot be verified with a hash, 
    from encrypted special remotes (for CVE-2018-10859),
    and from all external special remotes and glacier (for CVE-2018-10857).
    In particular, URL and WORM keys stored on such remotes won't
    be downloaded. If this affects your files, you can run
    `git-annex migrate` on the affected files, to convert them
    to use a hash.
  * Added annex.security.allow-unverified-downloads, which can override
    the above.
  * Added annex.security.allowed-url-schemes setting, which defaults
    to only allowing http, https, and ftp URLs. Note especially that file:/
    is no longer enabled by default.
  * Removed annex.web-download-command, since its interface does not allow
    supporting annex.security.allowed-url-schemes across redirects.
    If you used this setting, you may want to instead use annex.web-options
    to pass options to curl.
  * git-annex will refuse to download content from http servers on
    localhost, or any private IP addresses, to prevent accidental
    exposure of internal data. This can be overridden with the
    annex.security.allowed-http-addresses setting.
  * Local http proxies will not be used unless allowed by the
    annex.security.allowed-http-addresses setting.
  * Since the interfaces to curl and youtube-dl do not have a way to
    prevent them from accessing localhost or private IP addresses,
    they default to not being used for url downloads.
    Only when annex.security.allowed-http-addresses=all will curl and
    youtube-dl be used.
 
  Non-security fix changes:

  * Fix build with ghc 8.4+, which broke due to the Semigroup Monoid change. 
  * version: Show operating system and repository version list 
    when run outside a git repo too.
  * Fix annex-checkuuid implementation, so that remotes configured that
    way can be used.
  * Fix problems accessing repositories over http when annex.tune.*
    is configured.
  * External special remotes can now add info to `git annex info $remote`,
    by replying to the GETINFO message.
  * adb: Android serial numbers are not all 16 characters long, so accept
    other lengths.
  * Display error messages that come from git-annex-shell when the p2p
    protocol is used, so that diskreserve messages, IO errors, etc from
    the remote side are visible again.
  * When content has been lost from an export remote and 
    git-annex fsck --from remote has noticed it's gone, re-running
    git-annex export or git-annex sync --content will re-upload it.

 -- Joey Hess <id@joeyh.name>  Fri, 22 Jun 2018 10:36:22 -0400

git-annex (6.20180529) upstream; urgency=medium

  * Prevent haskell http-client from decompressing gzip files, so downloads
    of such files works the same as it used to with wget and curl.
  * Workaround for bug in an old version of cryptonite that broke https
    downloads, by using curl for downloads when git-annex is built with it.
  * view, vadd: Fix crash when a git submodule has a name starting with a dot.
  * Don't allow entering a view with staged or unstaged changes.
  * move: --force was accidentially enabling two unrelated behaviors
    since 6.20180427. The older behavior, which has never been well
    documented and seems almost entirely useless, has been removed.
  * copy: --force no longer does anything.
  * migrate: Fix bug in migration between eg SHA256 and SHA256E, 
    that caused the extension to be included in SHA256 keys,
    and omitted from SHA256E keys.
    (Bug introduced in version 6.20170214)
  * migrate: Check for above bug when migrating from SHA256 to SHA256
    (and same for SHA1 to SHA1 etc), and remove the extension that should
    not be in the SHA256 key.
  * fsck: Detect and warn when keys need an upgrade, either to fix up
    from the above migrate bug, or to add missing size information
    (a long ago transition), or because of a few other past key related
    bugs.
  * git-annex-shell: GIT_ANNEX_SHELL_APPENDONLY makes it allow writes,
    but not deletion of annexed content. Note that securing pushes to
    the git repository is left up to the user.
  * setpresentkey: Added --batch support.

 -- Joey Hess <id@joeyh.name>  Tue, 29 May 2018 13:05:26 -0400

git-annex (6.20180509) upstream; urgency=medium

  * The old git-annex Android app is now deprecated in favor of running
    git-annex in termux.
  * runshell: Use proot when running on Android, to work around
    Android 8's ill-advised seccomp filtering of system calls,
    including ones crucial for reliable thread locking.
    (This will only work with termux's version of proot.)
  * Fix bug in last release that crashes when using
    --all or running git-annex in a bare repository. May have also
    affected git-annex unused and git-annex info.
  * Fix bug in last release that prevented the webapp opening on
    non-Linux systems.
  * Support building with hinotify-0.3.10.
  * Display error message when http download fails.
  * Avoid forward retry when 0 bytes were received.

 -- Joey Hess <id@joeyh.name>  Wed, 09 May 2018 16:20:26 -0400

git-annex (6.20180427) upstream; urgency=medium

  * move: Now takes numcopies configuration, and required content
    configuration into account, and refuses to reduce the current
    number of copies of a file, or remove content that a repository
    requires. --force can override these checks.
    Note that it's still allowed to move the content of a file
    from one repository to another when numcopies is not satisfied, as long
    as the move does not result in there being fewer copies.
  * Fix mangling of --json output of utf-8 characters when not
    running in a utf-8 locale.
  * Fix build with yesod 1.6.
  * Clean up some build warnings with newer versions of ghc and haskell
    libraries.
  * runshell: Unset LD_PRELOAD since preloaded libraries from the host
    system may not get along with the bundled linker.
  * runshell: Added some tweaks to make git-annex work in termux on
    Android. The regular arm standalone tarball now works in termux.
  * Webapp: Support being run inside termux on Android, and offer to set up
    a repository on the sdcard.
  * Assistant: Integrate with Termux:Boot, so when it's installed, the
    assistant is autostarted on boot.
  * Assistant: Fix installation of menus, icons, etc when run
    from within runshell.
  * import: Avoid buffering all filenames to be imported in memory.
  * Improve memory use and speed of --all and git-annex info remote,
    by not buffering list of all keys.

 -- Joey Hess <id@joeyh.name>  Fri, 27 Apr 2018 12:36:20 -0400

git-annex (6.20180409) upstream; urgency=medium

  * Added adb special remote which allows exporting files to Android devices.
  * For url downloads, git-annex now defaults to using a http library,
    rather than wget or curl. But, if annex.web-options is set, it will
    use curl. To use the .netrc file, run: 
      git config annex.web-options --netrc
  * git-annex no longer uses wget (and wget is no longer shipped with
    git-annex builds).
  * Enable HTTP connection reuse across multiple files for improved speed.
  * Fix calculation of estimated completion for progress meter.
  * OSX app: Work around libz/libPng/ImageIO.framework version skew
    by not bundling libz, assuming OSX includes a suitable libz.1.dylib.
  * Added annex.retry, annex.retry-delay, and per-remote versions
    to configure transfer retries.
  * Also do forward retrying in cases where no exception is thrown,
    but the transfer failed.
  * When adding a new version of a file, and annex.genmetadata is enabled,
    don't copy the data metadata from the old version of the file,
    instead use the mtime of the file.
  * Avoid running annex.http-headers-command more than once.
  * info: Added "combined size of repositories containing these files"
    stat when run on a directory.
  * info: Changed sorting of numcopies stats table, so it's ordered
    by the variance from the desired number of copies.
  * Fix resuming a download when using curl.

 -- Joey Hess <id@joeyh.name>  Mon, 09 Apr 2018 13:03:15 -0400

git-annex (6.20180316) upstream; urgency=medium

  * New protocol for communicating with git-annex-shell increases speed
    of operations involving ssh remotes. When not transferring large files,
    git-annex is between 200% and 400% faster using the new protocol,
    and it's just as fast as before when transferring large files.
    (When the remote has an old git-annex-shell, git-annex falls back
    to the old slower code. This fallback is planned to be removed 
    after 5 years or so.)
  * Note that, due to not using rsync to transfer files over ssh
    any longer, permissions and other file metadata of annexed files
    will no longer be preserved when copying them to and from ssh remotes.
    Other remotes never supported preserving that information, so
    this is not considered a regression.
  * Fix data loss bug in content locking over tor, when the remote
    repository is in direct mode, it neglected to check that the content
    was actually present when locking it. This could cause git annex drop
    to remove the only copy of a file when it thought the tor remote had
    a copy.
  * Fix data loss bug when the local repository uses direct mode, and a
    locally modified file is dropped from a remote repsitory. The bug
    caused the modified file to be counted as a copy of the original file.
    (This is not a severe bug because in such a situation, dropping
    from the remote and then modifying the file is allowed and has the same
    end result.)
  * Some downloads will be verified, even when annex.verify=false.
    This is done in some edge cases where there's a likelyhood than an
    object was downloaded incorrectly.
  * Support exporttree=yes for rsync special remotes.
  * Added backends for the BLAKE2 family of hashes, when built with
    a new enough version of cryptonite.
  * Improve SHA*E extension extraction code to not treat parts of the
    filename that contain punctuation or other non-alphanumeric characters
    as extensions. Before, such characters were filtered out.
  * Better ssh connection warmup when using -J for concurrency.
    Avoids ugly messages when forced ssh command is not git-annex-shell.
  * Fix race condition in ssh warmup that caused git-annex to get
    stuck and never process some files when run with high levels of
    concurrency.
  * Fix reversion introduced in 6.20171214 that caused concurrent
    transfers to incorrectly fail with "transfer already in progress".
  * Note that Remote/Git.hs now contains AGPL licensed code,
    thus the license of git-annex as a whole is AGPL. This was already
    the case when git-annex was built with the webapp enabled.
  * Include amount of data transferred in progress display.
  * Dial back optimisation when building on arm, which prevents
    ghc and llc from running out of memory when optimising some files.
    (Unfortunately this fix is incomplete due to a ghc bug.)

 -- Joey Hess <id@joeyh.name>  Fri, 16 Mar 2018 12:10:40 -0400

git-annex (6.20180227) upstream; urgency=medium

  * inprogress: Avoid showing failures for files not in progress. 
  * Added INFO to external special remote protocol.
  * Added EXTENSIONS to external special remote protocol.
  * datalad < 0.9.1 had a problem in its special remote protocol handling
    which is broken by EXTENSIONS. Make the debian git-annex package
    conflict with the problem version of datalad.
  * fsck: Warn when required content is not present in the repository that
    requires it.
  * Add gpg-agent to Build-Depends.
    Needed to run the test suite.
  * --json: When there are multiple lines of notes about a file, make the note
    field multiline, rather than the old behavior of only including the
    last line.
  * git-annex.cabal: Once more try to not build the assistant on the hurd,
    hopefully hackage finally recognises that OS.
  * Split Test.hs and avoid optimising it much, to need less memory to
    compile.
  * Fix behavior of --json-progress followed by --json, the latter option
    used to disable the former.
  * Added --json-error-messages option, which makes messages
    that would normally be output to standard error be included in
    the json output.
  * Remove temporary code added in 6.20160619 to prime the mergedrefs
    log.
  * importfeed: Fix a failure when downloading with youtube-dl
    and the destination subdirectory does not exist yet.
  * Added annex.merge-annex-branches config setting which
    can be used to disable automatic merge of git-annex branches.
  * tips/automatically_adding_metadata/pre-commit-annex: Fix to not
    silently skip filenames containing non-ascii characters.
  * sync: Fix bug that prevented pulling changes into direct mode
    repositories that were committed to remotes using git commit
    rather than git-annex sync.
  * Makefile: Remove chrpath workaround for bug in cabal, 
    which is no longer needed.

 -- Joey Hess <id@joeyh.name>  Tue, 27 Feb 2018 12:04:52 -0400

git-annex (6.20180112) upstream; urgency=medium

  * Added inprogress command for accessing files as they are being
    downloaded.
  * Fix bug introduced in version 6.20171018 that caused some commands
    to print out "ok" twice after processing a file.
  * addurl: When the file youtube-dl will download is already an annexed
    file, don't download it again and fail to overwrite it, instead just do
    nothing, like it used to when quvi was used.
  * addurl: Fix encoding of filename queried from youtube-dl when in
    --fast mode.
  * Fix several places where files in .git/annex/ were written with modes
    that did not take the core.sharedRepository config into account.
  * Improve startup time for commands that do not operate on remotes,
    and for tab completion, by not unnessessarily statting paths to
    remotes, which used to cause eg, spin-up of removable drives.
  * Added remote.<name>.annex-checkuuid config, which can be set to false
    to disable the default checking of the uuid of remotes that point to
    directories. This can be useful to avoid unncessary drive spin-ups and
    automounting.
  * git-annex.cabal: Add back custom-setup stanza, so cabal new-build works.
  * git-annex.cabal: Removed the testsuite build flag; test suite is always
    included.

 -- Joey Hess <id@joeyh.name>  Fri, 12 Jan 2018 15:45:48 -0400

git-annex (6.20171214) upstream; urgency=medium

  * Use youtube-dl rather than quvi to download media from web pages,
    since quvi is not being actively developed and youtube-dl supports
    many more sites.
  * addurl --relaxed got slower, since youtube-dl has to hit the network
    to check for embedded media. If you relied on --relaxed not hitting the
    network for speed reasons, using --relaxed --raw will get the old level
    of speed, but can't be used for urls with embedded videos.
  * importfeed now downloads things linked to by feeds, even when they are
    not media files.
  * Removed no longer needed dependency on yesod-default.
  * Allow exporttree remotes to be marked as dead.
  * initremote, enableremote: Really support gpg subkeys suffixed with an
    exclamation mark, which forces gpg to use a specific subkey.
    (Previous try had a bug.)
  * lookupkey: Support being given an absolute filename to a file
    within the current git repository.
  * A top-level .noannex file will prevent git-annex init from being used
    in a repository. This is useful for repositories that have a policy
    reason not to use git-annex. The content of the file will be displayed
    to the user who tries to run git-annex init.

 -- Joey Hess <id@joeyh.name>  Thu, 14 Dec 2017 11:50:48 -0400

git-annex (6.20171124) unstable; urgency=medium

  * Display progress meter when uploading a key without size information,
    getting the size by statting the content file.
  * Fix build with dns-3.0.

 -- Joey Hess <id@joeyh.name>  Fri, 24 Nov 2017 10:49:36 -0400

git-annex (6.20171109) unstable; urgency=medium

  * Fix export of subdir of a branch.
  * Fix exporting of non-annexed files to external special remotes.
  * unlock, lock: Support --json.
  * When there are multiple urls for a file, still treat it as being present
    in the web when some urls don't work, as long as at least one url does
    work.
  * Makefile improvement for sudo make install.
    Thanks, Eric Siegerman 
  * Makefile improvement for BUILDER=stack, use stack to run ghc.
  * testremote: Test exporttree.
  * Fix directory special remote's cleanup of empty export directories.

 -- Joey Hess <id@joeyh.name>  Thu, 09 Nov 2017 12:21:49 -0400

git-annex (6.20171026) unstable; urgency=medium

  * Windows: Fix reversion that caused the path used to link
    to annexed content to include the drive letter and full path, rather
    than being relative. (`git annex fix` will fix up after this problem).
  * Windows build fixed, and changed to use stack for more reliable build
    environment.
  * Windows: Remove wget from bundle; it needs libraries that are not
    included, and git for windows includes curl which git-annex will use
    instead.
  * Add day to metadata when annex.genmetadata is enabled.
    Thanks, Sean T Parsons
  * stack.yaml: Added nix packages section.
    Thanks, Sean T Parsons 

 -- Joey Hess <id@joeyh.name>  Thu, 26 Oct 2017 13:56:18 -0400

git-annex (6.20171018) unstable; urgency=medium

  * add: Replace work tree file atomically on systems supporting hard
    links. Avoids a window where interrupting an add could result in
    the file being moved into the annex, with no symlink yet created.
  * webdav: Avoid unncessisarily creating the collection at the top
    of the repository when storing files there, since that collection
    is created by initremote.
    (This seems to work around some brokenness of the box.com webdav
    server, which caused uploads to be very slow or sometimes fail.)
  * webdav: Make --debug show all webdav operations.
  * get -J/move -J/copy -J/mirror -J/sync -J: Avoid "transfer already in
    progress" errors when two files use the same key.
  * Konqueror desktop file location changed to one used by plasma 5.
    Thanks, Félix Sipma.
  * Avoid repeated checking that files passed on the command line exist.
  * Fix build with aws-0.17.
  * stack.yaml: Update to lts-9.9.

 -- Joey Hess <id@joeyh.name>  Wed, 18 Oct 2017 15:40:06 -0400

git-annex (6.20171003) unstable; urgency=medium

  * webdav: Improve error message for failed request to include the request
    method and path.
  * metadata: Added --remove-all.
  * Warn when metadata is inherited from a previous version of a file,
    to avoid the user being surprised in cases where that behavior is not
    desired or expected.
  * sync: Added --cleanup, which removes local and remote synced/ branches.
  * external: When the external special remote program crashed, a newline
    could be output, which messed up the expected output for --batch mode.
  * external: Avoid checking EXPORTSUPPORTED for special remotes that are
    not configured to use exports.
  * test: Fix reversion that made it only run inside a git repository.
  * copy, move: Behave same with --fast when sending to remotes located
    on a local disk as when sending to other remotes.
  * Fix process and file descriptor leak that was exposed when
    git-annex was built with ghc 8.2.1. Broke git-annex test on OSX
    due to running out of FDs, and may have also leaked in other situations.
  * info: Improve cleanup of stale transfer info files.

 -- Joey Hess <id@joeyh.name>  Tue, 03 Oct 2017 13:18:15 -0400

git-annex (6.20170925) unstable; urgency=medium

  * git-annex export: New command, can create and efficiently update
    exports of trees to special remotes.
  * Use git-annex initremote with exporttree=yes to set up a special remote
    for use by git-annex export.
  * Implemented export to directory, S3, and webdav special remotes.
  * External special remote protocol extended to support export.
    Developers of external special remotes should consider if export makes
    sense for them and add support.
  * sync, assistant: Update tracking exports.
  * Support building with feed-1.0, while still supporting older versions.
  * init: Display an additional message when it detects a filesystem that
    allows writing to files whose write bit is not set.
  * S3: Allow removing files from IA.
  * webdav: Checking if a non-existent file is present on Box.com
    triggered a bug in its webdav support that generates an infinite series
    of redirects. Deal with such problems by assuming such behavior means
    the file is not present.
  * webdav: Fix lack of url-escaping of filenames. Mostly impacted exports
    of filenames containing eg spaces.
  * webdav: Changed path used on webdav server for temporary files.

 -- Joey Hess <id@joeyh.name>  Mon, 25 Sep 2017 11:13:58 -0400

git-annex (6.20170818) unstable; urgency=high

  * Security fix: Disallow hostname starting with a dash, which
    would get passed to ssh and be treated an option. This could
    be used by an attacker who provides a crafted repository url
    to cause the victim to execute arbitrary code via -oProxyCommand.
    CVE-2017-12976
    (The same class of security hole recently affected git itself.)
  * git-annex.cabal: Deal with breaking changes in Cabal 2.0.
  * Fix build with QuickCheck 2.10.
  * fsck: Support --json.
  * move, copy: Support --batch.
  * Added GIT_ANNEX_VECTOR_CLOCK environment variable, which can be used to
    override the default timestamps used in log files in the git-annex
    branch. This is a dangerous environment variable; use with caution.
  * Fix a git-annex test failure when run on NFS due to NFS lock files
    preventing directory removal.
  * test: Avoid most situations involving failure to delete test
    directories, by forking a worker process and only deleting the test
    directory once it exits.
  * Disable http-client's default 30 second response timeout when HEADing
    an url to check if it exists. Some web servers take quite a long time
    to answer a HEAD request.
  * Added remote configuration settings annex-ignore-command and
    annex-sync-command, which are dynamic equivilants of the annex-ignore
    and annex-sync configurations.
  * Prevent spaces from being embedded in the name of new WORM keys,
    as that handing spaces in keys would complicate things like the
    external special remote protocol.
  * migrate: WORM keys containing spaces will be migrated to not contain
    spaces anymore.
  * External special remotes will refuse to operate on keys with spaces in
    their names. That has never worked correctly due to the design of the
    external special remote protocol. Display an error message suggesting
    migration.
  * Fix incorrect external special remote documentation, which said that
    the filename parameter to the TRANSFER command could not contain
    spaces. It can in fact contain spaces. Special remotes implementors
    that relied on that may need to fix bugs in their special remotes.
  * Fix the external special remotes git-annex-remote-ipfs, 
    git-annex-remote-torrent and the example.sh template to correctly
    support filenames with spaces.
  * Windows: Win32 package has subsumed Win32-extras; update dependency.

 -- Joey Hess <id@joeyh.name>  Fri, 18 Aug 2017 11:19:06 -0400

git-annex (6.20170520) unstable; urgency=medium

  * move --to=here moves from all reachable remotes to the local repository.
  * initremote, enableremote: Support gpg subkeys suffixed with an
    exclamation mark, which forces gpg to use a specific subkey.
  * Improve progress display when watching file size, in cases where
    a transfer does not resume.
  * Fix transfer log file locking problem when running concurrent
    transfers.
  * Avoid concurrent git-config setting problem when running concurrent
    threads.
  * metadata: When setting metadata of a file that did not exist,
    no error message was displayed, unlike getting metadata and most other
    git-annex commands. Fixed this oversight.
  * Added annex.resolvemerge configuration, which can be set to false to 
    disable the usual automatic merge conflict resolution done by git-annex
    sync and the assistant.
  * sync: Added --no-resolvemerge option.
  * Avoid error about git-annex-shell not being found when
    syncing with -J with a git remote where git-annex-shell is not
    installed.
  * Fix bug that prevented transfer locks from working when
    run on SMB or other filesystem that does not support fcntl locks
    and hard links.
  * assistant: Merge changes from refs/remotes/foo/master into master.
    Previously, only sync branches were merged. This makes regular git push
    into a repository watched by the assistant auto-merge.
  * Makefile: Install completions for the fish and zsh shells
    when git-annex is built with optparse-applicative-0.14.
  * assistant: Don't trust OSX FSEvents's eventFlagItemModified to be called
    when the last writer of a file closes it; apparently that sometimes
    does not happen, which prevented files from being quickly added.

 -- Joey Hess <id@joeyh.name>  Mon, 12 Jun 2017 13:37:16 -0400

git-annex (6.20170519) unstable; urgency=medium

  * Ssh password prompting improved when using -J for concurrency.
    When ssh connection caching is enabled (and when GIT_ANNEX_USE_GIT_SSH
    is not set), only one ssh password prompt will be made per host, and
    only one ssh password prompt will be made at a time.
  * When built with concurrent-output 1.9, ssh password prompts will no
    longer interfere with the -J display.
  * Removed dependency on MissingH, instead depending on the split library.
  * Progress is displayed for transfers of files of unknown size.
  * Work around bug in git 2.13.0 involving GIT_COMMON_DIR that broke
    merging changes into adjusted branches.

 -- Joey Hess <id@joeyh.name>  Fri, 19 May 2017 10:37:57 -0400

git-annex (6.20170510) unstable; urgency=medium

  * When a http remote does not expose an annex.uuid config, only warn
    about it once, not every time git-annex is run.
  * multicast: New command, uses uftp to multicast annexed files, for eg
    a classroom setting.
  * Added remote.<name>.annex-push and remote.<name>.annex-pull
    which can be useful to make remotes that don't get fully synced with
    local changes.
  * Disable git-annex's support for GIT_SSH and GIT_SSH_COMMAND, unless
    GIT_ANNEX_USE_GIT_SSH=1 is also set in the environment. This is
    necessary because as feared, the extra -n parameter that git-annex
    passes breaks uses of these environment variables that expect exactly
    the parameters that git passes.
  * enableremote: When enabling a non-special remote, param=value
    parameters can't be used, so error out if any are provided.
  * enableremote: Fix re-enabling of special remotes that have a git
    url, so that eg, encryption key changes take effect. They were silently
    ignored, a reversion introduced in 6.20160527.
  * gcrypt: Support re-enabling to change eg, encryption parameters.
    This was never supported before.
  * git annex add -u now supported, analagous to git add -u
  * version: Added "dependency versions" line.
  * Keys marked as dead are now skipped by --all.
  * annex.backend is the new name for what was annex.backends, and takes
    a single key-value backend, rather than the unncessary and confusing
    list. The old option still works if set.

 -- Joey Hess <id@joeyh.name>  Wed, 10 May 2017 15:05:22 -0400

git-annex (6.20170321) unstable; urgency=medium

  * Bugfix: Passing a command a filename that does not exist sometimes
    did not display an error, when a path to a directory was also passed.
  * status: Propigate nonzero exit code from git status.
  * Linux standalone builds put the bundled ssh last in PATH,
    so any system ssh will be preferred over it.
  * assistant: Add 1/200th second delay between checking each file
    in the full transfer scan, to avoid using too much CPU.
  * get -J: Improve distribution of jobs amoung remotes when there are more
    jobs than remotes.
  * fsck -q: When a file has bad content, include the name of the file
    in the warning message.
  * Windows: Improve handling of shebang in external special remote
    program, searching for the program in the PATH.
  * Drop support for building with old versions of dns, http-conduit,
    directory, feed, and http-types.
  * Windows: Fix bug in shell script shebang lookup code that
    caused a "delayed read on closed handle" error.
  * git-annex-shell: Fix bug when used with a recently cloned repository,
    where "merging" messages were included in the output of configlist
    (and perhaps other commands) and caused a "Failed to get annex.uuid
    configuration" error.
  * Support GIT_SSH and GIT_SSH_COMMAND, which are handled close the same
    as they are by git. However, unlike git, git-annex sometimes needs to
    pass the -n parameter when using these.
  * sync --content-of=path (-C path) added for when you want to sync
    only some files' contents, not the whole working tree.

 -- Joey Hess <id@joeyh.name>  Tue, 21 Mar 2017 11:27:38 -0400

git-annex (6.20170301.1) unstable; urgency=medium

  * Fix reversion in yesterday's release that made SHA1E and MD5E backends
    not work.

 -- Joey Hess <id@joeyh.name>  Wed, 01 Mar 2017 12:46:03 -0400

git-annex (6.20170301) unstable; urgency=medium

  * No changes from 6.20170228; a new version number was needed due
    to a problem with Hackage.

 -- Joey Hess <id@joeyh.name>  Wed, 01 Mar 2017 12:06:02 -0400

git-annex (6.20170228) unstable; urgency=medium

  * Cryptographically secure hashes can be forced to be used in a
    repository, by setting annex.securehashesonly.
    This does not prevent the git repository from containing links
    to insecure hashes, but it does prevent the content of such files
    from being added to .git/annex/objects by any method.
  * Tighten key parser to prevent SHA1 collision attacks generating
    two keys that have the same SHA1. (Only done for keys that contain
    a hash). This ensures that signed git commits of annexed files
    will remain secure, as long as git-annex is using a secure hashing
    backend.
  * fsck: Warn about any files whose content is present, that don't
    use secure hashes, when annex.securehashesonly is set.
  * init: When annex.securehashesonly has been set with git-annex config,
    copy that value to the annex.securehashesonly git config.
  * Added --securehash option to match files using a secure hash function,
    and corresponding securehash preferred content expression.
  * sync, merge: Fail when the current branch has no commits yet, instead
    of not merging in anything from remotes and appearing to succeed.
  * Run ssh with -n whenever input is not being piped into it,
    to avoid it consuming stdin that it shouldn't.
    This fixes git-annex-checkpresentkey --batch remote,
    which didn't output results for all keys passed into it. Other
    git-annex commands that communicate with a remote over ssh may also
    have been consuming stdin that they shouldn't have, which could have
    impacted using them in eg, shell scripts.
  * sync: Improve integration with receive.denyCurrentBranch=updateInstead,
    displaying error messages from the remote then it fails to update
    its checked out branch.
  * Added post-recieve hook, which makes updateInstead work with direct
    mode and adjusted branches.
  * init: Set up the post-receive hook.
  * sync: When syncing with a local repository located on a crippled
    filesystem, run the post-receive hook there, since it wouldn't get run
    otherwise. This makes pushing to repos on FAT-formatted removable
    drives update them when receive.denyCurrentBranch=updateInstead.
  * config group groupwanted numcopies schedule wanted required: 
    Avoid displaying extraneous messages about repository auto-init,
    git-annex branch merging, etc, when being used to get information.
  * adjust: Fix behavior when used in a repository that contains
    submodules.
  * Run wget with -nv instead of -q, so it will display HTTP errors.
  * Run curl with -S, so HTTP errors are displayed, even when
    it's otherwise silent.
  * When downloading in --json or --quiet mode, use curl in preference
    to wget, since curl is able to display only errors to stderr, unlike
    wget.
  * status: Pass --ignore-submodules=when option on to git status.
  * config --set: As well as setting value in git-annex branch,
    set local gitconfig. This is needed especially for
    annex.securehashesonly, which is read only from local gitconfig and not
    the git-annex branch.
  * Removed support for building with the old cryptohash library.
    Building with that library made git-annex not support SHA3; it's time
    for that to always be supported in case SHA2 dominoes.
  * git-annex.cabal: Make crypto-api a dependency even when built w/o
    webapp and test suite.

 -- Joey Hess <id@joeyh.name>  Tue, 28 Feb 2017 14:39:47 -0400

git-annex (6.20170214) unstable; urgency=medium

  * Increase default cost for p2p remotes from 200 to 1000.
    This makes git-annex prefer transferring data from special
    remotes when possible.
  * Remove -j short option for --json-progress; that option was already
    taken for --json.
  * vicfg: Include the numcopies configuation.
  * config: New command for storing configuration in the git-annex branch.
  * annex.autocommit can be configured via git-annex config, to control
    the default behavior in all clones of a repository.
  * New annex.synccontent config setting, which can be set to true to make
    git annex sync default to --content. This may become the default at
    some point in the future. As well as being configuable by git config,
    it can be configured by git-annex config to control the default
    behavior in all clones of a repository.
  * stack.yaml: Update to lts-7.18.
  * Some optimisations to string splitting code.
  * unused: When large files are checked right into git, avoid buffering
    their contents in memory.
  * unused: Improved memory use significantly when there are a lot
    of differences between branches.
  * Wormhole pairing will start to provide an appid to wormhole on
    2021-12-31. An appid can't be provided now because Debian stable is going
    to ship a older version of git-annex that does not provide an appid.
    Assumption is that by 2021-12-31, this version of git-annex will be
    shipped in a Debian stable release. If that turns out to not be the
    case, this change will need to be cherry-picked into the git-annex in
    Debian stable, or its wormhole pairing will break.
  * Fix build with aws 0.16. Thanks, aristidb.
  * assistant: Make --autostart --foreground wait for the children it
    starts. Before, the --foreground was ignored when autostarting.
  * initremote: When a uuid= parameter is passed, use the specified
    UUID for the new special remote, instead of generating a UUID.
    This can be useful in some situations, eg when the same data can be
    accessed via two different special remote backends.
  * import: Changed how --deduplicate, --skip-duplicates, and
    --clean-duplicates determine if a file is a duplicate.
    Before, only content known to be present somewhere was considered
    a duplicate. Now, any content that has been annexed before will be
    considered a duplicate, even if all annexed copies of the data have
    been lost.
    Note that --clean-duplicates and --deduplicate still check
    numcopies, so won't delete duplicate files unless there's an annexed
    copy.
  * import: --deduplicate and --skip-duplicates were implemented
    inneficiently; they unncessarily hashed each file twice. They have
    been improved to only hash once.
  * import: Added --reinject-duplicates.
  * Added git template directory to Linux standalone tarball and OSX
    app bundle.
  * Improve pid locking code to work on filesystems that don't support hard
    links.
  * S3: Fix check of uuid file stored in bucket, which was not working.
  * Work around sqlite's incorrect handling of umask when creating
    databases.

 -- Joey Hess <id@joeyh.name>  Tue, 14 Feb 2017 14:22:00 -0400

git-annex (6.20170101) unstable; urgency=medium

  * XMPP support has been removed from the assistant in this release.
    If your repositories used XMPP to keep in sync, that will no longer
    work, and you should enable some other remote to keep them in sync.
    A ssh server is one way, or use the new Tor pairing feature.
  * p2p --pair makes it easy to pair repositories, over Tor, using
    Magic Wormhole codes to find the other repository.
    See http://git-annex.branchable.com/tips/peer_to_peer_network_with_tor/
  * webapp: The "Share with a friend" and "Share with your other devices"
    pages have been changed to pair repositories using Tor and Magic Wormhole.
  * metadata --batch: Fix bug when conflicting metadata changes were
    made in the same batch run.
  * Pass annex.web-options to wget and curl after other options, so that
    eg --no-show-progress can be set by the user to disable the default
    --show-progress.
  * Revert ServerAliveInterval change in 6.20161111, which caused problems
    with too many old versions of ssh and unusual ssh configurations.
    It should have not been needed anyway since ssh is supposted to
    have TCPKeepAlive enabled by default.
  * Make all --batch input, as well as fromkey and registerurl stdin
    be processed without requiring it to be in the current encoding.
  * p2p: --link no longer takes a remote name, instead the --name
    option can be used.
  * Linux standalone: Improve generation of locale definition files,
    supporting locales such as en_GB.UTF-8.
  * rekey --force: Incorrectly marked the new key's content as being
    present in the local repo even when it was not.
  * enable-tor: Put tor sockets in /var/lib/tor-annex/, rather
    than in /etc/tor/hidden_service/.
  * enable-tor: No longer needs to be run as root.
  * enable-tor: When run as a regular user, also tests a connection back to 
    the hidden service over tor.
  * Support all common locations of the torrc file.
  * Always use filesystem encoding for all file and handle reads and
    writes.
  * Fix build with directory-1.3.
  * Debian: Suggest tor and magic-wormhole.
  * Debian: Build webapp on armel.

 -- Joey Hess <id@joeyh.name>  Sat, 31 Dec 2016 15:11:04 -0400

git-annex (6.20161210) unstable; urgency=medium

  * Linux standalone: Updated ghc to fix its "unable to decommit memory"
    bug, which may have resulted in data loss when these builds were used
    with Linux kernels older than 4.5.
  * enable-tor: New command, enables tor hidden service for P2P syncing.
  * p2p: New command, allows linking repositories using a P2P network.
  * remotedaemon: Serve tor hidden service.
  * Added git-remote-tor-annex, which allows git pull and push to the tor
    hidden service.
  * remotedaemon: Fork to background by default. Added --foreground switch
    to enable old behavior.
  * addurl: Fix bug in checking annex.largefiles expressions using
    largerthan, mimetype, and smallerthan; the first two always failed
    to match, and the latter always matched.
  * Relicense 5 source files that are not part of the webapp from AGPL to GPL.
  * map: Run xdot if it's available in PATH. On OSX, the dot command
    does not support graphical display, while xdot does.
  * Debian: xdot is a better interactive viewer than dot, so Suggest
    xdot, rather than graphviz.
  * rmurl: Multiple pairs of files and urls can be provided on the
    command line.
  * rmurl: Added --batch mode.
  * fromkey: Accept multiple pairs of files and keys.
    Thanks, Daniel Brooks.
  * rekey: Added --batch mode.
  * add: Stage modified non-large files when running in indirect mode. 
    (This was already done in v6 mode and direct mode.)
  * git-annex-shell, remotedaemon, git remote: Fix some memory DOS attacks.
  * Fix build with http-client 0.5.
    Thanks, Alper Nebi Yasak.

 -- Joey Hess <id@joeyh.name>  Sat, 10 Dec 2016 11:56:25 -0400

git-annex (6.20161118) unstable; urgency=medium

  * git-annex.cabal: Loosen bounds on persistent to allow 2.5, which
    on Debian has been patched to work with esqueleto.
    This may break cabal's resolver on non-Debian systems;
    if so, either use stack to build, or run cabal with 
    --constraint='persistent ==2.2.4.1'
    Hopefully this mess with esqueleto will be resolved soon.
  * sync: Pass --allow-unrelated-histories to git merge when used with git
    git 2.9.0 or newer. This makes merging a remote into a freshly created
    direct mode repository work the same as it works in indirect mode.
  * Avoid backtraces on expected failures when built with ghc 8;
    only use backtraces for unexpected errors.
  * fsck --all --from was checking the existence and content of files
    in the local repository, rather than on the special remote. Oops.
  * Linux arm standalone: Build with a 32kb page size, which is needed
    on several ARM NAS devices, including Drobo 5N, and WD NAS.

 -- Joey Hess <id@joeyh.name>  Fri, 18 Nov 2016 11:43:14 -0400

git-annex (6.20161111) unstable; urgency=medium

  * Restarting a crashing git process could result in filename encoding
    issues when not in a unicode locale, as the restarted processes's
    handles were not read in raw mode.
  * Make .git/annex/ssh.config file work with versions of ssh older than
    7.3, which don't support Include. When used with an older version
    of ssh, any ServerAliveInterval in ~/.ssh/config will be overridden
    by .git/annex/ssh.config.
  * S3: Support the special case endpoint needed for the cn-north-1 region.
  * Webapp: Don't list the Frankfurt S3 region, as this (and some other new
    regions) need V4 authorization which the aws library does not yet use.
  * reinject --known: Avoid second, unncessary checksum of file.
  * OSX: Remove RPATHs from git-annex binary, which are not needed,
    slow down startup, and break the OSX Sierra linker.
  * webapp: Explicitly avoid checking for auth in static subsite
    requests. Yesod didn't used to do auth checks for that, but this may
    have changed.
  * Linux standalone: Avoid using hard links in the tarball so it can be
    untarred on eg, afs which does not support them.

 -- Joey Hess <id@joeyh.name>  Fri, 11 Nov 2016 14:46:39 -0400

git-annex (6.20161031) unstable; urgency=medium

  * Assistant, repair: Fix ignoring of git fsck errors due to
    duplicate file entries in tree objects.
  * Linux standalone: Fix location of locale files in the bundle.
  * Fix reversion in 6.20161012 that prevented adding files with a space
    in their name.

 -- Joey Hess <id@joeyh.name>  Mon, 31 Oct 2016 18:55:59 -0400

git-annex (6.20161027) unstable; urgency=medium

  * lock, smudge: Fix edge cases where data loss could occur in v6 mode
    when the keys database was not populated.
  * upgrade: Handle upgrade to v6 when the repository already contains
    v6 unlocked files whose content is already present.
  * Improve style of offline html build of website.
  * importfeed: Drop URL parameters from file extension.
    Thanks, James MacMahon.
  * Assistant, repair: Improved filtering out of git fsck lines about
    duplicate file entries in tree objects.
  * test: Deal with gpg-agent behavior change that broke the test suite.
  * Improve ssh socket cleanup code to skip over the cruft that
    NFS sometimes puts in a directory when a file is being deleted.
  * If a transfer fails for some reason, but some data managed to be sent,
    the transfer will be retried. (The assistant already did this.)
  * Run ssh with ServerAliveInterval 60, so that stalled transfers will
    be noticed within about 3 minutes.
    (Any setting in your ~/.ssh/config or /etc/ssh/ssh_config 
    overrides this.)

 -- Joey Hess <id@joeyh.name>  Thu, 27 Oct 2016 15:21:58 -0400

git-annex (6.20161012) unstable; urgency=medium

  * Optimisations to time it takes git-annex to walk working tree and find
    files to work on. Sped up by around 18%.
  * Optimisations to git-annex branch query and setting, avoiding repeated
    copies of the environment. Speeds up commands like 
    "git-annex find --in remote" by over 50%.
  * Optimised git-annex branch log file timestamp parsing.
  * Add "total-size" field to --json-progress output.
  * Make --json-progress output be shown even when the size of a object
    is not known.
  * Multiple external special remote processes for the same remote will be
    started as needed when using -J. This should not beak any existing
    external special remotes, because running multiple git-annex commands
    at the same time could already start multiple processes for the same
    external special remotes.
  * Linux standalone: Include locale files in the bundle, and generate
    locale definition files for the locales in use when starting runshell.
    (Currently only done for utf-8 locales.)
  * Avoid using a lot of memory when large objects are present in the git
    repository and have to be checked to see if they are a pointed to an
    annexed file. Cases where such memory use could occur included, but
    were not limited to:
    - git commit -a of a large unlocked file (in v5 mode)
    - git-annex adjust when a large file was checked into git directly
  * When auto-upgrading a v3 remote, avoid upgrading to version 6,
    instead keep it at version 5.
  * Support using v3 repositories without upgrading them to v5.
  * sync: Fix bug in adjusted branch merging that could cause recently
    added files to be lost when updating the adjusted branch.

 -- Joey Hess <id@joeyh.name>  Wed, 12 Oct 2016 09:37:41 -0400

git-annex (6.20160923) unstable; urgency=medium

  * Rate limit console progress display updates to 10 per second.
    Was updating as frequently as changes were reported, up to hundreds of
    times per second, which used unncessary bandwidth when running git-annex
    over ssh etc.
  * Make --json and --quiet work when used with -J.
    Previously, -J override the other options.
  * addurl, get: Added --json-progress option, which adds progress
    objects to the json output.
  * Remove key:null from git-annex add --json output.
  * copy, move, mirror: Support --json and --json-progress.
  * Improve gpg secret key list parser to deal with changes in gpg 2.1.15.
    Fixes key name display in webapp.
  * info: Support being passed a treeish, and show info about the annexed
    files in it similar to how a directory is handled.
  * sync: Previously, when run in a branch with a slash in its name,
    such as "foo/bar", the sync branch was "synced/bar". That conflicted
    with the sync branch used for branch "bar", so has been changed to
    "synced/foo/bar".
  * Note that if you're using an old version of git-annex to sync with
    a branch with a slash in its name, it won't see some changes synced by
    this version, and this version won't see some changes synced by the older
    version. This is not a problem if there's a central bare repository,
    but may impact other configurations until git-annex is upgraded to this
    version.
  * adjust: Previously, when adjusting a branch with a slash in its name,
    such as "foo/bar", the adjusted branch was "adjusted/bar(unlocked)".
    That conflicted with the adjusted branch used for branch "bar",
    so has been changed to "adjusted/foo/bar(unlocked)"
  * Also, running sync in an adjusted branch did not correctly sync
    changes back to the parent branch when it had a slash in its name.
    This bug has been fixed.
  * addurl, importfeed: Improve behavior when file being added is gitignored.

 -- Joey Hess <id@joeyh.name>  Fri, 23 Sep 2016 09:43:26 -0400

git-annex (6.20160907) unstable; urgency=medium

  * Windows: Handle shebang in external special remote program.
  * Fix formatting of git-annex-smudge man page, and improve mdwn2man.
    Thanks, Jim Paris.
  * examimekey: Allow being run in a git repo that is not initialized by
    git-annex yet.
  * Android: Fix disabling use of cp --reflink=auto, curl, sha224, and sha384.
  * Make --json and --quiet suppress automatic init messages, and any
    other messages that might be output before a command starts.
    Fixes a reversion introduced in version 5.20150727.
  * Assistant, repair: Filter out git fsck lines about duplicate file
    entries in tree objects.
  * get -J, sync --content -J: Download different files from different
    remotes when the remotes have the same costs.

 -- Joey Hess <id@joeyh.name>  Wed, 07 Sep 2016 11:12:11 -0400

git-annex (6.20160808) unstable; urgency=medium

  * metadata --json output format has changed, adding a inner json object
    named "fields" which contains only the fields and their values.
    This should be easier to parse than the old format, which mixed up
    metadata fields with other keys in the json object.
    Any consumers of the old format will need to be updated.
  * Added metadata --batch option, which allows getting, setting, deleting,
    and modifying metadata for multiple files/keys.
  * Added --branch option to copy, drop, fsck, get, metadata, mirror, move,
    and whereis commands. This option makes git-annex operate on files that
    are included in a specified branch (or other treeish).
  * git-annex.cabal: Temporarily limit to http-conduit <2.2.0
    since aws 0.14.0 is not compatible with the newer version.
  * git-annex.cabal: Temporarily limit to persistent <2.5
    since esqueleto 2.4.3 is not compatible with the newer version.
  * Removed dependency on json library; all JSON is now handled by aeson.
  * When built with uuid-1.3.12, generate more random UUIDs than before.
    (However, this did not impact git-annex much, so a hard depedency has
    not been added on uuid-1.3.12.)
  * info: When run on a file now includes an indication of whether
    the content is present locally.
  * get, move, copy, mirror: Added --failed switch which retries
    failed copies/moves.
  * Re-enable accumulating transfer failure log files for command-line
    actions (disabled in 5.20150522), and remove the log files after
    successful transfers.

 -- Joey Hess <id@joeyh.name>  Mon, 08 Aug 2016 11:42:17 -0400

git-annex (6.20160619) unstable; urgency=medium

  * get, drop: Add --batch and --json options.
  * testremote: Fix crash when testing a freshly made external special remote.
  * Remove unnecessary rpaths in the git-annex binary, but only when
    it's built using make, not cabal. 
    This speeds up git-annex startup time by around 50%.
  * Speed up startup time by caching the refs that have been merged into
    the git-annex branch.
    This can speed up git-annex commands by as much as a second,
    depending on the number of remotes.
  * fsck: Fix a reversion in direct mode fsck of a file that is
    present when the location log thinks it is not. Reversion introduced
    in version 5.20151208.
  * uninit: Fix crash due to trying to write to deleted keys db.
    Reversion introduced by v6 mode support, affects v5 too.
  * Fix a similar crash when the webapp is used to delete a repository.
  * Support checking presence of content at a http url that redirects to
    a ftp url.
  * log: Added --all option.
  * New url for git-remote-gcrypt, now maintained by spwhitton.
  * webapp: Don't allow deleting a remote that has syncing disabled,
    as such a deletion will never finish.
    Thanks, Farhan Kathawala.
  * webapp: Escape unusual characters in ssh hostnames when generating
    mangled hostnames. This allows IPv6 addresses to be used on filesystems
    not supporting : in filenames.
  * Avoid any access to keys database in v5 mode repositories, which 
    are not supposed to use that database.
  * Remove the EKG build flag, since Gentoo for some reason decided to
    enable this flag, depsite it not being intended for production use and
    so disabled by default.

 -- Joey Hess <id@joeyh.name>  Tue, 19 Jul 2016 14:17:54 -0400

git-annex (6.20160613) unstable; urgency=medium

  * Improve SHA*E extension extraction code.
  * Windows: Avoid terminating git-annex branch lines with \r\n when
    union merging and performing transitions.
  * Remove Makefile from cabal tarball; man page building is now handled by
    a small haskell program.
  * sync --content: Fix bug that caused transfers of files to be made 
    to a git remote that does not have a UUID. This particularly impacted
    clones from gcrypt repositories.
  * Pass -S to git commit-tree when commit.gpgsign is set and when
    making a non-automatic commit, in order to preserve current behavior
    when used with git 2.9, which has stopped doing this itself.
  * remotedaemon: Fixed support for notifications of changes to gcrypt
    remotes, which was never tested and didn't quite work before.
  * list: Do not include dead repositories.
  * move --to: Better behavior when system is completely out of disk space;
    drop content from disk before writing location log.
  * Avoid a crash if getpwuid does not work, when querying the user's full
    name.
  * Automatically enable v6 mode when initializing in a clone from a repo
    that has an adjusted branch checked out.
  * v6: Fix initialization of a bare clone of a repo that has an adjusted
    branch checked out.
  * v6: Fix bad automatic merge conflict resolution between an annexed file
    and a directory with the same name when in an adjusted branch.
  * v6: Fix bad merge in an adjusted branch that resulted in an empty tree.
  * v6: Fix bug in initialization of clone from a repo with an adjusted branch
    that had not been synced back to master. 
    (This bug caused broken tree objects to get built by a later git annex
    sync.)
  * v6: Make lock and unlock work on files whose content is not present.
  * v6: Fix update of associated files db when unlocking a file.
  * v6: Make git clean filter preserve the backend that was used for a file.

 -- Joey Hess <id@joeyh.name>  Mon, 13 Jun 2016 14:57:38 -0400

git-annex (6.20160527) unstable; urgency=medium

  * Split lines in the git-annex branch on \r as well as \n, to deal
    with \r\n terminated lines written by some versions of git-annex on
    Windows. This fixes strange displays in some cases.
  * assistant: Fix bug that caused v6 pointer files to be annexed by the
    assistant.
  * assistant: Fix race in v6 mode that caused downloaded file content to
    sometimes not replace pointer files.
  * add: Adding a v6 pointer file used to annex it; now the pointer file is
    added to git as-is. (git add of a pointer file already did the right
    thing)
  * enableremote: Can now be used to explicitly enable git-annex to use
    git remotes. Using the command this way prevents other git-annex
    commands from probing new git remotes to auto-enable them.
  * enableremote: Remove annex-ignore configuration from a remote.
  * Change git annex info remote encryption description to use wording
    closer to what's used in initremote.
  * Pass the various gnupg-options configs to gpg in several cases where
    they were not before. Most notably, gnupg-decrypt-options is now
    passed when decrypting an encrypted cipher.
  * adjust: Add --fix adjustment, which is useful when the git directory
    is in a nonstandard place.
  * adjust: If the adjusted branch already exists, avoid overwriting it,
    since it might contain changes that have not yet been propigated to the
    original branch.
  * Work around git weirdness in handling of relative path to GIT_INDEX_FILE
    when in a subdirectory of the repository. This affected git annex view.
  * Fix crash when entering/changing view in a subdirectory of a repo that
    has a dotfile in its root.
  * webapp: Avoid confusing display of dead remotes.
  * Support building with ghc 8.0.1.
  * Updated cabal file explicitly lists source files. The tarball
    on hackage will include only the files needed for cabal install;
    it is NOT the full git-annex source tree.
  * debian/changelog, debian/NEWS, debian/copyright: Converted to symlinks
    to CHANGELOG, NEWS, and COPYRIGHT, which used to symlink to these instead.

 -- Joey Hess <id@joeyh.name>  Fri, 27 May 2016 11:48:36 -0400

git-annex (6.20160511) unstable; urgency=medium

  * Fix bug that sometimes prevented git-annex smudge --clean from consuming
    all its input, which resulted in git add bypassing git-annex.
  * Fix build with directory-1.2.6.2.
  * Improve behavior when a just added http remote is not available
    during uuid probe. Do not mark it as annex-ignore, so it will be tried
    again later.
  * Android: Icon refresh.
    Thanks, freewheelinfranks.
  * Added DIRHASH-LOWER to external special remote protocol.
  * git-annex.cabal: Add Setup-Depends.
  * stack.yaml: Enable explicit-setup-deps.
  * Windows: Fix several bugs in propigation of changes from the adjusted
    branch back to the master branch.
  * Windows: Fix an over-long temp directory name.
  * map: Hide dead repositories that are not connected to the graph.
  * map: Changed colors; red is used for untrusted repositories and grey
    for dead.
  * version: Display OS version and architecture too.
  * Propigate GIT_DIR and GIT_WORK_TREE environment to external special
    remotes.
  * Added annex.gnupg-decrypt-options and
    remote.<name>.annex-gnupg-decrypt-options, which are passed to gpg
    when it's decrypting data.
  * fsck: When a key is not previously known in the location log,
    record something so that reinject --known will work.
  * In the unusual configuration where annex.crippledfilesystem=true but
    core.symlinks=true, store object contents in mixed case hash
    directories so that symlinks will point to them.
  * Added new encryption=sharedpubkey mode for special remotes.
    This is useful for makking a special remote that anyone with a clone
    of the repo and your public keys can upload files to, but only you can
    decrypt the files stored in it.

 -- Joey Hess <id@joeyh.name>  Wed, 11 May 2016 12:41:42 -0400

git-annex (6.20160419) unstable; urgency=medium

  * Fix bug that prevented resuming of uploads to encrypted special remotes
    that used chunking.
  * That bug could also expose the names of keys to such remotes, so it is a
    minor security issue.
  * Fix duplicate progress meter display when downloading from a git remote
    over http with -J.
  * reinject: When src file's content cannot be verified, leave it alone,
    instead of deleting it.
  * reinject: Added new mode which can reinject known files into the annex.
    For example: git-annex reinject --known /mnt/backup/*
  * calckey: New plumbing command, calculates the key that would be used
    to refer to a file.
  * Fix bug that prevented annex.sshcaching=false configuration from taking
    effect when on a crippled filesystem. Thanks, divergentdave.
  * git 2.9.0 is going to prevent git merge from merging in unrelated
    branches. Since the webapp's pairing etc features often combine
    together repositories with unrelated histories, work around
    this behavior change when the assistant merges, by passing
    --allow-unrelated-histories. Note though that this is not done
    for git annex sync's merges, so it will follow git's default or
    configured behavior.
  * When git-annex is used with a git version older than 2.2.0, disable
    support for adjusted branches, since GIT_COMMON_DIR is needed to update
    them and was first added in that version of git.
  * Avoid setting LOCPATH in linux standalone builds that are built with
    a ghc that has been fixed to not hang when it cannot find locale files.
  * Isolate test suite from global git config settings.

 -- Joey Hess <id@joeyh.name>  Thu, 28 Apr 2016 09:31:14 -0400

git-annex (6.20160418) unstable; urgency=medium

  * smudge: Print a warning when annex.thin is set, as git's smudge
    interface does not allow honoring that configuration.
  * webapp: When $HOME is a git repository, and has been initialized for
    use by git-annex, opening the webapp went ahead and ran the assistant
    there, annexing all files. Since this is almost certianly not
    desirable, especially when the user is just opening the webapp from
    a dekstop menu which happens to run it in $HOME, the webapp will now not
    treat such a $HOME git repository as a git-annex repository.
  * webapp: Update url to add gitlab.com ssh key.
  * Fix bug in v6 mode that prevented treating unlocked executable files
    as annexed. If you have such files, run git annex init --version=6
    to update the cache after upgrading to this version of git-annex.
  * Preserve execute bits of unlocked files in v6 mode.
  * fsck: Warn when core.sharedRepository is set and an annex object file's
    write bit is not set and cannot be set due to the file being owned
    by a different user.
  * Fix hang when dropping content needs to lock the content on a
    ssh remote, which occurred when the remote has git-annex version
    5.20151019 or newer. (The bug was in the client side; the remote
    git-annex-shell does not need to be upgraded.)

 -- Joey Hess <id@joeyh.name>  Mon, 18 Apr 2016 18:33:52 -0400

git-annex (6.20160412) unstable; urgency=medium

  * adjust --unlock: Enters an adjusted branch in which all annexed files
    are unlocked. The v6 equivilant of direct mode, but much cleaner!
  * Upgrading a direct mode repository to v6 has changed to enter
    an adjusted unlocked branch. This makes the direct mode to v6 upgrade
    able to be performed in one clone of a repository without affecting
    other clones, which can continue using v5 and direct mode.
  * init --version=6: Automatically enter the adjusted unlocked branch
    when filesystem doesn't support symlinks.
  * ddar remote: fix ssh calls
    Thanks, Robie Basak
  * log: Display time with time zone.
  * log --raw-date: Use to display seconds from unix epoch.
  * v6: Close pointer file handles more quickly, to avoid problems on Windows.
  * sync: Show output of git commit.
  * annex.thin and annex.hardlink are now supported on Windows.
  * unannex --fast now makes hard links on Windows.
  * Fix bug in annex.largefiles mimetype= matching when git-annex
    is run in a subdirectory of the repository.
  * Fix build with ghc v7.11. Thanks, Gabor Greif.

 -- Joey Hess <id@joeyh.name>  Tue, 12 Apr 2016 14:53:22 -0400

git-annex (6.20160318) unstable; urgency=medium

  * metadata: Added -r to remove all current values of a field.
  * Fix data loss that can occur when annex.pidlock is set in a repository.
  * Fix bug preventing moving files to/from a repository with annex.pidlock set.
  * Fix shared lock file FD leak.
  * Fix metadata hook behavior when multiple files are added at once.
    Thanks, Klaus Ethgen.
  * Added dependencies on haskell mountpoints and disk-free-space
    libraries, removing FFI code from git-annex.
  * dropkey: Add --batch and --json.
  * Fix OSX dmg to include libraries needed by bundled gpg,
    lost in last release.
  * Always try to thaw content, even when annex.crippledfilesystem is set.
  * Correct git-annex info to include unlocked files in v6 repository.
  * Sped up git-annex add in direct mode and v6 by using
    git hash-object --stdin-paths.
  * Sped up git-annex merge by using git hash-object --stdin-paths.

 -- Joey Hess <id@joeyh.name>  Fri, 18 Mar 2016 11:30:36 -0400

git-annex (6.20160229) unstable; urgency=medium

  * Update perlmagick build dependency. Closes: #789225
  * Fix memory leak in last release, which affected commands like
    git-annex status when a large non-annexed file is present in the work
    tree.
  * fsck: When the only copy of a file is in a dead repository, mention
    the repository.
  * info: Mention when run in a dead repository.
  * Linux and OSX standalone builds put the bundled gpg last in PATH,
    so any system gpg will be preferred over it.
  * Avoid crashing when built with MagicMime support, but when the magic
    database cannot be loaded.
  * Include magic database in the linux and OSX standalone builds.
  * Fix memory leak when hashing files, which triggered during fsck
    when an external hash program was not used.
    (This leak was introduced in version 6.20160114.)
  * Support --metadata field<number, --metadata field>number etc
    to match ranges of numeric values.
  * Similarly, support preferred content expressions like
    metadata=field<number and metadata=field>number
  * The pre-commit-annex hook script that automatically extracts
    metadata has been updated to also use exiftool.
    Thanks, Klaus Ethgen.

 -- Joey Hess <id@joeyh.name>  Mon, 29 Feb 2016 12:41:49 -0400

git-annex (6.20160217) unstable; urgency=medium

  * Support getting files from read-only repositories.
  * checkpresentkey: Allow to be run without an explicit remote.
  * checkpresentkey: Added --batch.
  * Work around problem with concurrent-output when in a non-unicode locale
    by avoiding use of it in such a locale. Instead -J will behave as if
    it was built without concurrent-output support in this situation.
  * Fix storing of filenames of v6 unlocked files when the filename is not
    representable in the current locale.
  * fsck: Detect and fix missing associated file mappings in v6 repositories.
  * fsck: Populate unlocked files in v6 repositories whose content is
    present in annex/objects but didn't reach the work tree.
  * When initializing a v6 repo on a crippled filesystem, don't force it
    into direct mode.
  * Windows: Fix v6 unlocked files to actually work.
  * add, addurl, import, importfeed: When in a v6 repository on a crippled
    filesystem, add files unlocked.
  * annex.addunlocked: New configuration setting, makes files always be
    added unlocked. (v6 only)
  * Improve format of v6 unlocked pointer files to support keys containing
    slashes.

 -- Joey Hess <id@joeyh.name>  Wed, 17 Feb 2016 14:48:51 -0400

git-annex (6.20160211) unstable; urgency=medium

  * annex.addsmallfiles: New option controlling what is done when
    adding files not matching annex.largefiles.
  * Fix reversion in lookupkey, contentlocation, and examinekey which
    caused them to sometimes output side messages.
  * webapp: Fix deletion of current repository directory.
  * Added "nothing" to preferred content expression syntax.
  * annex.largefiles can be configured in .gitattributes too;
    this is particulary useful for v6 repositories, since the
    .gitattributes configuration will apply in all clones of the
    repository.
  * Limit annex.largefiles parsing to the subset of preferred content
    expressions that make sense in its context. So, not "standard"
    or "lackingcopies", etc.
  * annex.largefiles: Add support for mimetype=text/* etc, when git-annex
    is linked with libmagic.
  * matchexpression: Added --largefiles option to parse an annex.largefiles
    expression.
  * Brought back the dbus and xmpp build flags, so build from source can be
    done without C libraries that may be hard to install.
  * init: Fix bugs in submodule .git symlink fixup, that occurred when
    initializing in a subdirectory of a submodule and a submodule of a
    submodule.
  * WebDAV: Set depth 1 in PROPFIND request, for better compatibility with
    some servers. Thanks, wzhd.
  * WebDAV: Remove a bogus trailing slash from the end of the url to the
    temporary store location for a key. Thanks, wzhd.
  * S3: Allow configuring with requeststyle=path to use path-style bucket
    access instead of the default DNS-style access.

 -- Joey Hess <id@joeyh.name>  Thu, 11 Feb 2016 11:42:19 -0400

git-annex (6.20160126) unstable; urgency=medium

  * Fix nasty reversion in the last release that broke sync --content's
    handling of many preferred content expressions.
  * whereis --json: Urls are now listed inside the remote that claims them,
    rather than all together at the end.
  * info, add, whereis, find: Support --batch mode.
  * Force output to be line-buffered, even when it's not connected to the
    terminal. This is particuarly important for commands with --batch
    output, which was not always being flushed at an appropriate time.
  * add, import: Support --json output.
  * addurl --json: Include field for added key (unless the file was
    added directly to git due to annex.largefiles configuration.)
    (Also done by add --json and import --json)
  * registerurl: Check if a remote claims the url, same as addurl does.
  * Bug fix: Git config settings passed to git-annex -c did not always take
    effect.
  * assistant: Use udisks2 dbus events to detect when disks are mounted,
    instead of relying on gnome/kde stuff that is not stable.
  * Fix build with QuickCheck 2.8.2
  * matchexpression: New plumbing command to check if a preferred content
    expression matches some data.
  * Removed the webapp-secure build flag, rolling it into the webapp build
    flag.
  * Removed the quvi, tahoe, feed, and tfds build flags, adding
    aeson feed and regex-tdfa to the core dependencies.
  * Roll the dns build flag into the assistant build flag.
  * Debian: Avoid building debug package, since gdb is not often useful
    to debug haskell programs.

 -- Joey Hess <id@joeyh.name>  Tue, 26 Jan 2016 14:57:42 -0400

git-annex (6.20160114) unstable; urgency=medium

  "hexapodia as the key insight"

  * Added v6 repository mode, but v5 is still the default for now.
  * unlock, lock: In v6 mode, unlocking a file changes it from a symlink to a
    pointer file, and this change can be committed to the git repository.
    For details, see http://git-annex.branchable.com/tips/unlocked_files/
  * The upgrade to version 6 is not done fully automatically yet, because
    upgrading a direct mode repository to version 6 will prevent old
    versions of git-annex from working in other clones of that repository.
    For details, see http://git-annex.branchable.com/upgrades/
  * init: --version parameter added to control which supported repository
    version to use.
  * init, upgrade: Configure .git/info/attributes to use git-annex
    as a smudge filter. In v6 repository mode, this makes git add
    add files to the annex in unlocked mode, unless overridden by
    annex.largefiles configuration.
  * assistant: In v6 mode, adds files in unlocked mode, so they can
    continue to be modified.
  * Added annex.thin setting, which makes unlocked files in v6 repositories
    be hard linked to their content, instead of a copy. This saves disk
    space but means any modification of an unlocked file will lose the local
    (and possibly only) copy of the old version.
  * Enable annex.thin by default on upgrade from direct mode to v6, since
    direct mode made the same tradeoff.
  * fix: Adjusts unlocked files as configured by annex.thin.
  * persistent-sqlite is now a hard build dependency, since v6 repository
    mode needs it.


  * status: On crippled filesystems, was displaying M for all annexed files
    that were present. Probably caused by a change to what git status
    displays in this situation. Fixed by treating files git thinks are
    modified the same as typechanged files.
  * addurl: Added --batch and --with-files options.
  * addurl: Support --json, particularly useful in --batch mode.
  * addurl: Refuse to overwrite any existing, non-annexed file.
  * Debian: Adjust build dependencies for webapp, DAV. Now available on
    mips, mipsel, but temporarily removed armel since build is failing
    there.
  * info: Fix "backend usage" numbers, which were counting present keys
    twice.
  * info --json: Improve json for "backend usage", using a nested object
    with fields for each backend instead of the previous weird nested lists.
    This may break existing parsers of this json output, if there were any.
  * whereis --json: Make url list be included in machine-parseable form.
  * test: Added --keep-failures option.
  * unused: Bug fix when a new file was added to the annex, and then
    removed (but not git rmed). git still has the add staged in this case,
    so the content should not be unused and was wrongly treated as such.
  * migrate: Copy over metadata to new key.
  * rekey: No longer copies over urls from the old to the new key.
    It makes sense for migrate to do that, but not for this low-level
    (and little used) plumbing command to.
  * view: Fix crash in non-unicode capable locale when entering a view
    of metadata containing a slash or backslash.
  * When annex.http-headers is used to set the User-Agent header, avoid
    sending User-Agent: git-annex
  * Windows: Fix rsync cross-drive hack to work with msys2 rsync.
    Thanks, Pieter Kitslaar.

 -- Joey Hess <id@joeyh.name>  Thu, 14 Jan 2016 10:14:19 -0400

git-annex (5.20151218) unstable; urgency=medium

  * Add S3 features to git-annex version output.
  * webdav: When testing the WebDAV server, send a file with content.
    The empty file it was sending tickled bugs in some php WebDAV server.
  * fsck: Failed to honor annex.diskreserve when checking a remote.
  * Debian: Build depend on concurrent-output.
  * Fix insecure temporary permissions when git-annex repair is used in
    in a corrupted git repository.
  * Fix potential denial of service attack when creating temp dirs.

 -- Joey Hess <id@joeyh.name>  Fri, 18 Dec 2015 12:09:33 -0400

git-annex (5.20151208) unstable; urgency=medium

  * Build with -j1 again to get reproducible build.
  * Display progress meter in -J mode when copying from a local git repo,
    to a local git repo, and from a remote git repo.
  * Display progress meter in -J mode when downloading from the web.
  * map: Improve display of git remotes with non-ssh urls, including http
    and gcrypt. 
  * When core.sharedRepository is set, annex object files are not made mode
    444, since that prevents a user other than the file owner from locking
    them. Instead, a mode such as 664 is used in this case.
  * tahoe: Include tahoe capabilities in whereis display.
  * import: Changed to honor annex.largefiles settings.
  * addurl, importfeed: Changed to honor annex.largefiles settings,
    when the content of the url is downloaded. (Not when using --fast or
    --relaxed.)
  * webapp: Fix bugs that could result in a relative path such as "."
    being written to ~/.config/git-annex/autostart, and ignore any such 
    relative paths in the file.
    This was a reversion caused by the relative path changes in 5.20150113.
  * dropunused: Make more robust when trying to drop an object that has
    already been dropped.
  * Fix reversion in handling of long filenames, particularly when using
    addurl/importfeed, which was introduced in the previous release.

 -- Joey Hess <id@joeyh.name>  Tue, 08 Dec 2015 11:14:03 -0400

git-annex (5.20151116) unstable; urgency=medium

  * Use concurrent-output library when configured with -fConcurrentOutput.
    This allows nicely displayed messages when using the -J flag.
  * Additional commands now support the -J flag: 
    fsck, drop, add, addurl, import
  * import: Avoid very ugly error messages when the directory files
    are imported to is not a directort, but perhaps an annexed file.
  * Concurrent progress bars are now displayed when using -J with a command
    that moves file contents around.
  * Fix race that could result in an annexed file's symlink not being
    created, when eg, running concurrent git-annex adds.
  * add: Fix error recovery rollback to not move the injested file content
    out of the annex back to the file, because other files may point to
    that same content. Instead, copy the injected file content out to
    recover.
  * quvi may output utf-8 encoded data when the conifigured locale doesn't
    support that; avoid crashing on such invalid encoding.
  * runshell: Avoid failing when $HOME/.ssh does not exist and cannot be
    created.
  * Make the git-annex-standalone.deb prevent runshell from installing
    wrappers into $HOME/.ssh
  * Make git-annex-standalone.deb include the git-annex html documentation,
    desktop file, and base completion file, same as the regular git-annex.deb.
  * fsck: When fscking a dead repo, avoid incorrect "fixing location log"
    message, and display a warning about it being dead, since it's unusual
    to have access to a dead repo.
  * assistant: Pass ssh-options through 3 more git pull/push calls
    that were missed before.
  * Added annex.pidlock and annex.pidlocktimeout configuration to support
    filesystems where POSIX fcntl locks cannot be used.
  * init: Automatically enable annex.pidlock when necessary.

 -- Joey Hess <id@joeyh.name>  Mon, 16 Nov 2015 14:17:40 -0400

git-annex (5.20151102.1) unstable; urgency=medium

  * Avoid installing desktop file and program file if cabal install
    git-annex is run as root, since that is not a systemwide install,
    but to /root, and so generating a systemwide desktop file is not right.
  * When cabal install is run with the desktop file location not writable,
    display a warning, but continue successfully.

 -- Joey Hess <id@joeyh.name>  Tue, 03 Nov 2015 12:08:38 -0400

git-annex (5.20151102) unstable; urgency=medium

  * Use statvfs on OSX.
  * Symlink timestamp preservation code uses functions
    from unix-2.7.0 when available, which should be more portable.
  * enableremote: List uuids and descriptions of remotes that can be
    enabled, and accept either the uuid or the description in leu if the
    name.
  * Catch up with current git behavior when both repo and repo.git exist;
    it seems it now prefers repo in this case, although historically it may
    have preferred repo.git.
  * Fix failure to build with aws-0.13.0.
  * When built with aws-0.13.0, the S3 special remote can be used to create
    google nearline buckets, by setting storageclass=NEARLINE.

 -- Joey Hess <id@joeyh.name>  Mon, 02 Nov 2015 12:41:20 -0400

git-annex (5.20151019) unstable; urgency=medium

  * Fix a longstanding, but unlikely to occur bug, where dropping
    a file from a remote could race with other drops of the same file,
    and result in all copies of its content being lost.
  * git-annex-shell: Added lockcontent command, to prevent dropping of
    a key's content. This is necessary due to the above bugfix.
  * In some cases, the above bugfix changes what git-annex allows you to
    drop:
    - When a file is present in several special remotes,
      but not in any accessible git repositories, dropping it from one of
      the special remotes will now fail. Instead, the file has to be
      moved from one of the special remotes to the git repository, and can
      then safely be dropped from the git repository.
    - If a git remote has too old a version of git-annex-shell installed,
      git-annex won't trust it to hold onto a copy of a file when dropping
      that file from the local git repository.
  * Changed drop ordering when using git annex sync --content or the
    assistant, to drop from remotes first and from the local repo last.
    This works better with the behavior changes to drop in many cases.
  * Do verification of checksums of annex objects downloaded from remotes.
  * When annex objects are received into git repositories from other git
    repos, their checksums are verified then too.
  * To get the old, faster, behavior of not verifying checksums, set
    annex.verify=false, or remote.<name>.annex-verify=false.
  * setkey, rekey: These commands also now verify that the provided file
    matches the expected checksum of the key, unless annex.verify=false.
  * reinject: Already verified content; this can now be disabled by
    setting annex.verify=false.
  * sync, merge, assistant: When git merge failed for a reason other
    than a conflicted merge, such as a crippled filesystem not allowing
    particular characters in filenames, git-annex would make a merge commit
    that could omit such files or otherwise be bad. Fixed by aborting the
    whole merge process when git merge fails for any reason other than a
    merge conflict.
  * Allow building with S3 disabled again.
  * Ported disk free space checking code to work on Solaris.
  * Windows webapp: Fix support for entering password when setting
    up a ssh remote.
  * copy --auto was checking the wrong repo's preferred content.
    (--from was checking what --to should, and vice-versa.)
    Fixed this bug, which was introduced in version 5.20150727.
  * Avoid unncessary write to the location log when a file is unlocked
    and then added back with unchanged content.
  * S3: Fix support for using https.
  * Avoid displaying network transport warning when a ssh remote
    does not yet have an annex.uuid set.
  * Debian: Add torrent library to build-depends as it's packaged now,
    and stop recommending bittornado | bittorrent.
  * Debian: Remove build dependency on transformers library, as it is now
    included in ghc.
  * Debian: Remove menu file, since a desktop file is provided and
    lintian says there can be only one.

 -- Joey Hess <id@joeyh.name>  Mon, 19 Oct 2015 13:59:01 -0400

git-annex (5.20150930) unstable; urgency=medium

  * Added new linux standalone "ancient" build to support kernels
    like 2.6.32.
  * info: Don't allow use in a non-git-annex repository, since it
    uses the git-annex branch and would create it if it were missing.
  * assistant: When updating ~/.ssh/config, preserve any symlinks.
  * webapp: Remove the "disable remote" feature from the UI.
  * S3: When built with aws-0.13.0, supports using more storage classes.
    In particular, storageclass=STANDARD_IA to use Amazon's
    new Infrequently Accessed storage, and storageclass=NEARLINE
    to use Google's NearLine storage.
  * Improve ~/.ssh/config modification code to not add trailing spaces
    to lines it cannot parse.
  * Fix a crash at direct mode merge time when .git/index doesn't exist
    yet. Triggered by eg, git-annex sync --no-commit in a fresh clone of
    a repository.
  * status: Show added but not yet committed files.
  * Added stack.yaml to support easy builds from source with stack.

 -- Joey Hess <id@joeyh.name>  Wed, 30 Sep 2015 14:31:52 -0400

git-annex (5.20150916) unstable; urgency=medium

  * Fix Windows build to work with ghc 7.10.
  * init: Fix reversion in detection of repo made with git clone --shared
  * info: Support querying info of individual files in direct mode.
  * unused: Fix reversion in 5.20150727 that broke parsing of the
    --unused-refspec option. Thanks, Øyvind A. Holm.
  * Make full option parsing be done when not in a git repo, so --help
    can be displayed for commands that require a git repo, etc.
  * fsck: Work around bug in persistent that broke display of
    problematically encoded filenames on stderr when using --incremental.
  * When gpg.program is configured, it's used to get the command to run
    for gpg. Useful on systems that have only a gpg2 command or want to
    use it instead of the gpg command.
  * Windows: Switched to using git for Windows, rather than msysgit.
    Using msysgit with git-annex is no longer supported.
  * Windows: Even when the user neglects to tell the git installer to
    add git to PATH, git-annex will still work from within the git bash
    shell, and the webapp can be used too.
  * sync: Add --no-commit, --no-pull, --no-push options to turn off parts of
    the sync process, as well as supporting --commit, --pull, --push, and
    --no-content options to specify the (current) default behavior.
  * annex.hardlink extended to also try to use hard links when copying from
    the repository to a remote.
  * Improve bash completion, so it completes names of remotes and backends
    in appropriate places.
  * Special remotes configured with autoenable=true will be automatically
    enabled when git-annex init is run.
  * Fix bug in combination of preferred and required content settings.
    When one was set to the empty string and the other set to some expression,
    this bug caused all files to be wanted, instead of only files matching
    the expression.

 -- Joey Hess <id@joeyh.name>  Wed, 16 Sep 2015 10:31:24 -0400

git-annex (5.20150824) unstable; urgency=medium

  * Sped up downloads of files from ssh remotes, reducing the
    non-data-transfer overhead 6x.
  * sync: Support --jobs
  * sync --content: Avoid unnecessary second pull from remotes when 
    no file transfers are made.
  * External special remotes can now be built that can be used in readonly
    mode, where git-annex downloads content from the remote using regular
    http.
  * Added WHEREIS to external special remote protocol.
  * importfeed --relaxed: Avoid hitting the urls of items in the feed.
  * Fix reversion in init when ran as root, introduced in version 5.20150731.
  * Reorder declaration to fix build with yesod-core > 1.4.13.
    Thanks, Michael Alan Dorman.
  * Fix building without quvi and without database.
    Thanks, Ben Boeckel.
  * Avoid building the assistant on the hurd, since an inotify equivalent
    is not yet implemented in git-annex for the hurd.
  * --debug log messages are now timestamped with fractional seconds.
  * --debug is passed along to git-annex-shell when git-annex is in debug mode.
  * Makefile: Pass LDFLAGS, CFLAGS, and CPPFLAGS through ghc and on to
    ld, cc, and cpp.
  * As a result of the Makefile changes, the Debian package is built
    with various hardening options. Although their benefit to a largely
    haskell program is unknown.

 -- Joey Hess <id@joeyh.name>  Mon, 24 Aug 2015 14:11:05 -0700

git-annex (5.20150812) unstable; urgency=medium

  * Added support for SHA3 hashed keys (in 8 varieties), when git-annex is
    built using the cryptonite library.
  * metadata: Fix reversion introduced in 5.20150727 that caused recursive
    display of metadata to not work.
  * Windows: Fix bug that caused git-annex sync to fail due to missing
    environment variable.
  * Fix setting/setting/viewing metadata that contains unicode or other
    special characters, when in a non-unicode locale.
  * Simplify setup process for a ssh remote. Now it suffices to run git
    remote add, followed by git-annex sync. Now the remote is automatically
    initialized for use by git-annex, where before the git-annex branch had
    to manually be pushed before using git-annex sync. Note that this
    involved changes to git-annex-shell, so if the remote is using an old
    version, the manual push is still needed.
  * git-annex-shell: Don't let configlist auto-init repository when in
    readonly mode.
  * Perform a clean shutdown when --time-limit is reached.
    This includes running queued git commands, and cleanup actions normally
    run when a command is finished.
  * fsck: Commit incremental fsck database when --time-limit is reached.
    Previously, some of the last files fscked did not make it into the
    database when using --time-limit.
  * fsck: Commit incremental fsck database after every 1000 files
    fscked, or every 5 minutes, whichever comes first. Previously,
    commits were made every 1000 files fscked.
  * Linux standalone: Work around problem that prevented it from working
    properly if unpacked into a directory that contains ":" or ";" in its
    name.
  * proxy: Fix proxy git commit of non-annexed files in direct mode. 
  * proxy: If a non-proxied git command, such as git revert
    would normally fail because of unstaged files in the work tree,
    make the proxied command fail the same way.
  * proxy: Fix removal of files deleted by the proxied command.
  * proxy: Fix behavior when run in subdirectory of git repo.
  * Improve Setup.hs file so that cabal copy --destdir works.
    Thanks, Magnus Therning.
  * Tighten dependency on optparse-applicative to 0.11.0.
  * Added back debian/cabal-wrapper, since it still seems needed after all.

 -- Joey Hess <id@joeyh.name>  Wed, 12 Aug 2015 11:14:58 -0400

git-annex (5.20150731) unstable; urgency=medium

  * webapp: Support enabling known gitlab.com remotes.
  * Fix rsync special remote to work when -Jn is used for concurrent
    uploads.
  * The last release accidentally removed a number of options from the
    copy command. (-J, file matching options, etc). These have been added
    back.
  * init: Detect when the filesystem is crippled such that it ignores
    attempts to remove the write bit from a file, and enable direct mode.
    Seen with eg, NTFS fuse on linux.
  * Fix man page installation by cabal install; all the new man pages are
    now installed.

 -- Joey Hess <id@joeyh.name>  Fri, 31 Jul 2015 11:34:36 -0400

git-annex (5.20150727) unstable; urgency=medium

  * Fix bug that prevented uploads to remotes using new-style chunking
    from resuming after the last successfully uploaded chunk.
  * Switched option parsing to use optparse-applicative. This was a very large
    and invasive change, and may have caused some minor behavior changes to
    edge cases of option parsing. (For example, the metadata command no
    longer accepts the combination of --get and --set, which never actually
    worked.)
  * Bash completion file is now included in the git-annex source tree, 
    and installed into Debian package (and any other packages built using make
    install). This bash completion is generated by the option parser, so it
    covers all commands, all options, and will never go out of date!
  * As well as tab completing "git-annex" commands, "git annex" will also tab
    complete. However, git's bash completion script needs a patch,
    which I've submitted, for this to work prefectly.
  * version --raw now works when run outside a git repository.
  * assistant --startdelay now works when run outside a git repository.
  * dead now accepts multiple --key options.
  * addurl now accepts --prefix and --suffix options to adjust the
    filenames used.
  * sync --content: Fix bug that caused files to be uploaded to eg,
    more archive remotes than wanted copies, only to later be dropped
    to satisfy the preferred content settings.
  * importfeed: Improve detection of known items whose url has changed,
    and avoid adding redundant files. Where before this only looked at
    permalinks in rss feeds, it now also looks at guids.
  * importfeed: Look at not only permalinks, but now also guids
    to identify previously downloaded files.
  * Webapp: Now features easy setup of git-annex repositories on gitlab.com.
  * Adjust debian build deps: The webapp can now build on arm64, s390x
    and hurd-i386. WebDAV support is also available on those architectures.
  * Debian package now maintained by Richard Hartmann.
  * Support building without persistent database on for systems that
    lack TH. This removes support for incremental fsck.

 -- Joey Hess <id@joeyh.name>  Mon, 27 Jul 2015 12:24:49 -0400

git-annex (5.20150710) unstable; urgency=medium

  * add: Stage symlinks the same as git add would, even if they are not a
    link to annexed content.
  * sync: When annex.autocommit=false, avoid making any commit of local
    changes, while still merging with remote to the extent possible.
  * unused: --used-refspec can now be configured to look at refs in the
    reflog. This provides a way to not consider old versions of files to be
    unused after they have reached a specified age, when the old refs in
    the reflog expire.
  * log: Fix reversion introduced in version 5.20150528 that broke this command.
  * assistant --autostart: First stop any daemons that are already running,
    which might be left over from a previous login session and so unable to
    use the ssh agent of a new login session.
  * assistant: Fix local pairing to not include newline in ssh pubkey,
    which is rejected on the other end for security reasons.
  * assistant: Fix ANNEX_SHELL_DIR written to ~/.ssh/authorized_keys 
    in local pairing to be the absolute path to the repository, not "."
    This was a reversion caused by the relative path changes in 5.20150113.
  * Brought back the setkey plumbing command that was removed in 2011, since
    we found a use case for it. Note that the command's syntax was changed
    for consistency.
  * bugfix: Pass --full-tree when using git ls-files to get a list of files
    on the git-annex branch, so it works when run in a subdirectory.
    This bug affected git-annex unused, and potentially also transitions
    running code and other things.
  * Support git's undocumented core.sharedRepository=2 value, which
    is equivalent to "world", and is set when a repo was created using
    git init --shared=world.
  * When building on linux, pass --as-needed to linker to avoid linking
    with unused shared libraries including libyaml.
  * import: Fix failure of cross-device import on Windows.
  * merge: Avoid creating the synced/master branch.
  * Removed support for optparse-applicative versions older than 0.10.

 -- Joey Hess <id@joeyh.name>  Fri, 10 Jul 2015 16:36:42 -0400

git-annex (5.20150617) unstable; urgency=medium

  * Now supports git annex sync --all --content to sync all versions of all
    files with all repos that want them.
  * Added new "anything" preferred content expression, which matches all
    versions of all files.
  * Standard preferred content for client, backup, incremental backup,
    and unwanted groups have been adjusted to work better when used
    with git annex sync --all --content.
  * fromkey, registerurl: Improve handling of urls that happen to also
    be parsable as strange keys.
  * sync, remotedaemon: Pass configured ssh-options even when
    annex.sshcaching is disabled.
  * assistant: Consume systemd-networkd dbus events to learn about
    changes to network connections, as was already done with
    network-manager and wicd.
    Thanks to Sebastian Reuße for the patches.
  * get --incomplete: New option to resume any interrupted downloads.
  * dead --key: Can be used to mark a key as dead.
  * fsck: Ignore keys that are known to be dead when running in
    --all/--unused/--key mode or a in a bare repo. Closes: #753888
    Otherwise, still reports files with lost contents, even if the content
    is dead.
  * S3: Special remotes can be configured with public=yes to allow
    the public to access the bucket's content.
  * S3: Publically accessible buckets can be used without creds.
  * import --clean-duplicates: Fix bug that didn't count local or trusted
    repo's copy of a file as one of the necessary copies to allow removing
    it from the import location.
  * tahoe: Use ~/.tahoe-git-annex/ rather than ~/.tahoe/git-annex/
    when setting up a tahoe special remote to avoid old versions of
    tahoe create-client choking.
  * Fix bug that prevented enumerating locally present objects in repos
    tuned with annex.tune.objecthash1=true.
    Fixes: unused, object count in info, unannex.
  * Improve url parsing to handle some urls containing illegal []
    characters in their paths.
  * info: Added json output for "backend usage", "numcopies stats",
    "repositories containing these files", and "transfers in progress".
  * Fix incremental backup standard preferred content expression to match
    its documentation, which says it does not want files that have reached
    a backup repository.
  * Increased the default annex.bloomaccuracy from 1000 to 10000000.
    This makes git annex unused use up to 16 mb more memory than it did
    before, but the massive increase in accuracy makes this worthwhile
    for all but the smallest systems.
  * Build documentation with deterministic=1 for reproducible builds.
    (A new ikiwiki feature.) Closes: #785736
  * Re-remove dependency on obsolete hamlet package. Closes: #786659
  * debian/cabal-wrapper: Removed this hack which should not be needed anymore.

 -- Joey Hess <id@joeyh.name>  Wed, 17 Jun 2015 13:50:35 -0400

git-annex (5.20150528) unstable; urgency=medium

  * fromkey, registerurl: Allow urls to be specified instead of keys,
    and generate URL keys.
  * Linux standalone, OSX app: Improve runshell script to always quote
    shell vars, so that it will work when eg, untarred into a directory
    path with spaces in its name.
  * Revert removal dependency on obsolete hamlet package, since the
    autobuilders are not ready for this change yet and it prevented them
    from building the webapp. Reopens: #786659
  * fsck: When checksumming a file fails due to a hardware fault,
    the file is now moved to the bad directory, and the fsck proceeds.
    Before, the fsck immediately failed.
  * Linux standalone: The webapp was not built in the previous release,
    this release fixes that oversight.

 -- Joey Hess <id@joeyh.name>  Thu, 28 May 2015 10:48:03 -0400

git-annex (5.20150522) unstable; urgency=medium

  * import: Refuse to import files that are within the work tree, as that
    does not make sense and could cause data loss.
  * drop: Now supports --all, --unused, and --key.
  * drop: Now defaults to --all when run in a bare repository.
    (Previously, did nothing when run in a bare repository.)
  * get, move, copy, mirror: Concurrent transfers are now supported!
    For example: git-annex get -J10
    However, progress bars are not yet displayed for concurrent transfers,
    pending an updated version of the ascii-progress library.
  * --quiet now makes progress output by rsync, wget, etc be quiet too.
  * Take space that will be used by other running downloads into account when
    checking annex.diskreserve.
  * Avoid accumulating transfer failure log files unless the assistant is
    being used.
  * Fix an unlikely race that could result in two transfers of the same key
    running at once.
  * Stale transfer lock and info files will be cleaned up automatically
    when get/unused/info commands are run.
  * unused: Add --used-refspec option and annex.used-refspec, which can
    specify a set of refs to consider used, rather than the default of
    considering all refs used.
  * webapp: Fix zombie xdg-open process left when opening file browser.
    Closes: #785498
  * Safer posix fctnl locking implementation, using lock pools and STM.
  * Build documentation with TZ=UTC for reproducible builds. See #785736.
  * OSX: Corrected the location of trustedkeys.gpg, so the built-in
    upgrade code will find it. Fixes OSX upgrade going forward, but
    older versions won't upgrade themselves due to this problem.
  * Remove dependency on obsolete hamlet package. Closes: #786659

 -- Joey Hess <id@joeyh.name>  Fri, 22 May 2015 14:20:18 -0400

git-annex (5.20150508.1) unstable; urgency=medium

  * Now builds cleanly using ghc 7.10 (as well as ghc back to 7.6).
  * Imrovements to the git-annex-standalone.deb build process.
    (Thanks, Yaroslav Halchenko)

 -- Joey Hess <id@joeyh.name>  Mon, 11 May 2015 12:08:58 -0400

git-annex (5.20150508) unstable; urgency=medium

  * Improve behavior when a git-annex command is told to operate
    on a file that doesn't exist. It will now continue to other
    files specified after that on the command line, and only error out at
    the end.
  * S3: Enable debug logging when annex.debug or --debug is set.
  * S3: git annex info will show additional information about a S3 remote
    (endpoint, port, storage class)
  * S3: Let git annex enableremote be used, without trying to recreate
    a bucket that should already exist.
  * S3: Fix incompatibility with bucket names used by hS3; the aws library
    cannot handle upper-case bucket names. git-annex now converts them to
    lower case automatically.
  * import: Check for gitignored files before moving them into the tree.
    (Needs git 1.8.4 or newer.)
  * import: Don't stop entire import when one file fails due to being
    gitignored or conflicting with something in the work tree.
  * import: Before removing a duplicate file in --deduplicate or
    --clean-duplicates mode, verify that enough copies of its content still
    exist.
  * Improve integration with KDE's file manager to work with dolphin
    version 14.12.3 while still being compatable with 4.14.2.
    Thanks, silvio.
  * assistant: Added --autostop to complement --autostart.
  * Work around wget bug #784348 which could cause it to clobber git-annex
    symlinks when downloading from ftp.
  * Support checking ftp urls for file presence.
  * Fix bogus failure of fsck --fast.
  * fsck: Ignore error recording the fsck in the activity log,
    which can happen when running fsck in a read-only repository.
    Closes: #698559
    (fsck can still need to write to the repository if it find problems,
    but a successful fsck can be done read-only)
  * Improve quvi 0.4 output parsing to handle cases wher there is no known
    filename extension. This is currently the case when using quvi with
    youtube. In this case, the extension ".m" will be used.
  * Dropped support for older versions of yesod, warp, and dbus than the ones
    in Debian Jessie.
  * Switch from the obsolete dataenc library for base64 encoding to sandi.
    (Thanks, Magnus Therning)
  * Debian's ghc now supports TH on arm! Adjust build dependencies
    to build the webapp on arm, and enable DAV support on arm. \o/
  * Adjust some other arch specific build dependencies that are now
    available on more architectures in Devian unstable.
  * Windows: Remove cygwin ssh, the newer version of which has stopped
    honoring the setting of HOME. Instead, copy msysgit's ssh into PATH.
    Note that setting up a remote ssh server using password authentication
    is known to be broken in this release on Windows.
  * Windows: Roll back to an older version of rsync from cygwin.
    The newer version has some dependency on a newer ssh from cygwin.

 -- Joey Hess <id@joeyh.name>  Fri, 08 May 2015 13:42:30 -0400

git-annex (5.20150420) unstable; urgency=medium

  * Fix activity log parsing, which caused the log to not retain
    activity from other uuids.
  * Union merge could fall over if there was a file in the repository
    with the same name as a git ref. Now fixed.
  * info dir: Added information about repositories that
    contain files in the specified directory.
  * info: Added --bytes option.
  * bittorrent: Fix handling of magnet links.
  * When a key's size is unknown, still check the annex.diskreserve,
    and avoid getting content if the disk is too full.
  * Fix fsck --from a git remote in a local directory, and from
    a directory special remote.
    This was a reversion caused by the relative path changes in 5.20150113.
  * fsck --from remote: When bad content is found in the remote,
    and the local repo does not have a copy of the content, preserve
    the bad content in .git/annex/bad/ to avoid further data loss.
  * fsck --from remote: Avoid downloading a key if it would go over
    the annex.diskreserve limit.
  * required: New command, like wanted, but for required content.
  * Removed dependency on haskell SHA library,
    instead using cryptohash >= 0.11.0.
  * Make repo init more robust.
  * New debian/rules build-standalone target, which generates a
    git-annex-standalone.deb that should work on many old Debian etc
    systems. Thanks, Yaroslav Halchenko.
  * Windows: Renamed start menu file to avoid loop in some versions
    of Windows where the menu file is treated as a git-annex program.
  * Windows: Fixed support of remotes on other drives.
    (A reversion introduced in version 5.20150113.)
  * Windows: Bundled versions of rsync, wget, ssh, and gpg from
    cygwin all updated. Thanks, Yury V. Zaytsev.

 -- Joey Hess <id@joeyh.name>  Mon, 20 Apr 2015 14:44:04 -0400

git-annex (5.20150409) unstable; urgency=medium

  * This fixes a bug in the assistant introduced by the literal pathspec
    changes in version 5.20150406.
  * --quiet now suppresses progress displays from eg, rsync.
    (Second time's the charm..)
  * fromkey, registerurl: When reading from stdin, allow the
    filename and url, respectively, to contain whitespace.
  * add: If annex.largefiles is set and does not match a file that's being
    added, the file will be checked into git rather than being added to the
    annex. Previously, git annex add skipped over such files; this new
    behavior is more useful in direct mode.
  * proxy: Made it work when run in a new repository before initial
    commit.
  * info: Display repository mode: bare when in a bare (non-direct mode)
    repo.
  * importfeed: Fix feed download when curl is used.
  * importfeed: Error out when passed a non-url.
  * webapp: When adding another local repository, and combining it
    with the current repository, the new repository's remote path
    was set to "." rather than the path to the current repository.
    This was a reversion caused by the relative path changes in 5.20150113.
  * contentlocationn: New plumbing command.

 -- Joey Hess <id@joeyh.name>  Thu, 09 Apr 2015 15:06:38 -0400

git-annex (5.20150406.1) unstable; urgency=medium

  * Fixes a bug in the last release that caused rsync and possibly
    other commands to hang at the end of a file transfer.
    (--quiet is back to not blocking progress displays until
    that code can be fixed properly.)

 -- Joey Hess <id@joeyh.name>  Mon, 06 Apr 2015 17:13:13 -0400

git-annex (5.20150406) unstable; urgency=medium

  * Prevent git-ls-files from double-expanding wildcards when an
    unexpanded wildcard is passed to a git-annex command like add or find.
  * Fix make build target. Thanks, Justin Geibel.
  * Fix GETURLS in external special remote protocol to strip
    downloader prefix from logged url info before checking for the
    specified prefix.
  * importfeed: Avoid downloading a redundant item from a feed whose
    permalink has been seen before, even when the url has changed.
  * importfeed: Always store itemid in metadata; before this was only
    done when annex.genmetadata was set.
  * Relax debian package dependencies to git >= 1:1.8.1 rather
    than needing >= 1:2.0.
  * test: Fix --list-tests
  * addurl --file: When used with a special remote that claims
    urls and checks their contents, don't override the user's provided
    filename with filenames that the special remote suggests. Also,
    don't allow adding the url if the special remote says it contains
    multiple files.
  * import: --deduplicate and --cleanduplicates now output the keys
    corresponding to duplicated files they process.
  * expire: New command, for expiring inactive repositories.
  * fsck: Record fsck activity for use by expire command.
  * Fix truncation of parameters that could occur when using xargs git-annex.
  * Significantly sped up processing of large numbers of directories
    passed to a single git-annex command.
  * version: Add --raw
  * init: Improve fifo test to detect NFS systems that support fifos
    but not well enough for sshcaching.
  * --quiet now suppresses progress displays from eg, rsync.
    (The option already suppressed git-annex's own built-in progress
    displays.)

 -- Joey Hess <id@joeyh.name>  Mon, 06 Apr 2015 12:48:48 -0400

git-annex (5.20150327) unstable; urgency=medium

  * readpresentkey: New plumbing command for checking location log.
  * checkpresentkey: New plumbing command to check if a key can be verified
    to be present on a remote.
  * Added a post-update-annex hook, which is run after the git-annex branch
    is updated. Needed for git update-server-info.
  * migrate: --force will force migration of keys already using the
    destination backend. Useful in rare cases.
  * Man pages for individual commands now available, and can be
    opened using "git annex help <command>"
  * --auto is no longer a global option; only get, drop, and copy
    accept it. (Not a behavior change unless you were passing it to a
    command that ignored it.)
  * Improve error message when --in @date is used and there is no
    reflog for the git-annex branch.
  * assistant: Committing a whole lot of files at once could overflow
    command-line length limits and cause the commit to fail. This
    only happened when using the assistant in an indirect mode repository.
  * Work around curl bug when asked to download an empty url to a file.
  * Fix bug introduced in the last release that broke git-annex sync
    when git-annex was installed from the standalone tarball.

 -- Joey Hess <id@joeyh.name>  Fri, 27 Mar 2015 13:10:59 -0400

git-annex (5.20150317) unstable; urgency=medium

  * fsck: Incremental fsck uses sqlite to store its records, instead
    of abusing the sticky bit. Existing sticky bits are ignored;
    incremental fscks started by old versions won't be resumed by
    this version.
  * fsck: Multiple incremental fscks of different repos (including remotes)
    can now be running at the same time in the same repo without it
    getting confused about which files have been checked for which remotes.
  * unannex: Refuse to unannex when repo is too new to have a HEAD,
    since in this case there must be staged changes in the index
    (if there is anything to unannex), and the unannex code path
    needs to run with a clean index.
  * Linux standalone: Set LOCPATH=/dev/null to work around
    https://ghc.haskell.org/trac/ghc/ticket/7695
    This prevents localization from working, but git-annex
    is not localized anyway.
  * sync: As well as the synced/git-annex push, attempt a
    git-annex:git-annex push, as long as the remote branch
    is an ancestor of the local branch, to better support bare git repos.
    (This used to be done, but it forgot to do it since version 4.20130909.)
  * When re-execing git-annex, use current program location, rather than
    ~/.config/git-annex/program, when possible.
  * Submodules are now supported by git-annex!
  * metadata: Fix encoding problem that led to mojibake when storing
    metadata strings that contained both unicode characters and a space
    (or '!') character.
  * Also potentially fixes encoding problem when embedding credentials
    that contain unicode characters.
  * sync: Fix committing when in a direct mode repo that has no HEAD ref.
    (For example, a newly checked out git submodule.)
  * Added SETURIPRESENT and SETURIMISSING to external special remote protocol,
    useful for things like ipfs that don't use regular urls.
  * addurl: Added --raw option, which bypasses special handling of quvi,
    bittorrent etc urls.
  * git-annex-shell: Improve error message when the specified repository
    doesn't exist or git config fails for some reason.
  * fromkey --force: Skip test that the key has its content in the annex.
  * fromkey: Add stdin mode.
  * registerurl: New plumbing command for mass-adding urls to keys.
  * remotedaemon: Fixed support for notifications of changes to gcrypt
    remotes, which was never tested and didn't quite work before.

 -- Joey Hess <id@joeyh.name>  Tue, 17 Mar 2015 13:02:36 -0400

git-annex (5.20150219) unstable; urgency=medium

  * glacier: Detect when the glacier command in PATH is the wrong one,
    from boto, rather than from glacier-cli, and refuse to use it,
    since the boto program fails to fail when passed
    parameters it does not understand.
  * groupwanted: New command to set the groupwanted preferred content
    expression.
  * import: Support file matching options such as --exclude, --include, 
    --smallerthan, --largerthan
  * The file matching options are now only accepted by commands that
    can actually use them, instead of by all commands.
  * import: Avoid checksumming file twice when run in the default
    or --duplicate mode.
  * Windows: Fix bug in dropping an annexed file, which
    caused a symlink to be staged that contained backslashes.
  * webapp: Fix reversion in opening webapp when starting it manually
    inside a repository.
  * assistant: Improve sanity check for control characters when pairing.
  * Improve race recovery code when committing to git-annex branch.
  * addurl: Avoid crash if quvi is not installed, when git-annex was
    built with process-1.2
  * bittorrent: Fix mojibake introduced in parsing arai2c progress output.
  * fsck --from: If a download from a remote fails, propagate the failure.
  * metadata: When setting metadata, do not recurse into directories by
    default, since that can be surprising behavior and difficult to recover
    from. The old behavior is available by using --force.
  * sync, assistant: Include repository name in head branch commit message.
  * The ssh-options git config is now used by gcrypt, rsync, and ddar
    special remotes that use ssh as a transport.
  * sync, assistant: Use the ssh-options git config when doing git pull
    and push.
  * remotedaemon: Use the ssh-options git config.
  * Linux standalone: Improved process names of linker shimmed programs.

 -- Joey Hess <id@joeyh.name>  Thu, 19 Feb 2015 14:16:03 -0400

git-annex (5.20150205) unstable; urgency=medium

  * info: Can now display info about a given uuid.
  * Added to remote/uuid info: Count of the number of keys present
    on the remote, and their size. This is rather expensive to calculate,
    so comes last and --fast will disable it.
  * info remote: Include the date of the last sync with the remote.
  * sync: Added --message/-m option like git commit.
  * remotedaemon: Fix problem that could prevent ssh connections being
    made after two LOSTNET messages were received in a row (perhaps due to
    two different network interfaces being brought down).
  * Fix build failure when wget is not installed.
  * Fix wording of message displayed when unable to get a file that
    is available in untrusted repositories.
  * addurl: When a Content-Disposition header suggests a filename to use,
    addurl will consider using it, if it's reasonable and doesn't conflict
    with an existing file. (--file overrides this)
  * Fix default repository description created by git annex init,
    which got broken by the relative path changes in the last release.
  * init: Repository tuning parameters can now be passed when initializing a
    repository for the first time. For details, see
    http://git-annex.branchable.com/tuning/
  * merge: Refuse to merge changes from a git-annex branch of a repo
    that has been tuned in incompatible ways.
  * Support annex.tune.objecthash1, annex.tune.objecthashlower, and
    annex.tune.branchhash1.
  * Remove support for building without cryptohash.
  * Added MD5 and MD5E backends.
  * assistant: Fix local pairing when ssh pubkey comment contains spaces.
  * Avoid using fileSize which maxes out at just 2 gb on Windows.
    Instead, use hFileSize, which doesn't have a bounded size.
    Fixes support for files > 2 gb on Windows.
  * Windows: Fix running of the pre-commit-annex hook.
  * Windows: Fix S3 special remote; need to call withSocketsDo. Thanks, Trent.

 -- Joey Hess <id@joeyh.name>  Thu, 05 Feb 2015 14:08:33 -0400

git-annex (5.20150113) unstable; urgency=medium

  * unlock: Don't allow unlocking files that have never been committed to git
    before, to avoid an intractable problem that prevents the pre-commit
    hook from telling if such a file is intended to be an annexed file or not.
  * Avoid re-checksumming when migrating from hash to hashE backend.
    Closes: #774494
  * Fix build with process 1.2.1.0.
  * Android: Provide a version built with -fPIE -pie to support Android 5.0.
  * sync: Fix an edge case where syncing in a bare repository would try to
    merge and so fail.
  * Check git version at runtime, rather than assuming it will be the same
    as the git version used at build time when running git-checkattr and
    git-branch remove.
  * Switch to using relative paths to the git repository.
    - This allows the git repository to be moved while git-annex is running in
      it, with fewer problems.
    - On Windows, this avoids some of the problems with the absurdly small
      MAX_PATH of 260 bytes. In particular, git-annex repositories should
      work in deeper/longer directory structures than before.
  * Generate shorter keys for WORM and URL, avoiding keys that are longer
    than used for SHA256, so as to not break on systems like Windows that
    have very small maximum path length limits.
  * Bugfix: A file named HEAD in the work tree could confuse some git commands
    run by git-annex.

 -- Joey Hess <id@joeyh.name>  Tue, 13 Jan 2015 12:10:08 -0400

git-annex (5.20141231) unstable; urgency=medium

  * vicfg: Avoid crashing on badly encoded config data.
  * Work around statfs() overflow on some XFS systems.
  * sync: Now supports remote groups, the same way git remote update does.
  * setpresentkey: A new plumbing-level command.
  * Run shutdown cleanup actions even if there were failures processing
    the command. Among other fixes, this means that addurl will stage
    added files even if adding one of the urls fails.
  * bittorrent: Fix locking problem when using addurl file://
  * Windows: Fix local rsync filepath munging (fixes 26 test suite failures).
  * Windows: Got the rsync special remote working.
  * Windows: Fix handling of views of filenames containing '%'
  * OSX: Switched away from deprecated statfs64 interface.

 -- Joey Hess <id@joeyh.name>  Wed, 31 Dec 2014 15:15:46 -0400

git-annex (5.20141219) unstable; urgency=medium

  * Webapp: When adding a new box.com remote, use the new style chunking.
    Thanks, Jon Ander Peñalba.
  * External special remote protocol now includes commands for setting
    and getting the urls associated with a key.
  * Urls can now be claimed by remotes. This will allow creating,
    for example, a external special remote that handles magnet: and
    *.torrent urls.
  * Use wget -q --show-progress for less verbose wget output,
    when built with wget 1.16.
  * Added bittorrent special remote.
  * addurl behavior change: When downloading an url ending in .torrent,
    it will download files from bittorrent, instead of the old behavior
    of adding the torrent file to the repository.
  * Added Recommends on aria2.
  * When possible, build with the haskell torrent library for parsing
    torrent files. As a fallback, can instead use btshowmetainfo from
    bittornado | bittorrent.
  * Fix build with -f-S3.

 -- Joey Hess <id@joeyh.name>  Fri, 19 Dec 2014 16:53:26 -0400

git-annex (5.20141203) unstable; urgency=medium

  * proxy: New command for direct mode repositories, allows bypassing
    the direct mode guard in a safe way to do all sorts of things
    including git revert, git mv, git checkout ...
  * undo: New command to undo the most recent change to a file
    or to the contents of a directory.
  * Add undo action to nautilus and konqueror integration.
  * diffdriver: New git-annex command, to make git external diff drivers
    work with annexed files.
  * pre-commit: Block partial commit of unlocked annexed file, since
    that left a typechange staged in index due to some infelicity of git's
    handling of partial commits.
  * Work around behavior change in lsof 4.88's -F output format.
  * S3: Switched to using the haskell aws library.
  * S3: No longer buffers entire files in memory when uploading without
    chunking.
  * S3: When built with a new enough version of the haskell aws library,
    supports doing multipart uploads, in order to store extremely large
    files in S3 when not using chunking.
  * Don't show "(gpg)" when decrypting the remote encryption cipher,
    since this could be taken to read that's the only time git-annex
    runs gpg, which is not the case.
  * Debian package is now maintained by Gergely Nagy.
  * Windows: Remove Alt+A keyboard shortcut, which turns out to have scope
    outside the menus.
  * Windows: Install ssh and other bundled programs to Git/cmd,
    instead of Git/bin, since the latter is not in the default msysgit PATH.

 -- Joey Hess <id@joeyh.name>  Wed, 03 Dec 2014 15:16:52 -0400

git-annex (5.20141125) unstable; urgency=medium

  * Remove fixup code for bad bare repositories created by
    versions 5.20131118 through 5.20131127. That fixup code would
    accidentally fire when --git-dir was incorrectly
    pointed at the working tree of a git-annex repository,
    possibly resulting in data loss. Closes: #768093
  * Windows: Fix crash when user.name is not set in git config.

 -- Joey Hess <joeyh@debian.org>  Wed, 05 Nov 2014 11:41:51 -0400

git-annex (5.20141024) unstable; urgency=medium

  * vicfg: Deleting configurations now resets to the default, where
    before it has no effect.
  * Remove hurd stuff from cabal file, since hackage currently rejects
    it, and the test suite fails on hurd.
  * initremote: Don't allow creating a special remote that has the same
    name as an existing git remote.
  * Windows: Use haskell setenv library to clean up several ugly workarounds
    for inability to manipulate the environment on windows. This includes
    making git-annex not re-exec itself on start on windows, and making the
    test suite on Windows run tests without forking.
  * glacier: Fix pipe setup when calling glacier-cli to retrieve an object.
  * info: When run on a single annexed file, displays some info about the 
    file, including its key and size.
  * info: When passed the name or uuid of a remote, displays info about that
    remote. Remotes that support encryption, chunking, or embedded
    creds will include that in their info.
  * enableremote: When the remote has creds, update the local creds cache
    file. Before, the old version of the creds could be left there, and
    would continue to be used.

 -- Joey Hess <joeyh@debian.org>  Fri, 24 Oct 2014 13:03:29 -0400

git-annex (5.20141013) unstable; urgency=medium

  * Adjust cabal file to support building w/o assistant on the hurd.
  * Support building with yesod 1.4.
  * S3: Fix embedcreds=yes handling for the Internet Archive.
  * map: Handle .git prefixed remote repos. Closes: #614759
  * repair: Prevent auto gc from happening when fetching from a remote.

 -- Joey Hess <joeyh@debian.org>  Mon, 13 Oct 2014 10:13:06 -0400

git-annex (5.20140927) unstable; urgency=medium

  * Really depend (not just build-depend) on new enough git for --no-gpg-sign
    to work. Closes: #763057
  * Add temporary workaround for bug #763078 which broke building on armel
    and armhf.

 -- Joey Hess <joeyh@debian.org>  Sat, 27 Sep 2014 14:25:09 -0400

git-annex (5.20140926) unstable; urgency=high

  * Depend on new enough git for --no-gpg-sign to work. Closes: #762446
  * Work around failure to build on mips by using cabal, not Setup,
    to build in debian/rules.

 -- Joey Hess <joeyh@debian.org>  Fri, 26 Sep 2014 15:09:02 -0400

git-annex (5.20140919) unstable; urgency=high

  * Security fix for S3 and glacier when using embedcreds=yes with
    encryption=pubkey or encryption=hybrid. CVE-2014-6274
    The creds embedded in the git repo were *not* encrypted.
    git-annex enableremote will warn when used on a remote that has
    this problem. For details, see:
    https://git-annex.branchable.com/upgrades/insecure_embedded_creds/
  * assistant: Detect when repository has been deleted or moved, and
    automatically shut down the assistant. Closes: #761261
  * Windows: Avoid crashing trying to list gpg secret keys, for gcrypt
    which is not yet supported on Windows.
  * WebDav: Fix enableremote crash when the remote already exists.
    (Bug introduced in version 5.20140817.)
  * add: In direct mode, adding an annex symlink will check it into git,
    as was already done in indirect mode.

 -- Joey Hess <joeyh@debian.org>  Fri, 19 Sep 2014 12:53:42 -0400

git-annex (5.20140915) unstable; urgency=medium

  * New annex.hardlink setting. Closes: #758593
  * init: Automatically detect when a repository was cloned with --shared,
    and set annex.hardlink=true, as well as marking the repository as
    untrusted.
  * Fix parsing of ipv6 address in git remote address when it was not
    formatted as an url.
  * The annex-rsync-transport configuration is now also used when checking
    if a key is present on a rsync remote, and when dropping a key from
    the remote.
  * Promote file not found warning message to an error.
  * Fix transfer lock file FD leak that could occur when two separate
    git-annex processes were both working to perform the same set of
    transfers.
  * sync: Ensure that pending changes to git-annex branch are committed
    before push when in direct mode. (Fixing a very minor reversion.)
  * WORM backend: Switched to include the relative path to the file inside
    the repository, rather than just the file's base name. Note that if you're
    relying on such things to keep files separate with WORM, you should really
    be using a better backend.
  * Rather than crashing when there's a problem with the requested bloomfilter
    capacity/accuracy, fall back to a reasonable default bloom filter size.
  * Fix build with optparse-applicative 0.10. Closes: #761484
  * webapp: Fixed visual glitch in xmpp pairing that was reported live by a
    user who tracked me down in front of a coffee cart in Portland. 
    (New bug reporting method of choice?)

 -- Joey Hess <joeyh@debian.org>  Mon, 15 Sep 2014 10:45:00 -0400

git-annex (5.20140831) unstable; urgency=medium

  * Make --help work when not in a git repository. Closes: #758592
  * Ensure that all lock fds are close-on-exec, fixing various problems with
    them being inherited by child processes such as git commands.
  * When accessing a local remote, shut down git-cat-file processes
    afterwards, to ensure that remotes on removable media can be unmounted.
    Closes: #758630
  * Fix handing of autocorrection when running outside a git repository.
  * Fix stub git-annex test support when built without tasty.
  * Do not preserve permissions and acls when copying files from
    one local git repository to another. Timestamps are still preserved
    as long as cp --preserve=timestamps is supported. Closes: #729757

 -- Joey Hess <joeyh@debian.org>  Sun, 31 Aug 2014 12:30:08 -0700

git-annex (5.20140817) unstable; urgency=medium

  * New chunk= option to chunk files stored in special remotes.
    Supported by: directory, S3, webdav, gcrypt, rsync, and all external
    and hook special remotes.
  * Partially transferred files are automatically resumed when using
    chunked remotes!
  * The old chunksize= option is deprecated. Do not use for new remotes.
  * Legacy code for directory remotes using the old chunksize= option
    will keep them working, but more slowly than before.
  * webapp: Automatically install Konqueror integration scripts
    to get and drop files.
  * repair: Removing bad objects could leave fsck finding no more
    unreachable objects, but some branches no longer accessible.
    Fix this, including support for fixing up repositories that
    were incompletely repaired before.
  * Fix cost calculation for non-encrypted remotes.
  * Display exception message when a transfer fails due to an exception.
  * WebDAV: Sped up by avoiding making multiple http connections
    when storing a file.
  * WebDAV: Avoid buffering whole file in memory when uploading and
    downloading.
  * WebDAV: Dropped support for DAV before 1.0.
  * testremote: New command to test uploads/downloads to a remote.
  * Dropping an object from a bup special remote now deletes the git branch
    for the object, although of course the object's content cannot be deleted
    due to the nature of bup.
  * unlock: Better error handling; continue past files that are not available
    or cannot be unlocked due to disk space, and try all specified files.
  * Windows: Now uses actual inode equivilants in new direct mode
    repositories, for safer detection of eg, renaming of files with the same
    size and mtime.
  * direct: Fix ugly warning messages.
  * WORM backend: When adding a file in a subdirectory, avoid including the
    subdirectory in the key name.
  * S3, Glacier, WebDAV: Fix bug that prevented accessing the creds
    when the repository was configured with encryption=shared embedcreds=yes.
  * direct: Avoid leaving file content in misctemp if interrupted.
  * git-annex-shell sendkey: Don't fail if a remote asks for a key to be sent
    that already has a transfer lock file indicating it's being sent to that
    remote. The remote may have moved between networks, or reconnected.
  * Switched from the old haskell HTTP library to http-conduit.

 -- Joey Hess <joeyh@debian.org>  Sun, 17 Aug 2014 10:30:58 -0400

git-annex (5.20140717) unstable; urgency=high

  * Fix minor FD leak in journal code. Closes: #754608
  * direct: Fix handling of case where a work tree subdirectory cannot
    be written to due to permissions.
  * migrate: Avoid re-checksumming when migrating from hashE to hash backend.
  * uninit: Avoid failing final removal in some direct mode repositories
    due to file modes.
  * S3: Deal with AWS ACL configurations that do not allow creating or
    checking the location of a bucket, but only reading and writing content to
    it.
  * resolvemerge: New plumbing command that runs the automatic merge conflict
    resolver.
  * Deal with change in git 2.0 that made indirect mode merge conflict
    resolution leave behind old files.
  * sync: Fix git sync with local git remotes even when they don't have an
    annex.uuid set. (The assistant already did so.)
  * Set gcrypt-publish-participants when setting up a gcrypt repository,
    to avoid unncessary passphrase prompts.
    This is a security/usability tradeoff. To avoid exposing the gpg key
    ids who can decrypt the repository, users can unset
    gcrypt-publish-participants.
  * Install nautilus hooks even when ~/.local/share/nautilus/ does not yet
    exist, since it is not automatically created for Gnome 3 users.
  * Windows: Move .vbs files out of git\bin, to avoid that being in the
    PATH, which caused some weird breakage. (Thanks, divB)
  * Windows: Fix locking issue that prevented the webapp starting
    (since 5.20140707).

 -- Joey Hess <joeyh@debian.org>  Thu, 17 Jul 2014 11:27:25 -0400

git-annex (5.20140709) unstable; urgency=medium

  * Fix race in direct mode merge code that could cause all files in the
    repository to be removed. It should be able to recover repositories
    experiencing this bug without data loss. See:
    http://git-annex.branchable.com/bugs/bad_merge_commit_deleting_all_files/
  * Fix git version that supported --no-gpg-sign.
  * Fix bug in automatic merge conflict resolution, when one side is an
    annexed symlink, and the other side is a non-annexed symlink.
  * Really fix bug that caused the assistant to make many unncessary
    empty merge commits.

 -- Joey Hess <joeyh@debian.org>  Wed, 09 Jul 2014 15:28:03 -0400

git-annex (5.20140707) unstable; urgency=medium

  * assistant: Fix bug, introduced in last release, that caused the assistant
    to make many unncessary empty merge commits.
  * assistant: Fix one-way assistant->assistant sync in direct mode.
  * Fix bug in annex.queuesize calculation that caused much more
    queue flushing than necessary.
  * importfeed: When annex.genmetadata is set, metadata from the feed
    is added to files that are imported from it.
  * Support users who have set commit.gpgsign, by disabling gpg signatures
    for git-annex branch commits and commits made by the assistant.
  * Fix memory leak when committing millions of changes to the git-annex
    branch, eg after git-annex add has run on 2 million files in one go.
  * Support building with bloomfilter 2.0.0.
  * Run standalone install process when the assistant is started
    (was only being run when the webapp was opened).
  * Android: patch git to avoid fchmod, which fails on /sdcard.
  * Windows: Got rid of that pesky DOS box when starting the webapp.
  * Windows: Added Startup menu item so assistant starts automatically
    on login.
  * Windows: Fix opening file browser from webapp when repo is in a
    directory with spaces.
  * Windows: Assistant now logs to daemon.log.

 -- Joey Hess <joeyh@debian.org>  Mon, 07 Jul 2014 12:24:13 -0400

git-annex (5.20140613) unstable; urgency=medium

  * Ignore setsid failures.
  * Avoid leaving behind .tmp files when failing in some cases, including
    importing files to a disk that is full.
  * Avoid bad commits after interrupted direct mode sync (or merge).
  * Fix build with wai 0.3.0.
  * Deal with FAT's low resolution timestamps, which in combination with
    Linux's caching of higher res timestamps while a FAT is mounted, caused
    direct mode repositories on FAT to seem to have modified files after
    they were unmounted and remounted.
  * Windows: Fix opening webapp when repository is in a directory with
    spaces in the path.
  * Detect when Windows has lost its mind in a timezone change, and
    automatically apply a delta to the timestamps it returns, to get back to
    sane values.

 -- Joey Hess <joeyh@debian.org>  Fri, 13 Jun 2014 09:58:07 -0400

git-annex (5.20140606) unstable; urgency=medium

  * webapp: When adding a new local repository, fix bug that caused its
    group and preferred content to be set in the current repository,
    even when not combining.
  * webapp: Avoid stomping on existing description, group and
    preferred content settings when enabling or combining with
    an already existing remote.
  * assistant: Make sanity checker tmp dir cleanup code more robust.
  * unused: Avoid checking view branches for unused files.
  * webapp: Include ssh port in mangled hostname.
  * Windows: Fix bug introduced in last release that caused files
    in the git-annex branch to have lines teminated with \r.
  * Windows: Fix retrieving of files from local bare git repositories.

 -- Joey Hess <joeyh@debian.org>  Fri, 06 Jun 2014 12:54:06 -0400

git-annex (5.20140529) unstable; urgency=medium

  * Fix encoding of data written to git-annex branch. Avoid truncating
    unicode characters to 8 bits. Allow any encoding to be used, as with
    filenames (but utf8 is the sane choice). Affects metadata and repository
    descriptions, and preferred content expressions.
  * assistant: When there are multiple remotes giving different ways
    to access the same repository, honor remote cost settings and use
    the cheapest available.
  * webapp: More robust startup when annex directory is not a git repo.
  * initremote/enableremote: Basic support for using with regular git remotes;
    initremote stores the location of an already existing git remote,
    and enableremote setups up a remote using its stored location.
  * webapp: Support for enabling known git repositories on ssh servers.
    The repository must have been added using initremote.
  * webapp: When setting up a ssh remote, record it using initremote,
    so that it can be easily enabled elsewhere.
  * webapp: When setting up a ssh remote, if the user inputs ~/foo,
    normalize that to foo, since it's in the home directory by default.
  * Use exceptions in place of deprecated MonadCatchIO-transformers
    Thanks, Ben Gamari.
  * android: Run busybox install with -s, since some versions of Android
    prohibit making hard links.
  * Android webapp: Fix EvilSplicer bugs that mangled the css files,
    preventing icons from displaying, and also slightly broke the js files.

 -- Joey Hess <joeyh@debian.org>  Thu, 29 May 2014 14:41:56 -0400

git-annex (5.20140517) unstable; urgency=medium

  * webapp: Switched to bootstrap 3.
    Thanks, Sören Brunk.
  * Standalone builds now check gpg signatures before upgrading.
  * Simplified repository description line format. The remote name,
    if any, is always in square brackets after the description.
  * assistant: Clean up stale tmp files on startup.
  * webapp: Better ssh password prompting.
  * Depend on git-remote-gcrypt 0.20130908-6. Older versions
    fail when the assistant is run with no controlling tty.
  * Added ddar special remote.
    Thanks, Robie Basak.
  * webapp: Fixed drag and drop to reorder the list of remotes.
  * group: When no groups are specified to set, lists the current groups
    of a repository.
  * Add remote.$name.annex-shell configuration.
    Thanks, Fraser Tweedale 
  * Support symlinking git-annex and git-annex-shell
    from the Linux standalone bundle into PATH.
    Thanks, jlebar.

 -- Joey Hess <joeyh@debian.org>  Sat, 17 May 2014 13:30:39 -0400

git-annex (5.20140421) unstable; urgency=medium

  * assistant: Now detects immediately when other repositories push
    changes to a ssh remote, and pulls.
    ** XMPP is no longer needed in this configuration! **
    This requires the remote server have git-annex-shell with
    notifychanges support (>= 5.20140405)
  * webapp: Show a network signal icon next to ssh and xmpp remotes that
    it's currently connected with.
  * webapp: Rework xmpp nudge to prompt for either xmpp or a ssh remote 
    to be set up.
  * sync, assistant, remotedaemon: Use ssh connection caching for git pushes
    and pulls.
  * remotedaemon: When network connection is lost, close all cached ssh
    connections.
  * Improve handling of monthly/yearly scheduling.
  * Avoid depending on shakespeare except for when building the webapp.
  * uninit: Avoid making unncessary copies of files.
  * info: Allow use in a repository where annex.uuid is not set.
  * reinit: New command that can initialize a new repository using
    the configuration of a previously known repository.
    Useful if a repository got deleted and you want
    to clone it back the way it was.
  * drop --from: When local repository is untrusted, its copy of a file does
    not count.
  * Bring back rsync -p, but only when git-annex is running on a non-crippled
    file system. This is a better approach to fix #700282 while not
    unncessarily losing file permissions on non-crippled systems.
  * webapp: Start even if the current directory is listed in
    ~/.config/git-annex/autostart but no longer has a git repository in it.
  * findref: New command, like find but shows files in a specified git ref.
  * webapp: Fix UI for removing XMPP connection.
  * When init detects that git is not configured to commit, and sets
    user.email to work around the problem, also make it set user.name.
  * webapp: Support using git-annex on a remote server, which was installed
    from the standalone tarball or OSX app, and so does not have
    git-annex in PATH (and may also not have git or rsync in PATH).
  * standalone tarball, OSX app: Install a ~/.ssh/git-annex-wrapper, which
    can be used to run git-annex, git, rsync, etc.

 -- Joey Hess <joeyh@debian.org>  Sun, 20 Apr 2014 19:43:14 -0400

git-annex (5.20140412) unstable; urgency=high

  * Last release didn't quite fix the high cpu issue in all cases, this should.

 -- Joey Hess <joeyh@debian.org>  Fri, 11 Apr 2014 17:14:38 -0400

git-annex (5.20140411) unstable; urgency=high

  * importfeed: Filename template can now contain an itempubdate variable.
    Needs feed 0.3.9.2.
  * Fix rsync progress parsing in locales that use comma in number display.
    Closes: #744148
  * assistant: Fix high CPU usage triggered when a monthly fsck is scheduled,
    and the last time the job ran was a day of the month > 12. This caused a
    runaway loop. Thanks to Anarcat for his assistance, and to Maximiliano
    Curia for identifying the cause of this bug.
  * Remove wget from OSX dmg, due to issues with cert paths that broke
    git-annex automatic upgrading. Instead, curl is used, unless the
    OSX system has wget installed, which will then be used.

 -- Joey Hess <joeyh@debian.org>  Fri, 11 Apr 2014 14:59:49 -0400

git-annex (5.20140405) unstable; urgency=medium

  * git-annex-shell: Added notifychanges command.
  * Improve display of dbus notifications. Thanks, Johan Kiviniemi.
  * Fix nautilus script installation to not crash when the nautilus script dir
    does not exist. Instead, only install scripts when the directory already
    exists.

 -- Joey Hess <joeyh@debian.org>  Sat, 05 Apr 2014 16:54:33 -0400

git-annex (5.20140402) unstable; urgency=medium

  * unannex, uninit: Avoid committing after every file is unannexed,
    for massive speedup.
  * --notify-finish switch will cause desktop notifications after each 
    file upload/download/drop completes
    (using the dbus Desktop Notifications Specification)
  * --notify-start switch will show desktop notifications when each
    file upload/download starts.
  * webapp: Automatically install Nautilus integration scripts
    to get and drop files.
  * tahoe: Pass -d parameter before subcommand; putting it after
    the subcommand no longer works with tahoe-lafs version 1.10.
    (Thanks, Alberto Berti)
  * forget --drop-dead: Avoid removing the dead remote from the trust.log,
    so that if git remotes for it still exist anywhere, git annex info
    will still know it's dead and not show it.
  * git-annex-shell: Make configlist automatically initialize
    a remote git repository, as long as a git-annex branch has
    been pushed to it, to simplify setup of remote git repositories,
    including via gitolite.
  * add --include-dotfiles: New option, perhaps useful for backups.
  * Version 5.20140227 broke creation of glacier repositories,
    not including the datacenter and vault in their configuration.
    This bug is fixed, but glacier repositories set up with the broken
    version of git-annex need to have the datacenter and vault set
    in order to be usable. This can be done using git annex enableremote
    to add the missing settings. For details, see
    http://git-annex.branchable.com/bugs/problems_with_glacier/
  * Added required content configuration.
  * assistant: Improve ssh authorized keys line generated in local pairing
    or for a remote ssh server to set environment variables in an 
    alternative way that works with the non-POSIX fish shell, as well
    as POSIX shells.

 -- Joey Hess <joeyh@debian.org>  Wed, 02 Apr 2014 16:42:53 -0400

git-annex (5.20140320) unstable; urgency=medium

  * Fix zombie leak and general inneficiency when copying files to a
    local git repo.
  * Fix ssh connection caching stop method to work with openssh 6.5p1,
    which broke the old method.
  * webapp: Added a "Sync now" item to each repository's menu.
  * webapp: Use securemem for constant time auth token comparisons.
  * copy --fast --to remote: Avoid printing anything for files that
    are already believed to be present on the remote.
  * Commands that allow specifying which repository to act on using
    the repository's description will now fail when multiple repositories
    match, rather than picking a repository at random.
    (So will --in=)
  * Better workaround for problem umasks when eg, setting up ssh keys.
  * "standard" can now be used as a first-class keyword in preferred content
    expressions. For example "standard or (include=otherdir/*)"
  * groupwanted can be used in preferred content expressions.
  * vicfg: Allows editing preferred content expressions for groups.
  * Improve behavior when unable to parse a preferred content expression
    (thanks, ion).
  * metadata: Add --get
  * metadata: Support --key option (and some other ones like --all)
  * For each metadata field, there's now an automatically maintained
    "$field-lastchanged" that gives the date of the last change to that
    field. Also the "lastchanged" field for the date of the last change
    to any of a file's metadata.
  * unused: In direct mode, files that are deleted from the work tree
    and so have no content present are no longer incorrectly detected as
    unused.
  * Avoid encoding errors when using the unused log file.
  * map: Fix crash when one of the remotes of a repo is a local directory
    that does not exist, or is not a git repo.
  * repair: Improve memory usage when git fsck finds a great many broken
    objects.
  * Windows: Fix some filename encoding bugs.
  * rsync special remote: Fix slashes when used on Windows.

 -- Joey Hess <joeyh@debian.org>  Thu, 20 Mar 2014 13:21:12 -0400

git-annex (5.20140306) unstable; urgency=high

  * sync: Fix bug in direct mode that caused a file that was not
    checked into git to be deleted when there was a conflicting
    merge with a remote.
  * webapp: Now supports HTTPS.
  * webapp: No longer supports a port specified after --listen, since
    it was buggy, and that use case is better supported by setting up HTTPS.
  * annex.listen can be configured, instead of using --listen
  * annex.startupscan can be set to false to disable the assistant's startup
    scan.
  * Probe for quvi version at run time.
  * webapp: Filter out from Switch Repository list any
    repositories listed in autostart file that don't have a
    git directory anymore. (Or are bare)
  * webapp: Refuse to start in a bare git repository.
  * assistant --autostart: Refuse to start in a bare git repository.
  * webapp: Don't list the public repository group when editing a
    git repository; it only makes sense for special remotes.
  * view, vfilter: Add support for filtering tags and values out of a view,
    using !tag and field!=value.
  * vadd: Allow listing multiple desired values for a field.
  * view: Refuse to enter a view when no branch is currently checked out.
  * metadata: To only set a field when it's not already got a value, use
    -s field?=value
  * Run .git/hooks/pre-commit-annex whenever a commit is made.
  * sync: Automatically resolve merge conflict between and annexed file
    and a regular git file.
  * glacier: Pass --region to glacier checkpresent.
  * webdav: When built with a new enough haskell DAV (0.6), disable
    the http response timeout, which was only 5 seconds.
  * webapp: Include no-pty in ssh authorized_keys lines.
  * assistant: Smarter log file rotation, which takes free disk space
    into account.

 -- Joey Hess <joeyh@debian.org>  Thu, 06 Mar 2014 12:28:04 -0400

git-annex (5.20140227) unstable; urgency=medium

  * metadata: Field names limited to alphanumerics and a few whitelisted
    punctuation characters to avoid issues with views, etc.
  * metadata: Field names are now case insensative.
  * When constructing views, metadata is available about the location of the
    file in the view's reference branch. Allows incorporating parts of the
    directory hierarchy in a view.
    For example `git annex view tag=* podcasts/=*` makes a view in the form
    tag/showname.
  * --metadata field=value can now use globs to match, and matches
    case insensatively, the same as git annex view field=value does.
  * annex.genmetadata can be set to make git-annex automatically set
    metadata (year and month) when adding files.
  * Make annex.web-options be used in several places that call curl.
  * Fix handling of rsync remote urls containing a username,
    including rsync.net.
  * Preserve metadata when staging a new version of an annexed file.
  * metadata: Support --json
  * webapp: Fix creation of box.com and Amazon S3 and Glacier
    repositories, broken in 5.20140221.
  * webdav: When built with DAV 0.6.0, use the new DAV monad to avoid
    locking files, which is not needed by git-annex's use of webdav, and
    does not work on Box.com.
  * webdav: Fix path separator bug when used on Windows.
  * repair: Optimise unpacking of pack files, and avoid repeated error
    messages about corrupt pack files.
  * Add build dep on regex-compat to fix build on mipsel, which lacks
    regex-tdfa.
  * Disable test suite on sparc, which is missing optparse-applicative.
  * Put non-object tmp files in .git/annex/misctmp, leaving .git/annex/tmp
    for only partially transferred objects.

 -- Joey Hess <joeyh@debian.org>  Thu, 27 Feb 2014 11:34:19 -0400

git-annex (5.20140221) unstable; urgency=medium

  * metadata: New command that can attach metadata to files.
  * --metadata can be used to limit commands to acting on files
    that have particular metadata.
  * Preferred content expressions can use metadata=field=value
    to limit them to acting on files that have particular metadata.
  * view: New command that creates and checks out a branch that provides
    a structured view of selected metadata.
  * vfilter, vadd, vpop, vcycle: New commands for operating within views.
  * pre-commit: Update metadata when committing changes to locations
    of annexed files within a view.
  * Add progress display for transfers to/from external special remotes.
  * unused: Fix to actually detect unused keys when in direct mode.
  * fsck: When run with --all or --unused, while .gitattributes
    annex.numcopies cannot be honored since it's operating on keys
    instead of files, make it honor the global numcopies setting,
    and the annex.numcopies git config setting.
  * trust, untrust, semitrust, dead: Warn when the trust level is
    overridden in .git/config.
  * glacier: Do not try to run glacier value create when an existing glacier
    remote is enabled.
  * fsck: Refuse to do anything if more than one of --incremental, --more,
    and --incremental-schedule are given, since it's not clear which option
    should win.
  * Windows webapp: Can set up box.com, Amazon S3, and rsync.net remotes
  * Windows webapp: Can create repos on removable drives.
  * Windows: Ensure HOME is set, as needed by bundled cygwin utilities.

 -- Joey Hess <joeyh@debian.org>  Fri, 21 Feb 2014 11:23:59 -0400

git-annex (5.20140210) unstable; urgency=medium

  * --in can now refer to files that were located in a repository at
    some past date. For example, --in="here@{yesterday}"
  * Fixed direct mode annexed content locking code, which is used to
    guard against recursive file drops.
  * This is the first beta-level release of the Windows port with important
    fixes (see below).
    (The webapp and assistant are still alpha-level on Windows.)
  * sync --content: Honor annex-ignore configuration.
  * sync: Don't try to sync with xmpp remotes, which are only currently
    supported when using the assistant.
  * sync --content: Re-pull from remotes after downloading content,
    since that can take a while and other changes may be pushed in the
    meantime.
  * sync --content: Reuse smart copy code from copy command, including
    handling and repairing out of date location tracking info.
    Closes: #737480
  * sync --content: Drop files from remotes that don't want them after
    getting them.
  * sync: Fix bug in automatic merge conflict resolution code when used
    on a filesystem not supporting symlinks, which resulted in it losing
    track of the symlink bit of annexed files.
  * Added ways to configure rsync options to be used only when uploading
    or downloading from a remote. Useful to eg limit upload bandwidth.
  * Fix initremote with encryption=pubkey to work with S3, glacier, webdav,
    and external special remotes.
  * Avoid building with DAV 0.6 which is badly broken (see #737902).
  * Fix dropping of unused keys with spaces in their name.
  * Fix build on platforms not supporting the webapp.
  * Document in man page that sshcaching uses ssh ControlMaster.
    Closes: #737476
  * Windows: It's now safe to run multiple git-annex processes concurrently
    on Windows; the lock files have been sorted out.
  * Windows: Avoid using unix-compat's rename, which refuses to rename
    directories.
  * Windows: Fix deletion of repositories by test suite and webapp.
  * Windows: Test suite 100% passes again.
  * Windows: Fix bug in symlink calculation code.
  * Windows: Fix handling of absolute unix-style git repository paths.
  * Android: Avoid crashing when unable to set file mode for ssh config file
    due to Android filesystem horribleness.

 -- Joey Hess <joeyh@debian.org>  Mon, 10 Feb 2014 12:54:57 -0400

git-annex (5.20140127) unstable; urgency=medium

  * sync --content: New option that makes the content of annexed files be
    transferred. Similar to the assistant, this honors any configured
    preferred content expressions.
  * Remove --json option from commands not supporting it.
  * status: Support --json.
  * list: Fix specifying of files to list.
  * Allow --all to be mixed with matching options like --copies and --in
    (but not --include and --exclude).
  * numcopies: New command, sets global numcopies value that is seen by all
    clones of a repository.
  * The annex.numcopies git config setting is deprecated. Once the numcopies
    command is used to set the global number of copies, any annex.numcopies
    git configs will be ignored.
  * assistant: Make the prefs page set the global numcopies.
  * Add lackingcopies, approxlackingcopies, and unused to
    preferred content expressions.
  * Client, transfer, incremental backup, and archive repositories
    now want to get content that does not yet have enough copies.
  * Client, transfer, and source repositories now do not want to retain
    unused file contents.
  * assistant: Checks daily for unused file contents, and when possible
    moves them to a repository (such as a backup repository) that
    wants to retain them.
  * assistant: annex.expireunused can be configured to cause unused
    file contents to be deleted after some period of time.
  * webapp: Nudge user to see if they want to expire old unused file
    contents when a lot of them seem to be piling up in the repository.
  * repair: Check git version at run time.
  * assistant: Run the periodic git gc in batch mode.
  * added annex.secure-erase-command config option.
  * test suite: Use tasty-rerun, and expose tasty command-line options.
  * Optimise non-bare http remotes; no longer does a 404 to the wrong
    url every time before trying the right url. Needs annex-bare to be
    set to false, which is done when initially probing the uuid of a
    http remote.
  * webapp: After upgrading a git repository to git-annex, fix
    bug that made it temporarily not be synced with.
  * whereis: Support --all.
  * All commands that support --all also support a --key option,
    which limits them to acting on a single key.

 -- Joey Hess <joeyh@debian.org>  Mon, 27 Jan 2014 13:43:28 -0400

git-annex (5.20140117) unstable; urgency=medium

  * Really fix FTBFS on mipsel and sparc due to test suite not being available
    on those architectures.

 -- Joey Hess <joeyh@debian.org>  Fri, 17 Jan 2014 14:46:27 -0400

git-annex (5.20140116) unstable; urgency=medium

  * Added tahoe special remote.
  * external special remote protocol: Added GETGITDIR, and GETAVAILABILITY.
  * Refuse to build with git older than 1.7.1.1, which is needed for
    git checkout -B
  * map: Fix display of v5 direct mode repos.
  * repair: Support old git versions from before git fsck --no-dangling was
    implemented.
  * Fix a long-standing bug that could cause the wrong index file to be used
    when committing to the git-annex branch, if GIT_INDEX_FILE is set in the
    environment. This typically resulted in git-annex branch log files being
    committed to the master branch and later showing up in the work tree.
    (These log files can be safely removed.)
  * assistant: Detect if .git/annex/index is corrupt at startup, and
    recover.
  * repair: Fix bug in packed refs file exploding code that caused a .gitrefs
    directory to be created instead of .git/refs
  * Fix FTBFS on mipsel and sparc due to test suite not being available
    on those architectures.
  * Android: Avoid passing --clobber to busybox wget.

 -- Joey Hess <joeyh@debian.org>  Thu, 16 Jan 2014 11:34:54 -0400

git-annex (5.20140107) unstable; urgency=medium

  * mirror: Support --all (and --unused).
  * external special remote protocol: Added GETUUID, GETWANTED, SETWANTED,
    SETSTATE, GETSTATE, DEBUG.
  * Windows: Fix bug in direct mode merge code that could cause files
    in subdirectories to go missing.
  * Windows: Avoid eating stdin when running ssh to add a authorized key,
    since this is used for password prompting.
  * Avoid looping if long-running git cat-file or git hash-object crashes
    and keeps crashing when restarted.
  * Assistant: Remove stale MERGE_HEAD files in lockfile cleanup.
  * Remotes can now be made read-only, by setting remote.<name>.annex-readonly
  * wanted, schedule: Avoid printing "ok" after requested value.
  * assistant: Ensure that .ssh/config and .ssh/authorized_keys are not
    group or world writable when writing to those files, as that can make
    ssh refuse to use them, if it allows another user to write to them.
  * addurl, importfeed: Honor annex.diskreserve as long as the size of the
    url can be checked.
  * add: Fix rollback when disk is completely full.
  * assistant: Fixed several minor memory leaks that manifested when
    adding a large number of files.
  * assistant: Start a new git-annex transferkeys process
    after a network connection change, so that remotes that use a persistent
    network connection are restarted.
  * Adjust Debian build deps to match current state of sparc, mipsel.

 -- Joey Hess <joeyh@debian.org>  Tue, 07 Jan 2014 12:22:18 -0400

git-annex (5.20131230) unstable; urgency=medium

  * Added new external special remote interface.
  * importfeed: Support youtube playlists.
  * Add tasty to build-depends, so that test suite builds again.
    (tasty was stuck in incoming.)
  * Fix typo in test suite.
  * Fix bug in Linux standalone build's shimming that broke git-annex-shell.
  * Include git-receive-pack, git-upload-pack, git, and git-shell wrappers
    in the Linux standalone build, and OSX app, so they will be available
    when it's added to PATH.
  * addurl, importfeed: Sanitize | and some other symbols and special
    characters.
  * Auto-upgrade v3 indirect repos to v5 with no changes.
    This also fixes a problem when a direct mode repo was somehow set to v3
    rather than v4, and so the automatic direct mode upgrade to v5 was not
    done.
  * Android: Avoid trying to use Android's own ionice, which does not
    allow specifying a command to run. Fixes transferring files to/from
    android and probably a few other things.

 -- Joey Hess <joeyh@debian.org>  Mon, 30 Dec 2013 14:13:40 -0400

git-annex (5.20131221) unstable; urgency=low

  * assistant: Fix OSX-specific bug that caused the startup scan to try to
    follow symlinks to other directories, and add their contents to the annex.
  * assistant: Set StrictHostKeyChecking yes when creating ssh remotes,
    and add it to the configuration for any ssh remotes previously created
    by the assistant. This avoids repeated prompts by ssh if the host key
    changes, instead syncing with such a remote will fail. Closes: #732602
  * Fix test suite to cover lock --force change.
  * Add plumbing-level lookupkey and examinekey commands.
  * find --format: Added hashdirlower, hashdirmixed, keyname, and mtime
    format variables.
  * assistant: Always batch changes found in startup scan.
  * An armel Linux standalone build is now available, which includes the
    webapp.
  * Programs from Linux and OSX standalone builds can now be symlinked
    into a directory in PATH as an alternative installation method, and will
    use readlink to find where the build was unpacked.
  * Include man pages in Linux and OSX standalone builds.
  * Linux standalone build now includes its own glibc and forces the linker to
    use it, to remove dependence on the host glibc.

 -- Joey Hess <joeyh@debian.org>  Sat, 21 Dec 2013 12:00:17 -0400

git-annex (5.20131213) unstable; urgency=low

  * Avoid using git commit in direct mode, since in some situations
    it will read the full contents of files in the tree.
  * assistant: Batch jobs are now run with ionice and nocache, when
    those commands are available.
  * assistant: Run transferkeys as batch jobs.
  * Automatically fix up bad bare repositories created by
    versions 5.20131118 through 5.20131127.
  * rsync special remote: Fix fallback mode for rsync remotes that
    use hashDirMixed. Closes: #731142
  * copy --from, get --from: When --force is used, ignore the
    location log and always try to get the file from the remote.
  * Deal with box.com changing the url of their webdav endpoint.
  * Android: Fix SRV record lookups for XMPP to use android getprop
    command to find DNS server, since there is no resolv.conf.
  * import: Add --skip-duplicates option.
  * lock: Require --force. Closes: #731606
  * import: better handling of overwriting an existing file/directory/broken
    link when importing
  * Windows: assistant and webapp work! (very experimental)
  * Windows: Support annex.diskreserve.
  * Fix bad behavior in Firefox, which was caused by an earlier fix to
    bad behavior in Chromium.
  * repair: Improve repair of git-annex index file.
  * repair: Remove damaged git-annex sync branches.
  * status: Ignore new files that are gitignored.
  * Fix direct mode's handling when modifications to non-annexed files
    are pulled from a remote. A bug prevented the files from being updated
    in the work tree, and this caused the modification to be reverted.
  * OSX: Remove ssh and ssh-keygen from dmg as they're included in OSX by
    default.

 -- Joey Hess <joeyh@debian.org>  Fri, 13 Dec 2013 14:20:32 -0400

git-annex (5.20131130) unstable; urgency=low

  * init: Fix a bug that caused git annex init, when run in a bare
    repository, to set core.bare=false.

 -- Joey Hess <joeyh@debian.org>  Sat, 30 Nov 2013 16:32:35 -0400

git-annex (5.20131127.1) unstable; urgency=low

  * Rebuild that does not try to use quvi 0.9 from experimental.

 -- Joey Hess <joeyh@debian.org>  Thu, 28 Nov 2013 07:57:36 -0400

git-annex (5.20131127) unstable; urgency=low

  * webapp: Detect when upgrades are available, and upgrade if the user
    desires.
    (Only when git-annex is installed using the prebuilt binaries
    from git-annex upstream, not from eg Debian.)
  * assistant: Detect when the git-annex binary is modified or replaced,
    and either prompt the user to restart the program, or automatically
    restart it.
  * annex.autoupgrade configures both the above upgrade behaviors.
  * Added support for quvi 0.9. Slightly suboptimal due to limitations in its
    interface compared with the old version.
  * Bug fix: annex.version did not get set on automatic upgrade to v5 direct
    mode repo, so the upgrade was performed repeatedly, slowing commands down.
  * webapp: Fix bug that broke switching between local repositories
    that use the new guarded direct mode.
  * Android: Fix stripping of the git-annex binary.
  * Android: Make terminal app show git-annex version number.
  * Android: Re-enable XMPP support.
  * reinject: Allow to be used in direct mode.
  * Futher improvements to git repo repair. Has now been tested in tens
    of thousands of intentionally damaged repos, and successfully
    repaired them all.
  * Allow use of --unused in bare repository.

 -- Joey Hess <joeyh@debian.org>  Wed, 27 Nov 2013 18:41:44 -0400

git-annex (5.20131120) unstable; urgency=low

  * Fix Debian package to not try to run test suite, since haskell-tasty
    is not out of new or in Build-Depends yet.
  * dropunused, addunused: Allow "all" instead of a range to
    act on all unused data.
  * Ensure execute bit is set on directories when core.sharedrepository is set.
  * Ensure that core.sharedrepository is honored when creating the .git/annex
    directory.
  * Improve repair code in the case where the index file is corrupt,
    and this hides other problems from git fsck.

 -- Joey Hess <joeyh@debian.org>  Wed, 20 Nov 2013 12:54:18 -0400

git-annex (5.20131118) unstable; urgency=low

  * Direct mode repositories now have core.bare=true set, to prevent
    accidentally running git commands that try to operate on the work tree,
    and so do the wrong thing in direct mode.
  * annex.version is now set to 5 for direct mode repositories.
    This upgrade is handled fully automatically, no need to run
    git annex upgrade
  * The "status" command has been renamed to "info", to allow
    "git annex status" to be used in direct mode repositories, now that
    "git status" won't work in them.
  * The -c option now not only modifies the git configuration seen by
    git-annex, but it is passed along to every git command git-annex runs.
  * watcher: Avoid loop when adding a file owned by someone else fails
    in indirect mode because its permissions cannot be modified.
  * webapp: Avoid encoding problems when displaying the daemon log file.
  * webapp: Improve UI around remote that have no annex.uuid set,
    either because setup of them is incomplete, or because the remote
    git repository is not a git-annex repository.
  * Include ssh-keygen in standalone bundle.
  * Allow optionally configuring git-annex with -fEKG to enable awesome
    remote monitoring interfaceat http://localhost:4242/
  * Fix bug that caused bad information to be written to the git-annex branch
    when running describe or other commands with a remote that has no uuid.
  * Work around Android linker problem that had prevented git-annex from
    running on Android 4.3 and 4.4.
  * repair: Handle case where index file is corrupt, but all objects are ok.
  * assistant: Notice on startup when the index file is corrupt, and
    auto-repair.
  * Fix direct mode merge bug when a direct mode file was deleted and replaced
    with a directory. An ordering problem caused the directory to not get
    created in this case.
    Thanks to Tim for the test case.
  * Direct mode .git/annex/objects directories are no longer left writable,
    because that allowed writing to symlinks of files that are not present,
    which followed the link and put bad content in an object location.
    Thanks to Tim for the test case.
  * fsck: Fix up .git/annex/object directory permissions.
  * Switched to the tasty test framework.
  * Android: Adjust default .gitignore to ignore .thumbnails at any location
    in the tree, not just at its top.
  * webapp: Check annex.version.

 -- Joey Hess <joeyh@debian.org>  Mon, 18 Nov 2013 10:45:43 -0400

git-annex (4.20131106) unstable; urgency=low

  * Improve local pairing behavior when two computers both try to start
    the pairing process separately.
  * sync: Work even when the local git repository is new and empty,
    with no master branch.
  * gcrypt, bup: Fix bug that prevented using these special remotes
    with encryption=pubkey.
  * Fix enabling of gcrypt repository accessed over ssh;
    git-annex-shell gcryptsetup had a bug that caused it to fail
    with permission denied.
  * Fix zombie process that occurred when switching between repository
    views in the webapp.
  * map: Work when there are gcrypt remotes.
  * Fix build w/o webapp.
  * Fix exception handling bug that could cause .git/annex/index to be used
    for git commits outside the git-annex branch. Known to affect git-annex
    when used with the git shipped with Ubuntu 13.10.

 -- Joey Hess <joeyh@debian.org>  Wed, 06 Nov 2013 11:17:47 -0400

git-annex (4.20131101) unstable; urgency=low

  * The "git annex content" command is renamed to "git annex wanted".
  * New --want-get and --want-drop options which can be used to
    test preferred content settings.
    For example, "git annex find --in . --want-drop"
  * assistant: When autostarted, wait 5 seconds before running the startup
    scan, to avoid contending with the user's desktop login process.
  * webapp: When setting up a bare shared repository, enable non-fast-forward
    pushes.
  * sync: Show a hint about receive.denyNonFastForwards when a push fails.
  * directory, webdav: Fix bug introduced in version 4.20131002 that
    caused the chunkcount file to not be written. Work around repositories
    without such a file, so files can still be retreived from them.
  * assistant: Automatically repair damanged git repository, if it can
    be done without losing data.
  * assistant: Support repairing git remotes that are locally accessible
    (eg, on removable drives).
  * add: Fix reversion in 4.20130827 when adding unlocked files that have
    not yet been committed.
  * unannex: New, much slower, but more safe behavior: Copies files out of
    the annex. This avoids an unannex of one file breaking other files that
    link to the same content. Also, it means that the content
    remains in the annex using up space until cleaned up with 
    "git annex unused".
    (The behavior of unannex --fast has not changed; it still hard links
    to content in the annex. --fast was not made the default because it is
    potentially unsafe; editing such a hard linked file can unexpectedly
    change content stored in the annex.)

 -- Joey Hess <joeyh@debian.org>  Fri, 01 Nov 2013 11:34:27 -0400

git-annex (4.20131024) unstable; urgency=low

  * webapp: Fix bug when adding a remote and git-remote-gcrypt
    is not installed.
  * The assitant can now run scheduled incremental fsck jobs on the local
    repository and remotes. These can be configured using vicfg or with the
    webapp.
  * repair: New command, which can repair damaged git repositories
    (even ones not using git-annex).
  * webapp: When git repository damange is detected, repairs can be
    done using the webapp UI.
  * Automatically and safely detect and recover from dangling
    .git/annex/index.lock files, which would prevent git from
    committing to the git-annex branch, eg after a crash.
  * assistant: Detect stale git lock files at startup time, and remove them.
  * addurl: Better sanitization of generated filenames.
  * Better sanitization of problem characters when generating URL and WORM
    keys.
  * The control socket path passed to ssh needs to be 17 characters
    shorter than the maximum unix domain socket length, because ssh
    appends stuff to it to make a temporary filename. Closes: #725512
  * status: Fix space leak in local mode, introduced in version 4.20130920.
  * import: Skip .git directories.
  * Remove bogus runshell loop check.
  * addurl: Improve message when adding url with wrong size to existing file.
  * Fixed handling of URL keys that have no recorded size.
  * status: Fix a crash if a temp file went away while its size was
    being checked for status.
  * Deal with git check-attr -z output format change in git 1.8.5.
  * Work around sed output difference that led to version containing a newline
    on OSX.
  * sync: Fix automatic resolution of merge conflicts where one side is an
    annexed file, and the other side is a non-annexed file, or a directory.
  * S3: Try to ensure bucket name is valid for archive.org.
  * assistant: Bug fix: When run in a subdirectory, files from incoming merges
    were wrongly added to that subdirectory, and removed from their original
    locations.
  * Windows: Deal with strange msysgit 1.8.4 behavior of not understanding
    DOS formatted paths for --git-dir and --work-tree.
  * Removed workaround for bug in git 1.8.4r0.
  * Added git-recover-repository command to git-annex source
    (not built by default; this needs to move to someplace else).
  * webapp: Move sidebar to the right hand side of the screen.

 -- Joey Hess <joeyh@debian.org>  Thu, 24 Oct 2013 12:59:55 -0400

git-annex (4.20131002) unstable; urgency=low

  * Note that the layout of gcrypt repositories has changed, and
    if you created one you must manually upgrade it.
    See http://git-annex.branchable.com/upgrades/gcrypt/
  * webapp: Support setting up and using encrypted git repositories on
    any ssh server, as well as on rsync.net.
  * git-annex-shell: Added support for operating inside gcrypt repositories.
  * Disable receive.denyNonFastForwards when setting up a gcrypt special
    remote, since gcrypt needs to be able to fast-forward the master branch.
  * import: Preserve top-level directory structure.
  * Use cryptohash rather than SHA for hashing when no external hash program
    is available. This is a significant speedup for SHA256 on OSX, for
    example.
  * Added SKEIN256 and SKEIN512 backends.
  * Android build redone from scratch, many dependencies updated,
    and entire build can now be done using provided scripts.
  * assistant: Clear the list of failed transfers when doing a full transfer
    scan. This prevents repeated retries to download files that are not
    available, or are not referenced by the current git tree.
  * indirect, direct: Better behavior when a file is not owned by
    the user running the conversion.
  * add, import, assistant: Better preserve the mtime of symlinks,
    when when adding content that gets deduplicated.
  * Send a git-annex user-agent when downloading urls.
    Overridable with --user-agent option.
    (Not yet done for S3 or WebDAV due to limitations of libraries used.)
  * webapp: Fixed a bug where when a new remote is added, one file
    may fail to sync to or from it due to the transferrer process not
    yet knowing about the new remote.
  * OSX: Bundled gpg upgraded, now compatible with config files
    written by MacGPG.
  * assistant: More robust inotify handling; avoid crashing if a directory
    cannot be read.
  * Moved list of backends and remote types from status to version
    command.

 -- Joey Hess <joeyh@debian.org>  Wed, 02 Oct 2013 16:00:39 -0400

git-annex (4.20130920) unstable; urgency=low

  * webapp: Initial support for setting up encrypted removable drives.
  * Recommend using my patched gcrypt, which fixes some bugs:
    https://github.com/joeyh/git-remote-gcrypt
  * Support hot-swapping of removable drives containing gcrypt repositories.
  * list: New command, displays a compact table of remotes that
    contain files.
    (Thanks, anarcat for display code and mastensg for inspiration.)
  * fsck: Fix detection and fixing of present direct mode files that are
    wrongly represented as standin symlinks on crippled filesystems.
  * sync: Fix bug that caused direct mode mappings to not be updated
    when merging files into the tree on Windows.
  * sync: Don't fail if the directory it is run in gets removed by the
    sync.
  * addurl: Fix quvi audodetection, broken in last release.
  * status: In local mode, displays information about variance from configured
    numcopies levels. (--fast avoids calculating these)
  * gcrypt: Ensure that signing key is set to one of the participants keys.
  * webapp: Show encryption information when editing a remote.
  * Avoid unnecessarily catting non-symlink files from git, which can be
    so large it runs out of memory.

 -- Joey Hess <joeyh@debian.org>  Fri, 20 Sep 2013 10:34:51 -0400

git-annex (4.20130911) unstable; urgency=low

  * Fix problem with test suite in non-unicode locale.

 -- Joey Hess <joeyh@debian.org>  Wed, 11 Sep 2013 12:14:16 -0400

git-annex (4.20130909) unstable; urgency=low

  * initremote: Syntax change when setting up an encrypted special remote.
    Now use keyid=$KEYID rather than the old encryption=$KEYID
  * forget: New command, causes git-annex branch history to be forgotten
    in a way that will spread to other clones of the repository.
    (As long as they're running this version or newer of git-annex.)
  * forget --drop-dead: Completely removes mentions of repositories that
    have been marked as dead from the git-annex branch.
  * sync, assistant: Force push of the git-annex branch. Necessary
    to ensure it gets pushed to remotes after being rewritten by forget.
  * Added gcrypt support. This combines a fully encrypted git
    repository (using git-remote-gcrypt) with an encrypted git-annex special
    remote.
  * sync: Support syncing with gcrypt remotes.
  * importfeed: Also ignore transient problems with downloading content
    from feeds.
  * Honor core.sharedrepository when receiving and adding files in direct
    mode.
  * enableremote: gpg keys can be removed from those a remote encrypts
    to by passing "keyid-=$KEYID". keyid+= is also provided.
    (Thanks, guilhem for the patch.)
  * Added encryption=pubkey scheme, which encrypts to public keys directly
    rather than the hybrid approach. See documentation for advantages
    and disadvantages, but encryption=hybrid is the recommended scheme still.
    (Thanks, guilhem for the patch.)
  * Fix Feeds display in build flags.
  * Remind user when annex-ignore is set for some remotes, if unable to
    get or drop a file, possibly because it's on an ignored remote.
  * gpg: Force --no-textmode in case the user has it turned on in config.
  * webapp: Improve javascript's handling of longpolling connection
    failures, by reloading the current page in this case.
    Works around chromium behavior where ajax connections to urls
    that were already accessed are denied after navigating back to
    a previous page.
  * Allow building without quvi support.

 -- Joey Hess <joeyh@debian.org>  Mon, 09 Sep 2013 09:47:02 -0400

git-annex (4.20130827) unstable; urgency=low

  * Youtube support! (And 53 other video hosts). When quvi is installed,
    git-annex addurl automatically uses it to detect when an page is
    a video, and downloads the video file.
  * web special remote: Also support using quvi, for getting files,
    or checking if files exist in the web.
  * unused: Is now a minimum of 30 times faster, and typically many
    more times than that (when a repository has several branches).
    (Thanks, guilhem for the patch.)
  * unused: Fix bugs in two edge cases involving manually staged changes.
    (Thanks, guilhem for the patch.)
  * Android: Fix bug in terminal app that caused it to spin using much 
    CPU and battery. This problem was introduced in version 4.20130601.
  * sync, merge: Bug fix: Don't try to merge into master when in a bare repo.
  * import: Add options to control handling of duplicate files:
    --duplicate, --deduplicate, and --clean-duplicates
  * mirror: New command, makes two repositories contain the same set of files.
  * Set --clobber when running wget to ensure resuming works properly.
  * Unescape characters in 'file://...' URIs. (Thanks, guilhem for the patch.)
  * Better error message when trying to use a git remote that has annex.ignore
    set.
  * Fix bug that caused typechanged symlinks to be assumed to be unlocked
    files, so they were added to the annex by the pre-commit hook.
  * Debian: Run the builtin test suite as an autopkgtest.
  * Debian: Recommend ssh-askpass, which ssh will use when the assistant
    is run w/o a tty. Closes: #719832

 -- Joey Hess <joeyh@debian.org>  Tue, 27 Aug 2013 11:03:00 -0400

git-annex (4.20130815) unstable; urgency=low

  * assistant, watcher: .gitignore files and other git ignores are now
    honored, when git 1.8.4 or newer is installed.
    (Thanks, Adam Spiers, for getting the necessary support into git for this.)
  * importfeed: Ignores transient problems with feeds. Only exits nonzero
    when a feed has repeatedly had a problems for at least 1 day.
  * importfeed: Fix handling of dots in extensions.
  * Windows: Added support for encrypted special remotes.
  * Windows: Fixed permissions problem that prevented removing files
    from directory special remote. Directory special remotes now fully usable.

 -- Joey Hess <joeyh@debian.org>  Thu, 15 Aug 2013 10:14:33 +0200

git-annex (4.20130802) unstable; urgency=low

  * dropunused behavior change: Now refuses to drop the last copy of a
    file, unless you use the --force.
    This was the last place in git-annex that could remove data referred
    to by the git history, without being forced.
    Like drop, dropunused checks remotes, and honors the global
    annex.numcopies setting. (However, .gitattributes settings cannot
    apply to unused files.) 
  * Fix inverted logic in last release's fix for data loss bug,
    that caused git-annex sync on FAT or other crippled filesystems to add
    symlink standin files to the annex.
  * importfeed can be used to import files from podcast feeds.
  * webapp: When setting up a dedicated ssh key to access the annex
    on a host, set IdentitiesOnly to prevent the ssh-agent from forcing
    use of a different ssh key. That could result in unncessary password
    prompts, or prevent git-annex-shell from being run on the remote host.
  * webapp: Improve handling of remotes whose setup has stalled.
  * Add status message to XMPP presence tag, to identify to others that
    the client is a git-annex client. Closes: #717652
  * webapp: When creating a repository on a removable drive, set
    core.fsyncobjectfiles, to help prevent data loss when the drive is yanked.
  * Always build with -threaded, to avoid a deadlock when communicating with
    gpg.
  * unused: No longer shows as unused tmp files that are actively being
    transferred.
  * assistant: Fix NetWatcher to not sync with remotes that have
    remote.<name>.annex-sync set to false.
  * assistant: Fix deadlock that could occur when adding a lot of files
    at once in indirect mode.
  * assistant: Fix bug that caused it to stall when adding a very large
    number of files at once (around 5 thousand).
  * OSX: Make git-annex-webapp run in the background, so that the app icon
    can be clicked on the open a new webapp when the assistant is already
    running.
  * Improve test suite on Windows; now tests git annex sync.
  * Fix a few bugs involving filenames that are at or near the filesystem's
    maximum filename length limit.
  * find: Avoid polluting stdout with progress messages. Closes: #718186
  * Escape ':' in file/directory names to avoid it being treated
    as a pathspec by some git commands. Closes: #718185
  * Slow and ugly work around for bug #718517 in git 1.8.4~rc0, which broke
    git-cat-file --batch for filenames containing spaces.
    (Will be reverted after next git pre-release fixes the problem.)

 -- Joey Hess <joeyh@debian.org>  Fri, 02 Aug 2013 11:35:16 -0400

git-annex (4.20130723) unstable; urgency=low

  * Fix data loss bug when adding an (uncompressed) tarball of a
    git-annex repository, or other file that begins with something
    that can be mistaken for a git-annex link. Closes: #717456
  * New improved version of the git-annex logo, contributed by
    John Lawrence.
  * Rsync.net have committed to support git-annex and offer a special
    discounted rate for git-annex users. Updated the webapp to reflect this.
    http://www.rsync.net/products/git-annex-pricing.html
  * Install XDG desktop icon files.
  * Support unannex and uninit in direct mode.
  * Support import in direct mode.
  * webapp: Better display of added files.
  * fix: Preserve the original mtime of fixed symlinks.
  * uninit: Preserve .git/annex/objects at the end, if it still
    has content, so that old versions of files and deleted files
    are not deleted. Print a message with some suggested actions.
  * When a transfer is already being run by another process,
    proceed on to the next file, rather than dying.
  * Fix checking when content is present in a non-bare repository
    accessed via http.
  * Display byte sizes with more precision.
  * watcher: Fixed a crash that could occur when a directory was renamed
    or deleted before it could be scanned.
  * watcher: Partially worked around a bug in hinotify, no longer crashes
    if hinotify cannot process a directory (but can't detect changes in it)
  * directory special remote: Fix checking that there is enough disk space
    to hold an object, was broken when using encryption.
  * webapp: Differentiate between creating a new S3/Glacier/WebDav remote,
    and initializing an existing remote. When creating a new remote, avoid
    conflicts with other existing (or deleted) remotes with the same name.
  * When an XMPP server has SRV records, try them, but don't then fall
    back to the regular host if they all fail.
  * For long hostnames, use a hash of the hostname to generate the socket
    file for ssh connection caching.

 -- Joey Hess <joeyh@debian.org>  Tue, 23 Jul 2013 10:46:05 -0400

git-annex (4.20130709) unstable; urgency=low

  * --all: New switch that makes git-annex operate on all data stored
    in the git annex, including old versions of files. Supported by
    fsck, get, move, copy.
  * --unused: New switch that makes git-annex operate on all data found
    by the last run of git annex unused. Supported by fsck, move, copy.
  * get, move, copy: Can now be run in a bare repository,
    like fsck already could. --all is enabled automatically in this case.
  * merge: Now also merges synced/master or similar branches, which 
    makes it useful to put in a post-receive hook to make a repository
    automatically update its working copy when git annex sync or the assistant
    sync with it.
  * webapp: Fix ssh setup with nonstandard port, broken in last release.
  * init: Detect systems on which git commit fails due to not being able to
    determine the FQDN, and put in a workaround so committing to the git-annex
    branch works.
  * addurl --pathdepth: Fix failure when the pathdepth specified is deeper
    than the urls's path.
  * Windows: Look for .exe extension when searching for a command in path.
  * Pass -f to curl when downloading a file with it, so it propigates failure. 
  * Windows: Fix url to object when using a http remote.
  * webapp: Fix authorized_keys line added when setting up a rsync remote
    on a server that also supports git-annex, to not force running
    git-annex-shell.
  * OSX Mountain Lion: Fixed gpg bundled in dmg to not fail due to a missing
    gpg-agent.
  * Android: gpg is built without --enable-minimal, so it interoperates
    better with other gpg builds that may default to using other algorithms
    for encryption.
  * dropunused, addunused: Complain when asked to operate on a number that
    does not correspond to any unused key.
  * fsck: Don't claim to fix direct mode when run on a symlink whose content
    is not present.
  * Make --numcopies override annex.numcopies set in .gitattributes.

 -- Joey Hess <joeyh@debian.org>  Tue, 09 Jul 2013 13:55:39 -0400

git-annex (4.20130627) unstable; urgency=low

  * assistant --autostart: Automatically ionices the daemons it starts.
  * assistant: Daily sanity check thread is run niced.
  * bup: Handle /~/ in bup remote paths.
    Thanks, Oliver Matthews
  * fsck: Ensures that direct mode is used for files when it's enabled.
  * webapp: Fix bug when setting up a remote ssh repo repeatedly on the same
    server.
  * webapp: Ensure that ssh keys generated for different directories
    on a server are always different.
  * webapp: Fix bug setting up ssh repo if the user enters "~/" at the start 
    of the path.
  * assistant: Fix bug that prevented adding files written by gnucash, 
    and more generally support adding hard links to files. However,
    other operations on hard links are still unsupported.
  * webapp: Fix bug that caused the webapp to hang when built with yesod 1.2.

 -- Joey Hess <joeyh@debian.org>  Thu, 27 Jun 2013 14:21:55 -0400

git-annex (4.20130621) unstable; urgency=low

  * Supports indirect mode on encfs in paranoia mode, and other
    filesystems that do not support hard links, but do support
    symlinks and other POSIX filesystem features.
  * Android: Add .thumbnails to .gitignore when setting up a camera
    repository.
  * Android: Make the "Open webapp" menu item open the just created
    repository when a new repo is made.
  * webapp: When the user switches to display a different repository,
    that repository becomes the default repository to be displayed next time
    the webapp gets started.
  * glacier: Better handling of the glacier inventory, which avoids
    duplicate uploads to the same glacier repository by `git annex copy`.
  * Direct mode: No longer temporarily remove write permission bit of files
    when adding them.
  * sync: Better support for bare git remotes. Now pushes directly to the
    master branch on such a remote, instead of to synced/master. This
    makes it easier to clone from a bare git remote that has been populated
    with git annex sync or by the assistant.
  * Android: Fix use of cp command to not try to use features present
    only on build system.
  * Windows: Fix hang when adding several files at once.
  * assistant: In direct mode, objects are now only dropped when all
    associated files are unwanted. This avoids a repreated drop/get loop
    of a file that has a copy in an archive directory, and a copy not in an
    archive directory. (Indirect mode still has some buggy behavior in this
    area, since it does not keep track of associated files.)
    Closes: #712060
  * status: No longer shows dead repositories.
  * annex.debug can now be set to enable debug logging by default.
    The webapp's debugging check box does this.
  * fsck: Avoid getting confused by Windows path separators
  * Windows: Multiple bug fixes, including fixing the data written to the
    git-annex branch.
  * Windows: The test suite now passes on Windows (a few broken parts are
    disabled).
  * assistant: On Linux, the expensive transfer scan is run niced.
  * Enable assistant and WebDAV support on powerpc and sparc architectures,
    which now have the necessary dependencies built.

 -- Joey Hess <joeyh@debian.org>  Fri, 21 Jun 2013 10:18:41 -0400

git-annex (4.20130601) unstable; urgency=medium

  * XMPP: Git push over xmpp made much more robust.
  * XMPP: Avoid redundant and unncessary pushes. Note that this breaks
    compatibility with previous versions of git-annex, which will refuse
    to accept any XMPP pushes from this version.
  * XMPP: Send pings and use them to detect when contact with the server
    is lost.
  * hook special remote: Added combined hook program support.
  * Android app: Avoid using hard links to app's lib directory, which
    is sometimes on a different filesystem than the data directory.
  * Fix bug in parsing of parens in some preferred content expressions.
    This fixes the behavior of the manual mode group.
  * assistant: Work around git-cat-file's not reloading the index after files
    are staged.
  * Improve error handling when getting uuid of http remotes to auto-ignore,
    like with ssh remotes.
  * content: New command line way to view and configure a repository's
    preferred content settings.
  * sync: Fix double merge conflict resolution handling.
  * XMPP: Fix a file descriptor leak.
  * Android: Added an "Open WebApp" item to the terminal's menu.
  * Android: Work around Android devices where the `am` command doesn't work.
  * Can now restart certain long-running git processes if they crash, and
    continue working.

 -- Joey Hess <joeyh@debian.org>  Sat, 01 Jun 2013 19:16:04 -0400

git-annex (4.20130521) unstable; urgency=low

  * Sanitize debian changelog version before putting it into cabal file.
    Closes: #708619
  * Switch to MonadCatchIO-transformers for better handling of state while
    catching exceptions.
  * Fix a zombie that could result when running a process like gpg to
    read and write to it.
  * Allow building with gpg2.
  * Disable building with the haskell threaded runtime when the webapp
    is not built. This may fix builds on mips, s390x and sparc, which are
    failing to link -lHSrts_thr
  * Temporarily build without webapp on kfreebsd-i386, until yesod is
    installable there again.
  * Direct mode bug fix: After a conflicted merge was automatically resolved,
    the content of a file that was already present could incorrectly
    be replaced with a symlink.
  * Fix a bug in the git-annex branch handling code that could
    cause info from a remote to not be merged and take effect immediately.
  * Direct mode is now fully tested by the test suite.
  * Detect bad content in ~/.config/git-annex/program and look in PATH instead.
  * OSX: Fixed gpg included in dmg.
  * Linux standalone: Back to being built with glibc 2.13 for maximum
    portability.

 -- Joey Hess <joeyh@debian.org>  Tue, 21 May 2013 13:10:26 -0400

git-annex (4.20130516) unstable; urgency=low

  * Android: The webapp is ported and working.
  * Windows: There is a very rough Windows port. Do not trust it with
    important data.
  * git-annex-shell: Ensure that received files can be read. Files
    transferred from some Android devices may have very broken permissions
    as received.
  * direct mode: Direct mode commands now work on files staged in the index,
    they do not need to be committed to git.
  * Temporarily add an upper bound to the version of yesod that can be built
    with, since yesod 1.2 has a great many changes that will require extensive
    work on the webapp.
  * Disable building with the haskell threaded runtime when the assistant
    is not built. This may fix builds on s390x and sparc, which are failing
    to link -lHSrts_thr
  * Avoid depending on regex-tdfa on mips, mipsel, and s390, where it fails
    to build.
  * direct: Fix a bug that could cause some files to be left in indirect mode.
  * When initializing a directory special remote with a relative path,
    the path is made absolute.
  * SHA: Add a runtime sanity check that sha commands output something
    that appears to be a real sha.
  * configure: Better checking that sha commands output in the desired format.
  * rsync special remotes: When sending from a crippled filesystem, use
    the destination's default file permissions, as the local ones can
    be arbitrarily broken. (Ie, ----rwxr-x for files on Android)
  * migrate: Detect if a file gets corrupted while it's being migrated.
  * Debian: Add a menu file.

 -- Joey Hess <joeyh@debian.org>  Thu, 16 May 2013 11:03:35 -0400

git-annex (4.20130501) unstable; urgency=low

  * sync, assistant: Behavior changes: Sync with remotes that have
    annex-ignore set, so that git remotes on servers without git-annex
    installed can be used to keep clients' git repos in sync.
  * assistant: Work around misfeature in git 1.8.2 that makes
    `git commit --alow-empty -m ""` run an editor.
  * sync: Bug fix, avoid adding to the annex the 
    dummy symlinks used on crippled filesystems.
  * Add public repository group.
    (And inpreferreddir to preferred content expressions.)
  * webapp: Can now set up Internet Archive repositories.
  * S3: Dropping content from the Internet Archive doesn't work, but
    their API indicates it does. Always refuse to drop from there.
  * Automatically register public urls for files uploaded to the
    Internet Archive.
  * To enable an existing special remote, the new enableremote command
    must be used. The initremote command now is used only to create
    new special remotes.
  * initremote: If two existing remotes have the same name,
    prefer the one with a higher trust level.
  * assistant: Improved XMPP protocol to better support multiple repositories
    using the same XMPP account. Fixes bad behavior when sharing with a friend
    when you or the friend have multiple reposotories on an XMPP account.
    Note that XMPP pairing with your own devices still pairs with all
    repositories using your XMPP account.
  * assistant: Fix bug that could cause incoming pushes to not get
    merged into the local tree. Particularly affected XMPP pushes.
  * webapp: Display some additional information about a repository on
    its edit page.
  * webapp: Install FDO desktop menu file when started in standalone mode.
  * webapp: Don't default to making repository in cwd when started
    from within a directory containing a git-annex file (eg, standalone
    tarball directory).
  * Detect systems that have no user name set in GECOS, and also
    don't have user.name set in git config, and put in a workaround
    so that commits to the git-annex branch (and the assistant)
    will still succeed despite git not liking the system configuration.
  * webapp: When told to add a git repository on a remote server, and
    the repository already exists as a non-bare repository, use it,
    rather than initializing a bare repository in the same directory.
  * direct, indirect: Refuse to do anything when the assistant
    or git-annex watch daemon is running.
  * assistant: When built with git before 1.8.0, use `git remote rm`
    to delete a remote. Newer git uses `git remote remove`.
  * rmurl: New command, removes one of the recorded urls for a file.
  * Detect when the remote is broken like bitbucket is, and exits 0 when
    it fails to run git-annex-shell.
  * assistant: Several improvements to performance and behavior when
    performing bulk adds of a large number of files (tens to hundreds
    of thousands).
  * assistant: Sanitize XMPP presence information logged for debugging.
  * webapp: Now automatically fills in any creds used by an existing remote
    when creating a new remote of the same type. Done for Internet Archive,
    S3, Glacier, and Box.com remotes.
  * Store an annex-uuid file in the bucket when setting up a new S3 remote.
  * Support building with DAV 0.4.

 -- Joey Hess <joeyh@debian.org>  Wed, 01 May 2013 01:42:46 -0400

git-annex (4.20130417) unstable; urgency=low

  * initremote: Generates encryption keys with high quality entropy.
    This can be disabled using --fast to get the old behavior.
    The assistant still uses low-quality entropy when creating encrypted
    remotes, to avoid delays. (Thanks, guilhem for the patch.)
  * Bugfix: Direct mode no longer repeatedly checksums duplicated files.
  * assistant: Work around horrible, terrible, very bad behavior of
    gnome-keyring, by not storing special-purpose ssh keys in ~/.ssh/*.pub.
    Apparently gnome-keyring apparently will load and indiscriminately use
    such keys in some cases, even if they are not using any of the standard
    ssh key names. Instead store the keys in ~/.ssh/annex/,
    which gnome-keyring will not check.
  * addurl: Bugfix: Did not properly add file in direct mode.
  * assistant: Bug fix to avoid annexing the files that git uses
    to stand in for symlinks on FAT and other filesystem not supporting
    symlinks.
  * Adjust preferred content expressions so that content in archive
    directories is preferred until it has reached an archive or smallarchive
    repository.
  * webapp: New --listen= option allows running the webapp on one computer
    and connecting to it from another. (Note: Does not yet use HTTPS.)
  * Added annex.web-download-command setting.
  * Added per-remote annex-rsync-transport option. (guilhem again)
  * Ssh connection caching is now also used by rsync special remotes.
    (guilhem yet again)
  * The version number is now derived from git, unless built with
    VERSION_FROM_CHANGELOG.
  * assistant: Stop any transfers the assistant initiated on shutdown.
  * assistant: Added sequence numbers to XMPP git push packets. (Not yet used.)
  * addurl: Register transfer so the webapp can see it.
  * addurl: Automatically retry downloads that fail, as long as some
    additional content was downloaded.
  * webapp: Much improved progress bar display for downloads from encrypted
    remotes.
  * Avoid using runghc, as that needs ghci.
  * webapp: When a repository's group is changed, rescan for transfers.
  * webapp: Added animations.
  * webapp: Include the repository directory in the mangled hostname and
    ssh key name, so that a locked down ssh key for one repository is not
    re-used when setting up additional repositories on the same server.
  * Fall back to internal url downloader when built without curl.
  * fsck: Check content of direct mode files (only when the inode cache
    thinks they are unmodified).

 -- Joey Hess <joeyh@debian.org>  Wed, 17 Apr 2013 09:07:38 -0400

git-annex (4.20130405) unstable; urgency=low

  * Group subcommands into sections in usage. Closes: #703797
  * Per-command usage messages.
  * webapp: Fix a race that sometimes caused alerts or other notifications
    to be missed if they occurred while a page was loading.
  * webapp: Progess bar fixes for many types of special remotes.
  * Build debian package without using cabal, which writes to HOME.
    Closes: #704205
  * webapp: Run ssh server probes in a way that will work when the
    login shell is a monstrosity that should have died 25 years ago,
    such as csh.
  * New annex.largefiles setting, which configures which files
    `git annex add` and the assistant add to the annex.
  * assistant: Check small files into git directly.
  * Remotes can be configured to use other MAC algorithms than HMACSHA1
    to encrypt filenames.
    Thanks, guilhem for the patch.
  * git-annex-shell: Passes rsync --bwlimit options on rsync.
    Thanks, guilhem for the patch.
  * webapp: Added UI to delete repositories. Closes: #689847
  * Adjust built-in preferred content expressions to make most types
    of repositories want content that is only located on untrusted, dead,
    and unwanted repositories.
  * drop --auto: Fix bug that prevented dropping files from untrusted
    repositories.
  * assistant: Fix bug that could cause direct mode files to be unstaged
    from git.
  * Update working tree files fully atomically.
  * webapp: Improved transfer queue management.
  * init: Probe whether the filesystem supports fifos, and if not,
    disable ssh connection caching.
  * Use lower case hash directories for storing files on crippled filesystems,
    same as is already done for bare repositories.

 -- Joey Hess <joeyh@debian.org>  Fri, 05 Apr 2013 10:42:18 -0400

git-annex (4.20130323) unstable; urgency=low

  * webapp: Repository list is now included in the dashboard, and other
    UI tweaks.
  * webapp: Improved UI for pairing your own devices together using XMPP.
  * webapp: Display an alert when there are XMPP remotes, and a cloud
    transfer repository needs to be configured.
  * Add incrementalbackup repository group.
  * webapp: Encourage user to install git-annex on a server when adding
    a ssh server, rather than just funneling them through to rsync.
  * xmpp: --debug now enables a sanitized dump of the XMPP protocol
  * xmpp: Try harder to detect presence of clients when there's a git push
    to send.
  * xmpp: Re-enable XA flag, since disabling it did not turn out to help
    with the problems Google Talk has with not always sending presence
    messages to clients.
  * map: Combine duplicate repositories, for a nicer looking map.
  * Fix several bugs caused by a bad Ord instance for Remote.
  * webapp: Switch all forms to POST.
  * assistant: Avoid syncing with annex-ignored remotes when reconnecting
    to the network, or connecting a drive.
  * assistant: Fix OSX bug that prevented committing changed files to a
    repository when in indirect mode.
  * webapp: Improved alerts displayed when syncing with remotes, and 
    when syncing with a remote fails.
  * webapp: Force wrap long filenames in transfer display.
  * assistant: The ConfigMonitor left one zombie behind each time
    it checked for changes, now fixed.
  * get, copy, move: Display an error message when an identical transfer
    is already in progress, rather than failing with no indication why.
  * assistant: Several optimisations to file transfers.
  * OSX app and standalone Linux tarball now both support being added to
    PATH; no need to use runshell to start git-annex.
  * webapp: When adding a removable drive, you can now specify the
    directory inside it to use.
  * webapp: Confirm whether user wants to combine repositories when
    adding a removable drive that already has a repository on it.

 -- Joey Hess <joeyh@debian.org>  Fri, 22 Mar 2013 18:54:05 -0400

git-annex (4.20130314) unstable; urgency=low

  * Bugfix: git annex add, when ran without any file or directory specified,
    should add files in the current directory, but not act on unlocked files
    elsewhere in the tree.
  * Bugfix: drop --from an unavailable remote no longer updates the location
    log, incorrectly, to say the remote does not have the key.
  * Bugfix: If the UUID of a remote is not known, prevent --from, --to,
    and other ways of specifying remotes by name from selecting it,
    since it is not possible to sanely use it.
  * Bugfix: Fix bug in inode cache sentinal check, which broke
    copying to local repos if the repo being copied from had moved
    to a different filesystem or otherwise changed all its inodes

  * Switch from using regex-compat to regex-tdfa, as the C regex library
    is rather buggy.
  * status: Can now be run with a directory path to show only the
    status of that directory, rather than the whole annex.
  * Added remote.<name>.annex-gnupg-options setting.
    Thanks, guilhem for the patch.
  * addurl: Add --relaxed option.
  * addurl: Escape invalid characters in urls, rather than failing to
    use an invalid url.
  * addurl: Properly handle url-escaped characters in file:// urls.

  * assistant: Fix dropping content when a file is moved to an archive
    directory, and getting contennt when a file is moved back out.
  * assistant: Fix bug in direct mode that could occur when a symlink is
    moved out of an archive directory, and resulted in the file not being
    set to direct mode when it was transferred.
  * assistant: Generate better commits for renames.
  * assistant: Logs are rotated to avoid them using too much disk space.
  * assistant: Avoid noise in logs from git commit about typechanged
    files in direct mode repositories.
  * assistant: Set gc.auto=0 when creating repositories to prevent
    automatic commits from causing git-gc runs.
  * assistant: If gc.auto=0, run git-gc once a day, packing loose objects
    very non-aggressively.
  * assistant: XMPP git pull and push requests are cached and sent when
    presence of a new client is detected.
  * assistant: Sync with all git remotes on startup.
  * assistant: Get back in sync with XMPP remotes after network reconnection,
    and on startup.
  * assistant: Fix syncing after XMPP pairing.
  * assistant: Optimised handling of renamed files in direct mode,
    avoiding re-checksumming.
  * assistant: Detects most renames, including directory renames, and
    combines all their changes into a single commit.
  * assistant: Fix ~/.ssh/git-annex-shell wrapper to work when the
    ssh key does not force a command.
  * assistant: Be smarter about avoiding unncessary transfers.

  * webapp: Work around bug in Warp's slowloris attack prevention code,
    that caused regular browsers to stall when they reuse a connection
    after leaving it idle for 30 seconds.
    (See https://github.com/yesodweb/wai/issues/146)
  * webapp: New preferences page allows enabling/disabling debug logging
    at runtime, as well as configuring numcopies and diskreserve.
  * webapp: Repository costs can be configured by dragging repositories around
    in the repository list.
  * webapp: Proceed automatically on from "Configure jabber account"
    to pairing.
  * webapp: Only show up to 10 queued transfers.
  * webapp: DTRT when told to create a git repo that already exists.
  * webapp: Set locally paired repositories to a lower cost than other
    network remotes.

  * Run ssh with -T to avoid tty allocation and any login scripts that
    may do undesired things with it.
  * Several improvements to Makefile and cabal file. Thanks, Peter Simmons
  * Stop depending on testpack.
  * Android: Enable test suite. 

 -- Joey Hess <joeyh@debian.org>  Thu, 14 Mar 2013 15:29:20 -0400

git-annex (4.20130227) unstable; urgency=low

  * annex.version is now set to 4 for direct mode repositories.
  * Should now fully support git repositories with core.symlinks=false;
    always using git's pseudosymlink files in such repositories.
  * webapp: Allow creating repositories on filesystems that lack support for
    symlinks.
  * webapp: Can now add a new local repository, and make it sync with
    the main local repository.
  * Android: Bundle now includes openssh.
  * Android: Support ssh connection caching.
  * Android: Assistant is fully working. (But no webapp yet.)
  * Direct mode: Support filesystems like FAT which can change their inodes
    each time they are mounted.
  * Direct mode: Fix support for adding a modified file.
  * Avoid passing -p to rsync, to interoperate with crippled filesystems.
    Closes: #700282
  * Additional GIT_DIR support bugfixes. May actually work now.
  * webapp: Display any error message from git init if it fails to create
    a repository.
  * Fix a reversion in matching globs introduced in the last release,
    where "*" did not match files inside subdirectories. No longer uses
    the Glob library.
  * copy: Update location log when no copy was performed, if the location
    log was out of date.
  * Makefile now builds using cabal, taking advantage of cabal's automatic
    detection of appropriate build flags.
  * test: The test suite is now built into the git-annex binary, and can
    be run at any time.

 -- Joey Hess <joeyh@debian.org>  Wed, 27 Feb 2013 14:07:24 -0400

git-annex (3.20130216) unstable; urgency=low

  * Now uses the Haskell uuid library, rather than needing a uuid program.
  * Now uses the Haskell Glob library, rather than pcre-light, avoiding
    the need to install libpcre. Currently done only for Cabal or when
    the Makefile is made to use -DWITH_GLOB
  * Android port now available (command-line only).
  * New annex.crippledfilesystem setting, allows use of git-annex
    repositories on FAT and even worse filesystems; avoiding use of
    hard links and locked down permissions settings. (Support is incomplete.)
  * init: Detect when the repository is on a filesystem that does not
    support hard links, or symlinks, or unix permissions, and set
    annex.crippledfilesystem, as well as annex.direct.
  * add: Improved detection of files that are modified while being added.
  * Fix a bug in direct mode, introduced in the previous release, where
    if a file was dropped and then got back, it would be stored in indirect
    mode.

 -- Joey Hess <joeyh@debian.org>  Sat, 16 Feb 2013 10:03:26 -0400

git-annex (3.20130207) unstable; urgency=low

  * webapp: Now allows restarting any threads that crash.
  * Adjust debian package to only build-depend on DAV on architectures
    where it is available.
  * addurl --fast: Use curl, rather than haskell HTTP library, to support https.
  * annex.autocommit: New setting, can be used to disable autocommit
    of changed files by the assistant, while it still does data syncing
    and other tasks.
  * assistant: Ignore .DS_Store on OSX.
  * assistant: Fix location log when adding new file in direct mode.
  * Deal with stale mappings for deleted file in direct mode.
  * pre-commit: Update direct mode mappings. 
  * uninit, unannex --fast: If hard link creation fails, fall back to slow
    mode.
  * Clean up direct mode cache and mapping info when dropping keys.
  * dropunused: Clean up stale direct mode cache and mapping info not
    removed before.

 -- Joey Hess <joeyh@debian.org>  Thu, 07 Feb 2013 12:45:25 -0400

git-annex (3.20130124) unstable; urgency=low

  * Added source repository group, that only retains files until they've
    been transferred to another repository. Useful for things like
    repositories on cameras.
  * Added manual repository group. Use to prevent the assistant from
    downloading any file contents to keep things in sync. Instead
    `git annex get`, `git annex drop` etc can be used manually as desired.
  * webapp: More adjustments to longpoll code to deal with changes in
    variable quoting in different versions of shakespeare-js.
  * webapp: Avoid an error if a transfer is stopped just as it finishes.
    Closes: #698184 
  * webapp: Now always logs to .git/annex/daemon.log
  * webapp: Has a page to view the log, accessed from the control menu.
  * webapp: Fix crash adding removable drive that has an annex directory
    in it that is not a git repository.
  * Deal with incompatibility in gpg2, which caused prompts for encryption
    passphrases rather than using the supplied --passphrase-fd.
  * bugfix: Union merges involving two or more repositories could sometimes
    result in data from one repository getting lost. This could result
    in the location log data becoming wrong, and fsck being needed to fix it.
  * sync: Automatic merge conflict resolution now stages deleted files.
  * Depend on git 1.7.7.6 for --no-edit. Closes: #698399
  * Fix direct mode mapping code to always store direct mode filenames
    relative to the top of the repository, even when operating inside a
    subdirectory.
  * fsck: Detect and fix consistency errors in direct mode mapping files.
  * Avoid filename encoding errors when writing direct mode mappings.

 -- Joey Hess <joeyh@debian.org>  Tue, 22 Jan 2013 07:11:59 +1100

git-annex (3.20130114) unstable; urgency=low

  * Now handles the case where a file that's being transferred to a remote
    is modified in place, which direct mode allows. When this
    happens, the transfer now fails, rather than allow possibly corrupt
    data into the remote.
  * fsck: Better checking of file content in direct mode.
  * drop: Suggest using git annex move when numcopies prevents dropping a file.
  * webapp: Repo switcher filters out repos that do not exist any more
    (or are on a drive that's not mounted).
  * webapp: Use IP address, rather than localhost, since some systems may
    have configuration problems or other issues that prevent web browsers
    from connecting to the right localhost IP for the webapp.
  * webapp: Adjust longpoll code to work with recent versions of
    shakespeare-js.
  * assistant: Support new gvfs dbus names used in Gnome 3.6.
  * In direct mode, files with the same key are no longer hardlinked, as
    that would cause a surprising behavior if modifying one, where the other
    would also change.
  * webapp: Avoid illegal characters in hostname when creating S3 or
    Glacier remote.
  * assistant: Avoid committer crashing if a file is deleted at the wrong
    instant.

 -- Joey Hess <joeyh@debian.org>  Mon, 14 Jan 2013 15:25:18 -0400

git-annex (3.20130107) unstable; urgency=low

  * webapp: Add UI to stop and restart assistant.
  * committer: Fix a file handle leak.
  * assistant: Make expensive transfer scan work fully in direct mode.
  * More commands work in direct mode repositories: find, whereis, move, copy,
    drop, log, fsck, add, addurl.
  * sync: No longer automatically adds files in direct mode.
  * assistant: Detect when system is not configured with a user name,
    and set environment to prevent git from failing.
  * direct: Avoid hardlinking symlinks that point to the same content
    when the content is not present.
  * Fix transferring files to special remotes in direct mode.

 -- Joey Hess <joeyh@debian.org>  Mon, 07 Jan 2013 01:01:41 -0400

git-annex (3.20130102) unstable; urgency=low

  * direct, indirect: New commands, that switch a repository to and from
    direct mode. In direct mode, files are accessed directly, rather than
    via symlinks. Note that direct mode is currently experimental. Many
    git-annex commands do not work in direct mode. Some git commands can
    cause data loss when used in direct mode repositories.
  * assistant: Now uses direct mode by default when setting up a new
    local repository.
  * OSX assistant: Uses the FSEvents API to detect file changes.
    This avoids issues with running out of file descriptors on large trees,
    as well as allowing detection of modification of files in direct mode.
    Other BSD systems still use kqueue.
  * kqueue: Fix bug that made broken symlinks not be noticed.
  * vicfg: Quote filename. Closes: #696193
  * Bugfix: Fixed bug parsing transfer info files, where the newline after
    the filename was included in it. This was generally benign, but in
    the assistant, it caused unexpected dropping of preferred content.
  * Bugfix: Remove leading \ from checksums output by sha*sum commands,
    when the filename contains \ or a newline. Closes: #696384
  * fsck: Still accept checksums with a leading \ as valid, now that
    above bug is fixed.
  * SHA*E backends: Exclude non-alphanumeric characters from extensions.
  * migrate: Remove leading \ in SHA* checksums, and non-alphanumerics
    from extensions of SHA*E keys.

 -- Joey Hess <joeyh@debian.org>  Wed, 02 Jan 2013 13:21:34 -0400

git-annex (3.20121211) unstable; urgency=low

  * webapp: Defaults to sharing box.com account info with friends, allowing
    one-click enabling of the repository.
  * Fix broken .config/git-annex/program installed by standalone tarball.
  * assistant: Retrival from glacier now handled.
  * Include ssh in standalone tarball and OSX app.
  * watch: Avoid leaving hard links to files behind in .git/annex/tmp
    if a file is deleted or moved while it's being quarantined in preparation
    to being added to the annex.
  * Allow `git annex drop --from web`; of course this does not remove
    any file from the web, but it does make git-annex remove all urls
    associated with a file.
  * webapp: S3 and Glacier forms now have a select list of all
    currently-supported AWS regions.
  * webdav: Avoid trying to set props, avoiding incompatibility with
    livedrive.com. Needs DAV version 0.3.
  * webapp: Prettify error display.
  * webapp: Fix bad interaction between required fields and modals.
  * webapp: Added help buttons and links next to fields that require
    explanations.
  * webapp: Encryption can be disabled when setting up remotes.
  * assistant: Avoid trying to drop content from remotes that don't have it.
  * assistant: Allow periods in ssh key comments.
  * get/copy --auto: Transfer data even if it would exceed numcopies,
    when preferred content settings want it.
  * drop --auto: Fix dropping content when there are no preferred content
    settings.
  * webapp: Allow user to specify the port when setting up a ssh or rsync
    remote.
  * assistant: Fix syncing to just created ssh remotes.
  * Enable WebDAV support in Debian package. Closes: #695532

 -- Joey Hess <joeyh@debian.org>  Tue, 11 Dec 2012 11:25:03 -0400

git-annex (3.20121127) unstable; urgency=low

  * Fix dirContentsRecursive, which had missed some files in deeply nested
    subdirectories. Could affect various parts of git-annex.
  * rsync: Fix bug introduced in last release that broke encrypted rsync
    special remotes.
  * The standalone builds now unset their special path and library path
    variables before running the system web browser.

 -- Joey Hess <joeyh@debian.org>  Tue, 27 Nov 2012 17:07:32 -0400

git-annex (3.20121126) unstable; urgency=low

  * New webdav and Amazon glacier special remotes.
  * Display a warning when a non-existing file or directory is specified.
  * webapp: Added configurator for Box.com.
  * webapp: Show error messages to user when testing XMPP creds.
  * Fix build of assistant without yesod.
  * webapp: The list of repositiories refreshes when new repositories are
    added, including when new repository configurations are pushed in from
    remotes.
  * OSX: Fix RunAtLoad value in plist file.
  * Getting a file from chunked directory special remotes no longer buffers
    it all in memory.
  * S3: Added progress display for uploading and downloading.
  * directory special remote: Made more efficient and robust.
  * Bugfix: directory special remote could loop forever storing a key 
    when a too small chunksize was configured.
  * Allow controlling whether login credentials for S3 and webdav are
    committed to the repository, by setting embedcreds=yes|no when running
    initremote.
  * Added smallarchive repository group, that only archives files that are
    in archive directories. Used by default for glacier when set up in the
    webapp.
  * assistant: Fixed handling of toplevel archive directory and
    client repository group.
  * assistant: Apply preferred content settings when a new symlink
    is created, or a symlink gets renamed. Made archive directories work.

 -- Joey Hess <joeyh@debian.org>  Mon, 26 Nov 2012 11:37:49 -0400

git-annex (3.20121112) unstable; urgency=low

  * assistant: Can use XMPP to notify other nodes about pushes made to other
    repositories, as well as pushing to them directly over XMPP.
  * wepapp: Added an XMPP configuration interface.
  * webapp: Supports pairing over XMPP, with both friends, and other repos
    using the same account.
  * assistant: Drops non-preferred content when possible.
  * assistant: Notices, and applies config changes as they are made to
    the git-annex branch, including config changes pushed in from remotes.
  * git-annex-shell: GIT_ANNEX_SHELL_DIRECTORY can be set to limit it
    to operating on a specified directory.
  * webapp: When setting up authorized_keys, use GIT_ANNEX_SHELL_DIRECTORY.
  * Preferred content path matching bugfix.
  * Preferred content expressions cannot use "in=".
  * Preferred content expressions can use "present".
  * Fix handling of GIT_DIR when it refers to a git submodule.
  * Depend on and use the Haskell SafeSemaphore library, which provides
    exception-safe versions of SampleVar and QSemN.
    Thanks, Ben Gamari for an excellent patch set.
  * file:/// URLs can now be used with the web special remote.
  * webapp: Allow dashes in ssh key comments when pairing.
  * uninit: Check and abort if there are symlinks to annexed content that
    are not checked into git.
  * webapp: Switched to using the same multicast IP address that avahi uses.
  * bup: Don't pass - to bup-split to make it read stdin; bup 0.25
    does not accept that.
  * bugfix: Don't fail transferring content from read-only repos.
    Closes: #691341
  * configure: Check that checksum programs produce correct checksums.
  * Re-enable dbus, using a new version of the library that fixes the memory
    leak.
  * NetWatcher: When dbus connection is lost, try to reconnect.
  * Use USER and HOME environment when set, and only fall back to getpwent,
    which doesn't work with LDAP or NIS.
  * rsync special remote: Include annex-rsync-options when running rsync
    to test a key's presence.
  * The standalone tarball's runshell now takes care of installing a
    ~/.ssh/git-annex-shell wrapper the first time it's run.
  * webapp: Make an initial, empty commit so there is a master branch 
  * assistant: Fix syncing local drives.
  * webapp: Fix creation of rsync.net repositories.
  * webapp: Fix renaming of special remotes.
  * webapp: Generate better git remote names.
  * webapp: Ensure that rsync special remotes are enabled using the same
    name they were originally created using.
  * Bugfix: Fix hang in webapp when setting up a ssh remote with an absolute
    path.

 -- Joey Hess <joeyh@debian.org>  Mon, 12 Nov 2012 10:39:47 -0400

git-annex (3.20121017) unstable; urgency=low

  * Fix zombie cleanup reversion introduced in 3.20121009.
  * Additional fix to support git submodules.

 -- Joey Hess <joeyh@debian.org>  Tue, 16 Oct 2012 21:10:14 -0400

git-annex (3.20121016) unstable; urgency=low

  * vicfg: New file format, avoids ambiguity with repos that have the same
    description, or no description.
  * Bug fix: A recent change caused git-annex-shell to crash.
  * Better preferred content expression for transfer repos.
  * webapp: Repository edit form can now edit the name of a repository.
  * webapp: Make bare repositories on removable drives, as there is nothing
    to ensure non-bare repos get updated when syncing.
  * webapp: Better behavior when pausing syncing to a remote when a transfer
    scan is running and queueing new transfers for that remote.
  * The standalone binaries are now built to not use ssh connection caching,
    in order to work with old versions of ssh.
  * A relative core.worktree is relative to the gitdir. Now that this is
    handled correctly, git-annex can be used in git submodules.
  * Temporarily disable use of dbus, as the haskell dbus library blows up
    when losing connection, which will need to be fixed upstream. 

 -- Joey Hess <joeyh@debian.org>  Tue, 16 Oct 2012 15:25:22 -0400

git-annex (3.20121010) unstable; urgency=low

  * Renamed --ingroup to --inallgroup.
  * Standard groups changed to client, transfer, archive, and backup.
    Each of these has its own standard preferred content setting.
  * dead: Remove dead repository from all groups.
  * Avoid unsetting HOME when running certian git commands. Closes: #690193
  * test: Fix threaded runtime hang.
  * Makefile: Avoid building with -threaded if the ghc threaded runtime does
    not exist.
  * webapp: Improve wording of intro display. Closes: #689848
  * webapp: Repositories can now be configured, to change their description,
    their group, or even to disable syncing to them.
  * git config remote.name.annex-sync can be used to control whether
    a remote gets synced.
  * Fix a crash when merging files in the git-annex branch that contain
    invalid utf8.
  * Automatically detect when a ssh remote does not have git-annex-shell
    installed, and set annex-ignore.

 -- Joey Hess <joeyh@debian.org>  Fri, 12 Oct 2012 13:45:21 -0400

git-annex (3.20121009) unstable; urgency=low

  * watch, assistant: It's now safe to git annex unlock files while
    the watcher is running, as well as modify files checked into git
    as normal files. Additionally, .gitignore settings are now honored.
    Closes: #689979
  * group, ungroup: New commands to indicate groups of repositories.
  * webapp: Adds newly created repositories to one of these groups:
    clients, drives, servers
  * vicfg: New command, allows editing (or simply viewing) most
    of the repository configuration settings stored in the git-annex branch.
  * Added preferred content expressions, configurable using vicfg.
  * get --auto: If the local repository has preferred content
    configured, only get that content.
  * drop --auto: If the repository the content is dropped from has
    preferred content configured, drop only content that is not preferred.
  * copy --auto: Only transfer content that the destination repository prefers.
  * assistant: Now honors preferred content settings when deciding what to
    transfer.
  * --copies=group:number can now be used to match files that are present
    in a specified number of repositories in a group.
  * Added --smallerthan, --largerthan, and --inall limits.
  * Only build-depend on libghc-clientsession-dev on arches that will have
    the webapp.
  * uninit: Unset annex.version. Closes: #689852

 -- Joey Hess <joeyh@debian.org>  Tue, 09 Oct 2012 15:13:23 -0400

git-annex (3.20121001) unstable; urgency=low

  * fsck: Now has an incremental mode. Start a new incremental fsck pass
    with git annex fsck --incremental. Now the fsck can be interrupted
    as desired, and resumed with git annex fsck --more.
    Thanks, Justin Azoff
  * New --time-limit option, makes long git-annex commands stop after
    a specified amount of time.
  * fsck: New --incremental-schedule option which is nice for scheduling
    eg, monthly incremental fsck runs in cron jobs.
  * Fix fallback to ~/Desktop when xdg-user-dir is not available.
    Closes: #688833
  * S3: When using a shared cipher, S3 credentials are not stored encrypted
    in the git repository, as that would allow anyone with access to
    the repository access to the S3 account. Instead, they're stored
    in a 600 mode file in the local git repo.
  * webapp: Avoid crashing when ssh-keygen -F chokes on an invalid known_hosts
    file.
  * Always do a system wide installation when DESTDIR is set. Closes: #689052
  * The Makefile now builds with the new yesod by default.
    Systems like Debian that have the old yesod 1.0.1 should set
    GIT_ANNEX_LOCAL_FEATURES=-DWITH_OLD_YESOD
  * copy: Avoid updating the location log when no copy is performed.
  * configure: Test that uuid -m works, falling back to plain uuid if not.
  * Avoid building the webapp on Debian architectures that do not yet
    have template haskell and thus yesod. (Should be available for arm soonish
    I hope).

 -- Joey Hess <joeyh@debian.org>  Mon, 01 Oct 2012 13:56:55 -0400

git-annex (3.20120924) unstable; urgency=low

  * assistant: New command, a daemon which does everything watch does,
    as well as automatically syncing file contents between repositories.
  * webapp: An interface for managing and configuring the assistant.
  * The default backend used when adding files to the annex is changed
    from SHA256 to SHA256E, to simplify interoperability with OSX, media
    players, and various programs that needlessly look at symlink targets.
    To get old behavior, add a .gitattributes containing: * annex.backend=SHA256
  * init: If no description is provided for a new repository, one will
    automatically be generated, like "joey@gnu:~/foo"
  * test: Set a lot of git environment variables so testing works in strange
    environments that normally need git config to set names, etc.
    Closes: #682351 Thanks, gregor herrmann
  * Disable ssh connection caching if the path to the control socket would be
    too long (and use relative path to minimise path to the control socket).
  * migrate: Check content before generating the new key, to avoid generating
    a key for corrupt data.
  * Support repositories created with --separate-git-dir. Closes: #684405
  * reinject: When the provided file doesn't match, leave it where it is,
    rather than moving to .git/annex/bad/
  * Avoid crashing on encoding errors in filenames when writing transfer info
    files and reading from checksum commands.
  * sync: Pushes the git-annex branch to remote/synced/git-annex, rather
    than directly to remote/git-annex.
  * Now supports matching files that are present on a number of remotes
    with a specified trust level. Example: --copies=trusted:2
    Thanks, Nicolas Pouillard

 -- Joey Hess <joeyh@debian.org>  Mon, 24 Sep 2012 13:47:48 -0400

git-annex (3.20120825) unstable; urgency=low

  * S3: Add fileprefix setting.
  * Pass --use-agent to gpg when in no tty mode. Thanks, Eskild Hustvedt.
  * Bugfix: Fix fsck in SHA*E backends, when the key contains composite
    extensions, as added in 3.20120721.

 -- Joey Hess <joeyh@debian.org>  Sat, 25 Aug 2012 10:00:10 -0400

git-annex (3.20120807) unstable; urgency=low

  * initremote: Avoid recording remote's description before checking
    that its config is valid.
  * unused, status: Avoid crashing when ran in bare repo.
  * Avoid crashing when "git annex get" fails to download from one
    location, and falls back to downloading from a second location.

 -- Joey Hess <joeyh@debian.org>  Tue, 07 Aug 2012 13:35:07 -0400

git-annex (3.20120721) unstable; urgency=low

  * get, move, copy: Now refuse to do anything when the requested file
    transfer is already in progress by another process.
  * status: Lists transfers that are currently in progress.
  * Fix passing --uuid to git-annex-shell.
  * When shaNsum commands cannot be found, use the Haskell SHA library
    (already a dependency) to do the checksumming. This may be slower,
    but avoids portability problems.
  * Use SHA library for files less than 50 kb in size, at which point it's
    faster than forking the more optimised external program.
  * SHAnE backends are now smarter about composite extensions, such as
    .tar.gz Closes: #680450
  * map: Write map.dot to .git/annex, which avoids watch trying to annex it.

 -- Joey Hess <joeyh@debian.org>  Sat, 21 Jul 2012 16:52:48 -0400

git-annex (3.20120629) unstable; urgency=low

  * cabal: Only try to use inotify on Linux.
  * Version build dependency on STM, and allow building without it,
    which disables the watch command.
  * Avoid ugly failure mode when moving content from a local repository
    that is not available.
  * Got rid of the last place that did utf8 decoding.
  * Accept arbitrarily encoded repository filepaths etc when reading
    git config output. This fixes support for remotes with unusual characters
    in their names.
  * sync: Automatically resolves merge conflicts.

 -- Joey Hess <joeyh@debian.org>  Fri, 29 Jun 2012 10:17:49 -0400

git-annex (3.20120624) unstable; urgency=low

  * watch: New subcommand, a daemon which notices changes to
    files and automatically annexes new files, etc, so you don't
    need to manually run git commands when manipulating files.
    Available on Linux, BSDs, and OSX!
  * Enable diskfree on kfreebsd, using kqueue.
  * unused: Fix crash when key names contain invalid utf8.
  * sync: Avoid recent git's interactive merge.

 -- Joey Hess <joeyh@debian.org>  Sun, 24 Jun 2012 12:36:50 -0400

git-annex (3.20120614) unstable; urgency=medium

  * addurl: Was broken by a typo introduced 2 released ago, now fixed.
    Closes: #677576
  * Install man page when run by cabal, in a location where man will
    find it, even when installing under $HOME. Thanks, Nathan Collins

 -- Joey Hess <joeyh@debian.org>  Thu, 14 Jun 2012 20:21:29 -0400

git-annex (3.20120611) unstable; urgency=medium

  * add: Prevent (most) modifications from being made to a file while it
    is being added to the annex.
  * initremote: Automatically describe a remote when creating it.
  * uninit: Refuse to run in a subdirectory. Closes: #677076

 -- Joey Hess <joeyh@debian.org>  Mon, 11 Jun 2012 10:32:01 -0400

git-annex (3.20120605) unstable; urgency=low

  * sync: Show a nicer message if a user tries to sync to a special remote.
  * lock: Reset unlocked file to index, rather than to branch head.
  * import: New subcommand, pulls files from a directory outside the annex
    and adds them.
  * Fix display of warning message when encountering a file that uses an
    unsupported backend.
  * Require that the SHA256 backend can be used when building, since it's the
    default.
  * Preserve parent environment when running hooks of the hook special remote.

 -- Joey Hess <joeyh@debian.org>  Tue, 05 Jun 2012 14:03:39 -0400

git-annex (3.20120522) unstable; urgency=low

  * Pass -a to cp even when it supports --reflink=auto, to preserve
    permissions.
  * Clean up handling of git directory and git worktree.
  * Add support for core.worktree, and fix support for GIT_WORK_TREE and
    GIT_DIR.

 -- Joey Hess <joeyh@debian.org>  Tue, 22 May 2012 11:16:13 -0400

git-annex (3.20120511) unstable; urgency=low

  * Rsync special remotes can be configured with shellescape=no
    to avoid shell quoting that is normally done when using rsync over ssh.
    This is known to be needed for certian rsync hosting providers
    (specificially hidrive.strato.com) that use rsync over ssh but do not
    pass it through the shell.
  * dropunused: Allow specifying ranges to drop.
  * addunused: New command, the opposite of dropunused, it relinks unused
    content into the git repository.
  * Fix use of several config settings: annex.ssh-options,
    annex.rsync-options, annex.bup-split-options. (And adjust types to avoid
    the bugs that broke several config settings.)

 -- Joey Hess <joeyh@debian.org>  Fri, 11 May 2012 12:29:30 -0400

git-annex (3.20120430) unstable; urgency=low

  * Fix use of annex.diskreserve config setting.
  * Directory special remotes now check annex.diskreserve.
  * Support git's core.sharedRepository configuration.
  * Add annex.http-headers and annex.http-headers-command config
    settings, to allow custom headers to be sent with all HTTP requests.
    (Requested by the Internet Archive)
  * uninit: Clear annex.uuid from .git/config. Closes: #670639
  * Added shared cipher mode to encryptable special remotes. This option
    avoids gpg key distribution, at the expense of flexibility, and with
    the requirement that all clones of the git repository be equally trusted.

 -- Joey Hess <joeyh@debian.org>  Mon, 30 Apr 2012 13:16:10 -0400

git-annex (3.20120418) unstable; urgency=low

  * bugfix: Adding a dotfile also caused all non-dotfiles to be added.
  * bup: Properly handle key names with spaces or other things that are
    not legal git refs.
  * git-annex (but not git-annex-shell) supports the git help.autocorrect
    configuration setting, doing fuzzy matching using the restricted
    Damerau-Levenshtein edit distance, just as git does. This adds a build
    dependency on the haskell edit-distance library.
  * Renamed diskfree.c to avoid OSX case insensativity bug.
  * cabal now installs git-annex-shell as a symlink to git-annex.
  * cabal file now autodetects whether S3 support is available.

 -- Joey Hess <joeyh@debian.org>  Wed, 18 Apr 2012 12:11:32 -0400

git-annex (3.20120406) unstable; urgency=low

  * Disable diskfree on kfreebsd, as I have a build failure on kfreebsd-i386
    that is quite likely caused by it.

 -- Joey Hess <joeyh@debian.org>  Sat, 07 Apr 2012 15:50:36 -0400

git-annex (3.20120405) unstable; urgency=low

  * Rewrote free disk space checking code, moving the portability
    handling into a small C library.
  * status: Display amount of free disk space.

 -- Joey Hess <joeyh@debian.org>  Thu, 05 Apr 2012 16:19:10 -0400

git-annex (3.20120315) unstable; urgency=low

  * fsck: Fix up any broken links and misplaced content caused by the
    directory hash calculation bug fixed in the last release.
  * sync: Sync to lower cost remotes first.
  * status: Fixed to run in constant space.
  * status: More accurate display of sizes of tmp and bad keys.
  * unused: Now uses a bloom filter, and runs in constant space.
    Use of a bloom filter does mean it will not notice a small
    number of unused keys. For repos with up to half a million keys,
    it will miss one key in 1000.
  * Added annex.bloomcapacity and annex.bloomaccuracy, which can be
    adjusted as desired to tune the bloom filter.
  * status: Display amount of memory used by bloom filter, and
    detect when it's too small for the number of keys in a repository.
  * git-annex-shell: Runs hooks/annex-content after content is received
    or dropped.
  * Work around a bug in rsync (IMHO) introduced by openSUSE's SIP patch.
  * git-annex now behaves as git-annex-shell if symlinked to and run by that
    name. The Makefile sets this up, saving some 8 mb of installed size.
  * git-union-merge is a demo program, so it is no longer built by default.

 -- Joey Hess <joeyh@debian.org>  Thu, 15 Mar 2012 11:05:28 -0400

git-annex (3.20120309) unstable; urgency=low

  * Fix key directory hash calculation code to behave as it did before 
    version 3.20120227 when a key contains non-ascii characters (only
    WORM backend is likely to have been affected).

 -- Joey Hess <joeyh@debian.org>  Fri, 09 Mar 2012 20:05:09 -0400

git-annex (3.20120230) unstable; urgency=low

  * "here" can be used to refer to the current repository,
    which can read better than the old "." (which still works too).
  * Directory special remotes now support chunking files written to them,
    avoiding writing files larger than a specified size.
  * Add progress bar display to the directory special remote.
  * Add configurable hooks that are run when git-annex starts and stops
    using a remote: remote.name.annex-start-command and
    remote.name.annex-stop-command
  * Fix a bug in symlink calculation code, that triggered in rare
    cases where an annexed file is in a subdirectory that nearly
    matched to the .git/annex/object/xx/yy subdirectories.

 -- Joey Hess <joeyh@debian.org>  Mon, 05 Mar 2012 13:38:13 -0400

git-annex (3.20120229) unstable; urgency=low

  * Fix test suite to not require a unicode locale.
  * Fix cabal build failure. Thanks, Sergei Trofimovich

 -- Joey Hess <joeyh@debian.org>  Wed, 29 Feb 2012 02:31:31 -0400

git-annex (3.20120227) unstable; urgency=low

  * Modifications to support ghc 7.4's handling of filenames.
    This version can only be built with ghc 7.4 or newer. See the ghc7.0
    branch for older ghcs.
  * S3: Fix irrefutable pattern failure when accessing encrypted S3
    credentials.
  * Use the haskell IfElse library.
  * Fix teardown of stale cached ssh connections.
  * Fixed to use the strict state monad, to avoid leaking all kinds of memory
    due to lazy state update thunks when adding/fixing many files.
  * Fixed some memory leaks that occurred when committing journal files.
  * Added a annex.queuesize setting, useful when adding hundreds of thousands
    of files on a system with plenty of memory.
  * whereis: Prints the urls of files that the web special remote knows about.
  * addurl --fast: Verifies that the url can be downloaded (only getting
    its head), and records the size in the key.
  * When checking that an url has a key, verify that the Content-Length,
    if available, matches the size of the key.
  * addurl: Added a --file option, which can be used to specify what
    file the url is added to. This can be used to override the default
    filename that is used when adding an url, which is based on the url.
    Or, when the file already exists, the url is recorded as another
    location of the file.
  * addurl: Normalize badly encoded urls.
  * addurl: Add --pathdepth option.
  * rekey: New plumbing level command, can be used to change the keys used
    for files en masse.
  * Store web special remote url info in a more efficient location.
    (Urls stored with this version will not be visible to older versions.)
  * Deal with NFS problem that caused a failure to remove a directory
    when removing content from the annex.
  * Make a single location log commit after a remote has received or
    dropped files. Uses a new "git-annex-shell commit" command when available.
  * To avoid commits of data to the git-annex branch after each command
    is run, set annex.alwayscommit=false. Its data will then be committed
    less frequently, when a merge or sync is done.
  * configure: Check if ssh connection caching is supported by the installed
    version of ssh and default annex.sshcaching accordingly.
  * move --from, copy --from: Now 10 times faster when scanning to find
    files in a remote on a local disk; rather than go through the location log
    to see which files are present on the remote, it simply looks at the 
    disk contents directly.

 -- Joey Hess <joeyh@debian.org>  Mon, 27 Feb 2012 12:58:21 -0400

git-annex (3.20120123) unstable; urgency=low

  * fsck --from: Fscking a remote is now supported. It's done by retrieving
    the contents of the specified files from the remote, and checking them,
    so can be an expensive operation. Still, if the remote is a special
    remote, or a git repository that you cannot run fsck in locally, it's
    nice to have the ability to fsck it.
  * If you have any directory special remotes, now would be a good time to
    fsck them, in case you were hit by the data loss bug fixed in the
    previous release!
  * fsck --from remote --fast: Avoids expensive file transfers, at the
    expense of not checking file size and/or contents.
  * Ssh connection caching is now enabled automatically by git-annex.
    Only one ssh connection is made to each host per git-annex run, which
    can speed some things up a lot, as well as avoiding repeated password
    prompts. Concurrent git-annex processes also share ssh connections.
    Cached ssh connections are shut down when git-annex exits.
  * To disable the ssh caching (if for example you have your own broader
    ssh caching configuration), set annex.sshcaching=false.

 -- Joey Hess <joeyh@debian.org>  Mon, 23 Jan 2012 13:48:48 -0400

git-annex (3.20120116) unstable; urgency=medium

  * Fix data loss bug in directory special remote, when moving a file
    to the remote failed, and partially transferred content was left
    behind in the directory, re-running the same move would think it
    succeeded and delete the local copy.

 -- Joey Hess <joeyh@debian.org>  Mon, 16 Jan 2012 16:43:45 -0400

git-annex (3.20120115) unstable; urgency=low

  * Add a sanity check for bad StatFS results. On architectures
    where StatFS does not currently work (s390, mips, powerpc, sparc),
    this disables the diskreserve checking code, and attempting to
    configure an annex.diskreserve will result in an error.
  * Fix QuickCheck dependency in cabal file.
  * Minor optimisations.

 -- Joey Hess <joeyh@debian.org>  Sun, 15 Jan 2012 13:54:20 -0400

git-annex (3.20120113) unstable; urgency=low

  * log: Add --gource mode, which generates output usable by gource.
  * map: Fix display of remote repos
  * Add annex-trustlevel configuration settings, which can be used to 
    override the trust level of a remote.
  * git-annex, git-union-merge: Support GIT_DIR and GIT_WORK_TREE.
  * Add libghc-testpack-dev to build depends on all arches.

 -- Joey Hess <joeyh@debian.org>  Fri, 13 Jan 2012 15:35:17 -0400

git-annex (3.20120106) unstable; urgency=low

  * Support unescaped repository urls, like git does.
  * log: New command that displays the location log for files,
    showing each repository they were added to and removed from.
  * Fix overbroad gpg --no-tty fix from last release.

 -- Joey Hess <joeyh@debian.org>  Sat, 07 Jan 2012 13:16:23 -0400

git-annex (3.20120105) unstable; urgency=low

  * Added annex-web-options configuration settings, which can be
    used to provide parameters to whichever of wget or curl git-annex uses
    (depends on which is available, but most of their important options
    suitable for use here are the same).
  * Dotfiles, and files inside dotdirs are not added by "git annex add"
    unless the dotfile or directory is explicitly listed. So "git annex add ."
    will add all untracked files in the current directory except for those in
    dotdirs.
  * Added quickcheck to build dependencies, and fail if test suite cannot be
    built.
  * fsck: Do backend-specific check before checking numcopies is satisfied.
  * Run gpg with --no-tty. Closes: #654721

 -- Joey Hess <joeyh@debian.org>  Thu, 05 Jan 2012 13:44:12 -0400

git-annex (3.20111231) unstable; urgency=low

  * sync: Improved to work well without a central bare repository.
    Thanks to Joachim Breitner.
  * Rather than manually committing, pushing, pulling, merging, and git annex
    merging, we encourage you to give "git annex sync" a try.
  * sync --fast: Selects some of the remotes with the lowest annex.cost
    and syncs those, in addition to any specified at the command line.
  * Union merge now finds the least expensive way to represent the merge.
  * reinject: Add a sanity check for using an annexed file as the source file.
  * Properly handle multiline git config values.
  * Fix the hook special remote, which bitrotted a while ago.
  * map: --fast disables use of dot to display map
  * Test suite improvements. Current top-level test coverage: 75%
  * Improve deletion of files from rsync special remotes. Closes: #652849
  * Add --include, which is the same as --not --exclude.
  * Format strings can be specified using the new --format option, to control
    what is output by git annex find.
  * Support git annex find --json
  * Fixed behavior when multiple insteadOf configs are provided for the
    same url base.
  * Can now be built with older git versions (before 1.7.7); the resulting
    binary should only be used with old git.
  * Updated to build with monad-control 0.3.

 -- Joey Hess <joeyh@debian.org>  Sat, 31 Dec 2011 14:55:29 -0400

git-annex (3.20111211) unstable; urgency=medium

  * Fix bug in last version in getting contents from bare repositories.
  * Ensure that git-annex branch changes are merged into git-annex's index,
    which fixes a bug that could cause changes that were pushed to the
    git-annex branch to get reverted. As a side effect, it's now safe
    for users to check out and commit changes directly to the git-annex
    branch.
  * map: Fix a failure to detect a loop when both repositories are local
    and refer to each other with relative paths.
  * Prevent key names from containing newlines.
  * add: If interrupted, add can leave files converted to symlinks but not
    yet added to git. Running the add again will now clean up this situtation.
  * Fix caching of decrypted ciphers, which failed when drop had to check
    multiple different encrypted special remotes.
  * unannex: Can be run on files that have been added to the annex, but not
    yet committed.
  * sync: New command that synchronises the local repository and default
    remote, by running git commit, pull, and push for you.
  * Version monad-control dependency in cabal file.

 -- Joey Hess <joeyh@debian.org>  Sun, 11 Dec 2011 21:24:39 -0400

git-annex (3.20111203) unstable; urgency=low

  * The VFAT filesystem on recent versions of Linux, when mounted with
    shortname=mixed, does not get along well with git-annex's mixed case
    .git/annex/objects hash directories. To avoid this problem, new content
    is now stored in all-lowercase hash directories. Except for non-bare
    repositories which would be a pain to transition and cannot be put on FAT.
    (Old mixed-case hash directories are still tried for backwards
    compatibility.)
  * Flush json output, avoiding a buffering problem that could result in
    doubled output.
  * Avoid needing haskell98 and other fixes for new ghc. Thanks, Mark Wright.
  * Bugfix: dropunused did not drop keys with two spaces in their name.
  * Support for storing .git/annex on a different device than the rest of the
    git repository.
  * --inbackend can be used to make git-annex only operate on files
    whose content is stored using a specified key-value backend.
  * dead: A command which says that a repository is gone for good
    and you don't want git-annex to mention it again.

 -- Joey Hess <joeyh@debian.org>  Sat, 03 Dec 2011 21:01:45 -0400

git-annex (3.20111122) unstable; urgency=low

  * merge: Improve commit messages to mention what was merged.
  * Avoid doing auto-merging in commands that don't need fully current
    information from the git-annex branch. In particular, git annex add
    no longer needs to auto-merge.
  * init: When run in an already initalized repository, and without
    a description specified, don't delete the old description. 
  * Optimised union merging; now only runs git cat-file once, and runs
    in constant space.
  * status: Now displays trusted, untrusted, and semitrusted repositories
    separately.
  * status: Include all special remotes in the list of repositories.
  * status: Fix --json mode.
  * status: --fast is back
  * Fix support for insteadOf url remapping. Closes: #644278
  * When not run in a git repository, git-annex can still display a usage
    message, and "git annex version" even works.
  * migrate: Don't fall over a stale temp file.
  * Avoid excessive escaping for rsync special remotes that are not accessed
    over ssh.
  * find: Support --print0

 -- Joey Hess <joeyh@debian.org>  Tue, 22 Nov 2011 14:31:45 -0400

git-annex (3.20111111) unstable; urgency=low

  * Handle a case where an annexed file is moved into a gitignored directory,
    by having fix --force add its change.
  * Avoid cyclic drop problems.
  * Optimized copy --from and get --from to avoid checking the location log
    for files that are already present.
  * Automatically fix up badly formatted uuid.log entries produced by
    3.20111105, whenever the uuid.log is changed (ie, by init or describe).
  * map: Support remotes with /~/ and /~user/

 -- Joey Hess <joeyh@debian.org>  Fri, 11 Nov 2011 13:44:18 -0400

git-annex (3.20111107) unstable; urgency=low

  * merge: Use fast-forward merges when possible.
    Thanks Valentin Haenel for a test case showing how non-fast-forward
    merges could result in an ongoing pull/merge/push cycle.
  * Don't try to read config from repos with annex-ignore set.
  * Bugfix: In the past two releases, git-annex init has written the uuid.log
    in the wrong format, with the UUID and description flipped.

 -- Joey Hess <joeyh@debian.org>  Mon, 07 Nov 2011 12:47:44 -0400

git-annex (3.20111105) unstable; urgency=low

  * The default backend used when adding files to the annex is changed
    from WORM to SHA256.
    To get old behavior, add a .gitattributes containing: * annex.backend=WORM
  * Sped up some operations on remotes that are on the same host.
  * copy --to: Fixed leak when copying many files to a remote on the same
    host.
  * uninit: Add guard against being run with the git-annex branch checked out.
  * Fail if --from or --to is passed to commands that do not support them.
  * drop --from is now supported to remove file content from a remote.
  * status: Now always shows the current repository, even when it does not
    appear in uuid.log.
  * fsck: Now works in bare repositories. Checks location log information,
    and file contents. Does not check that numcopies is satisfied, as
    .gitattributes information about numcopies is not available in a bare
    repository.
  * unused, dropunused: Now work in bare repositories.
  * Removed the setkey command, and added a reinject command with a more
    useful interface.
  * The fromkey command now takes the key as its first parameter. The --key
    option is no longer used.
  * Built without any filename containing .git being excluded. Closes: #647215
  * Record uuid when auto-initializing a remote so it shows in status.
  * Bugfix: Fixed git-annex init crash in a bare repository when there was
    already an existing git-annex branch.
  * Pass -t to rsync to preserve timestamps.

 -- Joey Hess <joeyh@debian.org>  Sat, 05 Nov 2011 15:47:52 -0400

git-annex (3.20111025) unstable; urgency=low

  * A remote can have a annexUrl configured, that is used by git-annex
    instead of its usual url. (Similar to pushUrl.)
  * migrate: Copy url logs for keys when migrating.
  * git-annex-shell: GIT_ANNEX_SHELL_READONLY and GIT_ANNEX_SHELL_LIMITED
    environment variables can be set to limit what commands can be run.
    This is used by gitolite's new git-annex support!

 -- Joey Hess <joeyh@debian.org>  Tue, 25 Oct 2011 13:03:08 -0700

git-annex (3.20111011) unstable; urgency=low

  * This version of git-annex only works with git 1.7.7 and newer.
    The breakage with old versions is subtle, and affects the
    annex.numcopies settings in .gitattributes, so be sure to upgrade git
    to 1.7.7. (Debian package now depends on that version.)
  * Don't pass absolute paths to git show-attr, as it started following
    symlinks when that's done in 1.7.7. Instead, use relative paths,
    which show-attr only handles 100% correctly in 1.7.7. Closes: #645046
  * Fix referring to remotes by uuid.
  * New or changed repository descriptions in uuid.log now have a timestamp,
    which is used to ensure the newest description is used when the uuid.log
    has been merged.
  * Note that older versions of git-annex will display the timestamp as part
    of the repository description, which is ugly but otherwise harmless.
  * Add timestamps to trust.log and remote.log too.
  * git-annex-shell: Added the --uuid option.
  * git-annex now asks git-annex-shell to verify that it's operating in 
    the expected repository.
  * Note that this git-annex will not interoperate with remotes using 
    older versions of git-annex-shell.
  * Now supports git's insteadOf configuration, to modify the url
    used to access a remote. Note that pushInsteadOf is not used;
    that and pushurl are reserved for actual git pushes. Closes: #644278
  * status: List all known repositories.
  * When displaying a list of repositories, show git remote names
    in addition to their descriptions.
  * Add locking to avoid races when changing the git-annex branch.
  * Various speed improvements gained by using ByteStrings.
  * Contain the zombie hordes.

 -- Joey Hess <joeyh@debian.org>  Tue, 11 Oct 2011 23:00:02 -0400

git-annex (3.20110928) unstable; urgency=low

  * --in can be used to make git-annex only operate on files
    believed to be present in a given repository.
  * Arbitrarily complex expressions can be built to limit the files git-annex
    operates on, by combining the options --not --and --or -( and -)
    Example: git annex get --exclude '*.mp3' --and --not -( --in usbdrive --or --in archive -)
  * --copies=N can be used to make git-annex only operate on files with
    the specified number of copies. (And --not --copies=N for the inverse.)
  * find: Rather than only showing files whose contents are present,
    when used with --exclude --copies or --in, displays all files that
    match the specified conditions.
  * Note that this is a behavior change for git-annex find! Old behavior
    can be gotten by using: git-annex find --in .
  * status: Massively sped up; remove --fast mode.
  * unused: File contents used by branches and tags are no longer
    considered unused, even when not used by the current branch. This is
    the final piece of the puzzle needed for git-annex to to play nicely
    with branches.

 -- Joey Hess <joeyh@debian.org>  Wed, 28 Sep 2011 18:14:02 -0400

git-annex (3.20110915) unstable; urgency=low

  * whereis: Show untrusted locations separately and do not include in
    location count.
  * Fix build without S3.
  * addurl: Always use whole url as destination filename, rather than
    only its file component.
  * get, drop, copy: Added --auto option, which decides whether
    to get/drop content as needed to work toward the configured numcopies.
  * bugfix: drop and fsck did not honor --exclude

 -- Joey Hess <joeyh@debian.org>  Thu, 15 Sep 2011 22:25:46 -0400

git-annex (3.20110906) unstable; urgency=low

  * Improve display of newlines around error and warning messages.
  * Fix Makefile to work with cabal again.

 -- Joey Hess <joeyh@debian.org>  Tue, 06 Sep 2011 13:45:16 -0400

git-annex (3.20110902) unstable; urgency=low

  * Set EMAIL when running test suite so that git does not need to be
    configured first. Closes: #638998
  * The wget command will now be used in preference to curl, if available.
  * init: Make description an optional parameter.
  * unused, status: Sped up by avoiding unnecessary stats of annexed files.
  * unused --remote: Reduced memory use to 1/4th what was used before.
  * Add --json switch, to produce machine-consumable output.

 -- Joey Hess <joeyh@debian.org>  Fri, 02 Sep 2011 21:20:37 -0400

git-annex (3.20110819) unstable; urgency=low

  * Now "git annex init" only has to be run once, when a git repository
    is first being created. Clones will automatically notice that git-annex
    is in use and automatically perform a basic initalization. It's
    still recommended to run "git annex init" in any clones, to describe them.
  * Added annex-cost-command configuration, which can be used to vary the
    cost of a remote based on the output of a shell command.
  * Fix broken upgrade from V1 repository. Closes: #638584

 -- Joey Hess <joeyh@debian.org>  Fri, 19 Aug 2011 20:34:09 -0400

git-annex (3.20110817) unstable; urgency=low

  * Fix shell escaping in rsync special remote.
  * addurl: --fast can be used to avoid immediately downloading the url.
  * Added support for getting content from git remotes using http (and https).
  * Added curl to Debian package dependencies.

 -- Joey Hess <joeyh@debian.org>  Wed, 17 Aug 2011 01:29:02 -0400

git-annex (3.20110719) unstable; urgency=low

  * add: Be even more robust to avoid ever leaving the file seemingly deleted.
    Closes: #634233
  * Bugfix: Make add ../ work.
  * Support the standard git -c name=value
  * unannex: Clean up use of git commit -a.

 -- Joey Hess <joeyh@debian.org>  Tue, 19 Jul 2011 23:39:53 -0400

git-annex (3.20110707) unstable; urgency=low

  * Fix sign bug in disk free space checking.
  * Bugfix: Forgot to de-escape keys when upgrading. Could result in
    bad location log data for keys that contain [&:%] in their names.
    (A workaround for this problem is to run git annex fsck.)
  * add: Avoid a failure mode that resulted in the file seemingly being
    deleted (content put in the annex but no symlink present).

 -- Joey Hess <joeyh@debian.org>  Thu, 07 Jul 2011 19:29:39 -0400

git-annex (3.20110705) unstable; urgency=low

  * uninit: Delete the git-annex branch and .git/annex/
  * unannex: In --fast mode, file content is left in the annex, and a
    hard link made to it.
  * uninit: Use unannex in --fast mode, to support unannexing multiple
    files that link to the same content.
  * Drop the dependency on the haskell curl bindings, use regular haskell HTTP.
  * Fix a pipeline stall when upgrading (caused by #624389).

 -- Joey Hess <joeyh@debian.org>  Tue, 05 Jul 2011 14:37:39 -0400

git-annex (3.20110702) unstable; urgency=low

  * Now the web can be used as a special remote. 
    This feature replaces the old URL backend.
  * addurl: New command to download an url and store it in the annex.
  * Sped back up fsck, copy --from, and other commands that often
    have to read a lot of information from the git-annex branch. Such
    commands are now faster than they were before introduction of the
    git-annex branch.
  * Always ensure git-annex branch exists.
  * Modify location log parser to allow future expansion.
  * --force will cause add, etc, to operate on ignored files.
  * Avoid mangling encoding when storing the description of repository
    and other content.
  * cabal can now be used to build git-annex. This is substantially
    slower than using make, does not build or install documentation,
    does not run the test suite, and is not particularly recommended,
    but could be useful to some.

 -- Joey Hess <joeyh@debian.org>  Sat, 02 Jul 2011 15:00:18 -0400

git-annex (3.20110624) experimental; urgency=low

  * New repository format, annex.version=3. Use `git annex upgrade` to migrate.
  * git-annex now stores its logs in a git-annex branch.
  * merge: New subcommand. Auto-merges the new git-annex branch.
  * Improved handling of bare git repos with annexes. Many more commands will
    work in them.
  * git-annex is now more robust; it will never leave state files
    uncommitted when some other git process comes along and locks the index
    at an inconvenient time.
  * rsync is now used when copying files from repos on other filesystems.
    cp is still used when copying file from repos on the same filesystem,
    since --reflink=auto can make it significantly faster on filesystems
    such as btrfs.
  * Allow --trust etc to specify a repository by name, for temporarily 
    trusting repositories that are not configured remotes.
  * unlock: Made atomic.
  * git-union-merge: New git subcommand, that does a generic union merge
    operation, and operates efficiently without touching the working tree.

 -- Joey Hess <joeyh@debian.org>  Fri, 24 Jun 2011 14:32:18 -0400

git-annex (0.20110610) unstable; urgency=low

  * Add --numcopies option.
  * Add --trust, --untrust, and --semitrust options.
  * get --from is the same as copy --from
  * Bugfix: Fix fsck to not think all SHAnE keys are bad.

 -- Joey Hess <joeyh@debian.org>  Fri, 10 Jun 2011 11:48:40 -0400

git-annex (0.20110601) unstable; urgency=low

  * Minor bugfixes and error message improvements.
  * Massively sped up `git annex lock` by avoiding use of the uber-slow
    `git reset`, and only running `git checkout` once, even when many files
    are being locked.
  * Fix locking of files with staged changes.
  * Somewhat sped up `git commit` of modifications to unlocked files.
  * Build fix for older ghc.

 -- Joey Hess <joeyh@debian.org>  Wed, 01 Jun 2011 11:50:47 -0400

git-annex (0.20110522) unstable; urgency=low

  * Closer emulation of git's behavior when told to use "foo/.git" as a
    git repository instead of just "foo". Closes: #627563
  * Fix bug in --exclude introduced in 0.20110516.

 -- Joey Hess <joeyh@debian.org>  Fri, 27 May 2011 20:20:41 -0400

git-annex (0.20110521) unstable; urgency=low

  * status: New subcommand to show info about an annex, including its size.
  * --backend now overrides any backend configured in .gitattributes files.
  * Add --debug option. Closes: #627499

 -- Joey Hess <joeyh@debian.org>  Sat, 21 May 2011 11:52:53 -0400

git-annex (0.20110516) unstable; urgency=low

  * Add a few tweaks to make it easy to use the Internet Archive's variant
    of S3. In particular, munge key filenames to comply with the IA's filename
    limits, disable encryption, support their nonstandard way of creating
    buckets, and allow x-archive-* headers to be specified in initremote to
    set item metadata.
  * Added filename extension preserving variant backends SHA1E, SHA256E, etc.
  * migrate: Use current filename when generating new key, for backends
    where the filename affects the key name.
  * Work around a bug in Network.URI's handling of bracketed ipv6 addresses.

 -- Joey Hess <joeyh@debian.org>  Mon, 16 May 2011 14:16:52 -0400

git-annex (0.20110503) unstable; urgency=low

  * Fix hasKeyCheap setting for bup and rsync special remotes.
  * Add hook special remotes.
  * Avoid crashing when an existing key is readded to the annex.
  * unused: Now also lists files fsck places in .git/annex/bad/
  * S3: When encryption is enabled, the Amazon S3 login credentials
    are stored, encrypted, in .git-annex/remotes.log, so environment
    variables need not be set after the remote is initialized.

 -- Joey Hess <joeyh@debian.org>  Tue, 03 May 2011 20:56:01 -0400

git-annex (0.20110427) unstable; urgency=low

  * Switch back to haskell SHA library, so git-annex remains buildable on
    Debian stable.
  * Added rsync special remotes. This could be used, for example, to 
    store annexed content on rsync.net (encrypted naturally). Or anywhere else.
  * Bugfix: Avoid pipeline stall when running git annex drop or fsck on a
    lot of files. Possibly only occured with ghc 7.

 -- Joey Hess <joeyh@debian.org>  Wed, 27 Apr 2011 22:50:26 -0400

git-annex (0.20110425) unstable; urgency=low

  * Use haskell Crypto library instead of haskell SHA library.
  * Remove testpack from build depends for non x86 architectures where it
    is not available. The test suite will not be run if it cannot be compiled.
  * Avoid using absolute paths when staging location log, as that can
    confuse git when a remote's path contains a symlink. Closes: #621386

 -- Joey Hess <joeyh@debian.org>  Mon, 25 Apr 2011 15:47:00 -0400

git-annex (0.20110420) unstable; urgency=low

  * Update Debian build dependencies for ghc 7.
  * Debian package is now built with S3 support.
    Thanks Joachim Breitner for making this possible.
  * Somewhat improved memory usage of S3, still work to do.
    Thanks Greg Heartsfield for ongoing work to improve the hS3 library
    for git-annex.

 -- Joey Hess <joeyh@debian.org>  Thu, 21 Apr 2011 15:00:48 -0400

git-annex (0.20110419) unstable; urgency=low

  * Don't run gpg in batch mode, so it can prompt for passphrase when
    there is no agent.
  * Add missing build dep on dataenc.
  * S3: Fix stalls when transferring encrypted data.
  * bup: Avoid memory leak when transferring encrypted data.

 -- Joey Hess <joeyh@debian.org>  Tue, 19 Apr 2011 21:26:51 -0400

git-annex (0.20110417) unstable; urgency=low

  * bup is now supported as a special type of remote.
  * The data sent to special remotes (Amazon S3, bup, etc) can be encrypted
    using GPG for privacy.
  * Use lowercase hash directories for locationlog files, to avoid
    some issues with git on OSX with the mixed-case directories.
    No migration is needed; the old mixed case hash directories are still
    read; new information is written to the new directories.
  * Unused files on remotes, particulary special remotes, can now be
    identified and dropped, by using "--from remote" with git annex unused
    and git annex dropunused.
  * Clear up short option confusion between --from and --force (-f is now
    --from, and there is no short option for --force).
  * Add build depend on perlmagick so docs are consistently built.
    Closes: #621410
  * Add doc-base file. Closes: #621408
  * Periodically flush git command queue, to avoid boating memory usage
    too much.
  * Support "sha1" and "sha512" commands on FreeBSD, and allow building
    if any/all SHA commands are not available. Thanks, Fraser Tweedale

 -- Joey Hess <joeyh@debian.org>  Sun, 17 Apr 2011 12:00:24 -0400

git-annex (0.20110401) experimental; urgency=low

  * Amazon S3 is now supported as a special type of remote.
    Warning: Encrypting data before sending it to S3 is not yet supported.
  * Note that Amazon S3 support is not built in by default on Debian yet,
    as hS3 is not packaged.
  * fsck: Ensure that files and directories in .git/annex/objects
    have proper permissions.
  * Added a special type of remote called a directory remote, which
    simply stores files in an arbitrary local directory.
  * Bugfix: copy --to --fast never really copied, fixed.

 -- Joey Hess <joeyh@debian.org>  Fri, 01 Apr 2011 21:27:22 -0400

git-annex (0.20110328) experimental; urgency=low

  * annex.diskreserve can be given in arbitrary units (ie "0.5 gigabytes")
  * Generalized remotes handling, laying groundwork for remotes that are
    not regular git remotes. (Think Amazon S3.)
  * Provide a less expensive version of `git annex copy --to`, enabled
    via --fast. This assumes that location tracking information is correct,
    rather than contacting the remote for every file.
  * Bugfix: Keys could be received into v1 annexes from v2 annexes, via
    v1 git-annex-shell. This results in some oddly named keys in the v1
    annex. Recognise and fix those keys when upgrading, instead of crashing.

 -- Joey Hess <joeyh@debian.org>  Mon, 28 Mar 2011 10:47:29 -0400

git-annex (0.20110325) experimental; urgency=low

  * Free space checking is now done, for transfers of data for keys
    that have free space metadata. (Notably, not for SHA* keys generated
    with git-annex 0.2x or earlier.) The code is believed to work on
    Linux, FreeBSD, and OSX; check compile-time messages to see if it
    is not enabled for your OS.
  * Add annex.diskreserve config setting, to control how much free space
    to reserve for other purposes and avoid using (defaults to 1 mb).
  * Add --fast flag, that can enable less expensive, but also less thorough
    versions of some commands.
  * fsck: In fast mode, avoid checking checksums.
  * unused: In fast mode, just show all existing temp files as unused,
    and avoid expensive scan for other unused content.
  * migrate: Support migrating v1 SHA keys to v2 SHA keys with
    size information that can be used for free space checking.
  * Fix space leak in fsck and drop commands.
  * migrate: Bugfix for case when migrating a file results in a key that
    is already present in .git/annex/objects.
  * dropunused: Significantly sped up; only read unused log file once.

 -- Joey Hess <joeyh@debian.org>  Fri, 25 Mar 2011 00:47:37 -0400

git-annex (0.20110320) experimental; urgency=low

  * Fix dropping of files using the URL backend.
  * Fix support for remotes with '.' in their names.
  * Add version command to show git-annex version as well as repository
    version information.
  * No longer auto-upgrade to repository format 2, to avoid accidental
    upgrades, etc. Use git-annex upgrade when you're ready to run this
    version.

 -- Joey Hess <joeyh@debian.org>  Sun, 20 Mar 2011 16:36:33 -0400

git-annex (0.20110316) experimental; urgency=low

  * New repository format, annex.version=2.
  * The first time git-annex is run in an old format repository, it
    will automatically upgrade it to the new format, staging all
    necessary changes to git. Also added a "git annex upgrade" command.
  * Colons are now avoided in filenames, so bare clones of git repos
    can be put on USB thumb drives formatted with vFAT or similar
    filesystems.
  * Added two levels of hashing to object directory and .git-annex logs,
    to improve scalability with enormous numbers of annexed
    objects. (With one hundred million annexed objects, each
    directory would contain fewer than 1024 files.)
  * The setkey, fromkey, and dropkey subcommands have changed how
    the key is specified. --backend is no longer used with these.

 -- Joey Hess <joeyh@debian.org>  Wed, 16 Mar 2011 16:20:23 -0400

git-annex (0.24) unstable; urgency=low

  Branched the 0.24 series, which will be maintained for a while to
  support v1 git-annex repos, while main development moves to the 0.2011
  series, with v2 git-annex repos.

  * Add Suggests on graphviz. Closes: #618039
  * When adding files to the annex, the symlinks pointing at the annexed
    content are made to have the same mtime as the original file.
    While git does not preserve that information, this allows a tool
    like metastore to be used with annexed files.
    (Currently this is only done on systems supporting POSIX 200809.)

 -- Joey Hess <joeyh@debian.org>  Wed, 16 Mar 2011 18:35:13 -0400

git-annex (0.23) unstable; urgency=low

  * Support ssh remotes with a port specified.
  * whereis: New subcommand to show where a file's content has gotten to.
  * Rethink filename encoding handling for display. Since filename encoding
    may or may not match locale settings, any attempt to decode filenames 
    will fail for some files. So instead, do all output in binary mode.

 -- Joey Hess <joeyh@debian.org>  Sat, 12 Mar 2011 15:02:49 -0400

git-annex (0.22) unstable; urgency=low

  * Git annexes can now be attached to bare git repositories.
    (Both the local and remote host must have this version of git-annex
    installed for it to work.)
  * Support filenames that start with a dash; when such a file is passed
    to a utility it will be escaped to avoid it being interpreted as an
    option. (I went a little overboard and got the type checker involved
    in this, so such files are rather comprehensively supported now.)
  * New backends: SHA512 SHA384 SHA256 SHA224
    (Supported on systems where corresponding shaNsum commands are available.)
  * describe: New subcommand that can set or change the description of
    a repository.
  * Fix test suite to reap zombies.
    (Zombies can be particularly annoying on OSX; thanks to Jimmy Tang
    for his help eliminating the infestation... for now.)
  * Make test suite not rely on a working cp -pr.
    (The Unix wars are still ON!)
  * Look for dir.git directories the same as git does.
  * Support remote urls specified as relative paths.
  * Support non-ssh remote paths that contain tilde expansions.
  * fsck: Check for and repair location log damage.
  * Bugfix: When fsck detected and moved away corrupt file content, it did
    not update the location log.

 -- Joey Hess <joeyh@debian.org>  Fri, 04 Mar 2011 15:10:57 -0400

git-annex (0.21) unstable; urgency=low

  * test: Don't rely on chmod -R working.
  * unannex: Fix recently introduced bug when attempting to unannex more
    than one file at a time.
  * test: Set git user name and email in case git can't guess values.
  * Fix display of unicode filenames.

 -- Joey Hess <joeyh@debian.org>  Fri, 11 Feb 2011 23:21:08 -0400

git-annex (0.20) unstable; urgency=low

  * Preserve specified file ordering when instructed to act on multiple
    files or directories. For example, "git annex get a b" will now always
    get "a" before "b". Previously it could operate in either order.
  * unannex: Commit staged changes at end, to avoid some confusing behavior
    with the pre-commit hook, which would see some types of commits after
    an unannex as checking in of an unlocked file.
  * map: New subcommand that uses graphviz to display a nice map of
    the git repository network.
  * Deal with the mtl/monads-fd conflict.
  * configure: Check for sha1sum.

 -- Joey Hess <joeyh@debian.org>  Tue, 08 Feb 2011 18:57:24 -0400

git-annex (0.19) unstable; urgency=low

  * configure: Support using the uuidgen command if the uuid command is
    not available.
  * Allow --exclude to be specified more than once.
  * There are now three levels of repository trust.
  * untrust: Now marks the current repository as untrusted.
  * semitrust: Now restores the default trust level. (What untrust used to do.)
  * fsck, drop: Take untrusted repositories into account.
  * Bugfix: Files were copied from trusted remotes first even if their
    annex.cost was higher than other remotes.
  * Improved temp file handling. Transfers of content can now be resumed
    from temp files later; the resume does not have to be the immediate
    next git-annex run.
  * unused: Include partially transferred content in the list.
  * Bugfix: Running a second git-annex while a first has a transfer in
    progress no longer deletes the first processes's temp file.

 -- Joey Hess <joeyh@debian.org>  Fri, 28 Jan 2011 14:31:37 -0400

git-annex (0.18) unstable; urgency=low

  * Bugfix: `copy --to` and `move --to` forgot to stage location log changes
    after transferring the file to the remote repository.
    (Did not affect ssh remotes.)
  * fsck: Fix bug in moving of corrupted files to .git/annex/bad/
  * migrate: Fix support for --backend option.
  * unlock: Fix behavior when file content is not present.
  * Test suite improvements. Current top-level test coverage: 80%

 -- Joey Hess <joeyh@debian.org>  Fri, 14 Jan 2011 14:17:44 -0400

git-annex (0.17) unstable; urgency=low

  * unannex: Now skips files whose content is not present, rather than
    it being an error.
  * New migrate subcommand can be used to switch files to using a different
    backend, safely and with no duplication of content.
  * bugfix: Fix crash caused by empty key name. (Thanks Henrik for reporting.)

 -- Joey Hess <joeyh@debian.org>  Sun, 09 Jan 2011 10:04:11 -0400

git-annex (0.16) unstable; urgency=low

  * git-annex-shell: Avoid exposing any git repo config except for the
    annex.uuid when doing configlist.
  * bugfix: Running `move --to` with a remote whose UUID was not yet known
    could result in git-annex not recording on the local side where the
    file was moved to. This could not result in data loss, or even a
    significant problem, since the remote *did* record that it had the file.
  * Also, add a general guard to detect attempts to record information
    about repositories with missing UUIDs.
  * bugfix: Running `move --to` with a non-ssh remote failed.
  * bugfix: Running `copy --to` with a non-ssh remote actually did a move.
  * Many test suite improvements. Current top-level test coverage: 65%

 -- Joey Hess <joeyh@debian.org>  Fri, 07 Jan 2011 14:33:13 -0400

git-annex (0.15) unstable; urgency=low

  * Support scp-style urls for remotes (host:path).
  * Support ssh urls containing "~".
  * Add trust and untrust subcommands, to allow configuring repositories
    that are trusted to retain files without explicit checking.
  * Fix bug in numcopies handling when multiple remotes pointed to the
    same repository.
  * Introduce the git-annex-shell command. It's now possible to make
    a user have it as a restricted login shell, similar to git-shell.
  * Note that git-annex will always use git-annex-shell when accessing
    a ssh remote, so all of your remotes need to be upgraded to this
    version of git-annex at the same time.
  * Now rsync is exclusively used for copying files to and from remotes.
    scp is not longer supported.

 -- Joey Hess <joeyh@debian.org>  Fri, 31 Dec 2010 22:00:52 -0400

git-annex (0.14) unstable; urgency=low

  * Bugfix to git annex unused in a repository with nothing yet annexed.
  * Support upgrading from a v0 annex with nothing in it.
  * Avoid multiple calls to git ls-files when passed eg, "*".

 -- Joey Hess <joeyh@debian.org>  Fri, 24 Dec 2010 17:38:48 -0400

git-annex (0.13) unstable; urgency=low

  * Makefile: Install man page and html (when built).
  * Makefile: Add GHCFLAGS variable.
  * Fix upgrade from 0.03.
  * Support remotes using git+ssh and ssh+git as protocol.
    Closes: #607056

 -- Joey Hess <joeyh@debian.org>  Tue, 14 Dec 2010 13:05:10 -0400

git-annex (0.12) unstable; urgency=low

  * Add --exclude option to exclude files from processing.
  * mwdn2man: Fix a bug in newline supression. Closes: #606578
  * Bugfix to git annex add of an unlocked file in a subdir. Closes: #606579
  * Makefile: Add PREFIX variable.

 -- Joey Hess <joeyh@debian.org>  Sat, 11 Dec 2010 17:32:00 -0400

git-annex (0.11) unstable; urgency=low

  * If available, rsync will be used for file transfers from remote
    repositories. This allows resuming interrupted transfers.
  * Added remote.annex-rsync-options.
  * Avoid deleting temp files when rsync fails.
  * Improve detection of version 0 repos.
  * Add uninit subcommand. Closes: #605749

 -- Joey Hess <joeyh@debian.org>  Sat, 04 Dec 2010 17:27:42 -0400

git-annex (0.10) unstable; urgency=low

  * In .gitattributes, the annex.numcopies attribute can be used
    to control the number of copies to retain of different types of files.
  * Bugfix: Always correctly handle gitattributes when in a subdirectory of
    the repository. (Had worked ok for ones like "*.mp3", but failed for
    ones like "dir/*".)
  * fsck: Fix warning about not enough copies of a file, when locations
    are known, but are not available in currently configured remotes.
  * precommit: Optimise to avoid calling git-check-attr more than once.
  * The git-annex-backend attribute has been renamed to annex.backend.

 -- Joey Hess <joeyh@debian.org>  Sun, 28 Nov 2010 19:28:05 -0400

git-annex (0.09) unstable; urgency=low

  * Add copy subcommand.
  * Fix bug in setkey subcommand triggered by move --to.

 -- Joey Hess <joeyh@debian.org>  Sat, 27 Nov 2010 17:14:59 -0400

git-annex (0.08) unstable; urgency=low

  * Fix `git annex add ../foo` (when ran in a subdir of the repo).
  * Add configure step to build process.
  * Only use cp -a if it is supported, falling back to cp -p or plain cp
    as needed for portability.
  * cp --reflink=auto is used if supported, and will make git annex unlock
    much faster on filesystems like btrfs that support copy on write.

 -- Joey Hess <joeyh@debian.org>  Sun, 21 Nov 2010 13:45:44 -0400

git-annex (0.07) unstable; urgency=low

  * find: New subcommand.
  * unused: New subcommand, finds unused data. (Split out from fsck.)
  * dropunused: New subcommand, provides for easy dropping of unused keys
    by number, as listed by the unused subcommand.
  * fsck: Print warnings to stderr; --quiet can now be used to only see
    problems.

 -- Joey Hess <joeyh@debian.org>  Mon, 15 Nov 2010 18:41:50 -0400

git-annex (0.06) unstable; urgency=low

  * fsck: Check if annex.numcopies is satisfied.
  * fsck: Verify the sha1 of files when the SHA1 backend is used.
  * fsck: Verify the size of files when the WORM backend is used.
  * fsck: Allow specifying individual files if fscking everything
    is not desired.
  * fsck: Fix bug, introduced in 0.04, in detection of unused data.

 -- Joey Hess <joeyh@debian.org>  Sat, 13 Nov 2010 16:24:29 -0400

git-annex (0.05) unstable; urgency=low

  * Optimize both pre-commit and lock subcommands to not call git diff
    on every file being committed/locked.
    (This actually also works around a bug in ghc, that caused
    git-annex 0.04 pre-commit to sometimes corrupt filename being read
    from git ls-files and fail. 
    See <http://hackage.haskell.org/trac/ghc/ticket/4493>
    The excessive number of calls made by pre-commit exposed the ghc bug.
    Thanks Josh Triplett for the debugging.)
  * Build with -O2.

 -- Joey Hess <joeyh@debian.org>  Thu, 11 Nov 2010 18:31:09 -0400

git-annex (0.04) unstable; urgency=low

  * Add unlock subcommand, which replaces the symlink with a copy of
    the file's content in preparation of changing it. The "edit" subcommand
    is an alias for unlock.
  * Add lock subcommand.
  * Unlocked files will now automatically be added back into the annex when
    committed (and the updated symlink committed), by some magic in the
    pre-commit hook.
  * The SHA1 backend is now fully usable.
  * Add annex.version, which will be used to automate upgrades
    between incompatible versions.
  * Reorganised the layout of .git/annex/
  * The new layout will be automatically upgraded to the first time
    git-annex is used in a repository with the old layout.
  * Note that git-annex 0.04 cannot transfer content from old repositories
    that have not yet been upgraded.
  * Annexed file contents are now made unwritable and put in unwriteable
    directories, to avoid them accidentally being removed or modified.
    (Thanks Josh Triplett for the idea.)
  * Add build dep on libghc6-testpack-dev. Closes: #603016
  * Avoid using runghc to run test suite as it is not available on all
    architectures. Closes: #603006

 -- Joey Hess <joeyh@debian.org>  Wed, 10 Nov 2010 14:23:23 -0400

git-annex (0.03) unstable; urgency=low

  * Fix support for file:// remotes.
  * Add --verbose
  * Fix SIGINT handling.
  * Fix handling of files with unusual characters in their name.
  * Fixed memory leak; git-annex no longer reads the whole file list
    from git before starting, and will be much faster with large repos.
  * Fix crash on unknown symlinks.
  * Added remote.annex-scp-options and remote.annex-ssh-options.
  * The backends to use when adding different sets of files can be configured
    via gitattributes.
  * In .gitattributes, the git-annex-backend attribute can be set to the
    names of backends to use when adding different types of files.
  * Add fsck subcommand. (For now it only finds unused key contents in the
    annex.)

 -- Joey Hess <joeyh@debian.org>  Sun, 07 Nov 2010 18:26:04 -0400

git-annex (0.02) unstable; urgency=low

  * Can scp annexed files from remote hosts, and check remote hosts for
    file content when dropping files.
  * New move subcommand, that makes it easy to move file contents from
    or to a remote.
  * New fromkey subcommand, for registering urls, etc.
  * git-annex init will now set up a pre-commit hook that fixes up symlinks
    before they are committed, to ensure that moving symlinks around does not
    break them.
  * More intelligent and fast staging of modified files; git add coalescing.
  * Add remote.annex-ignore git config setting to allow completly disabling
    a given remote.
  * --from/--to can be used to control the remote repository that git-annex
    uses.
  * --quiet can be used to avoid verbose output
  * New plumbing-level dropkey and addkey subcommands.
  * Lots of bug fixes.

 -- Joey Hess <joeyh@debian.org>  Wed, 27 Oct 2010 16:39:29 -0400

git-annex (0.01) unstable; urgency=low

  * First prerelease.

 -- Joey Hess <joeyh@debian.org>  Wed, 20 Oct 2010 12:54:24 -0400<|MERGE_RESOLUTION|>--- conflicted
+++ resolved
@@ -1,5 +1,4 @@
-<<<<<<< HEAD
-git-annex (8.20191107) UNRELEASED; urgency=medium
+git-annex (8.20200221) UNRELEASED; urgency=medium
 
   * New v8 repository version.
   * v7 upgrades automatically to v8.
@@ -24,8 +23,6 @@
 
  -- Joey Hess <id@joeyh.name>  Tue, 29 Oct 2019 15:13:03 -0400
 
-git-annex (7.20191231) UNRELEASED; urgency=medium
-=======
 git-annex (7.20200220) UNRELEASED; urgency=medium
 
   * Bugfix: export --tracking (a deprecated option) set 
@@ -66,7 +63,6 @@
  -- Joey Hess <id@joeyh.name>  Tue, 04 Feb 2020 14:30:55 -0400
 
 git-annex (7.20200202.7) upstream; urgency=medium
->>>>>>> 79a0435b
 
   * add: --force-annex/--force-git options make it easier to override
     annex.largefiles configuration (and potentially safer as it avoids
