git-annex (10.20241032) UNRELEASED; urgency=medium

  * git-remote-annex: Fix a reversion introduced in version 10.20241031
    that broke cloning from a special remote.
  * vpop: Only update state after successful checkout.
  * add: Consistently treat files in a dotdir as dotfiles, even
    when ran inside that dotdir.
  * add: When adding a dotfile as a non-large file, mention that it's a
    dotfile.
  * S3: Support versioning=yes with a readonly bucket.
    (Needs aws-0.24.3)
  * S3: Send git-annex or other configured User-Agent.
    (Needs aws-0.24.3)
  * S3: Fix infinite loop and memory blowup when importing from an
    unversioned S3 bucket that is large enough to need pagination.
  * S3: Use significantly less memory when importing from a
    versioned S3 bucket.
  * git-remote-annex: Fix cloning from a special remote on a crippled
    filesystem.
  * When remote.name.annexUrl is an annex+http(s) url, that
    uses the same hostname as remote.name.url, which is itself a http(s)
    url, they are assumed to share a username and password. This avoids
    unnecessary duplicate password prompts.
<<<<<<< HEAD
  * git-remote-annex: Require git version 2.31 or newer, since old
    ones had a buggy git bundle command.
=======
  * p2phttp: Added --directory option which serves multiple git-annex
    repositories located inside a directory.
>>>>>>> 4c785c33

 -- Joey Hess <id@joeyh.name>  Mon, 11 Nov 2024 12:26:00 -0400

git-annex (10.20241031) upstream; urgency=medium

  * Sped up proxied downloads from special remotes, by streaming.
  * Added GETORDERED request to external special remote protocol. 
    When the external special remote responds with ORDERED, it can stream
    through a proxy.
  * p2phttp: Support serving unauthenticated users while requesting
    authentication for operations that need it. Eg, --unauth-readonly
    can be combined with --authenv.
  * p2phttp: Allow unauthenticated users to lock content by default.
  * p2phttp: Added --unauth-nolocking option to prevent unauthenticated
    users from locking content.
  * Allow enabling the servant build flag with older versions of stm,
    allowing building with ghc 9.0.2.
  * git-remote-annex: Fix bug that prevented using it with external special
    remotes, leading to protocol error messages involving "GITMANIFEST".
  * adjust: Allow any order of options when combining --hide-missing with
    options like --unlock.
  * Support P2P protocol version 4. This allows DATA-PRESENT to be sent
    after PUT (and in the HTTP P2P protocol, v4/put has a data-present
    parameter). When used with a proxy to a special remote like a S3
    bucket, this allows a custom client to upload content to S3 itself,
    and then use the P2P protocol to inform the proxy that the content has
    been stored there, which will result in the same git-annex branch state
    updates as sending DATA via the proxy.
  * Fix hang when receiving a large file into a proxied special remote.

 -- Joey Hess <id@joeyh.name>  Thu, 31 Oct 2024 17:19:56 -0400

git-annex (10.20240927) upstream; urgency=medium

  * Detect when a preferred content expression contains "not present",
    which would lead to repeatedly getting and then dropping files,
    and make it never match. This also applies to 
    "not balanced" and "not sizebalanced".
  * Fix --explain display of onlyingroup preferred content expression.
  * Allow maxsize to be set to 0 to stop checking maxsize for a repository.
  * Fix bug that prevented anything being stored in an empty
    repository whose preferred content expression uses sizebalanced.
  * sim: New command, can be used to simulate networks of repositories
    and see how preferred content and other configuration makes file
    content flow through it.

 -- Joey Hess <id@joeyh.name>  Mon, 30 Sep 2024 19:15:35 -0400

git-annex (10.20240831) upstream; urgency=medium

  * Special remotes configured with exporttree=yes annexobjects=yes 
    can store objects in .git/annex/objects, as well as an exported tree.
  * Support proxying to special remotes configured with 
    exporttree=yes annexobjects=yes, and allow such remotes to be used as
    cluster nodes.
  * post-retrieve: When proxying is enabled for an exporttree=yes
    special remote (or it is a cluster node) and the configured
    remote.name.annex-tracking-branch is received, the tree is
    exported to the special remote.
  * Support "balanced=", "fullybalanced=", "sizebalanced=" and
    "fullysizebalanced=" in preferred content expressions.
  * Added --rebalance option.
  * Added the annex.fullybalancedthreshhold git config.
  * maxsize: New command to tell git-annex how large the expected maximum
    size of a repository is, and to display repository sizes.
  * vicfg: Include maxsize configuration.
  * info: Improved speed by using new repository size tracking.
  * lookupkey: Allow using --ref in a bare repository.
  * export: Added --from option.
  * git-remote-annex: Store objects in exportree=yes special remotes
    in the same paths used by annexobjects=yes. This is a backwards
    compatible change.
  * updateproxy, updatecluster: Prevent using an exporttree=yes special
    remote that does not have annexobjects=yes, since it will not work.
  * The config versioning=true is now reserved for use by versioned special
    remotes. External special remotes should not use that config for their
    own purposes.

 -- Joey Hess <id@joeyh.name>  Sat, 31 Aug 2024 19:48:17 -0400

git-annex (10.20240808) upstream; urgency=medium

  * Remove debug output (to stderr) accidentially included in
    last version.
  * When getting from a P2P HTTP remote, prompt for credentials when
    required, instead of failing.
  * When proxying an upload to a special remote, verify the hash.
  * Avoid loading cluster log at startup.

 -- Joey Hess <id@joeyh.name>  Thu, 08 Aug 2024 15:26:26 -0400

git-annex (10.20240731) upstream; urgency=medium

  * New HTTP API that is equivilant to the P2P protocol.
  * New p2phttp command to serve the HTTP API.
  * annex+http and annex+https urls can be configured for
    remote.name.annexUrl to use the HTTP API to communicate with a server.
    This supports writable repositories, as well as accessing clusters
    and proxied remotes over HTTP.
  * When a http remote has annex.url set to an annex+http url in
    the git config file on the website, it will be copied into 
    remote.name.annexUrl the first time git-annex uses the remote.
  * assistant: Fix a race condition that could cause a pointer file to
    get ingested into the annex.
  * Avoid potential data loss in unlikely situations where git-annex-shell
    or git-annex remotedaemon is killed while locking a key to prevent its
    removal.
  * When proxying a download from a special remote, avoid unncessary hashing.
  * When proxying an upload to a special remote, verify the hash.
  * Propagate --force to git-annex transferrer.
  * Added a build flag for servant, enabling annex+http urls and 
    git-annex p2phttp.
  * Added a dependency on the haskell clock library.
  * Updated stack.yaml to nightly-2024-07-29.

 -- Joey Hess <id@joeyh.name>  Wed, 31 Jul 2024 14:02:21 -0400

git-annex (10.20240701) upstream; urgency=medium

  * git-annex remotes can now act as proxies that provide access to
    their remotes. Configure this with remote.name.annex-proxy
    and the git-annex update proxy command.
  * Clusters are now supported. These are collections of nodes that can
    be accessed as a single entity, accessed by one or more gateway
    repositories.
  * Added git-annex initcluster, updatecluster, and extendcluster commands.
  * Fix a bug where interrupting git-annex while it is updating the
    git-annex branch for an export could later lead to git fsck
    complaining about missing tree objects.
  * Tab completion of options like --from now includes special remotes,
    as well as proxied remotes and clusters.
  * Tab completion of many commands like info and trust now includes
    remotes.
  * P2P protocol version 2.
  * Fix Windows build with Win32 2.13.4+
    Thanks, Oleg Tolmatcev
  * When --debugfilter or annex.debugfilter is set, avoid propigating
    debug output from git-annex-shell, since it cannot be filtered.

 -- Joey Hess <id@joeyh.name>  Mon, 01 Jul 2024 15:11:48 -0400

git-annex (10.20240531) upstream; urgency=medium

  * git-remote-annex: New program which allows pushing a git repo to a
    git-annex special remote, and cloning from a special remote.
    (Based on Michael Hanke's git-remote-datalad-annex.)
  * initremote, enableremote: Added --with-url to enable using
    git-remote-annex.
  * When building an adjusted unlocked branch, make pointer files
    executable when the annex object file is executable.
  * group: Added --list option.
  * fsck: Fix recent reversion that made it say it was checksumming files
    whose content is not present.
  * Avoid the --fast option preventing checksumming in some cases it
    was not supposed to.
  * testremote: Really fsck downloaded objects.
  * Typo fixes.
    Thanks, Yaroslav Halchenko

 -- Joey Hess <id@joeyh.name>  Fri, 31 May 2024 12:32:29 -0400

git-annex (10.20240430) upstream; urgency=medium

  * Bug fix: While redundant concurrent transfers were already
    prevented in most cases, it failed to prevent the case where
    two different repositories were sending the same content to
    the same repository.
  * addurl, importfeed: Added --verifiable option, which improves
    the safety of --fast or --relaxed by letting the content of
    annexed files be verified with a checksum that is calculated
    on a later download from the web. This will become the default later.
  * Added rclone special remote, which can be used without needing
    to install the git-annex-remote-rclone program. This needs
    a forthcoming version of rclone (1.67.0), which supports 
    "rclone gitannex".
  * sync, assist, import: Allow -m option to be specified multiple
    times, to provide additional paragraphs for the commit message.
  * reregisterurl: New command that can change an url from being
    used by a special remote to being used by the web remote.
  * annex.maxextensions configuration controls how many filename
    extensions to preserve.
  * find: Fix --help for --copies.
    Thanks, Gergely Risko
  * Windows: Fix escaping output to terminal when using old
    versions of MinTTY.
  * Added dependency on unbounded-delays.

 -- Joey Hess <id@joeyh.name>  Tue, 30 Apr 2024 15:26:32 -0400

git-annex (10.20240227) upstream; urgency=medium

  * importfeed: Added --scrape option, which uses yt-dlp to screen scrape
    the equivilant of an RSS feed.
  * importfeed --force: Don't treat it as a failure when an already
    downloaded file exists. (Fixes a behavior change introduced in
    10.20230626.)
  * importfeed --force: Avoid creating duplicates of existing
    already downloaded files when yt-dlp or a special remote was used.
  * addurl, importfeed: Added --raw-except option.
  * stack.yaml: Update to lts-22.9 and use crypton.
  * assistant, undo: When committing, let the usual git commit
    hooks run.
  * Added annex.commitmessage-command config.
  * pre-commit: Avoid committing the git-annex branch
    (except when a commit is made in a view, which changes metadata).
  * Pass --no-warnings to yt-dlp.

 -- Joey Hess <id@joeyh.name>  Tue, 27 Feb 2024 12:58:30 -0400

git-annex (10.20240129) upstream; urgency=medium

  * info: Added "annex sizes of repositories" table to the overall display.
  * import: Sped up import from special remotes.
  * import: Added --message/-m option.
  * Support using commands that implement the Stateless OpenPGP command line
    interface, as an alternative to gpg.
    Currently only supported for encryption=shared special remotes,
    when annex.shared-sop-command is configured.
  * test: Test a specified Stateless OpenPGP command when
    run with eg --test-git-config annex.shared-sop-command=sqop
  * Improve disk free space checking when transferring unsized keys to
    local git remotes.
  * Added configs annex.stalldetection-download, annex.stalldetection-upload,
    annex.bwlimit-download, annex.bwlimit-upload,
    and similar per-remote configs.
  * Improve annex.stalldetection to handle remotes that update progress
    less frequently than the configured time period.
  * external: Monitor file size when getting content from external
    special remotes and use that to update the progress meter,
    in case the external special remote program does not report progress.
  * Added --expected-present file matching option.
  * webapp: Added --port option, and annex.port config.
  * assistant: When generating a gpg secret key, avoid hardcoding the
    key algorithm and size.

 -- Joey Hess <id@joeyh.name>  Mon, 29 Jan 2024 13:12:00 -0400

git-annex (10.20231227) upstream; urgency=medium

  * migrate: Support distributed migrations by recording each migration,
    and adding a --update option that updates the local repository
    incrementally, hard linking annex objects to their new keys.
  * pull, sync: When operating on content, automatically handle
    distributed migrations.
  * Added annex.syncmigrations config that can be set to false to prevent
    pull and sync from migrating object content.
  * migrate: Added --apply option that (re)applies all recorded 
    distributed migrations to the objects in repository.
  * migrate: Support adding size to URL keys that were added with
    --relaxed, by running eg: git-annex migrate --backend=URL foo
  * When importing from a special remote, support preferred content
    expressions that use terms that match on keys (eg "present", "copies=1").
    Such terms are ignored when importing, since the key is not known yet.
    Before, such expressions caused the import to fail.
  * Support git-annex copy/move --from-anywhere --to remote.
  * Make git-annex get/copy/move --from foo override configuration of 
    remote.foo.annex-ignore, as documented.
  * Lower precision of timestamps in git-annex branch, which can reduce the
    size of the branch by up to 8%.
  * sync: Fix locking problems during merge when annex.pidlock is set.
  * Avoid a problem with temp file names ending in "." on certian
    filesystems that have problems with such filenames.
  * sync, push: Avoid trying to send individual files to special remotes
    configured with importtree=yes exporttree=no, which would always fail.
  * Fix a crash opening sqlite databases when run in a non-unicode locale.
    (Needs persistent-sqlite 2.13.3.)

 -- Joey Hess <id@joeyh.name>  Wed, 27 Dec 2023 19:27:37 -0400

git-annex (10.20231129) upstream; urgency=medium

  * Fix bug in git-annex copy --from --to that skipped files that were
    locally present.
  * Make git-annex copy --from --to --fast actually fast.
  * Fix crash of enableremote when the special remote has embedcreds=yes.
  * Ignore directories and other unusual files in .git/annex/journal/
  * info: Added calculation of combined annex size of all repositories.
  * log: Added options --sizesof, --sizes and --totalsizes that
    display how the size of repositories changed over time.
  * log: Added options --interval, --bytes, --received, and --gnuplot
    to tune the output of the above added options.
  * findkeys: Support --largerthan and --smallerthan.
  * importfeed: Use caching database to avoid needing to list urls
    on every run, and avoid using too much memory.
  * Improve memory use of --all when using annex.private.
  * lookupkey: Sped up --batch.
  * Windows: Consistently avoid ending standard output lines with CR.
    This matches the behavior of git on Windows.
  * Windows: Fix CRLF handling in some log files.
  * Windows: When git-annex init is installing hook scripts, it will
    avoid ending lines with CR for portability. Existing hook scripts
    that do have CR line endings will not be changed.

 -- Joey Hess <id@joeyh.name>  Wed, 29 Nov 2023 15:59:20 -0400

git-annex (10.20230926) upstream; urgency=medium

  * Fix more breakage caused by git's fix for CVE-2022-24765, this time
    involving a remote (either local or ssh) that is a repository not owned
    by the current user.
  * Fix using git remotes that are bare when git is configured with 
    safe.bareRepository = explicit.
  * Fix linker optimisation in linux standalone tarballs.
  * adb: Avoid some problems with unusual characters in exporttree 
    filenames that confuse adb shell commands.
  * push: When on an adjusted branch, propagate changes to parent branch
    before updating export remotes.
  * lookupkey: Added --ref option.
  * enableremote: Avoid overwriting existing git remote when passed the uuid
    of a specialremote that was earlier initialized with the same name.
  * Support being built with crypton rather than the no-longer maintained 
    cryptonite.
  * Removed the vendored git-lfs and the GitLfs build flag.

 -- Joey Hess <id@joeyh.name>  Tue, 26 Sep 2023 13:23:37 -0400

git-annex (10.20230828) upstream; urgency=medium

  * oldkeys: New command that lists the keys used by old versions of a file.
  * Fix behavior of onlyingroup.
  * info: Added --dead-repositories option. 
  * Significant startup speed increase by avoiding repeatedly checking
    if some remote git-annex branch refs need to be merged.
  * Fix behavior when importing a tree from a directory remote when the
    directory does not exist. An empty tree was imported, rather than the
    import failing.
  * sync, assist, push, pull: Skip more types of remotes when they
    are not available due to eg being on a drive that is offline.
    (directory, borg, bup, ddar, gcrypt, rsync)
  * info: Added available to the info displayed for a remote.
  * Added AVAILABILITY UNAVAILABLE and the UNAVAILABLERESPONSE extension
    to the external special remote protocol.
  * The remote.name.annex-availability git config is no longer used.
  * Avoid using curl when annex.security.allowed-ip-addresses is set
    but neither annex.web-options nor annex.security.allowed-url-schemes
    is set to a value that needs curl.
  * Stop bundling curl in the OSX dmg and linux standalone image.
  * diffdriver: Added --get option.
  * diffdriver: Refuse to run when not in a git-annex repository.

 -- Joey Hess <id@joeyh.name>  Mon, 28 Aug 2023 12:40:37 -0400

git-annex (10.20230802) upstream; urgency=medium

  * satisfy: New command that gets/sends/drops content to satisfy
    preferred content settings. This is like to the --content
    part of git-annex sync.
  * --explain: New option to display explanations of what git-annex
    takes into account when deciding what to do. Including explaining
    matching of preferred content expressions, annex.largefiles, and 
    annex.addunlocked.
  * reinject: Added --guesskeys option.
  * diffdriver: Added --text option for easy diffing of the contents of
    annexed text files.
  * assist: With --jobs, parallelize transferring content to/from remotes.
  * Bug fix: Re-running git-annex adjust or sync when in an adjusted branch
    would overwrite the original branch, losing any commits that had been
    made to it since the adjusted branch was created.
  * Bug fix: Fix behavior when git is configured with 
    safe.bareRepository = explicit.
  * importfeed bug fix: When -J was used with multiple feeds, some feeds
    did not get their items downloaded.
  * importfeed: Add feedurl to the metadata (and allow it to be used in the
    --template)
  * Improve resuming interrupted download when using yt-dlp.
  * S3: Amazon S3 buckets created after April 2023 do not support ACLs,
    so public=yes cannot be used with them. Existing buckets configured
    with public=yes will keep working.
  * S3: Allow setting publicurl=yes without public=yes, to support
    buckets that are configured with a Bucket Policy that allows public
    access.
  * directory, gcrypt: Remove empty hash directories when dropping content.
  * dropunused: Support --jobs
  * Support "onlyingroup=" in preferred content expressions.
  * Support --onlyingroup= matching option.
  * Setup.hs: Stop installing man pages, desktop files, and the
    git-annex-shell and git-remote-tor-annex symlinks.
    Anything still relying on that, eg via cabal v1-install will need to
    change to using make install-home.
  * Support building with unix-compat 0.7
  * Support building with unix-2.8.0.
  * stack.yaml: Update to build with ghc-9.6.2 and aws-0.24.
    (For windows, stack-lts-18.13.yaml has to be used instead for now.)

 -- Joey Hess <id@joeyh.name>  Wed, 02 Aug 2023 13:55:30 -0400

git-annex (10.20230626) upstream; urgency=medium

  * Split out two new commands, git-annex pull and git-annex push.
    Those plus a git commit are equivalent to git-annex sync.
    (Note that the new commands default to syncing content, unless
    annex.synccontent is explicitly set to false.)
  * assist: New command, which is the same as git-annex sync but with
    new files added and content transferred by default.
  * sync: Started a transition to --content being enabled by default.
    When used without --content or --no-content, warn about the upcoming
    transition, and suggest using one of the options, or setting
    annex.synccontent.
  * sync: Added -g as a short option for --no-content.
  * Many commands now quote filenames that contain unusual characters the
    same way that git does, to avoid exposing control characters to the
    terminal.
  * Support core.quotePath, which can be set to false to display utf8
    characters as-is in filenames.
  * Control characters in non-filename data coming from the repository or
    other possible untrusted sources are filtered out of the display of many
    commands. When the command output is intended for use in scripting,
    control characters are only filtered out when displaying to the
    terminal.
  * find, findkeys, examinekey: When outputting to a terminal and --format
    is not used, quote control characters. Output to a pipe is unchanged.
    (Similar to the behavior of GNU find.)
  * addurl --preserve-filename now rejects filenames that contain other
    control characters, besides the escape sequences it already rejected.
  * init: Avoid autoenabling special remotes that have control characters
    in their names.
  * Support core.sharedRepository=0xxx at long last.
  * Support --json and --json-error-messages in many more commands
    (addunused, configremote, dead, describe, dropunused, enableremote,
    expire, fix, importfeed, init, initremote, log, merge, migrate, reinit,
    reinject, rekey, renameremote, rmurl, semitrust, setpresentkey, trust,
    unannex, undo, uninit, untrust, unused, upgrade)
  * importfeed: Support -J
  * importfeed: Support --json-progress
  * httpalso: Support being used with special remotes that use chunking.
  * Several significant speedups to importing large trees from special
    remotes. Imports that took over an hour now take only a few minutes.
  * Cache negative lookups of global numcopies and mincopies. 
    Speeds up eg git-annex sync --content by up to 50%.
  * Speed up sync in an adjusted branch by avoiding re-adjusting the branch
    unnecessarily, particularly when it is adjusted with --hide-missing
    or --unlock-present.
  * config: Added the --show-origin and --for-file options.
  * config: Support annex.numcopies and annex.mincopies.
  * whereused: Fix display of branch:file when run in a subdirectory.
  * enableremote: Support enableremote of a git remote (that was previously
    set up with initremote) when additional parameters such as autoenable=
    are passed.
  * configremote: New command, currently limited to changing autoenable=
    setting of a special remote.
  * Honor --force option when operating on a local git remote.
  * When a nonexistant file is passed to a command and 
    --json-error-messages is enabled, output a JSON object indicating the
    problem. (But git ls-files --error-unmatch still displays errors about
    such files in some situations.)
  * Bug fix: Create .git/annex/, .git/annex/fsckdb,
    .git/annex/sentinal, .git/annex/sentinal.cache, and
    .git/annex/journal/* with permissions configured by core.sharedRepository.
  * Bug fix: Lock files were created with wrong modes for some combinations
    of core.sharedRepository and umask.
  * initremote: Avoid creating a remote that is not encrypted when gpg is
    broken.
  * log: When --raw-date is used, display only seconds from the epoch, as
    documented, omitting a trailing "s" that was included in the output
    before.
  * addunused: Displays the names of the files that it adds.
  * reinject: Fix support for operating on multiple pairs of files and keys.
  * sync: Fix buggy handling of --no-pull and --no-push when syncing
    --content. With --no-pull, avoid downloading content, and with
    --no-push avoid uploading content. This was done before, but
    inconsistently.
  * uninit: Avoid buffering the names of all annexed files in memory.
  * Fix bug in -z handling of trailing NUL in input.
  * version: Avoid error message when entire output is not read.
  * Fix excessive CPU usage when parsing yt-dlp (or youtube-dl) progress
    output fails.
  * Use --progress-template with yt-dlp to fix a failure to parse
    progress output when only an estimated total size is known.
  * When yt-dlp is available, default to using it in preference to
    youtube-dl. Using youtube-dl is now deprecated, and git-annex no longer
    tries to parse its output to display download progress
  * Improve resuming interrupted download when using yt-dlp or youtube-dl.
  * assistant: Add dotfiles to git by default, unless annex.dotfiles
    is configured, the same as git-annex add does.
  * assistant --autostop: Avoid crashing when ~/.config/git-annex/autostart
    lists a directory that it cannot chdir to.
  * Fix display when run with -J1.
  * assistant: Fix a crash when a small file is deleted immediately after
    being created.
  * repair: Fix handling of git ref names on Windows.
  * repair: Fix a crash when .git/annex/journal/ does not exist.
  * Support building with optparse-applicative 0.18.1
    (Thanks, Peter Simons)

 -- Joey Hess <id@joeyh.name>  Mon, 26 Jun 2023 10:37:36 -0400

git-annex (10.20230407) upstream; urgency=medium

  * Fix laziness bug introduced in last release that breaks use
    of --unlock-present and --hide-missing adjusted branches.
  * Support user.useConfigOnly git config.
  * registerurl, unregisterurl: Added --remote option.
  * registerurl: When an url is claimed by a special remote other than the
    web, update location tracking for that special remote.
    (This was the behavior before version 6.20181011)
  * Sped up sqlite inserts 2x when built with persistent 2.14.5.0
  * git-annex.cabal: Prevent building with unix-compat 0.7 which
    removed System.PosixCompat.User.

 -- Joey Hess <id@joeyh.name>  Fri, 07 Apr 2023 13:36:23 -0400

git-annex (10.20230329) upstream; urgency=medium

  * sync: Fix parsing of gcrypt::rsync:// urls that use a relative path.
  * Avoid failure to update adjusted branch --unlock-present after git-annex
    drop when annex.adjustedbranchrefresh=1
  * Avoid leaving repo with a detached head when there is a failure
    checking out an updated adjusted branch.
  * view: Support annex.maxextensionlength when generating filenames for
    the view branch.
  * Windows: Support urls like "file:///c:/path"
  * addurl, importfeed: Fix failure when annex.securehashesonly is set.
  * Copy with a reflink when exporting a tree to a directory special remote.
  * Fix bug that caused broken protocol to be used with external remotes
    that use exporttree=yes. In some cases this could result in the wrong
    content being exported to, or retrieved from the remote.
  * Support VERSION 2 in the external special remote protocol, which is
    identical to VERSION 1, but avoids external remote programs needing
    to work around the above bug. External remote program that support
    exporttree=yes are recommended to be updated to send VERSION 2.

 -- Joey Hess <id@joeyh.name>  Wed, 29 Mar 2023 13:29:07 -0400

git-annex (10.20230321) upstream; urgency=medium

  * Using git-annex view in an adjusted branch, or git-annex adjust in a
    view branch, will enter an adjusted view branch.
  * sync: Fix a reversion that prevented sending files to exporttree=yes
    remotes when annex-tracking-branch was configured to branch:subdir
    (Introduced in version 10.20230214)
  * status: This command is deprecated because it was only needed in direct
    mode; git status --short is very similar.
  * Windows: Support long filenames in more (possibly all) of the code.
  * Added arm64 build for ancient kernels, needed to support Android phones
    whose kernels are too old to support kernels used by the current arm64
    build.
  * importfeed: Display feed title.
  * init: Support being ran in a repository that has a newline in its path.
  * copy: When --from and --to are combined and the content is already
    present on the destination remote, update location tracking as
    necessary.
  * Fixed spelling of some messages and added a .codespellrc
    Thanks, Yaroslav Halchenko

 -- Joey Hess <id@joeyh.name>  Tue, 21 Mar 2023 16:13:46 -0400

git-annex (10.20230227) upstream; urgency=medium

  * Fix more breakage caused by git's fix for CVE-2022-24765, this time
    involving a remote that is a local bare repository not owned by the
    current user.
  * info: Fix reversion in last release involving handling of unsupported
    input by continuing to handle any other inputs, before exiting nonzero
    at the end.
  * git-annex.cabal: Move webapp build deps under the Assistant build flag
    so git-annex can be built again without yesod etc installed.
  * Improve error message when unable to read a sqlite database due to
    permissions problem.

 -- Joey Hess <id@joeyh.name>  Mon, 27 Feb 2023 12:23:12 -0400

git-annex (10.20230214) upstream; urgency=medium

  * sync: Fix a bug that caused files to be removed from an 
    importtree=yes exporttree=yes special remote when the remote's
    annex-tracking-branch was not the currently checked out branch.
  * S3: Support a region= configuration useful for some non-Amazon S3
    implementations. This feature needs git-annex to be built with aws-0.24.
  * view: New field?=glob and ?tag syntax that includes a directory "_"
    in the view for files that do not have the specified metadata set.
  * Added annex.viewunsetdirectory git config to change the name of the
    "_" directory in a view.
  * Changed the name of view branches to include the parent branch.
    Existing view branches checked out using an old name will still work.
  * sync: Avoid pushing view branches to remotes.
  * sync: When run in a view branch, refresh the view branch to reflect any
    changes that have been made to the parent branch or metadata.
  * sync: When run in a view branch, avoid updating synced/ branches,
    or trying to merge anything from remotes.
  * Support http urls that contain ":" that is not followed by a port
    number, the same as git does.
  * sync: Warn when the adjusted basis ref cannot be found, as happens eg when
    the user has renamed branches.
  * Sped up view branch construction by 50%.
  * info, enableremotemote, renameremote: Avoid a confusing message when more
    than one repository matches the user provided name.
  * info: Exit nonzero when the input is not supported.

 -- Joey Hess <id@joeyh.name>  Tue, 14 Feb 2023 14:07:11 -0400

git-annex (10.20230126) upstream; urgency=medium

  * Change --metadata comparisons < > <= and >= to fall back to
    lexicographical comparisons when one or both values being compared
    are not numbers.
  * Improve handling of some .git/annex/ subdirectories being on other
    filesystems, in the bittorrent special remote, and youtube-dl
    integration, and git-annex addurl.
  * Added --anything (and --nothing). Eg, git-annex find --anything
    will list all annexed files whether or not the content is present.
    This is slightly faster and clearer than --include=* or --exclude=*
  * Speed up git-annex upgrade (from v5) and init in a repository that has
    submodules.
  * Added libgcc_s.so.1 to the linux standalone build so pthread_cancel
    will work.
  * Speed up initial scanning for annexed files when built
    with persistent-2.14.4.1
  * Allow initremote of additional special remotes with type=web,
    in addition to the default web special remote. When --sameas=web is used,
    these provide additional names for the web special remote, and may
    also have their own additional configuration and cost.
  * web: Add urlinclude and urlexclude configuration settings.
  * Added an optional cost= configuration to all special remotes.
  * adb: Support the remote.name.cost and remote.name.cost-command configs.
  * findkeys: New command, very similar to git-annex find but operating on
    keys.
  * move, copy: Support combining --from and --to, which will send content
    from one remote across to another remote.

 -- Joey Hess <id@joeyh.name>  Thu, 26 Jan 2023 15:26:22 -0400

git-annex (10.20221212) upstream; urgency=medium

  * Fix a hang that occasionally occurred during commands such as move,
    when operating on unlocked files. (A bug introduced in 10.20220927)
  * When youtube-dl is not available in PATH, use yt-dlp instead.
  * Support parsing yt-dpl output to display download progress.
  * init: Avoid scanning for annexed files, which can be lengthy in a
    large repository. Instead that scan is done on demand.
  * Sped up the initial scan for annexed files by 21%.
  * test: Add --test-debug option.
  * Support quettabyte and yottabyte.

 -- Joey Hess <id@joeyh.name>  Mon, 12 Dec 2022 12:20:06 -0400

git-annex (10.20221104) upstream; urgency=medium

  * export: Fix a bug that left a file on a special remote when
    two files with the same content were both deleted in the exported tree.
  * S3: Support signature=anonymous to access a S3 bucket anonymously.
    This can be used, for example, with importtree=yes to import from
    a public bucket.
    This feature needs git-annex to be built with aws-0.23.

 -- Joey Hess <id@joeyh.name>  Thu, 03 Nov 2022 14:07:31 -0400

git-annex (10.20221103) upstream; urgency=medium

  * Doubled the speed of git-annex drop when operating on many files,
    and of git-annex get when operating on many tiny files.
  * trust, untrust, semitrust, dead: Fix behavior when provided with
    multiple repositories to operate on.
  * trust, untrust, semitrust, dead: When provided with no parameters,
    do not operate on a repository that has an empty name.
  * move: Fix openFile crash with -J
    (Fixes a reversion in 8.20201103)
  * S3: Speed up importing from a large bucket when fileprefix= is set,
    by only asking for files under the prefix.
  * When importing from versioned remotes, fix tracking of the content
    of deleted files.
  * More robust handling of ErrorBusy when writing to sqlite databases.
  * Avoid hanging when a suspended git-annex process is keeping a sqlite
    database locked.
  * Make --batch mode handle unstaged annexed files consistently
    whether the file is unlocked or not. Note that this changes the
    behavior of --batch when it is provided with locked files that are
    in the process of being added to the repository, but have not yet been
    staged in git.
  * Make git-annex enable-tor work when using the linux standalone build.

 -- Joey Hess <id@joeyh.name>  Thu, 03 Nov 2022 14:07:31 -0400

git-annex (10.20221003) upstream; urgency=medium

  * Avoid displaying warning about git-annex restage needing to be run
    in situations where it does not.
  * Fix the annex.adviceNoSshCaching config, which has never worked.
    Thanks, Reiko Asakura

 -- Joey Hess <id@joeyh.name>  Mon, 03 Oct 2022 12:38:48 -0400

git-annex (10.20220927) upstream; urgency=medium

  * Fix a bug in the last release that caused v8 repositories to upgrade
    immediately to v10, rather than taking the scheduled 1 year to do so.
  * annex.diskreserve default increased from 1 mb to 100 mb.
  * Include the assistant and webapp when building with cabal 3.4.1.0.
  * Merged the webapp build flag into the assistant build flag.
  * Optimise linker in linux standalone tarballs.
  * Fix crash importing from a directory special remote that contains
    a broken symlink.
  * When accessing a git remote over http needs a git credential
    prompt for a password, cache it for the lifetime of the git-annex
    process, rather than repeatedly prompting.
  * Use curl for downloads from git remotes when annex.url-options is set.
  * Fix a reversion that made dead keys not be skipped when operating on
    all keys via --all or in a bare repo.
    (Introduced in version 8.20200720)
  * vicfg: Include mincopies configuration.
  * Improve handling of directory special remotes with importtree=yes whose
    ignoreinode setting has been changed. When getting a file from such a
    remote, accept the content that would have been accepted with the
    previous ignoreinode setting.
  * directory, adb: Fixed a bug with importtree=yes and multiple files
    in the special remote have the same content, that caused it to
    refuse to get a file from the special remote, incorrectly complaining
    that it had changed, due to only accepting the inode+mtime of one file
    (that was since modified or deleted) and not accepting the inode+mtime
    of other duplicate files.
  * Fix a reversion that prevented git-annex from working in a
    repository when --git-dir or GIT_DIR is specified to relocate the git
    directory to somewhere else.
    (Introduced in version 10.20220525)
  * Improved handling of --time-limit when combined with -J
  * Fix updating git index file after getting an unlocked file 
    when annex.stalldetection is set.
  * restage: New git-annex command, handles restaging unlocked files.
  * test: Added --test-git-config option.
  * Run annex.freezecontent-command and annex.thawcontent-command
    when on a crippled filesystem.
    Thanks, Reiko Asakura
  * enable-tor: Fix breakage caused by git's fix for CVE-2022-24765.
  * Let GIT_DIR and --git-dir override git's protection against operating
    in a repository owned by another user.
  * p2p: Pass wormhole the --appid option before the receive/send command,
    as it does not accept that option after the command
  * Support "inbackend" in preferred content expressions.

 -- Joey Hess <id@joeyh.name>  Tue, 27 Sep 2022 13:31:18 -0400

git-annex (10.20220822) upstream; urgency=medium

  * v8 repositories now automatically upgrade to v9, which will in turn
    automatically upgrade to v10 in a year's time.
    To avoid this upgrade, you can set annex.autoupgraderepository to false.
  * Now uses v10 by default for new repositories.
  * Fix a regression in 10.20220624 that caused git-annex add to crash
    when there was an unstaged deletion.
  * Added new matching options --want-get-by and --want-drop-by.
  * Allow find --branch to be used in a bare repository, the same as
    the deprecated findref can be.
  * add --dry-run: New option. 
  * import: Avoid following symbolic links inside directories being
    imported.
  * Work around bug in git 2.37 that causes a segfault
    when core.untrackedCache is set, which broke git-annex init.
  * Added annex.dbdir config which can be used to move sqlite databases
    to a different filesystem than the git-annex repo, when the repo is on
    a filesystem that sqlite does not work well in.
  * Use curl when annex.security.allowed-url-schemes includes an url
    scheme not supported by git-annex internally, as long as
    annex.security.allowed-ip-addresses is configured to allow using curl.
  * Improve output when storing to bup.
  * When bup split fails, display its stderr.
  * Avoid running multiple bup split processes concurrently, since
    bup is not concurrency safe.
  * Avoid starting an unnecessary number of git hash-object processes when 
    concurrency is enabled.

 -- Joey Hess <id@joeyh.name>  Mon, 22 Aug 2022 11:56:06 -0400

git-annex (10.20220724) upstream; urgency=medium

  * filter-process: Fix a bug involving handling of empty files,
    that caused git to kill git-annex filter-process.
  * add: Fix reversion when adding an annex link that has been moved to
    another directory. (Introduced in version 10.20220624)
  * Added annex.alwayscompact setting which can be unset to speed up
    writes to the git-annex branch in some cases. See its documentation
    for important notes on when it's appropariate to use.
  * adb: Added configuration setting oldandroid=true to avoid using
    find -printf, which was first supported in Android around 2019-2020.
    This may need to be enabled for old android devices that used to work
    without it being set, since version 10.20220222 started using 
    find -printf.
  * --backend is no longer a global option, and is only accepted by
    commands that actually need it.
  * Improve handling of parallelization with -J when copying content
    from/to a git remote that is a local path.
  * S3: Avoid writing or checking the uuid file in the S3 bucket when
    importtree=yes or exporttree=yes.
  * Fix a reversion that prevented --batch commands (and the assistant)
    from noticing data written to the journal by other commands.
  * Fix building with the Assistant build flag disabled but the Webapp
    build flag enabled.

 -- Joey Hess <id@joeyh.name>  Mon, 25 Jul 2022 12:55:38 -0400

git-annex (10.20220624) upstream; urgency=medium

  * init: Added --no-autoenable option.
  * info: Added --autoenable option.
  * initremote: Improve handling of type=git special remotes.
    The location value no longer needs to match the url of an existing
    git remote, and locations not using ssh:// will work now, including
    both paths and host:/path
  * Fix retrival of an empty file that is stored in a special remote with 
    chunking enabled.
    (Fixes a reversion in 8.20201103)
  * move: Improve resuming a move that succeeded in transferring the
    content, but where dropping failed due to eg a network problem, 
    in cases where numcopies checks prevented the resumed
    move from dropping the object from the source repository.
  * add, fix, lock, rekey: When several files were being processed, 
    replacing an annex symlink of a file that was already processed
    with a new large file could sometimes cause that large file to be
    added to git. These races have been fixed.
  * add: Also fix a similar race that could cause a large file be added
    to git when a small file was modified or overwritten while it was
    being added.
  * add --batch: Fix handling of a file that is skipped due to being
    gitignored.

 -- Joey Hess <id@joeyh.name>  Thu, 23 Jun 2022 13:31:22 -0400

git-annex (10.20220525) upstream; urgency=medium

  * Special remotes with importtree=yes or exporttree=yes are once again
    treated as untrusted, since files stored in them can be deleted or
    modified at any time.
    (Fixes a reversion in 8.20201129)
  * Added support for "megabit" and related bandwidth units
    in annex.stalldetection and everywhere else that git-annex parses
    data units. Note that the short form is "Mbit" not "Mb" because
    that differs from "MB" only in case, and git-annex parses units
    case-insensitively.
  * Special remotes using exporttree=yes and/or importtree=yes now
    checksum content while it is being retrieved, instead of in a separate
    pass at the end.
  * fsck: Fix situations where the annex object file is stored in a
    directory structure other than where annex symlinks point to.
  * Deal with git's recent changes to fix CVE-2022-24765, which prevent
    using git in a repository owned by someone else.
  * Improve an error message displayed in that situation.
  * Prevent git-annex init incorrectly reinitializing the repository in
    that situation.
  * test: When limiting tests to run with -p, work around tasty limitation
    by automatically including dependent tests.

 -- Joey Hess <id@joeyh.name>  Wed, 25 May 2022 13:44:46 -0400

git-annex (10.20220504) upstream; urgency=medium

  * Ignore annex.numcopies set to 0 in gitattributes or git config,
    or by git-annex numcopies or by --numcopies, since that
    configuration would make git-annex easily lose data. 
    Same for mincopies.
  * assistant: When annex.autocommit is set, notice commits that
    the user makes manually, and push them out to remotes promptly.
  * multicast: Support uftp 5.0 by switching from aes256-cbc to
    aes256-gcm.
  * Fix test failure on NFS when cleaning up gpg temp directory.
  * Fix a build failure with ghc 9.2.2.
    Thanks, gnezdo for the patch.
  * rsync 3.2.4 broke backwards-compatability by preventing exposing
    filenames to the shell. Made the rsync and gcrypt special remotes
    detect this and disable shellescape. Closes: #1010397
  * repair: Avoid treating refs/annex/last-index or other refs that
    are not commit objects as evidence of repository corruption.

 -- Joey Hess <id@joeyh.name>  Wed, 04 May 2022 11:45:27 -0400

git-annex (10.20220322) upstream; urgency=medium

  * Directory special remotes with importtree=yes have changed to once more 
    take inodes into account. This will cause extra work when importing
    from a directory on a FAT filesystem that changes inodes on every
    mount. To avoid that extra work, set ignoreinodes=yes when initializing
    a new directory special remote, or change the configuration of your
    existing remote:
      git-annex enableremote foo ignoreinodes=yes
  * add: Avoid unncessarily converting a newly unlocked file to be stored
    in git when it is not modified, even when annex.largefiles does not
    match it.
  * The above change to add fixes a reversion in version 10.20220222,
    where git-annex unlock followed by git-annex add, followed by git
    commit file could result in git thinking the file was modified
    after the commit.
  * Detect when an unlocked file whose content is not present has gotten
    some other content appended to it, and avoid treating it as a pointer
    file, so that appended content will not be checked into git, but will
    be annexed like any other file.
  * smudge: Warn when encountering a pointer file that has other content
    appended to it.
  * When annex.freezecontent-command is set, and the filesystem does not
    support removing write bits, avoid treating it as a crippled
    filesystem.
  * Run annex.thawcontent-command before deleting an object file,
    in case annex.freezecontent-command did something that would prevent
    deletion.
  * Fix propagation of nonzero exit status from git ls-files when a specified
    file does not exist, or a specified directory does not contain
    any files checked into git.
  * Fix build with aeson 2.0.
    Thanks, sternenseemann for the patch.
  * Avoid git-annex test being very slow when run from within the
    standalone linux tarball or OSX app.
  * test: Runs tests in parallel to speed up the test suite.
  * test: Added --jobs option.
  * Removed vendored copy of http-client-restricted, and removed the
    HttpClientRestricted build flag that avoided that dependency.
  * Removed the NetworkBSD build flag.

 -- Joey Hess <id@joeyh.name>  Tue, 22 Mar 2022 13:56:12 -0400

git-annex (10.20220222) upstream; urgency=medium

  * annex.skipunknown now defaults to false, so commands like
    `git annex get foo*` will not silently skip over files/dirs that are
    not checked into git.
  * info: Allow using matching options in more situations. File matching
    options like --include will be rejected in situations where there is
    no filename to match against.
  * adb: Avoid find failing with "Argument list too long"
  * Fix git-annex forget propagation between repositories.
    (reversion introduced in version 7.20190122)
  * registerurl, unregisterurl: Improved output when reading from stdin
    to be more like other batch commands.
  * registerurl, unregisterurl: Added --json and --json-error-messages options.
  * Avoid git status taking a long time after git-annex unlock of many files.
  * Pass --no-textconv when running git diff internally.

 -- Joey Hess <id@joeyh.name>  Tue, 22 Feb 2022 13:01:20 -0400

git-annex (10.20220127) upstream; urgency=medium

  * New v10 repository version (with v9 as a stepping-stone to it).
    v8 remains the default version for now.
  * In v10, object files are locked using separate lock files. This allows
    the object files to be kept non-writable even in repositories where
    core.sharedRepository is set.
  * The v10 upgrade will happen automatically, one year after the v9
    upgrade, in order to allow time for any old git-annex processes that
    are not aware of the locking change to finish. Or git-annex upgrade
    can be used to upgrade to v10 immediately.
  * In v9 upgrade, set filter.annex.process. This makes git add/checkout faster
    when there are a lot of unlocked annexed files or non-annexed files, but can
    also make git add of large files to the annex somewhat slower.
    If this tradeoff does not work for your use case, you can still unset
    filter.annex.process.
  * export: When a non-annexed symlink is in the tree to be exported, skip it.
  * import: When the previously exported tree contained a non-annexed symlink,
    preserve it in the imported tree so it does not get deleted.
  * enableremote, renameremote: Better handling of the unusual case where
    multiple special remotes have been initialized with the same name.
  * Recover from corrupted content being received from a git remote,
    by deleting the temporary file when it fails to verify. This prevents
    a retry from failing again. 
    (reversion introduced in version 8.20210903)
  * adb: Added ignorefinderror configuration parameter.
  * Avoid crashing when run in a bare git repo that somehow contains an
    index file.
  * Reject combinations of --batch (or --batch-keys) with options like
    --all or --key or with filenames.

 -- Joey Hess <id@joeyh.name>  Thu, 27 Jan 2022 13:25:19 -0400

git-annex (8.20211231) upstream; urgency=medium

  * Improved support for using git-annex in a read-only repository,
    git-annex branch information from remotes that cannot be merged into
    the git-annex branch will now not crash it, but will be merged in
    memory.
  * addurl, youtube-dl: When --check-raw prevents downloading an url,
    still continue with any downloads that come after it, rather than
    erroring out.
  * Fix locking problems when annex.pidlock is set and concurrency is
    enabled eg with -J.
  * Improve error message display when autoinit fails due to eg, a
    permissions problem.
  * export: Avoid unncessarily re-exporting non-annexed files that were
    already exported.
  * Improve git command queue flushing so that eg, addurl of several
    large files that take time to download will update the index for each
    file, rather than deferring the index updates to the end.
  * sync: Better error message when unable to export to a remote because
    remote.name.annex-tracking-branch is configured to a ref that does not
    exist.
  * Fix build with ghc 9.0.1
  * Fix build with old versions of feed library.

 -- Joey Hess <id@joeyh.name>  Fri, 31 Dec 2021 15:03:36 -0400

git-annex (8.20211123) upstream; urgency=medium

  * Bugfix: When -J was enabled, getting files could leak an
    ever-growing number of git cat-file processes.
  * Support git's new "ort" resolver, which became the default in git 2.34.0,
    and broke the test suite and automatic merge resolution of a conflict
    between an annexed file and a non-annexed file.
  * importfeed: Display url before starting youtube-dl download.

 -- Joey Hess <id@joeyh.name>  Tue, 23 Nov 2021 15:19:16 -0400

git-annex (8.20211117) upstream; urgency=medium

  * filter-process: New command that can make git add/checkout faster when
    there are a lot of unlocked annexed files or non-annexed files, but that
    also makes git add of large annexed files slower. Use it by running:
    git config filter.annex.process 'git-annex filter-process'
  * Fix a typo in the name of youtube-dl
    (reversion introduced in version 8.20210903)
  * git-lfs: Fix interoperability with gitlab's implementation of the
    git-lfs protocol, which requests Content-Encoding chunked.
  * importfeed: Fix a crash when used in a non-unicode locale.
  * migrate: New --remove-size option.
  * uninit: Avoid error message when no commits have been made to the
    repository yet.
  * uninit: Avoid error message when there is no git-annex branch.
  * metadata --batch: Avoid crashing when a non-annexed file is input,
    instead output a blank line like other batch commands do.
  * metadata --batch --json: Reject input whose "fields" does not consist
    of arrays of strings. Such invalid input used to be silently ignored.

 -- Joey Hess <id@joeyh.name>  Wed, 17 Nov 2021 12:18:49 -0400

git-annex (8.20211028) upstream; urgency=medium

  * Removed support for accessing git remotes that use versions of
    git-annex older than 6.20180312.
  * git-annex-shell: Removed several commands that were only needed to
    support git-annex versions older than 6.20180312.
  * Negotiate P2P protocol version with tor remotes, allowing
    use of protocol version 1. This negotiation is not supported
    by versions of git-annex older than 6.20180312.
  * Fix bug that caused stale git-annex branch information to read
    when annex.private or remote.name.annex-private is set.
  * git-annex get when run as the first git-annex command in a new repo
    did not populate all unlocked files.
    (Reversion in version 8.20210621)
  * Fix using lookupkey and info inside a subdirectory of the git repository.
    (Reversion in version 8.20211011)
  * Avoid some sqlite crashes on Windows SubSystem for Linux (WSL).
  * Call annex.freezecontent-command on the annex object file
    after it has been moved into place in annex/objects/. This allows
    the hook to freeze the file in ways that prevent moving it, such as
    removing the Windows delete permission.
    Thanks, Reiko Asakura.
  * addurl: Support adding the same url to multiple files at the same
    time when using -J with --batch --with-files.
  * When retrieval from a chunked remote fails, display the error that
    occurred when downloading the chunk, rather than the error that
    occurred when trying to download the unchunked content, which is less
    likely to actually be stored in the remote.
  * Avoid crashing tilde expansion on user who does not exist.
  * test: Put gpg temp home directory in system temp directory,
    not filesystem being tested.

 -- Joey Hess <id@joeyh.name>  Thu, 28 Oct 2021 11:58:29 -0400

git-annex (8.20211011) upstream; urgency=medium

  * Added annex.bwlimit and remote.name.annex-bwlimit config to limit
    the bandwidth of transfers. It works for git remotes and many
    but not all special remotes.
  * Bug fix: Git configs such as annex.verify were incorrectly overriding
    per-remote git configs such as remote.name.annex-verify.
    (Reversion in version 4.20130323)
  * borg: Significantly improved memory use when a borg repository
    contains many archives.
  * borg: Avoid trying to extract xattrs, ACLS, and bsdflags when
    retrieving from a borg repository.
  * Sped up git-annex smudge --clean by 25%.
  * Resume where it left off when copying a file to/from a local git remote
    was interrupted.
  * sync --content: Avoid a redundant checksum of a file that was
    incrementally verified, when used on NTFS and perhaps other filesystems.
  * reinject: Fix crash when reinjecting a file from outside the repository.
    (Reversion in version 8.20210621)
  * Avoid cursor jitter when updating progress display.

 -- Joey Hess <id@joeyh.name>  Mon, 11 Oct 2021 12:52:14 -0400

git-annex (8.20210903) upstream; urgency=medium

  * Deal with clock skew, both forwards and backwards, when logging
    information to the git-annex branch.
  * GIT_ANNEX_VECTOR_CLOCK can now be set to a fixed value (eg 1)
    rather than needing to be advanced each time a new change is made.
  * Misuse of GIT_ANNEX_VECTOR_CLOCK will no longer confuse git-annex.
  * add: When adding a dotfile, avoid treating its name as an extension.
  * rsync special remote: Stop displaying rsync progress, and use
    git-annex's own progress display.
  * Many special remotes now checksum content while it is being retrieved,
    instead of in a separate pass at the end. This is supported for all
    special remotes on Linux (except for bittorrent), and for many
    on other OS's (except for adb, external, gcrypt, hook, and rsync).
  * unused: Skip the refs/annex/last-index ref that git-annex recently
    started creating.
  * Fix test suite failure on Windows.
  * New --batch-keys option added to these commands: 
    get, drop, move, copy, whereis
  * Added annex.youtube-dl-command config. This can be used to run some
    forks of youtube-dl.
  * Run cp -a with --no-preserve=xattr, to avoid problems with copied
    xattrs, including them breaking permissions setting on some NFS
    servers.
  * add, import: Detect when xattrs or perhaps ACLs prevent removing
    write permissions from an annexed file, and fail with an informative
    message.
  * Fix support for readonly git remotes.
    (Reversion in version 8.20210621)
  * When downloading urls fail, explain which urls failed for which
    reasons.
  * web: Avoid displaying a warning when downloading one url failed
    but another url later succeeded.

 -- Joey Hess <id@joeyh.name>  Fri, 03 Sep 2021 12:00:46 -0400

git-annex (8.20210803) upstream; urgency=medium

  * whereused: New command, finds what files use a key, or where a key
    was used historically.
  * Fix a bug that prevented getting content from a repository that
    started out as a bare repository, or had annex.crippledfilesystem
    set, and was converted to a non-bare repository.
  * Fix retrieval of content from borg repos accessed over ssh.
  * sync: When --quiet is used, run git commit, push, and pull without
    their ususual output.
  * merge: When --quiet is used, run git merge without its usual output.
  * sync, merge, post-receive: Avoid merging unrelated histories,
    which used to be allowed only to support direct mode repositories.
    (However, sync does still merge unrelated histories when importing
    trees from special remotes, and the assistant still merges unrelated
    histories.)
  * sync, merge: Added --allow-unrelated-histories option, which
    is the same as the git merge option.
  * Fix bug that caused some transfers to incorrectly fail with
    "content changed while it was being sent", when the content was not
    changed.
  * Fix bug that could prevent pointer files from being populated,
    in a repository that was upgraded from v7.
  * fsck: Detect and correct stale or missing inode caches.
  * Fix a rounding bug in display of data sizes.
  * git-annex get when run as the first git-annex command in a new repo
    did not populate unlocked files.
    (Reversion in version 8.20210621)

 -- Joey Hess <id@joeyh.name>  Tue, 03 Aug 2021 12:20:09 -0400

git-annex (8.20210714) upstream; urgency=medium

  * assistant: Avoid unnecessary git repository repair in a situation where
    git fsck gets confused about a commit that is made while it's running.
  * addurl: Avoid crashing when used on beegfs.
  * --debug output goes to stderr again, not stdout.
    (Reversion in version 8.20210428)
  * init: Fix misbehavior when core.sharedRepository = group that
    caused it to enter an adjusted branch and set annex.crippledfilesystem
    (Reversion in version 8.20210630)
  * assistant: When adding non-large files to git, honor annex.delayadd
    configuration. Also, don't add non-large files to git when they
    are still being written to.

 -- Joey Hess <id@joeyh.name>  Wed, 14 Jul 2021 12:22:55 -0400

git-annex (8.20210630) upstream; urgency=medium

  * Fixed bug that interrupting git-annex repair (or assistant) while
    it was fixing repository corruption would lose objects that were
    contained in pack files. Also the assistant might sometimes have
    crashed with the same result.
  * repair: Fix reversion in version 8.20200522 that prevented fetching
    missing objects from remotes.
  * sync: Partly work around github behavior that first branch to be pushed
    to a new repository is assumed to be the head branch, by not pushing
    synced/git-annex first.
  * Added annex.freezecontent-command and annex.thawcontent-command
    configs.
  * Improve display of errors when transfers fail.
  * Dropping an unused object with drop --unused or dropunused will
    mark it as dead, preventing fsck --all from complaining about it
    after it's been dropped from all repositories.
  * addurl, importfeed: Added --no-raw option that forces download
    with youtube-dl or a special remote. In particular this can avoid
    falling back to raw download when youtube-dl is blocked for some
    reason.

 -- Joey Hess <id@joeyh.name>  Wed, 30 Jun 2021 11:48:16 -0400

git-annex (8.20210621) upstream; urgency=medium

  * New matching options --excludesamecontent and --includesamecontent
  * When two files have the same content, and a required content expression
    matches one but not the other, dropping the latter file will fail as it
    would also remove the content of the required file.
  * drop, move, mirror: When two files have the same content, and
    different numcopies or requiredcopies values, use the higher value.
  * drop --auto: When two files have the same content, and a preferred content
    expression matches one but not the other, do not drop the content.
  * sync --content, assistant: When two unlocked files have the same
    content, and a preferred content expression matches one but not the
    other, do not drop the content. (This was already the case for locked
    files.)
  * sync --content, assistant: Fix an edge case where a file that is not
    preferred content did not get dropped.
  * filter-branch: New command, useful to produce a filtered version of the
    git-annex branch, eg when splitting a repository.
  * fromkey: Create an unlocked file when used in an adjusted branch
    where the file should be unlocked, or when configured by annex.addunlocked.
  * Fix behavior of several commands, including reinject, addurl, and rmurl
    when given an absolute path to an unlocked file, or a relative path
    that leaves and re-enters the repository.
  * smudge: Fix a case where an unlocked annexed file that annex.largefiles
    does not match could get its unchanged content checked into git,
    due to git running the smudge filter unecessarily.
  * reinject: Error out when run on a file that is not annexed, rather
    than silently skipping it.
  * assistant: Fix a crash on startup by avoiding using forkProcess.
  * init: When annex.commitmessage is set, use that message for the commit
    that creates the git-annex branch.
  * Added annex.adviceNoSshCaching config.
  * Added --size-limit option.
  * Future proof activity log parsing.
  * Fix an exponential slowdown when large numbers of duplicate files are
    being added in unlocked form.

 -- Joey Hess <id@joeyh.name>  Mon, 21 Jun 2021 12:17:24 -0400

git-annex (8.20210428) upstream; urgency=medium

  * New annex.private and remote.name.annex-private configs that can
    prevent storing information about a repository and remotes in the
    git-annex branch.
  * initremote: Added --private option to set up a private special remote.
  * importfeed: Made "checking known urls" phase run 12 times faster.
  * Added --debugfilter (and annex.debugfilter)
  * diffdriver: Support unlocked files.
  * forget: Preserve currently exported trees, avoiding problems with
    exporttree remotes in some unusual circumstances.
  * fsck: When downloading content from a remote, if the content is able
    to be verified during the transfer, skip checksumming it a second time.
  * directory: When cp supports reflinks, use it.
  * Avoid excess commits to the git-annex branch when stall detection is
    enabled.
  * git-annex-config: Allow setting annex.securehashesonly, which has
    otherwise been supported since 2019, but was missing from the list of
    allowed repo-global configs.
  * init: Fix a crash when the repo's was cloned from a repo that had an
    adjusted branch checked out, and the origin remote is not named "origin".    
  * Fix some bugs that made git-annex not see recently recorded status
    information when configured with annex.alwayscommit=false.
  * When mincopies is set to a larger value than numcopies, make sure that
    mincopies is satisfied. Before, it assumed a sane configuration would
    have numcopies larger or equal to mincopies. It's still a good idea
    not to configure git-annex this way.
  * Avoid more than 1 gpg password prompt at the same time, which
    could happen occasionally before when concurrency is enabled.
  * Fix build with persistent-2.12.0.1

 -- Joey Hess <id@joeyh.name>  Wed, 28 Apr 2021 12:13:24 -0400

git-annex (8.20210330) upstream; urgency=medium

  * Behavior change: When autoenabling special remotes of type S3, weddav,
    or glacier, do not take login credentials from environment variables,
    as the user may not be expecting the autoenable to happen, or may
    have those set for other purposes and not intend git-annex to use them.
  * New annex.supportunlocked config that can be set to false to avoid
    some expensive things needed to support unlocked files, if you do not
    use them.
  * Fix bug importing from a special remote into a subdirectory more than
    one level deep, which generated unusual git trees that could confuse
    git merge.
  * borg: Fix a bug that prevented importing keys of type URL and WORM.
  * borg: Support importing files that are hard linked in the borg backup.
  * export: When a submodule is in the tree to be exported, skip it.
  * import: When the previously exported tree contained a submodule,
    preserve it in the imported tree so it does not get deleted.
  * export --json: Fill in the file field.
  * rmurl: When youtube-dl was used for an url, it no longer needs to be
    prefixed with "yt:" in order to be removed.
  * rmurl: If an url is both used by the web and also claimed by another
    special remote, fix a bug that caused the url to to not be removed.
  * unregisterurl: Fix a bug that caused an url to not be unregistered
    when it is claimed by a special remote other than the web.
  * whereis: Don't include yt: prefix when showing url to content
    retrieved with youtube-dl.
  * webdav: Work around some buggy webdav server behavior involving
    renaming files.
  * Make --debug also enable debugging in child git-annex processes.
  * fsck: When --from is used in combination with --all or similar options,
    do not verify required content, which can't be checked properly when
    operating on keys.
  * Sped up git-annex init in a clone of an existing repository.
  * Improved display of errors when accessing a git http remote fails.
  * Fix build with attoparsec-0.14.

 -- Joey Hess <id@joeyh.name>  Tue, 30 Mar 2021 13:01:17 -0400

git-annex (8.20210310) upstream; urgency=medium

  * When non-annexed files in a tree are exported to a special remote,
    importing from the special remote keeps the files non-annexed,
    as long as their content has not changed, rather than converting
    them to annexed files. 
    (Such a conversion will still happen when importing from a remote
    an old git-annex exported such a tree to before; export the tree
    with the new git-annex before importing to avoid that.)
  * Added support for git-remote-gcrypt's rsync URIs, which access a remote
    using rsync over ssh, and which git pushes to much more efficiently
    than ssh urls.
  * unregisterurl: New command.
  * registerurl: Allow it to be used in a bare repository.
  * Prevent combinations of options such as --all with --include.
  * Fixed handling of --mimetype or --mimeencoding combined with
    options like --all or --unused.
  * Fix handling of --branch combined with --unlocked or --locked.
  * Fix support for local gcrypt repositories with a space in their URI.
  * uninit: Fix a small bug that left a lock file in .git/annex
  * Windows: Correct the path to the html help file for 64 bit build.
  * OSX dmg: Updated bundled git to 2.30.2 which fixes CVE-2021-21300.

 -- Joey Hess <id@joeyh.name>  Wed, 10 Mar 2021 13:58:15 -0400

git-annex (8.20210223) upstream; urgency=medium

  * annex.stalldetection can now be set to "true" to make git-annex
    do automatic stall detection when it detects a remote is updating its
    transfer progress consistently enough for stall detection to work.
  * When annex.stalldetection is not enabled and a likely stall is
    detected, display a suggestion to enable it.
  * Commands can be added to git-annex, by installing a program in PATH
    with a name starting with "git-annex-"
  * Fix a reversion that made import of a tree from a special remote
    result in a merge that deleted files that were not preferred content
    of that special remote.
  * Bugfix: fsck --from a ssh remote did not actually check that the
    content on the remote is not corrupted.
  * unannex, uninit: When an annexed file is modified, don't overwrite
    the modified version with an older version from the annex.
  * When adding files to an adjusted branch set up by --unlock-present,
    add them unlocked, not locked.
  * Fix an oddity in matching options and preferred content expressions
    such as "foo (bar or baz)", which was incorrectly handled as if
    it were "(foo or bar) and baz)" rather than the intended
    "foo and (bar or baz)"
  * Checksum as content is received from a remote git-annex repository,
    rather than doing it in a second pass.
  * Tahoe: Avoid verifying hash after download, since tahoe does sufficient
    verification itself.
  * unannex, uninit: Don't run git rm once per annexed file, 
    for a large speedup.
  * When a git remote is configured with an absolute path, use that
    path, rather than making it relative.
  * get: Improve output when failing to get a file fails.
  * Fix build on openbsd.
    Thanks, James Cook for the patch.
  * Include libkqueue.h file needed to build the assistant on BSDs.

 -- Joey Hess <id@joeyh.name>  Tue, 23 Feb 2021 14:40:14 -0400

git-annex (8.20210127) upstream; urgency=medium

  * Added mincopies configuration. This is like numcopies, but is
    enforced even more strictly. While numcopies can be violated in
    concurrent drop situations involving special remotes that do not
    support locking, mincopies cannot be. The default value has always
    been 1, but now it can be set to higher values if desired.
  * Behavior change: When numcopies is set to 0, git-annex used to drop
    content without requiring any copies. Now to get that (highly unsafe)
    behavior, mincopies also needs to be set to 0.
  * Behavior change: git-annex trust now needs --force, since unconsidered
    use of trusted repositories can lead to data loss.
  * Behavior change: --trust and --trust-glacier options no longer overrides
    trust, since that can lead to data loss, which should never be enabled
    by an option other than --force.
  * add: Significantly speed up adding lots of non-large files to git,
    by disabling the annex smudge filter when running git add.
  * add --force-small: Run git add rather than updating the index itself,
    so any other smudge filters than the annex one that may be enabled will
    be used.
  * Fix --time-limit, which got broken in several ways by some optimisations
    in version 8.20201007.
  * When syncing changes back from an adjusted branch to the basis branch,
    include deletions of submodules.
    Thanks, Kyle Meyer for the patch.
  * Bug fix: export with -J could fail when two files had the same content.
  * Bug fix: Fix tilde expansion in ssh urls when the tilde is the last
    character in the url.
    Thanks, Grond for the patch.
  * Avoid crashing when there are remotes using unparseable urls.
    Including the non-standard URI form that git-remote-gcrypt uses for rsync.
  * Directory special remotes with importtree=yes now avoid unnecessary
    hashing when inodes of files have changed, as happens whenever a FAT
    filesystem gets remounted.
  * Fix a bug that prevented git-annex init from working in a submodule.
  * Fix a bug in view filename generation when a metadata value ended with
    "/" (or ":" or "\" on Windows)
  * adjust: Fix some bad behavior when unlocked files use URL keys.
  * smudge: Fix some bad behavior when git add is run on an unlocked
    file that used an URL key.
  * Added GETGITREMOTENAME to external special remote protocol.
  * Windows: Work around win32 length limits when dealing with lock files.

 -- Joey Hess <id@joeyh.name>  Wed, 27 Jan 2021 11:09:25 -0400

git-annex (8.20201129) upstream; urgency=medium

  * New borg special remote. This is a new kind of remote, that examines
    borg backups of git-annex repositories, learns what files have been
    backed up, and can restore files from the backup and so on. As well
    as backups, it can be useful for archival storage, since borg can
    efficiently store many related versions of files.
  * New config annex.stalldetection, remote.name.annex-stalldetection,
    which can be used to deal with remotes that stall during transfers,
    or are sometimes too slow to want to use.
  * Support special remotes that are configured with importtree=yes but
    without exporttree=yes.
  * Fix bug that made the next download after an empty file from a ssh
    or tor remote fail.
  * Avoid spurious "verification of content failed" message when downloading
    content from a ssh or tor remote fails due to the remote no longer
    having a copy of the content.
  * Fix bug that matched include= and exclude= in preferred/required content
    expressions relative to the current directory, rather than the path
    from the top of the repository.
    (Reversion introduced in version 8.20201116.)
  * Fix hang on shutdown of external special remote using ASYNC protocol
    extension. 
    (Reversion introduced in version 8.20201007.)
  * Guard against running in a repo where annex.uuid is set but
    annex.version is not set, or vice-versa.
  * Avoid autoinit when a repo does not have annex.version or annex.uuid
    set, but has a git-annex objects directory, suggesting it was used
    by git-annex before, and the git config may have been lost.
  * importfeed: Avoid using youtube-dl when a feed does not contain an
    enclosure, but only a link to an url which youtube-dl does not support.
  * initremote: Prevent enabling encryption with exporttree=yes or 
    importtree=yes.
  * Windows: include= and exclude= containing '/' will also match filenames
    that are written using '\'. (And vice-versa, but it's better to use '/'
    for portability.)
  * Fix a bug that could prevent getting files from an importtree=yes
    remote, because the imported tree was allowed to be garbage collected.
  * stack.yaml: Updated to lts-16.27.

 -- Joey Hess <id@joeyh.name>  Tue, 29 Dec 2020 12:52:58 -0400

git-annex (8.20201127) upstream; urgency=medium

  * adjust: New --unlock-present mode which locks files whose content is not
    present (so the broken symlink is visible), while unlocking files whose
    content is present.
  * Added annex.adjustedbranchrefresh git config to update adjusted
    branches set up by git-annex adjust --unlock-present/--hide-missing.
  * Fix hang when an external special remote program exited but
    the stderr pipe to it was left open, due to a daemon having inherited
    the file descriptor.
  * Fix a bug that could make resuming a download from the web fail
    when the entire content of the file is actually already present
    locally.
  * examinekey: Added a "file" format variable for consistency with find,
    and for easier scripting.
  * init: When writing hook scripts, set all execute bits, not only
    the user execute bit.
  * upgrade: Support an edge case upgrading a v5 direct mode repo
    where nothing had ever been committed to the head branch.
  * Made the test suite significantly less noisy, only displaying command
    output when something failed.
  * Fix building without the torrent library.
    Thanks, Kyle Meyer.
  * Fix build on Windows.
  * Prevent windows assistant from trying (and failing) to upgrade
    itself, which has never been supported on windows.

 -- Joey Hess <id@joeyh.name>  Fri, 27 Nov 2020 12:54:11 -0400

git-annex (8.20201116) upstream; urgency=medium

  * move: Fix a regression in the last release that made move --to not
    honor numcopies settings.
  * sync --content: Fix a bug where a file that was not preferred content
    could be transferred to a remote. This happened when the file got deleted
    after the sync started running.
  * Warn when adding a annex symlink or pointer file that uses a key that
    is not known to the repository, to prevent confusion if the user has
    copied it from some other repository.
  * examinekey: Added two new format variables: objectpath and objectpointer
  * examinekey: Added --migrate-to-backend

 -- Joey Hess <id@joeyh.name>  Mon, 16 Nov 2020 09:36:35 -0400

git-annex (8.20201103) upstream; urgency=medium

  * move: Improve resuming a move that was interrupted after the object
    was transferred, in cases where numcopies checks prevented the resumed
    move from dropping the object from the source repository.
  * When a special remote has chunking enabled, but no chunk sizes are
    recorded (or the recorded ones are not found), speculatively try
    chunks using the configured chunk size.
  * Fixed some problems that prevented this command from working:
    git submodule foreach git annex init
  * Improve shutdown process for external special remotes and external
    backends. Make sure to relay any remaining stderr from the process,
    and potentially avoid the process getting a SIGPIPE if it writes to
    stderr too late.
  * Fix a bug that prevented linux standalone bundle from working on a fresh
    install.
  * Windows build changed to one done by the datalad-extensions project
    using Github actions.
  * Windows build now includes libmagic, so mimetype and mimeencoding
    will work.
    Thanks to John Thorvald Wodder II and Yaroslav Halchenko for their work
    on this.
  * view: Avoid using ':' from metadata when generating a view, because
    it's a special character on Windows ("c:")
  * Fix a memory leak introduced in the last release.
  * add, import: Fix a reversion in 7.20191009 that broke handling
    of --largerthan and --smallerthan.
  * view: Fix a reversion in 8.20200522 that broke entering or changing views.
  * Fix build on Windows with network-3.
  * testremote: Display exceptions when tests fail, to aid debugging.

 -- Joey Hess <id@joeyh.name>  Tue, 03 Nov 2020 11:40:56 -0400

git-annex (8.20201007) upstream; urgency=medium

  * --json output now includes a new field "input" which is the input
    value (filename, url, etc) that caused a json object to be output.
  * --batch combined with -J now runs batch requests concurrently for many
    commands. Before, the combination was accepted, but did not enable
    concurrency. Since the output of batch requests can be in any order,
    --json with the new "input" field is recommended to be used,
    to determine which batch request each response corresponds to.
  * aws-0.22 improved its support for setting etags, which improves
    support for versioned S3 buckets.
  * Serialize use of C magic library, which is not thread safe.
    This fixes failures uploading to S3 when using -J.
  * add, addurl, importfeed, import: Added --no-check-gitignore option
    for finer grained control than using --force.
  * import: Check gitignores when importing trees from special remotes.
  * addunused: Don't check .gitignores when adding files.
  * Improve the "Try making some of these repositories available"
    message, with some hints for the user for what to do.
  * Improve --debug output to show pid of processes that are started and
    stopped.
  * sync --all: Sped up seeking to around twice as fast, by avoiding a
    pass over the worktree files when preferred content expressions of the
    local repo and remotes don't use include=/exclude=.
  * Sped up seeking for files to operate on, when using options like
    --copies or --in, by around 20%
  * import --no-content: Check annex.largefiles, and import small
    files into git, the same as is done when importing with content.
    If the largefiles expression needs the file content available
    (due to mimetype or mimeencoding being used), the import will fail.
  * sync: When run without --content, import without copying from
    importtree=yes directory special remotes.
    (Other special remotes may support this later as well.)
  * addurl: Avoid a redundant git ignores check for speed.
  * upgrade: Avoid an upgrade failure of a bare repo in unusual circumstances.
  * httpalso: Support being used with special remotes that do not have
    encryption= in their config.
  * Parse youtube-dl progress output, which lets progress be displayed
    when doing concurrent downloads.
  * Fix build with Benchmark build flag.
  * Enable building with git-annex benchmark by default, only turning it
    off when the criterion library is not installed.
  * runshell: Fix a edge case where rm errors were sent to stdout, which
    could confuse things parsing git-annex output.
  * runshell: Update files atomically when preparing to run git-annex.
  * Fix a build failure on Windows.

 -- Joey Hess <id@joeyh.name>  Wed, 07 Oct 2020 12:19:05 -0400

git-annex (8.20200908) upstream; urgency=medium

  * Added httpalso special remote, which is useful for accessing 
    content stored on other remotes that is published by http.
  * The external special remote protocol got an ASYNC extension.
    This can be used by an external special remote to let a single process
    perform concurrent actions, rather than multiple processes being
    started, when that is more efficient.
  * Retry transfers to exporttree=yes remotes same as for other remotes.
  * import: Retry downloads that fail, same as is done for downloads generally.
  * Limit retrying of failed transfers when forward progress is being made
    to 5, to avoid some unusual edge cases where too much retrying could
    result in far more data transfer than makes sense.
  * Exposed annex.forward-retry git config, to configure the forward retry
    behavior that git-annex has had for a long time.
  * sync, assistant, merge: When merge.directoryRenames is not set,
    default it it to "false", which works better with automatic merge
    conflict resolution than git's ususual default of "conflict".
    (This is not done when automatic merge conflict resolution is disabled.)
  * resolvemerge: Improve cleanup of cruft left in the working tree 
    by a conflicted merge.
  * Support git remotes where .git is a file, not a directory,
    eg when --separate-git-dir was used.
  * Fixed several cases where files were created without file mode bits
    that the umask would usually set. This included exports to the
    directory special remote, torrent files used by the bittorrent special
    remote, hooks written by git-annex init, and some log files in .git/annex/
  * Fix reversion in 7.20190322 that made addurl --file not be honored
    when youtube-dl was used to download media.
  * Fix reversion in 8.20200617 that made annex.pidlock being enabled
    result in some commands stalling, particularly those needing to
    autoinit.
  * Display warning when external special remote does not start up
    properly, or is not usable.
  * Display a message when git-annex has to wait for a pid lock file
    held by another process.
  * test: Stop gpg-agent daemons that are started for the test framework's
    gpg key.
  * Removed the S3 and WebDAV build flags so these special remotes are
    always supported.
  * stack.yaml: Updated to lts-16.10.

 -- Joey Hess <id@joeyh.name>  Tue, 08 Sep 2020 14:20:11 -0400

git-annex (8.20200814) upstream; urgency=medium

  * Added support for external backend programs. So if you want a hash
    that git-annex doesn't support, or something stranger, you can write a
    small program to implement it.
  * Fix a bug in find --branch in the previous version.
  * importfeed: Fix reversion that caused some '.' in filenames to be
    replaced with '_'
  * Fix a lock file descriptor leak that could occur when running commands
    like git-annex add with -J. Bug was introduced as part of a different FD
    leak fix in version 6.20160318.
  * Fix a hang when using git-annex with an old openssh 7.2p2, which had
    some weird inheriting of ssh FDs by sshd. Bug was introduced in
    git-annex version 7.20200202.7.
  * move, copy --to: Sped up seeking files by 2x.
  * drop: Sped up seeking files to drop by 2x, and also some performance
    improvements to checking numcopies.
  * Deal with unusual IFS settings in the shell scripts for linux
    standalone and OSX app.
    Thanks, Yaroslav Halchenko
  * Avoid complaining that a file with "is beyond a symbolic link"
    when the filepath is absolute and the symlink in question is not
    actually inside the git repository.
  * Slightly sped up the linux standalone bundle.
  * Support building with dlist-1.0

 -- Joey Hess <id@joeyh.name>  Mon, 10 Aug 2020 13:04:04 -0400

git-annex (8.20200720.1) upstream; urgency=medium

  * Fix a bug in find --batch in the previous version.

 -- Joey Hess <id@joeyh.name>  Mon, 20 Jul 2020 19:39:11 -0400

git-annex (8.20200720) upstream; urgency=medium

  * import: Added --no-content option, which avoids downloading files
    from a special remote. Currently only supported by the directory
    special remote.
  * Honor annex.largefiles when importing a tree from a special remote.
    (Except for when --no-content is used.)
  * Fix a deadlock that could occur after git-annex got an unlocked
    file, causing the command to hang indefinitely. Known to happen on 
    vfat filesystems, possibly others.
  * Build with the http-client-restricted and git-lfs libraries when 
    available, otherwise use the vendored copy as before.
  * testremote: Fix over-allocation of resources and bad caching,
    including starting up a large number of external special remote processes.
    (Regression introduced in version 8.20200501)
  * test: Fix some test cases that assumed git's default branch name.
  * importfeed: Added some additional --template variables:
    itempubyear, itempubmonth, itempubday, itempubhour,
    itempubminute, itempubsecond.
  * Made several special remotes support locking content on them,
    which allows dropping from other special remotes in some situations
    where it was not possible before. Supported special remotes:
    S3 (with versioning=yes), git-lfs, tahoe
  * Fix reversion that broke passing annex.* and remote.*.annex-*
    git configs with -c. (Since version 8.20200330.)
  * Bring back git-annex branch read cache. This speeds up some operations,
    eg git-annex sync --content --all gets 20% faster.
  * Fix a recently introduced bug that could cause a "fork: resource exhausted"
    after getting several thousand files.
  * Sped up the --all option by 2x to 16x by using git cat-file --buffer.
    Thanks to Lukey for finding this optimisation.
  * Sped up seeking for annexed files to operate on by a factor of nearly 2x.
  * Sped up sync --content by 2x and other commands like fsck --fast and
    whereis by around 50%, by using git cat-file --buffer.
  * importfeed: Made checking known urls step around 15% faster.
  * fsck: Detect if WORM keys contain a carriage return, and recommend
    upgrading the key. (git-annex could have maybe created such keys back
    in 2013).
  * When on an adjust --hide-missing branch, fix handling of files that
    have been deleted but the deletion is not yet staged.

 -- Joey Hess <id@joeyh.name>  Mon, 20 Jul 2020 14:40:51 -0400

git-annex (8.20200617) upstream; urgency=medium

  * Added annex.skipunknown git config, that can be set to false to change
    the behavior of commands like `git annex get foo*`, to not skip
    over files/dirs that are not checked into git and are explicitly listed in
    the command line.
  * annex.skipunknown is planned to change to default to false in a
    git-annex release in early 2022. If you prefer the current behavior,
    you can explicitly set it to true.
  * Try to enable special remotes configured with autoenable=yes
    when git-annex auto-initialization happens in a new clone of an
    existing repo. Previously, git-annex init had to be explicitly run to
    enable them. Special remotes cannot display anything when autoenabled
    this way, to avoid interfering with the output of git-annex query
    commands.
  * export: Added options for json output.
  * import: Added --json-progress.
  * addurl: Make --preserve-filename also apply when eg a torrent contains
    multiple files.
  * Fix a crash or potentially not all files being exported when 
    sync -J --content is used with an export remote.
  * export: Let concurrent transfers be done with -J or annex.jobs.
  * move --to, copy --to, mirror --to: When concurrency is enabled, run
    cleanup actions in separate job pool from uploads. 
  * init: If lock probing stalls for a long time (eg a broken NFS server),
    display a message to let the user know what's taking so long.
  * init: When annex.pidlock is set, skip lock probing.
  * Fix file descriptor leak when importing from a directory special remote
    that is configured with exporttree=yes.
  * Note that external special remote programs should not block SIGINT or
    SIGTERM.
  * Avoid creating the keys database during init when there are no unlocked
    files, to prevent init failing when sqlite does not work in the
    filesystem.
  * import: Avoid using some strange names for temporary keys,
    which broke importing from a directory special remote onto a vfat
    filesystem.
  * S3: The REDUCED_REDUNDANCY storage class is no longer cheaper so
    stop documenting it, and stop offering it as a choice in the assistant.
  * Improve display of problems auto-initializing or upgrading local git
    remotes.
  * When a local git remote cannot be initialized because it has no
    git-annex branch or a .noannex file, avoid displaying a message about it.
  * checkpresentkey: When no remote is specified, try all remotes, not
    only ones that the location log says contain the key. This is what
    the documentation has always said it did.
  * Fix regression in external special remote handling: GETCONFIG did not
    return a value that was set with SETCONFIG immediately before.
    (Regression introduced in version 7.20200202.7)
  * Fix bug that made initremote of extrnal special remotes with
    embedcreds=yes or gpg encryption not store the creds in the git-annex
    branch. git-annex-remote-googledrive one was special remote affected by
    this bug.
    (Regression introduced in version 7.20200202.7)
  * Fix bug that made creds not be stored in git when a special remote
    was initialized with gpg encryption, but without an explicit
    embedcreds=yes.
    (Regression introduced in version 7.20200202.7)
  * Fix a annex.pidlock issue that made eg git-annex get of an unlocked
    file hang until the annex.pidlocktimeout and then fail.

 -- Joey Hess <id@joeyh.name>  Wed, 17 Jun 2020 15:58:59 -0400

git-annex (8.20200522) upstream; urgency=medium

  * Fix bug that made enableremote of S3 and webdav remotes, that
    have embedcreds=yes, fail to set up the embedded creds, so accessing
    the remotes failed. (Regression introduced in version 7.20200202.7)
  * addurl, importfeed: Avoid adding filenames with leading '.', instead
    it will be replaced with '_'.
  * addurl, importfeed: Allow '-' in filenames, as long as it's not the
    first character.
  * addurl --preserve-filename: New option, uses server-provided filename
    without any sanitization, but will fail if the filename has an obvious
    security problem like using an escape sequence or trying to escape
    the current directory.
  * whereis: Added --format option.
  * S3: Support signature=v4, to use S3 Signature Version 4.
    Some S3 services seem to require v4, while others may only
    support v2, which remains the default.
  * upgrade: When upgrade fails due to an exception, display it.
  * repair: Improve fetching from a remote with an url in host:path format.
  * git-lfs repos that encrypt the annexed content but not the git repo
    only need --force passed to initremote, allow enableremote and
    autoenable of such remotes without forcing again.
  * When accessing a remote fails, always display a reason why.
  * Display a warning message when a remote uses a protocol, such as
    git://, that git-annex does not support. Silently skipping such a
    remote was confusing behavior.
  * Also display a warning message when a remote, without a known uuid,
    is located in a directory that does not currently exist, to avoid
    silently skipping such a remote.
  * sync: Avoid an ugly error message when nothing has been committed to
    master yet and there is a synced master branch to merge from.
  * Display a warning message when asked to operate on a file inside a
    directory that's a symbolic link to elsewhere.
  * Support building with tasty-1.3.

 -- Joey Hess <id@joeyh.name>  Fri, 22 May 2020 12:05:01 -0400

git-annex (8.20200501) upstream; urgency=medium

  * Improve git-annex's ability to find the path to its program,
    especially when it needs to run itself in another repo to upgrade it.
  * adb: Better messages when the adb command is not installed.
  * Sped up query commands that read the git-annex branch by around 9%.
  * Various speed improvements gained by using ByteStrings for git refs and
    shas.
  * Fix a potential failure to parse git config.
  * Support boolean git configs that are represented by the name of the
    setting with no value, eg "core.bare" is the same as "core.bare = true".
  * When parsing git configs, support all the documented ways to write
    true and false, including "yes", "on", "1", etc.
  * Fix --batch commands (and git-annex info) to accept absolute filenames 
    for unlocked files, which already worked for locked files.
  * Avoid repeatedly opening keys db when accessing a local git remote
    and -J is used.
  * Avoid running a large number of git cat-file child processes when run
    with a large -J value.
  * Avoid running with more git check-attr and check-ignore processes than
    there are CPU cores when run with a large -J value.
  * get --from, move --from: When used with a local git remote, these used
    to silently skip files that the location log thought were present on the
    remote, when the remote actually no longer contained them. Since that
    behavior could be surprising, now instead display a warning.
  * external special remotes: remote.name.annex-readonly=true no longer
    disables running the external special remote program. Instead, it just
    makes the remote operate in a readonly mode, same as any remote.
    To disable running the external special remote program, now need to set
    remote.name.annex-externaltype=readonly. That is done when
    git-annex enableremote is passed readonly=true.
  * Stop storing readonly=true in remote.log of external special remotes;
    it is a local setting only.
  * sync: When some remotes to sync with are specified, and --fast is too,
    pick the lowest cost of the specified remotes, do not sync with a
    faster remote that was not specified.
  * addurl: When run with --fast on an url that 
    annex.security.allowed-ip-addresses prevents accessing, display
    a more useful message.
  * When the required content is set to "groupwanted", use whatever
    expression has been set in groupwanted as the required content of the
    repo, similar to how setting required content to "standard" already
    worked.
  * Avoid a test suite failure when the environment does not let gpg be
    tested due to eg, too long a path to the agent socket.
  * test: Include testremote tests, run on a directory special remote.

 -- Joey Hess <id@joeyh.name>  Fri, 01 May 2020 13:09:24 -0400

git-annex (8.20200330) upstream; urgency=medium

  * fsck: Fix reversion in 8.20200226 that made it incorrectly warn
    that hashed keys with an extension should be upgraded.
  * add --force-small: Fix a bug that, when adding a symbolic link,
    checked in the content of the file the symlink pointed to.
    Thanks, Kyle Meyer for the patch.
  * add --force-small: Fix failure when passed a modified submodule.
    Thanks, Kyle Meyer for the patch.
  * When syncing changes back from an adjusted branch to the basis branch,
    include changes to submodules.
    Thanks, Kyle Meyer for the patch.
  * webdav: Made exporttree remotes faster by caching connection to the
    server.
  * Fix a minor bug that caused options provided with -c to be passed
    multiple times to git.

 -- Joey Hess <id@joeyh.name>  Mon, 30 Mar 2020 12:14:50 -0400

git-annex (8.20200309) upstream; urgency=medium

  * Fix bug that caused unlocked annexed dotfiles to be added to git by the
    smudge filter when annex.dotfiles was not set.
  * Upgrade other repos than the current one by running git-annex upgrade
    inside them, which avoids problems with upgrade code making assumptions
    that the cwd will be inside the repo being upgraded. In particular,
    this fixes a problem where upgrading a v7 repo to v8 caused an ugly
    git error message.
  * Fix upgrade failure when a file has been deleted from the working tree.
  * Fix regression 1 month ago that prevented external special remotes from
    using GETCONFIG to query values like "name".
  * Improve behavior when a directory git-annex is writing to gets
    unmounted. Previously it could in some cases re-create the mount point
    and directory tree, and even write object contents to the wrong disk.
  * Don't ignore --debug when it is followed by -c.
  * whereis: If a remote fails to report on urls where a key
    is located, display a warning, rather than giving up and not displaying
    any information.
  * When external special remotes fail but neglect to provide an error
    message, say what request failed, which is better than displaying an
    empty error message to the user.
  * git-annex config: Only allow configs be set that are ones git-annex
    actually supports reading from repo-global config, to avoid confusion.
  * Avoid converting .git file in a worktree or submodule to a symlink
    when the repository is not a git-annex repository.
  * Linux standalone: Use md5sum to shorten paths in .cache/git-annex/locales
  * Fix build with ghc 8.8 (MonadFail)
    Thanks, Peter Simons
  * stack.yaml: Updated to lts-14.27.

 -- Joey Hess <id@joeyh.name>  Mon, 09 Mar 2020 17:04:08 -0400

git-annex (8.20200226) upstream; urgency=medium

  * New v8 repository version.
  * v7 upgrades automatically to v8. The upgrade deletes old sqlite
    databases, which may cause git-annex to need to do extra work to
    regenerate the databases or due to not having the information from the
    old databases available. Two notable cases are interrupted incremental
    fscks and interrupted exports, both of which will restart from the
    beginning.
  * Improved serialization of filenames and keys to the sqlite databases,
    avoiding encoding problems and speeding up operations on them.
  * Add some missing indexes to sqlite databases. This will speed up
    some things involving export and import remotes, and git-annex smudge.
    Microbenchmarks show around 10-25% speedup of sqlite database operations.
  * add: When adding a whole directory, any dotfiles found in it will
    not be skipped, but will be added to git by default. This behavior
    can be configured with annex.dotfiles.
  * add: Removed special case for explicitly passing dotfiles,
    that no longer adds them to the annex, but to git. This behavior
    can be configured with annex.dotfiles.
  * add: Removed the --include-dotfiles option.
  * initremote, enableremote: Set remote.name.skipFetchAll when
    the remote cannot be fetched from by git, so git fetch --all
    will not try to use it.
  * Fix some cases where handling of keys with extensions varied depending
    on the locale.
  * annex.maxextensionlength used to be the number of characters, not
    bytes, when in a utf-8 locale. It's now always the number of bytes.
  * Extended annex.security.allowed-ip-addresses to let specific ports
    of an IP address to be used, while denying use of other ports.
  * init --version: When the version given is one that automatically
    upgrades to a newer version, use the newer version instead.
  * Auto upgrades from older repo versions, like v5, now jump right to v8.
  * Makefile: Support newer versions of cabal that use the new-build system.

 -- Joey Hess <id@joeyh.name>  Wed, 26 Feb 2020 18:49:58 -0400

git-annex (7.20200226) upstream; urgency=high

  * Fix serious regression in gcrypt and encrypted git-lfs remotes.
    Since version 7.20200202.7, git-annex incorrectly stored content
    on those remotes without encrypting it.
    If your remotes are affected, you will want to make sure to delete
    any content that git-annex has stored on them that is not encrypted!
  * initremote: Fix regression in parsing the exporttree= parameter.
  * info: Fix display of the encryption value.
    (Some debugging junk had crept in.)
  * Bugfix to getting content from an export remote with -J, when the
    export database was not yet populated.
  * Bugfix: export --tracking (a deprecated option) set 
    annex-annex-tracking-branch, instead of annex-tracking-branch.

 -- Joey Hess <id@joeyh.name>  Wed, 26 Feb 2020 17:18:16 -0400

git-annex (7.20200219) upstream; urgency=medium

  * Added sync --only-annex, which syncs the git-annex branch and annexed
    content but leaves managing the other git branches up to you.
  * Added annex.synconlyannex git config setting, which can also be set with
    git-annex config to configure sync in all clones of the repo.
  * fsck --from remote: Fix a concurrency bug that could make it incorrectly
    detect that content in the remote is corrupt, and remove it, resulting in
    data loss.
  * When git-annex is built with a ssh that does not support ssh connection
    caching, default annex.sshcaching to false, but let the user override it.
  * Improve warning messages further when ssh connection caching cannot
    be used, to clearly state why.
  * Avoid throwing fatal errors when asked to write to a readonly
    git remote on http.
  * Fix support for repositories tuned with annex.tune.branchhash1=true,
    including --all not working and git-annex log not displaying anything
    for annexed files.

 -- Joey Hess <id@joeyh.name>  Wed, 19 Feb 2020 12:44:43 -0400

git-annex (7.20200204) upstream; urgency=medium

  * Fix build with persistent-template 2.8.0.
  * Makefile: Really move the fish completion to the
    vendor_completions.d directory.

 -- Joey Hess <id@joeyh.name>  Tue, 04 Feb 2020 14:30:55 -0400

git-annex (7.20200202.7) upstream; urgency=medium

  * add: --force-large/--force-small options make it easier to override
    annex.largefiles configuration (and potentially safer as it avoids
    bugs like the smudge bug fixed in the last release).
  * reinject --known: Fix bug that prevented it from working in a bare repo.
  * Support being used in a git repository that uses sha256 rather than sha1.
  * initremote, enableremote: Be stricter about rejecting invalid
    configuration parameters for remotes, particularly things like foo=true
    when foo=yes is expected.
  * initremote, enableremote: Reject unknown configuration parameters
    provided to these commands.
  * initremote: Added --whatelse option, to show additional
    configuration parameters you might want to set. Eg:
    git annex initremote type=directory encryption=none --whatelse
  * Added LISTCONFIGS to external special remote protocol. Special remote
    programs that use GETCONFIG/SETCONFIG are recommended to implement it.
  * init: Avoid an ugly error message when http remote has no git-annex
    uuid configured.
  * Support git remotes that need http basic auth to be accessed,
    using git credential to get the password.
  * Display a warning when concurrency is enabled but ssh connection caching
    is not enabled or won't work due to a crippled filesystem.
  * Makefile: Move the fish completion to the vendor_completions.d directory.
  * Fixed a test suite failure when run in the C locale.

 -- Joey Hess <id@joeyh.name>  Sun, 02 Feb 2020 00:00:00 -0400

git-annex (7.20191230) upstream; urgency=medium

  * Optimised processing of many files, especially by commands like find
    and whereis that only report on the state of the repository. Commands
    like get also sped up in cases where they have to check a lot of
    files but only transfer a few files. Speedups range from 30-100%.
  * Added build dependency on the filepath-bytestring library.
  * Fixed an oversight that had always prevented annex.resolvemerge
    from being honored, when it was configured by git-annex config.
  * annex.largefiles can be configured by git-annex config,
    to more easily set a default that will also be used by clones,
    without needing to shoehorn the expression into the gitattributes file.
    The git config and gitattributes override that.
  * annex.addunlocked can be set to an expression with the same format used by
    annex.largefiles, when you want to default to unlocking some files but
    not others.
  * annex.addunlocked can be configured by git-annex config.
  * git-annex-config --set/--unset: No longer change the local git config
    setting, except for in the special case of annex.securehashesonly.
  * Improve file ordering behavior when one parameter is "." and other
    parameters are other directories.
  * smudge bugfix: When annex.largefiles=anything, files that were already
    stored in git, and have not been modified could sometimes be converted
    to being stored in the annex. Changes in 7.20191024 made this more
    of a problem. This case is now detected and prevented.

 -- Joey Hess <id@joeyh.name>  Mon, 30 Dec 2019 12:43:30 -0400

git-annex (7.20191218) upstream; urgency=medium

  * git-lfs: The url provided to initremote/enableremote will now be
    stored in the git-annex branch, allowing enableremote to be used without
    an url. initremote --sameas can be used to add additional urls.
  * git-lfs: When there's a git remote with an url that's known to be
    used for git-lfs, automatically enable the special remote.
  * sync, assistant: Pull and push from git-lfs remotes.
  * Fix bug that made bare repos be treated as non-bare when --git-dir
    was used.
  * inprogress: Support --key.
  * Sped up many git-annex commands that operate on many files, by 
    avoiding reserialization of keys.
    find is 7% faster; whereis is 3% faster; and git-annex get when
    all files are already present is 5% faster
  * Stop displaying rsync progress, and use git-annex's own progress display
    for local-to-local repo transfers.
  * benchmark: Changed --databases to take a parameter specifiying the size
    of the database to benchmark.
  * benchmark --databases: Display size of the populated database.
  * benchmark --databases: Improve the "addAssociatedFile (new)"
    benchmark to really add new values, not overwriting old values.
  * Windows: Fix handling of changes to time zone. (Used to work but was
    broken in version 7.20181031.)

 -- Joey Hess <id@joeyh.name>  Wed, 18 Dec 2019 13:53:51 -0400

git-annex (7.20191114) upstream; urgency=medium

  * Added annex.allowsign option.
  * Make --json-error-messages capture more errors,
    particularly url download errors.
  * Fix a crash (STM deadlock) when -J is used with multiple files
    that point to the same key.
  * linuxstandalone: Fix a regression that broke git-remote-https.
  * OSX git-annex.app: Fix a problem that prevented using the bundled
    git-remote-https, git-remote-http, and git-shell.

 -- Joey Hess <id@joeyh.name>  Thu, 14 Nov 2019 21:57:59 -0400

git-annex (7.20191106) upstream; urgency=medium

  * init: Fix bug that lost modifications to unlocked files when init is
    re-ran in an already initialized repo.
  * benchmark: Add --databases to benchmark sqlite databases.

 -- Joey Hess <id@joeyh.name>  Wed, 06 Nov 2019 12:14:50 -0400

git-annex (7.20191024) upstream; urgency=medium

  * Changed git add/git commit -a default behavior back to what it was
    before v7; they add file contents to git, not to the annex. 
    (However, if a file was annexed before, they will still add it to
    the annex, to avoid footgun.)
  * Configuring annex.largefiles overrides that; once git-annex has
    been told which files are large git add/git commit -a will annex them.
  * Added annex.gitaddtoannex configuration. Setting it to false prevents
    git add from adding files to the annex even when annex.largefiles
    is configured. (Unless the file was annexed before.)
  * smudge: Made git add smarter about renamed annexed files. It can tell
    when an annexed file was renamed, and will add it to the annex, 
    and not to git, unless annex.largefiles tells it to do otherwise.
  * init: Fix a failure when used in a submodule on a crippled filesystem.
  * sync: Fix crash when there are submodules and an adjusted branch is
    checked out.
  * enable-tor: Deal with pkexec changing to root's home directory
    when running a command.

 -- Joey Hess <id@joeyh.name>  Fri, 25 Oct 2019 13:04:59 -0400

git-annex (7.20191017) upstream; urgency=medium

  * initremote: Added --sameas option, allows for two special remotes that
    access the same data store.
  * Note that due to complications of the sameas feature, any external
    special remotes that try to send SETSTATE or GETSTATE during INITREMOTE
    or EXPORTSUPPORTED will now get back an ERROR. That would be a very
    hackish thing for an external special remote to do, needing some kind
    of hard-coded key value to be used, so probably nothing will be affected.
  * forget --drop-dead: Remove several classes of git-annex log files
    when they become empty, further reducing the size of the git-annex branch.
  * OSX: Deal with symbolic link problem that caused git to not be included in
    the git-annex.dmg.
  * Fix build with persistent-2.10.

 -- Joey Hess <id@joeyh.name>  Thu, 17 Oct 2019 18:19:12 -0400

git-annex (7.20191009) upstream; urgency=medium

  * Fix bug in handling of annex.largefiles that use largerthan/smallerthan.
    When adding a modified file, it incorrectly used the file size of the
    old version of the file, not the current size.
  * Added --mimetype and --mimeencoding file matching options.
  * Added --unlocked and --locked file matching options.
  * Added adjust --lock, to enter an adjusted branch where files are locked.
  * git-lfs: Added support for http basic auth.
  * git-lfs: Only do endpoint discovery once when concurrency is enabled.
  * fsck --incremental/--more: Fix bug that prevented the incremental fsck
    information from being updated every 5 minutes as it was supposed to be;
    it was only updated after 1000 files were checked, which may be more
    files that are possible to fsck in a given fsck time window.
    Thanks to Peter Simons for help with analysis of this bug.
  * Test: Use more robust directory removal when built with directory-1.2.7.
  * Close sqlite databases more robustly.
  * remotedaemon: Don't list --stop in help since it's not supported.
  * enable-tor: Run kdesu with -c option.
  * enable-tor: Use pkexec to run command as root when gksu and kdesu are not
    available.
  * When dropping an unlocked file, preserve its mtime, which avoids
    git status unncessarily running the clean filter on the file.
  * uninit: Remove several git hooks that git-annex init sets up.
  * uninit: Remove the smudge and clean filters that git-annex init sets up.
  * Work around git cat-file --batch's odd stripping of carriage return
    from the end of the line (some windows infection), avoiding crashing
    when the repo contains a filename ending in a carriage return.
  * git-annex-standalone.rpm: Fix the git-annex-shell symlink.

 -- Joey Hess <id@joeyh.name>  Wed, 09 Oct 2019 12:31:31 -0400

git-annex (7.20190912) upstream; urgency=medium

  * Default to v7 for new repositories.
  * Automatically upgrade v5 repositories to v7.
  * Automatically convert direct mode repositories to v7 with adjusted
    unlocked branches and set annex.thin.
  * Added annex.autoupgraderepository configuration that can be set to false
    to prevent any automatic repository upgrades.
  * Refuse to upgrade direct mode repositories when git is older than 2.22,
    which fixed a memory leak that could cause an OOM during the upgrade.
  * Removed support for git versions older than 2.1.
  * assistant: When creating a new repository, no longer use direct
    mode, instead use v7 adjusted branches with annex.thin.
  * init: When run on a crippled filesystem with --version=5,
    will error out, since version 7 is needed for adjusted unlocked branch.
  * direct: This command always errors out as direct mode is no longer
    supported.
  * indirect: This command has become a deprecated noop.
  * proxy: This command is deprecated because it was only needed in direct
    mode. (But it continues to work.)
  * info: Removed the "repository mode" from its output (including the
    --json output) since with the removal of direct mode, there is no
    repository mode.
  * info: When file matching options are specified when getting
    info of something other than a directory, they won't have any effect,
    so error out to avoid confusion.
  * info: Display trust level when getting info on a uuid, same as a remote.
  * When upgrading a direct mode repo to v7 with adjusted unlocked branches,
    fix a bug that prevented annex.thin from taking effect for the files
    in working tree.
  * Avoid making a commit when upgrading from direct mode to v7.
  * init: Catch more exceptions when testing locking.
  * init: Fix a reversion that broke initialization on systems that
    need to use pid locking.
  * A git-annex-standalone rpm is now distributed along with the standalone
    tarball.
  * Added standalone/rpm/rpmbuild-from-standalone-tarball script.

 -- Joey Hess <id@joeyh.name>  Fri, 13 Sep 2019 12:53:06 -0400

git-annex (7.20190819) upstream; urgency=medium

  * New git-lfs special remote, which can be used to store data on any git-lfs
    server, including github, gitlab, and gogs.
  * Support fully encrypting all data sent to a git-lfs special remote,
    using a combination of gcrypt to encrypt the git data, and git-annex's
    encryption of its data.
  * Use the same optimisation for --in=here as has always been
    used for --in=. rather than the slow code path that unncessarily
    queries the git-annex branch.
  * Allow setting up a gcrypt special remote with encryption=shared.
  * Fix querying git for object type when operating on a file containing
    newlines.
  * merge: When run with a branch parameter, merges from that branch.
    This is especially useful when using an adjusted branch, because
    it applies the same adjustment to the branch before merging it.
  * init: Install working hook scripts when run on a crippled filesystem
    and on Windows. If your repository was set up by an old version
    of git-annex that omitted the hooks, you can simply re-run git-annex init
    to install them.
  * init: When the repo is already initialized, and --version requests a
    different version, error out rather than silently not changing the
    version.
  * S3: Fix encoding when generating public urls of S3 objects.
  * Make git-annex-standalone.deb include the shell completions again.
  * Makefile: Changed default zsh completion location to zsh default fpath.
    Systems such as Debian that have overridden the default fpath will
    need to set ZSH_COMPLETIONS_PATH.
  * test: Add pass using adjusted unlocked branch.
  * Fix intermittent failure of the test suite, where its repeated opening
    and writing to the sqlite database somehow caused inode cache information
    to occasionally be lost.
  * Fix several test suite failures on Windows.
  * Windows installer: Always install to 64 bit program files directory,
    since it needs 64 bit git now.
  * Build with silently-1.2.5.1 on Windows; the old one used "NUL" device
    which is not supported with recent versions of ghc.

 -- Joey Hess <id@joeyh.name>  Mon, 19 Aug 2019 12:23:16 -0400

git-annex (7.20190730) upstream; urgency=medium

  * Improved probing when CoW copies can be made between files on the same
    drive. Now supports CoW between BTRFS subvolumes. And, falls back to rsync
    instead of using cp when CoW won't work, eg copies between repos on the
    same EXT4 filesystem.
  * Add BLAKE2BP512 and BLAKE2BP512E backends, using a blake2 variant
    optimised for 4-way CPUs.
  * Support running v7 upgrade in a repo where there is no branch checked
    out, but HEAD is set directly to some other ref.
  * Windows build no longer ships with a copy of rsync, since that is only
    used any more to access rsync special remotes or remotes with a very
    old version of git-annex-shell.
  * Windows build is now 64 bit, and using it with the 64 bit git for
    Windows is fully supported.
  * Windows problems with long filenames should be fixed now,
    since the Windows build is made with a newer ghc version that works
    around the problems.
  * stack.yaml: Build with http-client-0.5.14 to get a bug fix to http header
    parsing.
  * Drop support for building with ghc older than 8.4.4,
    and with older versions of serveral haskell libraries.
  * Support building with socks-0.6 and persistant-template-2.7.
  * Corrected some license statements.
    Thanks, Sean Whitton.

 -- Joey Hess <id@joeyh.name>  Tue, 30 Jul 2019 12:22:25 -0400

git-annex (7.20190708) upstream; urgency=medium

  * Fix find --json to output json once more.

 -- Joey Hess <id@joeyh.name>  Mon, 08 Jul 2019 08:58:16 -0400

git-annex (7.20190626) upstream; urgency=medium

  * get, move, copy, sync: When -J or annex.jobs has enabled concurrency,
    checksum verification uses a separate job pool than is used for
    downloads, to keep bandwidth saturated.
  * Other commands also run their cleanup phase using a separate job pool
    than their perform phase, which may make some of them somewhat faster
    when running concurrently as well.
  * When downloading an url and the destination file exists but is empty,
    avoid using http range to resume, since a range "bytes=0-" is an unusual
    edge case that it's best to avoid relying on working. This is known to
    fix a case where importfeed downloaded a partial feed from such a server.
  * importfeed: When there's a problem parsing the feed, --debug will
    output the feed content that was downloaded.
  * init: Fix a reversion in the last release that prevented automatically
    generating and setting a description for the repository.
  * add: Display progress meter when hashing files.
  * add: Support --json-progress option.
  * The Linux standalone arm build now works again on CPU versions below
    arm6. Thanks to Emanuele Olivetti, Ilias Tsitsimpis, Bernhard
    Übelacker, and Adrian Bunk for fixing ghc in Debian (bug #928882).
  * OSX dmg: Put git-annex's version in the Info.plist file.

 -- Joey Hess <id@joeyh.name>  Wed, 26 Jun 2019 12:29:46 -0400

git-annex (7.20190615) upstream; urgency=medium

  * Fixed bug that caused git-annex to fail to add a file when another
    git-annex process cleaned up the temp directory it was using.
  * Makefile: Added install-completions to install target.
  * Added the ability to run one job per CPU (core), by setting
    annex.jobs=cpus, or using option --jobs=cpus or -Jcpus.
  * Honor preferred content of a special remote when exporting trees to it;
    unwanted files are filtered out of the tree that is exported.
  * Importing from a special remote honors its preferred content too;
    unwanted files are not imported. But, some preferred content
    expressions can't be checked before files are imported, and trying to
    import with such an expression will fail.
  * Don't try to import .git directories from special remotes, because
    git does not support storing git repositories inside a git repository.
  * Improve shape of commit tree when importing from unversioned special
    remotes.
  * init: When the repository already has a description, don't change it.
  * describe: When run with no description parameter it used to set
    the description to "", now it will error out.
  * Android: Improve installation process when the user's login shell is not
    bash.
  * When a remote is configured to be readonly, don't allow changing
    what's exported to it.
  * Renamed annex.security.allowed-http-addresses to
    annex.security.allowed-ip-addresses because it is not really specific
    to the http protocol, also limiting eg, git-annex's use of ftp.
    The old name for the config will still work.
  * Add back support for ftp urls, which was disabled as part of the fix for
    security hole CVE-2018-10857 (except for configurations which enabled curl
    and bypassed public IP address restrictions). Now it will work
    if allowed by annex.security.allowed-ip-addresses.
  * Avoid a delay at startup when concurrency is enabled and there are
    rsync or gcrypt special remotes, which was caused by git-annex
    opening a ssh connection to the remote too early.

 -- Joey Hess <id@joeyh.name>  Sat, 15 Jun 2019 12:38:25 -0400

git-annex (7.20190507) upstream; urgency=medium

  * Fix reversion in last release that caused wrong tree to be written
    to remote tracking branch after an export of a subtree.
  * Improved locking when multiple git-annex processes are writing to 
    the .git/index file

 -- Joey Hess <id@joeyh.name>  Tue, 07 May 2019 13:05:33 -0400

git-annex (7.20190503) upstream; urgency=medium

  * adb special remote supports being configured with importtree=yes,
    to allow git-annex import of files from an Android device. This can be
    combined with exporttree=yes and git-annex export used to send changes
    back to the Android device.
  * S3 special remote supports being configured with importtree=yes,
    to allow git-annex import of files from a S3 bucket. This can be
    combined with exporttree=yes and git-annex export used to send changes
    back to the S3 bucket.
  * S3: When versioning is enabled on a bucket, importing from it will
    import old versions of files that were written to the bucket as well
    as the current versions. A git history is synthesized to reflect the way
    the bucket changed over time.
  * Fix bug that caused importing from a special remote to repeatedly
    download unchanged files when multiple files in the remote have the same
    content.
  * Made git-annex sync --content much faster when all the remotes it's
    syncing with are export/import remotes.
  * sync: When listing contents on an import remote fails, proceed with
    other syncing instead of aborting.
  * renameremote: New command, changes the name that is used to enable 
    a special remote. Especially useful when you want to reuse the name
    of an old remote for something new.
  * Drop support for building with aws older than 0.14.
  * info: Show when a remote is configured with importtree.
  * Added mimeencoding= term to annex.largefiles expressions.
    This is probably mostly useful to match non-text files with eg
    "mimeencoding=binary"
  * git-annex matchexpression: Added --mimeencoding option.

 -- Joey Hess <id@joeyh.name>  Fri, 03 May 2019 12:47:41 -0400

git-annex (7.20190322) upstream; urgency=medium

  * New feature allows importing from special remotes, using
    git annex import branch:subdir --from remote
  * Directory special remote supports being configured with importree=yes,
    to allow git-annex import of files from the directory. This can be
    combined with exporttree=yes and git-annex export used to send changes
    back to the same directory.
  * Remote tracking branches are updated when importing and exporting to
    special remotes, in ways analagous to how git fetch and git push do.
  * export: Deprecated the --tracking option.
    Instead, users can configure remote.<name>.annex-tracking-branch
    themselves.
  * sync --content: When remote.<name>.annex-tracking-branch is configured,
    import from special remotes.
  * sync, assistant: --no-push and remote.<name>.annex-push prevent exporting
    trees to special remotes.
  * Fix storage of metadata values containing newlines.
    (Reversion introduced in version 7.20190122.)
  * Sped up git-annex export in repositories with lots of keys.
  * S3: Support enabling bucket versioning when built with aws-0.21.1.
  * stack.yaml: Build with aws-0.21.1
  * Fix cleanup of git-annex:export.log after git-annex forget --drop-dead.
  * Makefile: Added install-home target which installs git-annex into
    the HOME directory.
  * addurl --file: Fix a bug that made youtube-dl be used unneccessarily
    when adding an html url that does not contain any media.
  * Add -- before %f in the smudge/clean filter configuration,
    to support filenames starting with dashes.
    (To update the config of existing repositories, you can
    re-run git-annex init.)
  * fsck: Detect situations where annex.thin has caused data loss
    to the content of locked files.
  * Removed bundled gpg from the Linux standalone build and OSX dmg,
    because gpg now always wants to use gpg-agent, and shipping such a daemon
    in those is not a good idea.
  * import: Let --force overwrite symlinks, not only regular files.
  * Android: Fix typo of name of armv7l in installation script.
    Thanks, 4omecha.
  * S3: Added protocol= initremote setting, to allow https to be used
    on a non-standard port.

 -- Joey Hess <id@joeyh.name>  Fri, 22 Mar 2019 13:56:51 -0400

git-annex (7.20190219) upstream; urgency=medium

  * init: Fix bug when direct mode needs to be enabled on a crippled
    filesystem, that left the repository in indirect mode.
  * Fix false positive in export conflict detection, that occurred
    when the same tree was exported by multiple clones. Previous fix was
    incomplete.
  * When key-based retrieval from a S3 remote with exporttree=yes appendonly=yes
    fails, fall back to trying to retrieve from the exported tree.
    This allows downloads of files that were exported to such a remote
    before versioning was enabled on it.
  * Fix path separator bug on Windows that completely broke git-annex
    since version 7.20190122.
  * Improved speed of S3 remote by only loading S3 creds once.
  * Display progress bar when getting files from export remotes.
  * Fix race in cleanup of othertmp directory that could result in a failure
    attempting to access it.
  * fromkey: Made idempotent.
  * fromkey: Added --json.
  * fromkey --batch output changed to support using it with --json.
    The old output was not parseable for any useful information, so
    this is not expected to break anything.
  * Avoid performing repository fixups for submodules and git-worktrees
    when there's a .noannex file that will prevent git-annex from being
    used in the repository.
  * init: Don't let --force be used to override a .noannex file,
    instead the user can just delete the file.
  * webdav: Exporting files with '#' or '?' in their name won't work because
    urls get truncated on those. Fail in a better way in this case,
    and avoid failing when removing such files from the export, so
    after the user has renamed the problem files the export will succeed.
  * On Windows, avoid using rsync for local copies, since rsync is not
    always available there.
  * Added NetworkBSD build flag to deal with Network.BSD moving to a new
    package.

 -- Joey Hess <id@joeyh.name>  Tue, 19 Feb 2019 11:12:45 -0400

git-annex (7.20190129) upstream; urgency=medium

  * initremote S3: When configured with versioning=yes, either ask the user
    to enable bucket versioning, or auto-enable it when built with aws-0.22.
  * enableremote S3: Do not let versioning=yes be set on existing remote,
    because when git-annex lacks S3 version IDs for files stored in
    the bucket, deleting them would cause data loss.
  * S3: Detect when version=yes but an exported file lacks a S3 version ID,
    and refuse to delete it, to avoid data loss.
  * S3: Send a Content-Type header when storing objects in S3,
    so exports to public buckets can be linked to from web pages.
    (When git-annex is built with MagicMime support.)

 -- Joey Hess <id@joeyh.name>  Tue, 29 Jan 2019 15:09:20 -0400

git-annex (7.20190122) upstream; urgency=medium

  * sync --content: Fix dropping unwanted content from the local repository.
  * sync --content: Support dropping local content that has reached an
    exporttree remote that is not untrusted (currently only S3 remotes
    with versioning).
  * init: When --version=5 is passed on a crippled filesystem,
    use a v5 direct mode repo as requested, rather than upgrading to v7
    adjusted unlocked. (Fixes test suite on crippled filesystems.)
  * Some optimisations, including a 10x faster timestamp parser,
    a 7x faster key parser, and improved parsing and serialization of
    git-annex branch data. Many commands will run 5-15% faster.
  * Stricter parser for keys doesn't allow doubled fields or out of order fields.
  * The benchmark command, which only had some old benchmarking of the sqlite
    databases before, now allows benchmarking any other git-annex commands.
  * Support being built with ghc 8.6.3 (MonadFail).
  * Removed old code that cleaned up after a bug in git-annex versions
    3.20111105-3.20111110. In the unlikely event that a repo was
    last touched by that ancient git-annex version, the descriptions
    of remotes would appear missing when used with this version of
    git-annex.
  * Improve uuid.log parser to preserve whitespace in repo descriptions.
  * Improve activity.log parser to not remove unknown values,
    allowing for future expansion.
  * addunused, merge, assistant: Avoid creating work tree files in
    subdirectories in an edge case where the key contains "/".
  * testremote: Support testing readonly remotes with the --test-readonly option.
  * Switch to using .git/annex/othertmp for tmp files other than partial
    downloads, and make stale files left in that directory when git-annex
    is interrupted be cleaned up promptly by subsequent git-annex processes.
  * The .git/annex/misctmp directory is no longer used and git-annex will
    delete anything lingering in there after it's 1 week old.
  * Estimated time to completion display shortened from eg "1h1m1s" to "1h1m".
  * Fix doubled progress display when downloading an url when -J is used.
  * unused: Update suggested git log message to see where data was previously
    used so it will also work with v7 unlocked pointer files.
  * importfeed: Better error message when downloading the feed fails.
  * Make test suite work better when the temp directory is on NFS.
  * webapp: Remove configurator for box.com repository, since their
    webdav support is going away at the end of this January.
  * webapp: Remove configurator for gitlab, which stopped supporting git-annex
    some time ago.
  * Android: For armv71 architecture, use the armel build.
  * Windows: If 64 bit git is installed, use it when installing git-annex.
    (However, rsync still won't work and this is still not the documented way
    to install it.)

 -- Joey Hess <id@joeyh.name>  Tue, 22 Jan 2019 12:25:26 -0400

git-annex (7.20181211) upstream; urgency=medium

  * S3: Improve diagnostics when a remote is configured with exporttree and
    versioning, but no S3 version id has been recorded for a key.
  * findref: Support file matching options: --include, --exclude,
    --want-get, --want-drop, --largerthan, --smallerthan, --accessedwithin
  * Commands supporting --branch now apply file matching options --include,
    --exclude, --want-get, --want-drop to filenames from the branch.
    Previously, combining --branch with those would fail to match anything.
  * add, import, findref: Support --time-limit.
  * Add --branch option to git-annex find and mildly deprecate findref in
    favor of it.
  * webdav: When initializing, avoid trying to make a directory at the top of
    the webdav server, which could never accomplish anything and failed on
    nextcloud servers. (Reversion introduced in version 6.20170925.)
  * Fix a case where upgrade to v7 caused git to think that unlocked files
    were modified.
  * Fix bug upgrading from direct mode to v7: when files in the repository
    were already committed as v7 unlocked files elsewhere, and the
    content was present in the direct mode repository, the annexed files
    got their full content checked into git.
  * Fix bug that caused v7 unlocked files in a direct mode repository
    to get locked when committing.

 -- Joey Hess <id@joeyh.name>  Tue, 11 Dec 2018 16:33:10 -0400

git-annex (7.20181205) upstream; urgency=medium

  * Make bittorrent special remote work w/o btshowmetainfo installed
    when it was build with torrentparser.
    Thanks, Robert Schütz
  * When running youtube-dl to get a filename, pass --no-playlist.
  * Fix build without concurrent-output.
  * init: When a crippled filesystem causes an adjusted unlocked branch to
    be used, set repo version to 7, which it neglected to do before.
  * init: When on a crippled filesystem, and the git version is too old
    to use an adjusted unlocked branch, fall back to using direct mode.
  * info: When used with an exporttree remote, includes an "exportedtree"
    info, which is the tree last exported to the remote. During an export
    conflict, multiple values will be listed.
  * dropunused: When an unused object file has gotten modified, eg due to
    annex.thin being set, don't silently skip it, but display a warning
    and let --force drop it.
  * annex.cachecreds: New config to allow disabling of credentials caching
    for special remotes.

 -- Joey Hess <id@joeyh.name>  Wed, 05 Dec 2018 14:02:27 -0400

git-annex (7.20181121) upstream; urgency=medium

  * git-annex-shell: Fix hang when transferring the same objects to two
    different clients at the same time. (Or when annex.pidlock is used,
    two different objects.)
  * Fixed some other potential hangs in the P2P protocol.
  * Fix bash completion of "git annex" to propertly handle files with
    spaces and other problem characters. (Completion of "git-annex"
    already did.)
  * Fix resume of download of url when the whole file content is
    already actually downloaded.
  * When an export conflict prevents accessing a special remote,
    be clearer about what the problem is and how to resolve it.
  * export, sync --content: Avoid unnecessarily trying to upload files
    to an exporttree remote that already contains the files.
  * smudge: When passed a file located outside the working tree, eg by git
    diff, avoid erroring out.
  * drop -J: Avoid processing the same key twice at the same time when
    multiple annexed files use it.
  * When a command is operating on multiple files and there's an error
    with one, try harder to continue to the rest. (As was already done
    for many types of errors including IO errors.)
  * Fixed a crash when using -J with ssh password prompts in
    --quiet/--json mode.
    Thanks to Yaroslav Halchenko and the DataLad&ReproNim team for
    helping to track down this bug.
  * Remove esqueleto dependency to allow upgrading other dependencies to
    newer versions.
    Thanks Sean Parsons.
  * Fix build with persistent-sqlite older than 2.6.3.
  * Updated stack.yaml to lts-12.19; added stack-lts-9.9.yaml
    to support old versions of stack.

 -- Joey Hess <id@joeyh.name>  Wed, 21 Nov 2018 14:22:47 -0400

git-annex (7.20181105) upstream; urgency=medium

  * Fix test suite failure when git-annex test is not run inside a git
    repository.
  * Fix a P2P protocol hang.
  * importfeed: Avoid erroring out when a feed has been repeatedly broken,
    as that can leave other imported files not checked into git.
  * Increase minimum QuickCheck version.

 -- Joey Hess <id@joeyh.name>  Mon, 05 Nov 2018 13:31:09 -0400

git-annex (7.20181031) upstream; urgency=medium

  * Added v7 repository mode. v6 upgrades automatically to v7, but
    v5 is still the default for now. While v6 was always experimental
    to some degree, its successor v7 is ready for production use!
    http://git-annex.branchable.com/tips/unlocked_files/
  * Direct mode repositories are deprecated; they have many problems
    that v7 fixes, so upgrading them now is recommended (but not yet
    required): git annex upgrade --version=7
  * init: When in a crippled filesystem, initialize a v7 repository
    using an adjusted unlocked branch, instead of a direct mode repository.
  * At long last there's a way to hide annexed files whose content
    is missing from the working tree: git-annex adjust --hide-missing
    See https://git-annex.branchable.com/tips/hiding_missing_files/
  * When already in an adjusted branch, running git-annex adjust
    again will update the branch as needed. This is mostly
    useful with --hide-missing to hide/unhide files after their content
    has been dropped or received.
  * git-annex sync --content supports --hide-missing; it can
    be used to get the content of hidden files, and it updates the
    adjusted branch to hide/unhide files as necessary.
  * smudge: The smudge filter no longer provides git with annexed
    file content, to avoid a git memory leak, and because that did not
    honor annex.thin. Now git annex smudge --update has to be run
    after a checkout to update unlocked files in the working tree 
    with annexed file contents.
  * v7 init, upgrade: Install git post-checkout and post-merge hooks that run 
    git annex smudge --update.
  * precommit: Run git annex smudge --update, because the post-merge
    hook is not run when there is a merge conflict. So the work tree will
    be updated when a commit is made to resolve the merge conflict.
  * Note that git has no hooks run after git stash or git cherry-pick,
    so the user will have to manually run git annex smudge --update
    after such commands.
  * Removed the old Android app.
  * Removed support for building with very old ghc < 8.0.1,
    and with yesod < 1.4.3, and without concurrent-output,
    which were only being used for the Android cross build.
  * Webapp: Fix termux detection.
  * runshell: Use system locales when built with 
    GIT_ANNEX_PACKAGE_INSTALL set. (For Neurodebian packages.)
  * Fix database inconsistency that could cause git-annex to
    get confused about whether a locked file's content was present.
  * Fix concurrency bug that occurred on the first download from an
    exporttree remote.
  * init --version=6 will still work, but the repository is auto-upgraded
    immediately to v7.
  * When annex.thin is set, allow hard links to be made between executable
    work tree files and annex objects.
  * addurl: Removed undocumented special case in handling of a CHECKURL-MULTI
    response with only a single file listed. Rather than ignoring the url that
    was in the response, use it.
  * webapp: Fixed a crash when adding a git remote.
    (Reversion introduced in version 6.20180112)
  * migrate: Fix failure to migrate from URL keys.
    (Reversion introduced in version 6.20180926)
  * Cache high-resolution mtimes for improved detection of modified files
    in v7 (and direct mode).

 -- Joey Hess <id@joeyh.name>  Wed, 31 Oct 2018 09:21:50 -0400

git-annex (6.20181011) upstream; urgency=medium

  * sync: Warn when a remote's export is not updated to the current
    tree because export tracking is not configured.
  * Improve display when git config download from a http remote fails.
  * Added annex.jobs setting, which is like using the -J option.
  * Fix reversion in support of annex.web-options.
  * rmurl: Fix a case where removing the last url left git-annex thinking
    content was still present in the web special remote.
  * SETURLPRESENT, SETURIPRESENT, SETURLMISSING, and SETURIMISSING
    used to update the presence information of the external special remote
    that called them; this was not documented behavior and is no longer done.
  * export: Fix false positive in export conflict detection, that occurred
    when the same tree was exported by multiple clones.
  * Fix potential crash in exporttree database due to failure to honor
    uniqueness constraint.
  * Fix crash when exporttree is set to a bad value.
  * Linux standalone: Avoid using bundled cp before envionment is fully set up.
  * Added arm64 Linux standalone build.
  * Improved termux installation process.

 -- Joey Hess <id@joeyh.name>  Thu, 11 Oct 2018 13:41:10 -0400

git-annex (6.20180926) upstream; urgency=medium

  [ Joey Hess ]
  * Fixes a reversion in the last release that broke interoperation with
    older versions of git-annex-shell.
  * init: Improve generated post-receive hook, so it won't fail when
    run on a system whose git-annex is too old to support git-annex post-receive
  * init: Update the post-receive hook when re-run in an existing repository.
  * S3: Fix url construction bug when the publicurl has been set to an url
    that does not end with a slash.
  * --debug shows urls accessed by git-annex, like it used to do when 
    git-annex used wget and curl.
  * Fix support for filenames containing newlines when querying git
    cat-file, though less efficiently than other filenames.
    This should make git-annex fully support filenames containing newlines
    as the rest of git's interface is used in newline-safe ways.
  * Added -z option to git-annex commands that use --batch, useful for
    supporting filenames containing newlines.
  * Added annex.maxextensionlength for use cases where extensions longer
    than 4 characters are needed.
  * Added remote.name.annex-security-allow-unverified-downloads, a
    per-remote setting for annex.security.allow-unverified-downloads.
  * More FreeBSD build fixes.

  [ Yaroslav Halchenko ]
  * debian/control
    + add netbase to Depends: since required for basic tcp interactions
      (see e.g. https://github.com/nipy/heudiconv/issues/260)

 -- Joey Hess <id@joeyh.name>  Wed, 26 Sep 2018 12:56:49 -0400

git-annex (6.20180913) upstream; urgency=medium

  * When --batch is used with matching options like --in, --metadata,
    etc, only operate on the provided files when they match those options.
    Otherwise, a blank line is output in the batch protocol.
    Affected commands: find, add, whereis, drop, copy, move, get
  * Make metadata --batch combined with matching options refuse to run,
    since it does not seem worth supporting that combination.
  * v6 add: Take advantage of improved SIGPIPE handler in git 2.5 to
    speed up the clean filter by not reading the file content from the
    pipe. This also avoids git buffering the whole file content in memory.
  * v6: After updating the worktree for an add/drop, update git's index,
    so git status will not show the files as modified.
  * v6: When annex.largefiles is not configured for a file, running git
    add or git commit, or otherwise using git to stage a file
    will add it to the annex if the file was in the annex before,
    and to git otherwise. This is to avoid accidental conversion.
    Note that git-annex add's behavior has not changed.
  * v6: Update associated files database when git has staged changes
    to pointer files.
  * v6: Fix some race conditions.
  * v6: Fix annex object file permissions when git-annex add is run
    on a modified unlocked file, and in some related cases.
  * v6: When a file is unlocked but has not been modified,
    and the unlocking is only staged, git-annex add did not lock it.
    Now it will, for consistency with how modified files are handled and
    with v5.
  * Fix git command queue to be concurrency safe.
  * linux standalone: When LOCPATH is already set, use it instead of the
    bundled locales. It can be set to an empty string to use the system
    locales too.
  * Stop using external hash programs, since cryptonite is faster.
  * Fix build on FreeBSD.
  * S3: Support buckets with versioning enabled. When a remote
    is configured with exporttree=yes versioning=yes, git-annex can
    download past versions of exported files from it.
  * S3: Multipart uploads are now only supported when git-annex is built
    with aws-0.16.0 or later, as earlier versions of the library don't
    support versioning with multipart uploads.
  * S3: Support AWS_SESSION_TOKEN.
  * Don't use GIT_PREFIX when GIT_WORK_TREE=. because it seems git
    does not intend GIT_WORK_TREE to be relative to GIT_PREFIX in that
    case, despite GIT_WORK_TREE=.. being relative to GIT_PREFIX.
  * Don't use GIT_PREFIX to fix up a relative GIT_DIR, because
    git 2.11 sets GIT_PREFIX to a path it's not relative to.
    and apparently GIT_DIR is never relative to GIT_PREFIX.
  * git-annex.cabal: Fix build without assistant, and some other refinements.
    Thanks fftehnik.

 -- Joey Hess <id@joeyh.name>  Thu, 13 Sep 2018 15:50:38 -0400

git-annex (6.20180807) upstream; urgency=medium

  * S3: Support credential-less download from remotes configured
    with public=yes exporttree=yes.
  * Fix reversion in display of http 404 errors.
  * Added remote.name.annex-speculate-present config that can be used to
    make cache remotes.
  * Added --accessedwithin matching option.
  * Added annex.commitmessage config that can specify a commit message
    for the git-annex branch instead of the usual "update".
  * Fix wrong sorting of remotes when using -J, it was sorting by uuid,
    rather than cost.
  * addurl: Include filename in --json-progress output.
  * Fix git-annex branch data loss that could occur after
    git-annex forget --drop-dead.

 -- Joey Hess <id@joeyh.name>  Tue, 07 Aug 2018 16:22:05 -0400

git-annex (6.20180719) upstream; urgency=medium

  * Support working trees set up by git-worktree.
  * Improve support for repositories created with --separate-git-dir.
  * Support configuring remote.web.annex-cost and remote.bittorrent.annex-cost
  * addurl: When security configuration prevents downloads with youtube-dl,
    still check if the url is one that it supports, and fail downloading
    it, instead of downloading the raw web page.
  * Send User-Agent and any configured annex.http-headers when downloading
    with http, fixes reversion introduced when switching to http-client.
  * Fix reversion introduced in version 6.20180316 that caused git-annex to
    stop processing files when unable to contact a ssh remote.
  * v6: Work around git bug that runs smudge/clean filters at the top of the
    repository while passing them a relative GIT_WORK_TREE that may point
    outside of the repository, by using GIT_PREFIX to get back to the
    subdirectory where a relative GIT_WORK_TREE is valid.
  * p2p --pair: Fix interception of the magic-wormhole pairing code,
    which since 0.8.2 it has sent to stderr rather than stdout.
  * info: Display uuid and description when a repository is identified by
    uuid, and for "here".
  * unused --from: Allow specifiying a repository by uuid or description.
  * linux standalone: Generate locale files in ~/.cache/git-annex/locales/
    so they're available even when the standalone tarball is installed
    in a directory owned by root. Note that this prevents using the
    standalone bundle in environments where HOME is not writable.
  * Include uname command in standalone builds since git-annex uses it.
  * git-annex.cabal: Fix network version.

 -- Joey Hess <id@joeyh.name>  Thu, 19 Jul 2018 13:53:45 -0400

git-annex (6.20180626) upstream; urgency=high

  Security fix release for CVE-2018-10857 and CVE-2018-10859
  https://git-annex.branchable.com/security/CVE-2018-10857_and_CVE-2018-10859/

  * Refuse to download content, that cannot be verified with a hash, 
    from encrypted special remotes (for CVE-2018-10859),
    and from all external special remotes and glacier (for CVE-2018-10857).
    In particular, URL and WORM keys stored on such remotes won't
    be downloaded. If this affects your files, you can run
    `git-annex migrate` on the affected files, to convert them
    to use a hash.
  * Added annex.security.allow-unverified-downloads, which can override
    the above.
  * Added annex.security.allowed-url-schemes setting, which defaults
    to only allowing http, https, and ftp URLs. Note especially that file:/
    is no longer enabled by default.
  * Removed annex.web-download-command, since its interface does not allow
    supporting annex.security.allowed-url-schemes across redirects.
    If you used this setting, you may want to instead use annex.web-options
    to pass options to curl.
  * git-annex will refuse to download content from http servers on
    localhost, or any private IP addresses, to prevent accidental
    exposure of internal data. This can be overridden with the
    annex.security.allowed-http-addresses setting.
  * Local http proxies will not be used unless allowed by the
    annex.security.allowed-http-addresses setting.
  * Since the interfaces to curl and youtube-dl do not have a way to
    prevent them from accessing localhost or private IP addresses,
    they default to not being used for url downloads.
    Only when annex.security.allowed-http-addresses=all will curl and
    youtube-dl be used.
 
  Non-security fix changes:

  * Fix build with ghc 8.4+, which broke due to the Semigroup Monoid change. 
  * version: Show operating system and repository version list 
    when run outside a git repo too.
  * Fix annex-checkuuid implementation, so that remotes configured that
    way can be used.
  * Fix problems accessing repositories over http when annex.tune.*
    is configured.
  * External special remotes can now add info to `git annex info $remote`,
    by replying to the GETINFO message.
  * adb: Android serial numbers are not all 16 characters long, so accept
    other lengths.
  * Display error messages that come from git-annex-shell when the p2p
    protocol is used, so that diskreserve messages, IO errors, etc from
    the remote side are visible again.
  * When content has been lost from an export remote and 
    git-annex fsck --from remote has noticed it's gone, re-running
    git-annex export or git-annex sync --content will re-upload it.

 -- Joey Hess <id@joeyh.name>  Fri, 22 Jun 2018 10:36:22 -0400

git-annex (6.20180529) upstream; urgency=medium

  * Prevent haskell http-client from decompressing gzip files, so downloads
    of such files works the same as it used to with wget and curl.
  * Workaround for bug in an old version of cryptonite that broke https
    downloads, by using curl for downloads when git-annex is built with it.
  * view, vadd: Fix crash when a git submodule has a name starting with a dot.
  * Don't allow entering a view with staged or unstaged changes.
  * move: --force was accidentially enabling two unrelated behaviors
    since 6.20180427. The older behavior, which has never been well
    documented and seems almost entirely useless, has been removed.
  * copy: --force no longer does anything.
  * migrate: Fix bug in migration between eg SHA256 and SHA256E, 
    that caused the extension to be included in SHA256 keys,
    and omitted from SHA256E keys.
    (Bug introduced in version 6.20170214)
  * migrate: Check for above bug when migrating from SHA256 to SHA256
    (and same for SHA1 to SHA1 etc), and remove the extension that should
    not be in the SHA256 key.
  * fsck: Detect and warn when keys need an upgrade, either to fix up
    from the above migrate bug, or to add missing size information
    (a long ago transition), or because of a few other past key related
    bugs.
  * git-annex-shell: GIT_ANNEX_SHELL_APPENDONLY makes it allow writes,
    but not deletion of annexed content. Note that securing pushes to
    the git repository is left up to the user.
  * setpresentkey: Added --batch support.

 -- Joey Hess <id@joeyh.name>  Tue, 29 May 2018 13:05:26 -0400

git-annex (6.20180509) upstream; urgency=medium

  * The old git-annex Android app is now deprecated in favor of running
    git-annex in termux.
  * runshell: Use proot when running on Android, to work around
    Android 8's ill-advised seccomp filtering of system calls,
    including ones crucial for reliable thread locking.
    (This will only work with termux's version of proot.)
  * Fix bug in last release that crashes when using
    --all or running git-annex in a bare repository. May have also
    affected git-annex unused and git-annex info.
  * Fix bug in last release that prevented the webapp opening on
    non-Linux systems.
  * Support building with hinotify-0.3.10.
  * Display error message when http download fails.
  * Avoid forward retry when 0 bytes were received.

 -- Joey Hess <id@joeyh.name>  Wed, 09 May 2018 16:20:26 -0400

git-annex (6.20180427) upstream; urgency=medium

  * move: Now takes numcopies configuration, and required content
    configuration into account, and refuses to reduce the current
    number of copies of a file, or remove content that a repository
    requires. --force can override these checks.
    Note that it's still allowed to move the content of a file
    from one repository to another when numcopies is not satisfied, as long
    as the move does not result in there being fewer copies.
  * Fix mangling of --json output of utf-8 characters when not
    running in a utf-8 locale.
  * Fix build with yesod 1.6.
  * Clean up some build warnings with newer versions of ghc and haskell
    libraries.
  * runshell: Unset LD_PRELOAD since preloaded libraries from the host
    system may not get along with the bundled linker.
  * runshell: Added some tweaks to make git-annex work in termux on
    Android. The regular arm standalone tarball now works in termux.
  * Webapp: Support being run inside termux on Android, and offer to set up
    a repository on the sdcard.
  * Assistant: Integrate with Termux:Boot, so when it's installed, the
    assistant is autostarted on boot.
  * Assistant: Fix installation of menus, icons, etc when run
    from within runshell.
  * import: Avoid buffering all filenames to be imported in memory.
  * Improve memory use and speed of --all and git-annex info remote,
    by not buffering list of all keys.

 -- Joey Hess <id@joeyh.name>  Fri, 27 Apr 2018 12:36:20 -0400

git-annex (6.20180409) upstream; urgency=medium

  * Added adb special remote which allows exporting files to Android devices.
  * For url downloads, git-annex now defaults to using a http library,
    rather than wget or curl. But, if annex.web-options is set, it will
    use curl. To use the .netrc file, run: 
      git config annex.web-options --netrc
  * git-annex no longer uses wget (and wget is no longer shipped with
    git-annex builds).
  * Enable HTTP connection reuse across multiple files for improved speed.
  * Fix calculation of estimated completion for progress meter.
  * OSX app: Work around libz/libPng/ImageIO.framework version skew
    by not bundling libz, assuming OSX includes a suitable libz.1.dylib.
  * Added annex.retry, annex.retry-delay, and per-remote versions
    to configure transfer retries.
  * Also do forward retrying in cases where no exception is thrown,
    but the transfer failed.
  * When adding a new version of a file, and annex.genmetadata is enabled,
    don't copy the data metadata from the old version of the file,
    instead use the mtime of the file.
  * Avoid running annex.http-headers-command more than once.
  * info: Added "combined size of repositories containing these files"
    stat when run on a directory.
  * info: Changed sorting of numcopies stats table, so it's ordered
    by the variance from the desired number of copies.
  * Fix resuming a download when using curl.

 -- Joey Hess <id@joeyh.name>  Mon, 09 Apr 2018 13:03:15 -0400

git-annex (6.20180316) upstream; urgency=medium

  * New protocol for communicating with git-annex-shell increases speed
    of operations involving ssh remotes. When not transferring large files,
    git-annex is between 200% and 400% faster using the new protocol,
    and it's just as fast as before when transferring large files.
    (When the remote has an old git-annex-shell, git-annex falls back
    to the old slower code. This fallback is planned to be removed 
    after 5 years or so.)
  * Note that, due to not using rsync to transfer files over ssh
    any longer, permissions and other file metadata of annexed files
    will no longer be preserved when copying them to and from ssh remotes.
    Other remotes never supported preserving that information, so
    this is not considered a regression.
  * Fix data loss bug in content locking over tor, when the remote
    repository is in direct mode, it neglected to check that the content
    was actually present when locking it. This could cause git annex drop
    to remove the only copy of a file when it thought the tor remote had
    a copy.
  * Fix data loss bug when the local repository uses direct mode, and a
    locally modified file is dropped from a remote repsitory. The bug
    caused the modified file to be counted as a copy of the original file.
    (This is not a severe bug because in such a situation, dropping
    from the remote and then modifying the file is allowed and has the same
    end result.)
  * Some downloads will be verified, even when annex.verify=false.
    This is done in some edge cases where there's a likelyhood than an
    object was downloaded incorrectly.
  * Support exporttree=yes for rsync special remotes.
  * Added backends for the BLAKE2 family of hashes, when built with
    a new enough version of cryptonite.
  * Improve SHA*E extension extraction code to not treat parts of the
    filename that contain punctuation or other non-alphanumeric characters
    as extensions. Before, such characters were filtered out.
  * Better ssh connection warmup when using -J for concurrency.
    Avoids ugly messages when forced ssh command is not git-annex-shell.
  * Fix race condition in ssh warmup that caused git-annex to get
    stuck and never process some files when run with high levels of
    concurrency.
  * Fix reversion introduced in 6.20171214 that caused concurrent
    transfers to incorrectly fail with "transfer already in progress".
  * Note that Remote/Git.hs now contains AGPL licensed code,
    thus the license of git-annex as a whole is AGPL. This was already
    the case when git-annex was built with the webapp enabled.
  * Include amount of data transferred in progress display.
  * Dial back optimisation when building on arm, which prevents
    ghc and llc from running out of memory when optimising some files.
    (Unfortunately this fix is incomplete due to a ghc bug.)

 -- Joey Hess <id@joeyh.name>  Fri, 16 Mar 2018 12:10:40 -0400

git-annex (6.20180227) upstream; urgency=medium

  * inprogress: Avoid showing failures for files not in progress. 
  * Added INFO to external special remote protocol.
  * Added EXTENSIONS to external special remote protocol.
  * datalad < 0.9.1 had a problem in its special remote protocol handling
    which is broken by EXTENSIONS. Make the debian git-annex package
    conflict with the problem version of datalad.
  * fsck: Warn when required content is not present in the repository that
    requires it.
  * Add gpg-agent to Build-Depends.
    Needed to run the test suite.
  * --json: When there are multiple lines of notes about a file, make the note
    field multiline, rather than the old behavior of only including the
    last line.
  * git-annex.cabal: Once more try to not build the assistant on the hurd,
    hopefully hackage finally recognises that OS.
  * Split Test.hs and avoid optimising it much, to need less memory to
    compile.
  * Fix behavior of --json-progress followed by --json, the latter option
    used to disable the former.
  * Added --json-error-messages option, which makes messages
    that would normally be output to standard error be included in
    the json output.
  * Remove temporary code added in 6.20160619 to prime the mergedrefs
    log.
  * importfeed: Fix a failure when downloading with youtube-dl
    and the destination subdirectory does not exist yet.
  * Added annex.merge-annex-branches config setting which
    can be used to disable automatic merge of git-annex branches.
  * tips/automatically_adding_metadata/pre-commit-annex: Fix to not
    silently skip filenames containing non-ascii characters.
  * sync: Fix bug that prevented pulling changes into direct mode
    repositories that were committed to remotes using git commit
    rather than git-annex sync.
  * Makefile: Remove chrpath workaround for bug in cabal, 
    which is no longer needed.

 -- Joey Hess <id@joeyh.name>  Tue, 27 Feb 2018 12:04:52 -0400

git-annex (6.20180112) upstream; urgency=medium

  * Added inprogress command for accessing files as they are being
    downloaded.
  * Fix bug introduced in version 6.20171018 that caused some commands
    to print out "ok" twice after processing a file.
  * addurl: When the file youtube-dl will download is already an annexed
    file, don't download it again and fail to overwrite it, instead just do
    nothing, like it used to when quvi was used.
  * addurl: Fix encoding of filename queried from youtube-dl when in
    --fast mode.
  * Fix several places where files in .git/annex/ were written with modes
    that did not take the core.sharedRepository config into account.
  * Improve startup time for commands that do not operate on remotes,
    and for tab completion, by not unnessessarily statting paths to
    remotes, which used to cause eg, spin-up of removable drives.
  * Added remote.<name>.annex-checkuuid config, which can be set to false
    to disable the default checking of the uuid of remotes that point to
    directories. This can be useful to avoid unnecessary drive spin-ups and
    automounting.
  * git-annex.cabal: Add back custom-setup stanza, so cabal new-build works.
  * git-annex.cabal: Removed the testsuite build flag; test suite is always
    included.

 -- Joey Hess <id@joeyh.name>  Fri, 12 Jan 2018 15:45:48 -0400

git-annex (6.20171214) upstream; urgency=medium

  * Use youtube-dl rather than quvi to download media from web pages,
    since quvi is not being actively developed and youtube-dl supports
    many more sites.
  * addurl --relaxed got slower, since youtube-dl has to hit the network
    to check for embedded media. If you relied on --relaxed not hitting the
    network for speed reasons, using --relaxed --raw will get the old level
    of speed, but can't be used for urls with embedded videos.
  * importfeed now downloads things linked to by feeds, even when they are
    not media files.
  * Removed no longer needed dependency on yesod-default.
  * Allow exporttree remotes to be marked as dead.
  * initremote, enableremote: Really support gpg subkeys suffixed with an
    exclamation mark, which forces gpg to use a specific subkey.
    (Previous try had a bug.)
  * lookupkey: Support being given an absolute filename to a file
    within the current git repository.
  * A top-level .noannex file will prevent git-annex init from being used
    in a repository. This is useful for repositories that have a policy
    reason not to use git-annex. The content of the file will be displayed
    to the user who tries to run git-annex init.

 -- Joey Hess <id@joeyh.name>  Thu, 14 Dec 2017 11:50:48 -0400

git-annex (6.20171124) unstable; urgency=medium

  * Display progress meter when uploading a key without size information,
    getting the size by statting the content file.
  * Fix build with dns-3.0.

 -- Joey Hess <id@joeyh.name>  Fri, 24 Nov 2017 10:49:36 -0400

git-annex (6.20171109) unstable; urgency=medium

  * Fix export of subdir of a branch.
  * Fix exporting of non-annexed files to external special remotes.
  * unlock, lock: Support --json.
  * When there are multiple urls for a file, still treat it as being present
    in the web when some urls don't work, as long as at least one url does
    work.
  * Makefile improvement for sudo make install.
    Thanks, Eric Siegerman 
  * Makefile improvement for BUILDER=stack, use stack to run ghc.
  * testremote: Test exporttree.
  * Fix directory special remote's cleanup of empty export directories.

 -- Joey Hess <id@joeyh.name>  Thu, 09 Nov 2017 12:21:49 -0400

git-annex (6.20171026) unstable; urgency=medium

  * Windows: Fix reversion that caused the path used to link
    to annexed content to include the drive letter and full path, rather
    than being relative. (`git annex fix` will fix up after this problem).
  * Windows build fixed, and changed to use stack for more reliable build
    environment.
  * Windows: Remove wget from bundle; it needs libraries that are not
    included, and git for windows includes curl which git-annex will use
    instead.
  * Add day to metadata when annex.genmetadata is enabled.
    Thanks, Sean T Parsons
  * stack.yaml: Added nix packages section.
    Thanks, Sean T Parsons 

 -- Joey Hess <id@joeyh.name>  Thu, 26 Oct 2017 13:56:18 -0400

git-annex (6.20171018) unstable; urgency=medium

  * add: Replace work tree file atomically on systems supporting hard
    links. Avoids a window where interrupting an add could result in
    the file being moved into the annex, with no symlink yet created.
  * webdav: Avoid unncessisarily creating the collection at the top
    of the repository when storing files there, since that collection
    is created by initremote.
    (This seems to work around some brokenness of the box.com webdav
    server, which caused uploads to be very slow or sometimes fail.)
  * webdav: Make --debug show all webdav operations.
  * get -J/move -J/copy -J/mirror -J/sync -J: Avoid "transfer already in
    progress" errors when two files use the same key.
  * Konqueror desktop file location changed to one used by plasma 5.
    Thanks, Félix Sipma.
  * Avoid repeated checking that files passed on the command line exist.
  * Fix build with aws-0.17.
  * stack.yaml: Update to lts-9.9.

 -- Joey Hess <id@joeyh.name>  Wed, 18 Oct 2017 15:40:06 -0400

git-annex (6.20171003) unstable; urgency=medium

  * webdav: Improve error message for failed request to include the request
    method and path.
  * metadata: Added --remove-all.
  * Warn when metadata is inherited from a previous version of a file,
    to avoid the user being surprised in cases where that behavior is not
    desired or expected.
  * sync: Added --cleanup, which removes local and remote synced/ branches.
  * external: When the external special remote program crashed, a newline
    could be output, which messed up the expected output for --batch mode.
  * external: Avoid checking EXPORTSUPPORTED for special remotes that are
    not configured to use exports.
  * test: Fix reversion that made it only run inside a git repository.
  * copy, move: Behave same with --fast when sending to remotes located
    on a local disk as when sending to other remotes.
  * Fix process and file descriptor leak that was exposed when
    git-annex was built with ghc 8.2.1. Broke git-annex test on OSX
    due to running out of FDs, and may have also leaked in other situations.
  * info: Improve cleanup of stale transfer info files.

 -- Joey Hess <id@joeyh.name>  Tue, 03 Oct 2017 13:18:15 -0400

git-annex (6.20170925) unstable; urgency=medium

  * git-annex export: New command, can create and efficiently update
    exports of trees to special remotes.
  * Use git-annex initremote with exporttree=yes to set up a special remote
    for use by git-annex export.
  * Implemented export to directory, S3, and webdav special remotes.
  * External special remote protocol extended to support export.
    Developers of external special remotes should consider if export makes
    sense for them and add support.
  * sync, assistant: Update tracking exports.
  * Support building with feed-1.0, while still supporting older versions.
  * init: Display an additional message when it detects a filesystem that
    allows writing to files whose write bit is not set.
  * S3: Allow removing files from IA.
  * webdav: Checking if a non-existent file is present on Box.com
    triggered a bug in its webdav support that generates an infinite series
    of redirects. Deal with such problems by assuming such behavior means
    the file is not present.
  * webdav: Fix lack of url-escaping of filenames. Mostly impacted exports
    of filenames containing eg spaces.
  * webdav: Changed path used on webdav server for temporary files.

 -- Joey Hess <id@joeyh.name>  Mon, 25 Sep 2017 11:13:58 -0400

git-annex (6.20170818) unstable; urgency=high

  * Security fix: Disallow hostname starting with a dash, which
    would get passed to ssh and be treated an option. This could
    be used by an attacker who provides a crafted repository url
    to cause the victim to execute arbitrary code via -oProxyCommand.
    CVE-2017-12976
    (The same class of security hole recently affected git itself.)
  * git-annex.cabal: Deal with breaking changes in Cabal 2.0.
  * Fix build with QuickCheck 2.10.
  * fsck: Support --json.
  * move, copy: Support --batch.
  * Added GIT_ANNEX_VECTOR_CLOCK environment variable, which can be used to
    override the default timestamps used in log files in the git-annex
    branch. This is a dangerous environment variable; use with caution.
  * Fix a git-annex test failure when run on NFS due to NFS lock files
    preventing directory removal.
  * test: Avoid most situations involving failure to delete test
    directories, by forking a worker process and only deleting the test
    directory once it exits.
  * Disable http-client's default 30 second response timeout when HEADing
    an url to check if it exists. Some web servers take quite a long time
    to answer a HEAD request.
  * Added remote configuration settings annex-ignore-command and
    annex-sync-command, which are dynamic equivilants of the annex-ignore
    and annex-sync configurations.
  * Prevent spaces from being embedded in the name of new WORM keys,
    as that handing spaces in keys would complicate things like the
    external special remote protocol.
  * migrate: WORM keys containing spaces will be migrated to not contain
    spaces anymore.
  * External special remotes will refuse to operate on keys with spaces in
    their names. That has never worked correctly due to the design of the
    external special remote protocol. Display an error message suggesting
    migration.
  * Fix incorrect external special remote documentation, which said that
    the filename parameter to the TRANSFER command could not contain
    spaces. It can in fact contain spaces. Special remotes implementors
    that relied on that may need to fix bugs in their special remotes.
  * Fix the external special remotes git-annex-remote-ipfs, 
    git-annex-remote-torrent and the example.sh template to correctly
    support filenames with spaces.
  * Windows: Win32 package has subsumed Win32-extras; update dependency.

 -- Joey Hess <id@joeyh.name>  Fri, 18 Aug 2017 11:19:06 -0400

git-annex (6.20170520) unstable; urgency=medium

  * move --to=here moves from all reachable remotes to the local repository.
  * initremote, enableremote: Support gpg subkeys suffixed with an
    exclamation mark, which forces gpg to use a specific subkey.
  * Improve progress display when watching file size, in cases where
    a transfer does not resume.
  * Fix transfer log file locking problem when running concurrent
    transfers.
  * Avoid concurrent git-config setting problem when running concurrent
    threads.
  * metadata: When setting metadata of a file that did not exist,
    no error message was displayed, unlike getting metadata and most other
    git-annex commands. Fixed this oversight.
  * Added annex.resolvemerge configuration, which can be set to false to 
    disable the usual automatic merge conflict resolution done by git-annex
    sync and the assistant.
  * sync: Added --no-resolvemerge option.
  * Avoid error about git-annex-shell not being found when
    syncing with -J with a git remote where git-annex-shell is not
    installed.
  * Fix bug that prevented transfer locks from working when
    run on SMB or other filesystem that does not support fcntl locks
    and hard links.
  * assistant: Merge changes from refs/remotes/foo/master into master.
    Previously, only sync branches were merged. This makes regular git push
    into a repository watched by the assistant auto-merge.
  * Makefile: Install completions for the fish and zsh shells
    when git-annex is built with optparse-applicative-0.14.
  * assistant: Don't trust OSX FSEvents's eventFlagItemModified to be called
    when the last writer of a file closes it; apparently that sometimes
    does not happen, which prevented files from being quickly added.

 -- Joey Hess <id@joeyh.name>  Mon, 12 Jun 2017 13:37:16 -0400

git-annex (6.20170519) unstable; urgency=medium

  * Ssh password prompting improved when using -J for concurrency.
    When ssh connection caching is enabled (and when GIT_ANNEX_USE_GIT_SSH
    is not set), only one ssh password prompt will be made per host, and
    only one ssh password prompt will be made at a time.
  * When built with concurrent-output 1.9, ssh password prompts will no
    longer interfere with the -J display.
  * Removed dependency on MissingH, instead depending on the split library.
  * Progress is displayed for transfers of files of unknown size.
  * Work around bug in git 2.13.0 involving GIT_COMMON_DIR that broke
    merging changes into adjusted branches.

 -- Joey Hess <id@joeyh.name>  Fri, 19 May 2017 10:37:57 -0400

git-annex (6.20170510) unstable; urgency=medium

  * When a http remote does not expose an annex.uuid config, only warn
    about it once, not every time git-annex is run.
  * multicast: New command, uses uftp to multicast annexed files, for eg
    a classroom setting.
  * Added remote.<name>.annex-push and remote.<name>.annex-pull
    which can be useful to make remotes that don't get fully synced with
    local changes.
  * Disable git-annex's support for GIT_SSH and GIT_SSH_COMMAND, unless
    GIT_ANNEX_USE_GIT_SSH=1 is also set in the environment. This is
    necessary because as feared, the extra -n parameter that git-annex
    passes breaks uses of these environment variables that expect exactly
    the parameters that git passes.
  * enableremote: When enabling a non-special remote, param=value
    parameters can't be used, so error out if any are provided.
  * enableremote: Fix re-enabling of special remotes that have a git
    url, so that eg, encryption key changes take effect. They were silently
    ignored, a reversion introduced in 6.20160527.
  * gcrypt: Support re-enabling to change eg, encryption parameters.
    This was never supported before.
  * git annex add -u now supported, analagous to git add -u
  * version: Added "dependency versions" line.
  * Keys marked as dead are now skipped by --all.
  * annex.backend is the new name for what was annex.backends, and takes
    a single key-value backend, rather than the unnecessary and confusing
    list. The old option still works if set.

 -- Joey Hess <id@joeyh.name>  Wed, 10 May 2017 15:05:22 -0400

git-annex (6.20170321) unstable; urgency=medium

  * Bugfix: Passing a command a filename that does not exist sometimes
    did not display an error, when a path to a directory was also passed.
  * status: Propigate nonzero exit code from git status.
  * Linux standalone builds put the bundled ssh last in PATH,
    so any system ssh will be preferred over it.
  * assistant: Add 1/200th second delay between checking each file
    in the full transfer scan, to avoid using too much CPU.
  * get -J: Improve distribution of jobs amoung remotes when there are more
    jobs than remotes.
  * fsck -q: When a file has bad content, include the name of the file
    in the warning message.
  * Windows: Improve handling of shebang in external special remote
    program, searching for the program in the PATH.
  * Drop support for building with old versions of dns, http-conduit,
    directory, feed, and http-types.
  * Windows: Fix bug in shell script shebang lookup code that
    caused a "delayed read on closed handle" error.
  * git-annex-shell: Fix bug when used with a recently cloned repository,
    where "merging" messages were included in the output of configlist
    (and perhaps other commands) and caused a "Failed to get annex.uuid
    configuration" error.
  * Support GIT_SSH and GIT_SSH_COMMAND, which are handled close the same
    as they are by git. However, unlike git, git-annex sometimes needs to
    pass the -n parameter when using these.
  * sync --content-of=path (-C path) added for when you want to sync
    only some files' contents, not the whole working tree.

 -- Joey Hess <id@joeyh.name>  Tue, 21 Mar 2017 11:27:38 -0400

git-annex (6.20170301.1) unstable; urgency=medium

  * Fix reversion in yesterday's release that made SHA1E and MD5E backends
    not work.

 -- Joey Hess <id@joeyh.name>  Wed, 01 Mar 2017 12:46:03 -0400

git-annex (6.20170301) unstable; urgency=medium

  * No changes from 6.20170228; a new version number was needed due
    to a problem with Hackage.

 -- Joey Hess <id@joeyh.name>  Wed, 01 Mar 2017 12:06:02 -0400

git-annex (6.20170228) unstable; urgency=medium

  * Cryptographically secure hashes can be forced to be used in a
    repository, by setting annex.securehashesonly.
    This does not prevent the git repository from containing links
    to insecure hashes, but it does prevent the content of such files
    from being added to .git/annex/objects by any method.
  * Tighten key parser to prevent SHA1 collision attacks generating
    two keys that have the same SHA1. (Only done for keys that contain
    a hash). This ensures that signed git commits of annexed files
    will remain secure, as long as git-annex is using a secure hashing
    backend.
  * fsck: Warn about any files whose content is present, that don't
    use secure hashes, when annex.securehashesonly is set.
  * init: When annex.securehashesonly has been set with git-annex config,
    copy that value to the annex.securehashesonly git config.
  * Added --securehash option to match files using a secure hash function,
    and corresponding securehash preferred content expression.
  * sync, merge: Fail when the current branch has no commits yet, instead
    of not merging in anything from remotes and appearing to succeed.
  * Run ssh with -n whenever input is not being piped into it,
    to avoid it consuming stdin that it shouldn't.
    This fixes git-annex-checkpresentkey --batch remote,
    which didn't output results for all keys passed into it. Other
    git-annex commands that communicate with a remote over ssh may also
    have been consuming stdin that they shouldn't have, which could have
    impacted using them in eg, shell scripts.
  * sync: Improve integration with receive.denyCurrentBranch=updateInstead,
    displaying error messages from the remote then it fails to update
    its checked out branch.
  * Added post-recieve hook, which makes updateInstead work with direct
    mode and adjusted branches.
  * init: Set up the post-receive hook.
  * sync: When syncing with a local repository located on a crippled
    filesystem, run the post-receive hook there, since it wouldn't get run
    otherwise. This makes pushing to repos on FAT-formatted removable
    drives update them when receive.denyCurrentBranch=updateInstead.
  * config group groupwanted numcopies schedule wanted required: 
    Avoid displaying extraneous messages about repository auto-init,
    git-annex branch merging, etc, when being used to get information.
  * adjust: Fix behavior when used in a repository that contains
    submodules.
  * Run wget with -nv instead of -q, so it will display HTTP errors.
  * Run curl with -S, so HTTP errors are displayed, even when
    it's otherwise silent.
  * When downloading in --json or --quiet mode, use curl in preference
    to wget, since curl is able to display only errors to stderr, unlike
    wget.
  * status: Pass --ignore-submodules=when option on to git status.
  * config --set: As well as setting value in git-annex branch,
    set local gitconfig. This is needed especially for
    annex.securehashesonly, which is read only from local gitconfig and not
    the git-annex branch.
  * Removed support for building with the old cryptohash library.
    Building with that library made git-annex not support SHA3; it's time
    for that to always be supported in case SHA2 dominoes.
  * git-annex.cabal: Make crypto-api a dependency even when built w/o
    webapp and test suite.

 -- Joey Hess <id@joeyh.name>  Tue, 28 Feb 2017 14:39:47 -0400

git-annex (6.20170214) unstable; urgency=medium

  * Increase default cost for p2p remotes from 200 to 1000.
    This makes git-annex prefer transferring data from special
    remotes when possible.
  * Remove -j short option for --json-progress; that option was already
    taken for --json.
  * vicfg: Include the numcopies configuation.
  * config: New command for storing configuration in the git-annex branch.
  * annex.autocommit can be configured via git-annex config, to control
    the default behavior in all clones of a repository.
  * New annex.synccontent config setting, which can be set to true to make
    git annex sync default to --content. This may become the default at
    some point in the future. As well as being configuable by git config,
    it can be configured by git-annex config to control the default
    behavior in all clones of a repository.
  * stack.yaml: Update to lts-7.18.
  * Some optimisations to string splitting code.
  * unused: When large files are checked right into git, avoid buffering
    their contents in memory.
  * unused: Improved memory use significantly when there are a lot
    of differences between branches.
  * Wormhole pairing will start to provide an appid to wormhole on
    2021-12-31. An appid can't be provided now because Debian stable is going
    to ship a older version of git-annex that does not provide an appid.
    Assumption is that by 2021-12-31, this version of git-annex will be
    shipped in a Debian stable release. If that turns out to not be the
    case, this change will need to be cherry-picked into the git-annex in
    Debian stable, or its wormhole pairing will break.
  * Fix build with aws 0.16. Thanks, aristidb.
  * assistant: Make --autostart --foreground wait for the children it
    starts. Before, the --foreground was ignored when autostarting.
  * initremote: When a uuid= parameter is passed, use the specified
    UUID for the new special remote, instead of generating a UUID.
    This can be useful in some situations, eg when the same data can be
    accessed via two different special remote backends.
  * import: Changed how --deduplicate, --skip-duplicates, and
    --clean-duplicates determine if a file is a duplicate.
    Before, only content known to be present somewhere was considered
    a duplicate. Now, any content that has been annexed before will be
    considered a duplicate, even if all annexed copies of the data have
    been lost.
    Note that --clean-duplicates and --deduplicate still check
    numcopies, so won't delete duplicate files unless there's an annexed
    copy.
  * import: --deduplicate and --skip-duplicates were implemented
    inneficiently; they unncessarily hashed each file twice. They have
    been improved to only hash once.
  * import: Added --reinject-duplicates.
  * Added git template directory to Linux standalone tarball and OSX
    app bundle.
  * Improve pid locking code to work on filesystems that don't support hard
    links.
  * S3: Fix check of uuid file stored in bucket, which was not working.
  * Work around sqlite's incorrect handling of umask when creating
    databases.

 -- Joey Hess <id@joeyh.name>  Tue, 14 Feb 2017 14:22:00 -0400

git-annex (6.20170101) unstable; urgency=medium

  * XMPP support has been removed from the assistant in this release.
    If your repositories used XMPP to keep in sync, that will no longer
    work, and you should enable some other remote to keep them in sync.
    A ssh server is one way, or use the new Tor pairing feature.
  * p2p --pair makes it easy to pair repositories, over Tor, using
    Magic Wormhole codes to find the other repository.
    See http://git-annex.branchable.com/tips/peer_to_peer_network_with_tor/
  * webapp: The "Share with a friend" and "Share with your other devices"
    pages have been changed to pair repositories using Tor and Magic Wormhole.
  * metadata --batch: Fix bug when conflicting metadata changes were
    made in the same batch run.
  * Pass annex.web-options to wget and curl after other options, so that
    eg --no-show-progress can be set by the user to disable the default
    --show-progress.
  * Revert ServerAliveInterval change in 6.20161111, which caused problems
    with too many old versions of ssh and unusual ssh configurations.
    It should have not been needed anyway since ssh is supposted to
    have TCPKeepAlive enabled by default.
  * Make all --batch input, as well as fromkey and registerurl stdin
    be processed without requiring it to be in the current encoding.
  * p2p: --link no longer takes a remote name, instead the --name
    option can be used.
  * Linux standalone: Improve generation of locale definition files,
    supporting locales such as en_GB.UTF-8.
  * rekey --force: Incorrectly marked the new key's content as being
    present in the local repo even when it was not.
  * enable-tor: Put tor sockets in /var/lib/tor-annex/, rather
    than in /etc/tor/hidden_service/.
  * enable-tor: No longer needs to be run as root.
  * enable-tor: When run as a regular user, also tests a connection back to 
    the hidden service over tor.
  * Support all common locations of the torrc file.
  * Always use filesystem encoding for all file and handle reads and
    writes.
  * Fix build with directory-1.3.
  * Debian: Suggest tor and magic-wormhole.
  * Debian: Build webapp on armel.

 -- Joey Hess <id@joeyh.name>  Sat, 31 Dec 2016 15:11:04 -0400

git-annex (6.20161210) unstable; urgency=medium

  * Linux standalone: Updated ghc to fix its "unable to decommit memory"
    bug, which may have resulted in data loss when these builds were used
    with Linux kernels older than 4.5.
  * enable-tor: New command, enables tor hidden service for P2P syncing.
  * p2p: New command, allows linking repositories using a P2P network.
  * remotedaemon: Serve tor hidden service.
  * Added git-remote-tor-annex, which allows git pull and push to the tor
    hidden service.
  * remotedaemon: Fork to background by default. Added --foreground switch
    to enable old behavior.
  * addurl: Fix bug in checking annex.largefiles expressions using
    largerthan, mimetype, and smallerthan; the first two always failed
    to match, and the latter always matched.
  * Relicense 5 source files that are not part of the webapp from AGPL to GPL.
  * map: Run xdot if it's available in PATH. On OSX, the dot command
    does not support graphical display, while xdot does.
  * Debian: xdot is a better interactive viewer than dot, so Suggest
    xdot, rather than graphviz.
  * rmurl: Multiple pairs of files and urls can be provided on the
    command line.
  * rmurl: Added --batch mode.
  * fromkey: Accept multiple pairs of files and keys.
    Thanks, Daniel Brooks.
  * rekey: Added --batch mode.
  * add: Stage modified non-large files when running in indirect mode. 
    (This was already done in v6 mode and direct mode.)
  * git-annex-shell, remotedaemon, git remote: Fix some memory DOS attacks.
  * Fix build with http-client 0.5.
    Thanks, Alper Nebi Yasak.

 -- Joey Hess <id@joeyh.name>  Sat, 10 Dec 2016 11:56:25 -0400

git-annex (6.20161118) unstable; urgency=medium

  * git-annex.cabal: Loosen bounds on persistent to allow 2.5, which
    on Debian has been patched to work with esqueleto.
    This may break cabal's resolver on non-Debian systems;
    if so, either use stack to build, or run cabal with 
    --constraint='persistent ==2.2.4.1'
    Hopefully this mess with esqueleto will be resolved soon.
  * sync: Pass --allow-unrelated-histories to git merge when used with git
    git 2.9.0 or newer. This makes merging a remote into a freshly created
    direct mode repository work the same as it works in indirect mode.
  * Avoid backtraces on expected failures when built with ghc 8;
    only use backtraces for unexpected errors.
  * fsck --all --from was checking the existence and content of files
    in the local repository, rather than on the special remote. Oops.
  * Linux arm standalone: Build with a 32kb page size, which is needed
    on several ARM NAS devices, including Drobo 5N, and WD NAS.

 -- Joey Hess <id@joeyh.name>  Fri, 18 Nov 2016 11:43:14 -0400

git-annex (6.20161111) unstable; urgency=medium

  * Restarting a crashing git process could result in filename encoding
    issues when not in a unicode locale, as the restarted processes's
    handles were not read in raw mode.
  * Make .git/annex/ssh.config file work with versions of ssh older than
    7.3, which don't support Include. When used with an older version
    of ssh, any ServerAliveInterval in ~/.ssh/config will be overridden
    by .git/annex/ssh.config.
  * S3: Support the special case endpoint needed for the cn-north-1 region.
  * Webapp: Don't list the Frankfurt S3 region, as this (and some other new
    regions) need V4 authorization which the aws library does not yet use.
  * reinject --known: Avoid second, unnecessary checksum of file.
  * OSX: Remove RPATHs from git-annex binary, which are not needed,
    slow down startup, and break the OSX Sierra linker.
  * webapp: Explicitly avoid checking for auth in static subsite
    requests. Yesod didn't used to do auth checks for that, but this may
    have changed.
  * Linux standalone: Avoid using hard links in the tarball so it can be
    untarred on eg, afs which does not support them.

 -- Joey Hess <id@joeyh.name>  Fri, 11 Nov 2016 14:46:39 -0400

git-annex (6.20161031) unstable; urgency=medium

  * Assistant, repair: Fix ignoring of git fsck errors due to
    duplicate file entries in tree objects.
  * Linux standalone: Fix location of locale files in the bundle.
  * Fix reversion in 6.20161012 that prevented adding files with a space
    in their name.

 -- Joey Hess <id@joeyh.name>  Mon, 31 Oct 2016 18:55:59 -0400

git-annex (6.20161027) unstable; urgency=medium

  * lock, smudge: Fix edge cases where data loss could occur in v6 mode
    when the keys database was not populated.
  * upgrade: Handle upgrade to v6 when the repository already contains
    v6 unlocked files whose content is already present.
  * Improve style of offline html build of website.
  * importfeed: Drop URL parameters from file extension.
    Thanks, James MacMahon.
  * Assistant, repair: Improved filtering out of git fsck lines about
    duplicate file entries in tree objects.
  * test: Deal with gpg-agent behavior change that broke the test suite.
  * Improve ssh socket cleanup code to skip over the cruft that
    NFS sometimes puts in a directory when a file is being deleted.
  * If a transfer fails for some reason, but some data managed to be sent,
    the transfer will be retried. (The assistant already did this.)
  * Run ssh with ServerAliveInterval 60, so that stalled transfers will
    be noticed within about 3 minutes.
    (Any setting in your ~/.ssh/config or /etc/ssh/ssh_config 
    overrides this.)

 -- Joey Hess <id@joeyh.name>  Thu, 27 Oct 2016 15:21:58 -0400

git-annex (6.20161012) unstable; urgency=medium

  * Optimisations to time it takes git-annex to walk working tree and find
    files to work on. Sped up by around 18%.
  * Optimisations to git-annex branch query and setting, avoiding repeated
    copies of the environment. Speeds up commands like 
    "git-annex find --in remote" by over 50%.
  * Optimised git-annex branch log file timestamp parsing.
  * Add "total-size" field to --json-progress output.
  * Make --json-progress output be shown even when the size of a object
    is not known.
  * Multiple external special remote processes for the same remote will be
    started as needed when using -J. This should not beak any existing
    external special remotes, because running multiple git-annex commands
    at the same time could already start multiple processes for the same
    external special remotes.
  * Linux standalone: Include locale files in the bundle, and generate
    locale definition files for the locales in use when starting runshell.
    (Currently only done for utf-8 locales.)
  * Avoid using a lot of memory when large objects are present in the git
    repository and have to be checked to see if they are a pointed to an
    annexed file. Cases where such memory use could occur included, but
    were not limited to:
    - git commit -a of a large unlocked file (in v5 mode)
    - git-annex adjust when a large file was checked into git directly
  * When auto-upgrading a v3 remote, avoid upgrading to version 6,
    instead keep it at version 5.
  * Support using v3 repositories without upgrading them to v5.
  * sync: Fix bug in adjusted branch merging that could cause recently
    added files to be lost when updating the adjusted branch.

 -- Joey Hess <id@joeyh.name>  Wed, 12 Oct 2016 09:37:41 -0400

git-annex (6.20160923) unstable; urgency=medium

  * Rate limit console progress display updates to 10 per second.
    Was updating as frequently as changes were reported, up to hundreds of
    times per second, which used unnecessary bandwidth when running git-annex
    over ssh etc.
  * Make --json and --quiet work when used with -J.
    Previously, -J override the other options.
  * addurl, get: Added --json-progress option, which adds progress
    objects to the json output.
  * Remove key:null from git-annex add --json output.
  * copy, move, mirror: Support --json and --json-progress.
  * Improve gpg secret key list parser to deal with changes in gpg 2.1.15.
    Fixes key name display in webapp.
  * info: Support being passed a treeish, and show info about the annexed
    files in it similar to how a directory is handled.
  * sync: Previously, when run in a branch with a slash in its name,
    such as "foo/bar", the sync branch was "synced/bar". That conflicted
    with the sync branch used for branch "bar", so has been changed to
    "synced/foo/bar".
  * Note that if you're using an old version of git-annex to sync with
    a branch with a slash in its name, it won't see some changes synced by
    this version, and this version won't see some changes synced by the older
    version. This is not a problem if there's a central bare repository,
    but may impact other configurations until git-annex is upgraded to this
    version.
  * adjust: Previously, when adjusting a branch with a slash in its name,
    such as "foo/bar", the adjusted branch was "adjusted/bar(unlocked)".
    That conflicted with the adjusted branch used for branch "bar",
    so has been changed to "adjusted/foo/bar(unlocked)"
  * Also, running sync in an adjusted branch did not correctly sync
    changes back to the parent branch when it had a slash in its name.
    This bug has been fixed.
  * addurl, importfeed: Improve behavior when file being added is gitignored.

 -- Joey Hess <id@joeyh.name>  Fri, 23 Sep 2016 09:43:26 -0400

git-annex (6.20160907) unstable; urgency=medium

  * Windows: Handle shebang in external special remote program.
  * Fix formatting of git-annex-smudge man page, and improve mdwn2man.
    Thanks, Jim Paris.
  * examimekey: Allow being run in a git repo that is not initialized by
    git-annex yet.
  * Android: Fix disabling use of cp --reflink=auto, curl, sha224, and sha384.
  * Make --json and --quiet suppress automatic init messages, and any
    other messages that might be output before a command starts.
    Fixes a reversion introduced in version 5.20150727.
  * Assistant, repair: Filter out git fsck lines about duplicate file
    entries in tree objects.
  * get -J, sync --content -J: Download different files from different
    remotes when the remotes have the same costs.

 -- Joey Hess <id@joeyh.name>  Wed, 07 Sep 2016 11:12:11 -0400

git-annex (6.20160808) unstable; urgency=medium

  * metadata --json output format has changed, adding a inner json object
    named "fields" which contains only the fields and their values.
    This should be easier to parse than the old format, which mixed up
    metadata fields with other keys in the json object.
    Any consumers of the old format will need to be updated.
  * Added metadata --batch option, which allows getting, setting, deleting,
    and modifying metadata for multiple files/keys.
  * Added --branch option to copy, drop, fsck, get, metadata, mirror, move,
    and whereis commands. This option makes git-annex operate on files that
    are included in a specified branch (or other treeish).
  * git-annex.cabal: Temporarily limit to http-conduit <2.2.0
    since aws 0.14.0 is not compatible with the newer version.
  * git-annex.cabal: Temporarily limit to persistent <2.5
    since esqueleto 2.4.3 is not compatible with the newer version.
  * Removed dependency on json library; all JSON is now handled by aeson.
  * When built with uuid-1.3.12, generate more random UUIDs than before.
    (However, this did not impact git-annex much, so a hard depedency has
    not been added on uuid-1.3.12.)
  * info: When run on a file now includes an indication of whether
    the content is present locally.
  * get, move, copy, mirror: Added --failed switch which retries
    failed copies/moves.
  * Re-enable accumulating transfer failure log files for command-line
    actions (disabled in 5.20150522), and remove the log files after
    successful transfers.

 -- Joey Hess <id@joeyh.name>  Mon, 08 Aug 2016 11:42:17 -0400

git-annex (6.20160619) unstable; urgency=medium

  * get, drop: Add --batch and --json options.
  * testremote: Fix crash when testing a freshly made external special remote.
  * Remove unnecessary rpaths in the git-annex binary, but only when
    it's built using make, not cabal. 
    This speeds up git-annex startup time by around 50%.
  * Speed up startup time by caching the refs that have been merged into
    the git-annex branch.
    This can speed up git-annex commands by as much as a second,
    depending on the number of remotes.
  * fsck: Fix a reversion in direct mode fsck of a file that is
    present when the location log thinks it is not. Reversion introduced
    in version 5.20151208.
  * uninit: Fix crash due to trying to write to deleted keys db.
    Reversion introduced by v6 mode support, affects v5 too.
  * Fix a similar crash when the webapp is used to delete a repository.
  * Support checking presence of content at a http url that redirects to
    a ftp url.
  * log: Added --all option.
  * New url for git-remote-gcrypt, now maintained by spwhitton.
  * webapp: Don't allow deleting a remote that has syncing disabled,
    as such a deletion will never finish.
    Thanks, Farhan Kathawala.
  * webapp: Escape unusual characters in ssh hostnames when generating
    mangled hostnames. This allows IPv6 addresses to be used on filesystems
    not supporting : in filenames.
  * Avoid any access to keys database in v5 mode repositories, which 
    are not supposed to use that database.
  * Remove the EKG build flag, since Gentoo for some reason decided to
    enable this flag, depsite it not being intended for production use and
    so disabled by default.

 -- Joey Hess <id@joeyh.name>  Tue, 19 Jul 2016 14:17:54 -0400

git-annex (6.20160613) unstable; urgency=medium

  * Improve SHA*E extension extraction code.
  * Windows: Avoid terminating git-annex branch lines with \r\n when
    union merging and performing transitions.
  * Remove Makefile from cabal tarball; man page building is now handled by
    a small haskell program.
  * sync --content: Fix bug that caused transfers of files to be made 
    to a git remote that does not have a UUID. This particularly impacted
    clones from gcrypt repositories.
  * Pass -S to git commit-tree when commit.gpgsign is set and when
    making a non-automatic commit, in order to preserve current behavior
    when used with git 2.9, which has stopped doing this itself.
  * remotedaemon: Fixed support for notifications of changes to gcrypt
    remotes, which was never tested and didn't quite work before.
  * list: Do not include dead repositories.
  * move --to: Better behavior when system is completely out of disk space;
    drop content from disk before writing location log.
  * Avoid a crash if getpwuid does not work, when querying the user's full
    name.
  * Automatically enable v6 mode when initializing in a clone from a repo
    that has an adjusted branch checked out.
  * v6: Fix initialization of a bare clone of a repo that has an adjusted
    branch checked out.
  * v6: Fix bad automatic merge conflict resolution between an annexed file
    and a directory with the same name when in an adjusted branch.
  * v6: Fix bad merge in an adjusted branch that resulted in an empty tree.
  * v6: Fix bug in initialization of clone from a repo with an adjusted branch
    that had not been synced back to master. 
    (This bug caused broken tree objects to get built by a later git annex
    sync.)
  * v6: Make lock and unlock work on files whose content is not present.
  * v6: Fix update of associated files db when unlocking a file.
  * v6: Make git clean filter preserve the backend that was used for a file.

 -- Joey Hess <id@joeyh.name>  Mon, 13 Jun 2016 14:57:38 -0400

git-annex (6.20160527) unstable; urgency=medium

  * Split lines in the git-annex branch on \r as well as \n, to deal
    with \r\n terminated lines written by some versions of git-annex on
    Windows. This fixes strange displays in some cases.
  * assistant: Fix bug that caused v6 pointer files to be annexed by the
    assistant.
  * assistant: Fix race in v6 mode that caused downloaded file content to
    sometimes not replace pointer files.
  * add: Adding a v6 pointer file used to annex it; now the pointer file is
    added to git as-is. (git add of a pointer file already did the right
    thing)
  * enableremote: Can now be used to explicitly enable git-annex to use
    git remotes. Using the command this way prevents other git-annex
    commands from probing new git remotes to auto-enable them.
  * enableremote: Remove annex-ignore configuration from a remote.
  * Change git annex info remote encryption description to use wording
    closer to what's used in initremote.
  * Pass the various gnupg-options configs to gpg in several cases where
    they were not before. Most notably, gnupg-decrypt-options is now
    passed when decrypting an encrypted cipher.
  * adjust: Add --fix adjustment, which is useful when the git directory
    is in a nonstandard place.
  * adjust: If the adjusted branch already exists, avoid overwriting it,
    since it might contain changes that have not yet been propigated to the
    original branch.
  * Work around git weirdness in handling of relative path to GIT_INDEX_FILE
    when in a subdirectory of the repository. This affected git annex view.
  * Fix crash when entering/changing view in a subdirectory of a repo that
    has a dotfile in its root.
  * webapp: Avoid confusing display of dead remotes.
  * Support building with ghc 8.0.1.
  * Updated cabal file explicitly lists source files. The tarball
    on hackage will include only the files needed for cabal install;
    it is NOT the full git-annex source tree.
  * debian/changelog, debian/NEWS, debian/copyright: Converted to symlinks
    to CHANGELOG, NEWS, and COPYRIGHT, which used to symlink to these instead.

 -- Joey Hess <id@joeyh.name>  Fri, 27 May 2016 11:48:36 -0400

git-annex (6.20160511) unstable; urgency=medium

  * Fix bug that sometimes prevented git-annex smudge --clean from consuming
    all its input, which resulted in git add bypassing git-annex.
  * Fix build with directory-1.2.6.2.
  * Improve behavior when a just added http remote is not available
    during uuid probe. Do not mark it as annex-ignore, so it will be tried
    again later.
  * Android: Icon refresh.
    Thanks, freewheelinfranks.
  * Added DIRHASH-LOWER to external special remote protocol.
  * git-annex.cabal: Add Setup-Depends.
  * stack.yaml: Enable explicit-setup-deps.
  * Windows: Fix several bugs in propigation of changes from the adjusted
    branch back to the master branch.
  * Windows: Fix an over-long temp directory name.
  * map: Hide dead repositories that are not connected to the graph.
  * map: Changed colors; red is used for untrusted repositories and grey
    for dead.
  * version: Display OS version and architecture too.
  * Propigate GIT_DIR and GIT_WORK_TREE environment to external special
    remotes.
  * Added annex.gnupg-decrypt-options and
    remote.<name>.annex-gnupg-decrypt-options, which are passed to gpg
    when it's decrypting data.
  * fsck: When a key is not previously known in the location log,
    record something so that reinject --known will work.
  * In the unusual configuration where annex.crippledfilesystem=true but
    core.symlinks=true, store object contents in mixed case hash
    directories so that symlinks will point to them.
  * Added new encryption=sharedpubkey mode for special remotes.
    This is useful for makking a special remote that anyone with a clone
    of the repo and your public keys can upload files to, but only you can
    decrypt the files stored in it.

 -- Joey Hess <id@joeyh.name>  Wed, 11 May 2016 12:41:42 -0400

git-annex (6.20160419) unstable; urgency=medium

  * Fix bug that prevented resuming of uploads to encrypted special remotes
    that used chunking.
  * That bug could also expose the names of keys to such remotes, so it is a
    minor security issue.
  * Fix duplicate progress meter display when downloading from a git remote
    over http with -J.
  * reinject: When src file's content cannot be verified, leave it alone,
    instead of deleting it.
  * reinject: Added new mode which can reinject known files into the annex.
    For example: git-annex reinject --known /mnt/backup/*
  * calckey: New plumbing command, calculates the key that would be used
    to refer to a file.
  * Fix bug that prevented annex.sshcaching=false configuration from taking
    effect when on a crippled filesystem. Thanks, divergentdave.
  * git 2.9.0 is going to prevent git merge from merging in unrelated
    branches. Since the webapp's pairing etc features often combine
    together repositories with unrelated histories, work around
    this behavior change when the assistant merges, by passing
    --allow-unrelated-histories. Note though that this is not done
    for git annex sync's merges, so it will follow git's default or
    configured behavior.
  * When git-annex is used with a git version older than 2.2.0, disable
    support for adjusted branches, since GIT_COMMON_DIR is needed to update
    them and was first added in that version of git.
  * Avoid setting LOCPATH in linux standalone builds that are built with
    a ghc that has been fixed to not hang when it cannot find locale files.
  * Isolate test suite from global git config settings.

 -- Joey Hess <id@joeyh.name>  Thu, 28 Apr 2016 09:31:14 -0400

git-annex (6.20160418) unstable; urgency=medium

  * smudge: Print a warning when annex.thin is set, as git's smudge
    interface does not allow honoring that configuration.
  * webapp: When $HOME is a git repository, and has been initialized for
    use by git-annex, opening the webapp went ahead and ran the assistant
    there, annexing all files. Since this is almost certianly not
    desirable, especially when the user is just opening the webapp from
    a dekstop menu which happens to run it in $HOME, the webapp will now not
    treat such a $HOME git repository as a git-annex repository.
  * webapp: Update url to add gitlab.com ssh key.
  * Fix bug in v6 mode that prevented treating unlocked executable files
    as annexed. If you have such files, run git annex init --version=6
    to update the cache after upgrading to this version of git-annex.
  * Preserve execute bits of unlocked files in v6 mode.
  * fsck: Warn when core.sharedRepository is set and an annex object file's
    write bit is not set and cannot be set due to the file being owned
    by a different user.
  * Fix hang when dropping content needs to lock the content on a
    ssh remote, which occurred when the remote has git-annex version
    5.20151019 or newer. (The bug was in the client side; the remote
    git-annex-shell does not need to be upgraded.)

 -- Joey Hess <id@joeyh.name>  Mon, 18 Apr 2016 18:33:52 -0400

git-annex (6.20160412) unstable; urgency=medium

  * adjust --unlock: Enters an adjusted branch in which all annexed files
    are unlocked. The v6 equivilant of direct mode, but much cleaner!
  * Upgrading a direct mode repository to v6 has changed to enter
    an adjusted unlocked branch. This makes the direct mode to v6 upgrade
    able to be performed in one clone of a repository without affecting
    other clones, which can continue using v5 and direct mode.
  * init --version=6: Automatically enter the adjusted unlocked branch
    when filesystem doesn't support symlinks.
  * ddar remote: fix ssh calls
    Thanks, Robie Basak
  * log: Display time with time zone.
  * log --raw-date: Use to display seconds from unix epoch.
  * v6: Close pointer file handles more quickly, to avoid problems on Windows.
  * sync: Show output of git commit.
  * annex.thin and annex.hardlink are now supported on Windows.
  * unannex --fast now makes hard links on Windows.
  * Fix bug in annex.largefiles mimetype= matching when git-annex
    is run in a subdirectory of the repository.
  * Fix build with ghc v7.11. Thanks, Gabor Greif.

 -- Joey Hess <id@joeyh.name>  Tue, 12 Apr 2016 14:53:22 -0400

git-annex (6.20160318) unstable; urgency=medium

  * metadata: Added -r to remove all current values of a field.
  * Fix data loss that can occur when annex.pidlock is set in a repository.
  * Fix bug preventing moving files to/from a repository with annex.pidlock set.
  * Fix shared lock file FD leak.
  * Fix metadata hook behavior when multiple files are added at once.
    Thanks, Klaus Ethgen.
  * Added dependencies on haskell mountpoints and disk-free-space
    libraries, removing FFI code from git-annex.
  * dropkey: Add --batch and --json.
  * Fix OSX dmg to include libraries needed by bundled gpg,
    lost in last release.
  * Always try to thaw content, even when annex.crippledfilesystem is set.
  * Correct git-annex info to include unlocked files in v6 repository.
  * Sped up git-annex add in direct mode and v6 by using
    git hash-object --stdin-paths.
  * Sped up git-annex merge by using git hash-object --stdin-paths.

 -- Joey Hess <id@joeyh.name>  Fri, 18 Mar 2016 11:30:36 -0400

git-annex (6.20160229) unstable; urgency=medium

  * Update perlmagick build dependency. Closes: #789225
  * Fix memory leak in last release, which affected commands like
    git-annex status when a large non-annexed file is present in the work
    tree.
  * fsck: When the only copy of a file is in a dead repository, mention
    the repository.
  * info: Mention when run in a dead repository.
  * Linux and OSX standalone builds put the bundled gpg last in PATH,
    so any system gpg will be preferred over it.
  * Avoid crashing when built with MagicMime support, but when the magic
    database cannot be loaded.
  * Include magic database in the linux and OSX standalone builds.
  * Fix memory leak when hashing files, which triggered during fsck
    when an external hash program was not used.
    (This leak was introduced in version 6.20160114.)
  * Support --metadata field<number, --metadata field>number etc
    to match ranges of numeric values.
  * Similarly, support preferred content expressions like
    metadata=field<number and metadata=field>number
  * The pre-commit-annex hook script that automatically extracts
    metadata has been updated to also use exiftool.
    Thanks, Klaus Ethgen.

 -- Joey Hess <id@joeyh.name>  Mon, 29 Feb 2016 12:41:49 -0400

git-annex (6.20160217) unstable; urgency=medium

  * Support getting files from read-only repositories.
  * checkpresentkey: Allow to be run without an explicit remote.
  * checkpresentkey: Added --batch.
  * Work around problem with concurrent-output when in a non-unicode locale
    by avoiding use of it in such a locale. Instead -J will behave as if
    it was built without concurrent-output support in this situation.
  * Fix storing of filenames of v6 unlocked files when the filename is not
    representable in the current locale.
  * fsck: Detect and fix missing associated file mappings in v6 repositories.
  * fsck: Populate unlocked files in v6 repositories whose content is
    present in annex/objects but didn't reach the work tree.
  * When initializing a v6 repo on a crippled filesystem, don't force it
    into direct mode.
  * Windows: Fix v6 unlocked files to actually work.
  * add, addurl, import, importfeed: When in a v6 repository on a crippled
    filesystem, add files unlocked.
  * annex.addunlocked: New configuration setting, makes files always be
    added unlocked. (v6 only)
  * Improve format of v6 unlocked pointer files to support keys containing
    slashes.

 -- Joey Hess <id@joeyh.name>  Wed, 17 Feb 2016 14:48:51 -0400

git-annex (6.20160211) unstable; urgency=medium

  * annex.addsmallfiles: New option controlling what is done when
    adding files not matching annex.largefiles.
  * Fix reversion in lookupkey, contentlocation, and examinekey which
    caused them to sometimes output side messages.
  * webapp: Fix deletion of current repository directory.
  * Added "nothing" to preferred content expression syntax.
  * annex.largefiles can be configured in .gitattributes too;
    this is particulary useful for v6 repositories, since the
    .gitattributes configuration will apply in all clones of the
    repository.
  * Limit annex.largefiles parsing to the subset of preferred content
    expressions that make sense in its context. So, not "standard"
    or "lackingcopies", etc.
  * annex.largefiles: Add support for mimetype=text/* etc, when git-annex
    is linked with libmagic.
  * matchexpression: Added --largefiles option to parse an annex.largefiles
    expression.
  * Brought back the dbus and xmpp build flags, so build from source can be
    done without C libraries that may be hard to install.
  * init: Fix bugs in submodule .git symlink fixup, that occurred when
    initializing in a subdirectory of a submodule and a submodule of a
    submodule.
  * WebDAV: Set depth 1 in PROPFIND request, for better compatibility with
    some servers. Thanks, wzhd.
  * WebDAV: Remove a bogus trailing slash from the end of the url to the
    temporary store location for a key. Thanks, wzhd.
  * S3: Allow configuring with requeststyle=path to use path-style bucket
    access instead of the default DNS-style access.

 -- Joey Hess <id@joeyh.name>  Thu, 11 Feb 2016 11:42:19 -0400

git-annex (6.20160126) unstable; urgency=medium

  * Fix nasty reversion in the last release that broke sync --content's
    handling of many preferred content expressions.
  * whereis --json: Urls are now listed inside the remote that claims them,
    rather than all together at the end.
  * info, add, whereis, find: Support --batch mode.
  * Force output to be line-buffered, even when it's not connected to the
    terminal. This is particuarly important for commands with --batch
    output, which was not always being flushed at an appropriate time.
  * add, import: Support --json output.
  * addurl --json: Include field for added key (unless the file was
    added directly to git due to annex.largefiles configuration.)
    (Also done by add --json and import --json)
  * registerurl: Check if a remote claims the url, same as addurl does.
  * Bug fix: Git config settings passed to git-annex -c did not always take
    effect.
  * assistant: Use udisks2 dbus events to detect when disks are mounted,
    instead of relying on gnome/kde stuff that is not stable.
  * Fix build with QuickCheck 2.8.2
  * matchexpression: New plumbing command to check if a preferred content
    expression matches some data.
  * Removed the webapp-secure build flag, rolling it into the webapp build
    flag.
  * Removed the quvi, tahoe, feed, and tfds build flags, adding
    aeson feed and regex-tdfa to the core dependencies.
  * Roll the dns build flag into the assistant build flag.
  * Debian: Avoid building debug package, since gdb is not often useful
    to debug haskell programs.

 -- Joey Hess <id@joeyh.name>  Tue, 26 Jan 2016 14:57:42 -0400

git-annex (6.20160114) unstable; urgency=medium

  "hexapodia as the key insight"

  * Added v6 repository mode, but v5 is still the default for now.
  * unlock, lock: In v6 mode, unlocking a file changes it from a symlink to a
    pointer file, and this change can be committed to the git repository.
    For details, see http://git-annex.branchable.com/tips/unlocked_files/
  * The upgrade to version 6 is not done fully automatically yet, because
    upgrading a direct mode repository to version 6 will prevent old
    versions of git-annex from working in other clones of that repository.
    For details, see http://git-annex.branchable.com/upgrades/
  * init: --version parameter added to control which supported repository
    version to use.
  * init, upgrade: Configure .git/info/attributes to use git-annex
    as a smudge filter. In v6 repository mode, this makes git add
    add files to the annex in unlocked mode, unless overridden by
    annex.largefiles configuration.
  * assistant: In v6 mode, adds files in unlocked mode, so they can
    continue to be modified.
  * Added annex.thin setting, which makes unlocked files in v6 repositories
    be hard linked to their content, instead of a copy. This saves disk
    space but means any modification of an unlocked file will lose the local
    (and possibly only) copy of the old version.
  * Enable annex.thin by default on upgrade from direct mode to v6, since
    direct mode made the same tradeoff.
  * fix: Adjusts unlocked files as configured by annex.thin.
  * persistent-sqlite is now a hard build dependency, since v6 repository
    mode needs it.


  * status: On crippled filesystems, was displaying M for all annexed files
    that were present. Probably caused by a change to what git status
    displays in this situation. Fixed by treating files git thinks are
    modified the same as typechanged files.
  * addurl: Added --batch and --with-files options.
  * addurl: Support --json, particularly useful in --batch mode.
  * addurl: Refuse to overwrite any existing, non-annexed file.
  * Debian: Adjust build dependencies for webapp, DAV. Now available on
    mips, mipsel, but temporarily removed armel since build is failing
    there.
  * info: Fix "backend usage" numbers, which were counting present keys
    twice.
  * info --json: Improve json for "backend usage", using a nested object
    with fields for each backend instead of the previous weird nested lists.
    This may break existing parsers of this json output, if there were any.
  * whereis --json: Make url list be included in machine-parseable form.
  * test: Added --keep-failures option.
  * unused: Bug fix when a new file was added to the annex, and then
    removed (but not git rmed). git still has the add staged in this case,
    so the content should not be unused and was wrongly treated as such.
  * migrate: Copy over metadata to new key.
  * rekey: No longer copies over urls from the old to the new key.
    It makes sense for migrate to do that, but not for this low-level
    (and little used) plumbing command to.
  * view: Fix crash in non-unicode capable locale when entering a view
    of metadata containing a slash or backslash.
  * When annex.http-headers is used to set the User-Agent header, avoid
    sending User-Agent: git-annex
  * Windows: Fix rsync cross-drive hack to work with msys2 rsync.
    Thanks, Pieter Kitslaar.

 -- Joey Hess <id@joeyh.name>  Thu, 14 Jan 2016 10:14:19 -0400

git-annex (5.20151218) unstable; urgency=medium

  * Add S3 features to git-annex version output.
  * webdav: When testing the WebDAV server, send a file with content.
    The empty file it was sending tickled bugs in some php WebDAV server.
  * fsck: Failed to honor annex.diskreserve when checking a remote.
  * Debian: Build depend on concurrent-output.
  * Fix insecure temporary permissions when git-annex repair is used in
    in a corrupted git repository.
  * Fix potential denial of service attack when creating temp dirs.

 -- Joey Hess <id@joeyh.name>  Fri, 18 Dec 2015 12:09:33 -0400

git-annex (5.20151208) unstable; urgency=medium

  * Build with -j1 again to get reproducible build.
  * Display progress meter in -J mode when copying from a local git repo,
    to a local git repo, and from a remote git repo.
  * Display progress meter in -J mode when downloading from the web.
  * map: Improve display of git remotes with non-ssh urls, including http
    and gcrypt. 
  * When core.sharedRepository is set, annex object files are not made mode
    444, since that prevents a user other than the file owner from locking
    them. Instead, a mode such as 664 is used in this case.
  * tahoe: Include tahoe capabilities in whereis display.
  * import: Changed to honor annex.largefiles settings.
  * addurl, importfeed: Changed to honor annex.largefiles settings,
    when the content of the url is downloaded. (Not when using --fast or
    --relaxed.)
  * webapp: Fix bugs that could result in a relative path such as "."
    being written to ~/.config/git-annex/autostart, and ignore any such 
    relative paths in the file.
    This was a reversion caused by the relative path changes in 5.20150113.
  * dropunused: Make more robust when trying to drop an object that has
    already been dropped.
  * Fix reversion in handling of long filenames, particularly when using
    addurl/importfeed, which was introduced in the previous release.

 -- Joey Hess <id@joeyh.name>  Tue, 08 Dec 2015 11:14:03 -0400

git-annex (5.20151116) unstable; urgency=medium

  * Use concurrent-output library when configured with -fConcurrentOutput.
    This allows nicely displayed messages when using the -J flag.
  * Additional commands now support the -J flag: 
    fsck, drop, add, addurl, import
  * import: Avoid very ugly error messages when the directory files
    are imported to is not a directort, but perhaps an annexed file.
  * Concurrent progress bars are now displayed when using -J with a command
    that moves file contents around.
  * Fix race that could result in an annexed file's symlink not being
    created, when eg, running concurrent git-annex adds.
  * add: Fix error recovery rollback to not move the injested file content
    out of the annex back to the file, because other files may point to
    that same content. Instead, copy the injected file content out to
    recover.
  * quvi may output utf-8 encoded data when the conifigured locale doesn't
    support that; avoid crashing on such invalid encoding.
  * runshell: Avoid failing when $HOME/.ssh does not exist and cannot be
    created.
  * Make the git-annex-standalone.deb prevent runshell from installing
    wrappers into $HOME/.ssh
  * Make git-annex-standalone.deb include the git-annex html documentation,
    desktop file, and base completion file, same as the regular git-annex.deb.
  * fsck: When fscking a dead repo, avoid incorrect "fixing location log"
    message, and display a warning about it being dead, since it's unusual
    to have access to a dead repo.
  * assistant: Pass ssh-options through 3 more git pull/push calls
    that were missed before.
  * Added annex.pidlock and annex.pidlocktimeout configuration to support
    filesystems where POSIX fcntl locks cannot be used.
  * init: Automatically enable annex.pidlock when necessary.

 -- Joey Hess <id@joeyh.name>  Mon, 16 Nov 2015 14:17:40 -0400

git-annex (5.20151102.1) unstable; urgency=medium

  * Avoid installing desktop file and program file if cabal install
    git-annex is run as root, since that is not a systemwide install,
    but to /root, and so generating a systemwide desktop file is not right.
  * When cabal install is run with the desktop file location not writable,
    display a warning, but continue successfully.

 -- Joey Hess <id@joeyh.name>  Tue, 03 Nov 2015 12:08:38 -0400

git-annex (5.20151102) unstable; urgency=medium

  * Use statvfs on OSX.
  * Symlink timestamp preservation code uses functions
    from unix-2.7.0 when available, which should be more portable.
  * enableremote: List uuids and descriptions of remotes that can be
    enabled, and accept either the uuid or the description in leu if the
    name.
  * Catch up with current git behavior when both repo and repo.git exist;
    it seems it now prefers repo in this case, although historically it may
    have preferred repo.git.
  * Fix failure to build with aws-0.13.0.
  * When built with aws-0.13.0, the S3 special remote can be used to create
    google nearline buckets, by setting storageclass=NEARLINE.

 -- Joey Hess <id@joeyh.name>  Mon, 02 Nov 2015 12:41:20 -0400

git-annex (5.20151019) unstable; urgency=medium

  * Fix a longstanding, but unlikely to occur bug, where dropping
    a file from a remote could race with other drops of the same file,
    and result in all copies of its content being lost.
  * git-annex-shell: Added lockcontent command, to prevent dropping of
    a key's content. This is necessary due to the above bugfix.
  * In some cases, the above bugfix changes what git-annex allows you to
    drop:
    - When a file is present in several special remotes,
      but not in any accessible git repositories, dropping it from one of
      the special remotes will now fail. Instead, the file has to be
      moved from one of the special remotes to the git repository, and can
      then safely be dropped from the git repository.
    - If a git remote has too old a version of git-annex-shell installed,
      git-annex won't trust it to hold onto a copy of a file when dropping
      that file from the local git repository.
  * Changed drop ordering when using git annex sync --content or the
    assistant, to drop from remotes first and from the local repo last.
    This works better with the behavior changes to drop in many cases.
  * Do verification of checksums of annex objects downloaded from remotes.
  * When annex objects are received into git repositories from other git
    repos, their checksums are verified then too.
  * To get the old, faster, behavior of not verifying checksums, set
    annex.verify=false, or remote.<name>.annex-verify=false.
  * setkey, rekey: These commands also now verify that the provided file
    matches the expected checksum of the key, unless annex.verify=false.
  * reinject: Already verified content; this can now be disabled by
    setting annex.verify=false.
  * sync, merge, assistant: When git merge failed for a reason other
    than a conflicted merge, such as a crippled filesystem not allowing
    particular characters in filenames, git-annex would make a merge commit
    that could omit such files or otherwise be bad. Fixed by aborting the
    whole merge process when git merge fails for any reason other than a
    merge conflict.
  * Allow building with S3 disabled again.
  * Ported disk free space checking code to work on Solaris.
  * Windows webapp: Fix support for entering password when setting
    up a ssh remote.
  * copy --auto was checking the wrong repo's preferred content.
    (--from was checking what --to should, and vice-versa.)
    Fixed this bug, which was introduced in version 5.20150727.
  * Avoid unnecessary write to the location log when a file is unlocked
    and then added back with unchanged content.
  * S3: Fix support for using https.
  * Avoid displaying network transport warning when a ssh remote
    does not yet have an annex.uuid set.
  * Debian: Add torrent library to build-depends as it's packaged now,
    and stop recommending bittornado | bittorrent.
  * Debian: Remove build dependency on transformers library, as it is now
    included in ghc.
  * Debian: Remove menu file, since a desktop file is provided and
    lintian says there can be only one.

 -- Joey Hess <id@joeyh.name>  Mon, 19 Oct 2015 13:59:01 -0400

git-annex (5.20150930) unstable; urgency=medium

  * Added new linux standalone "ancient" build to support kernels
    like 2.6.32.
  * info: Don't allow use in a non-git-annex repository, since it
    uses the git-annex branch and would create it if it were missing.
  * assistant: When updating ~/.ssh/config, preserve any symlinks.
  * webapp: Remove the "disable remote" feature from the UI.
  * S3: When built with aws-0.13.0, supports using more storage classes.
    In particular, storageclass=STANDARD_IA to use Amazon's
    new Infrequently Accessed storage, and storageclass=NEARLINE
    to use Google's NearLine storage.
  * Improve ~/.ssh/config modification code to not add trailing spaces
    to lines it cannot parse.
  * Fix a crash at direct mode merge time when .git/index doesn't exist
    yet. Triggered by eg, git-annex sync --no-commit in a fresh clone of
    a repository.
  * status: Show added but not yet committed files.
  * Added stack.yaml to support easy builds from source with stack.

 -- Joey Hess <id@joeyh.name>  Wed, 30 Sep 2015 14:31:52 -0400

git-annex (5.20150916) unstable; urgency=medium

  * Fix Windows build to work with ghc 7.10.
  * init: Fix reversion in detection of repo made with git clone --shared
  * info: Support querying info of individual files in direct mode.
  * unused: Fix reversion in 5.20150727 that broke parsing of the
    --unused-refspec option. Thanks, Øyvind A. Holm.
  * Make full option parsing be done when not in a git repo, so --help
    can be displayed for commands that require a git repo, etc.
  * fsck: Work around bug in persistent that broke display of
    problematically encoded filenames on stderr when using --incremental.
  * When gpg.program is configured, it's used to get the command to run
    for gpg. Useful on systems that have only a gpg2 command or want to
    use it instead of the gpg command.
  * Windows: Switched to using git for Windows, rather than msysgit.
    Using msysgit with git-annex is no longer supported.
  * Windows: Even when the user neglects to tell the git installer to
    add git to PATH, git-annex will still work from within the git bash
    shell, and the webapp can be used too.
  * sync: Add --no-commit, --no-pull, --no-push options to turn off parts of
    the sync process, as well as supporting --commit, --pull, --push, and
    --no-content options to specify the (current) default behavior.
  * annex.hardlink extended to also try to use hard links when copying from
    the repository to a remote.
  * Improve bash completion, so it completes names of remotes and backends
    in appropriate places.
  * Special remotes configured with autoenable=true will be automatically
    enabled when git-annex init is run.
  * Fix bug in combination of preferred and required content settings.
    When one was set to the empty string and the other set to some expression,
    this bug caused all files to be wanted, instead of only files matching
    the expression.

 -- Joey Hess <id@joeyh.name>  Wed, 16 Sep 2015 10:31:24 -0400

git-annex (5.20150824) unstable; urgency=medium

  * Sped up downloads of files from ssh remotes, reducing the
    non-data-transfer overhead 6x.
  * sync: Support --jobs
  * sync --content: Avoid unnecessary second pull from remotes when 
    no file transfers are made.
  * External special remotes can now be built that can be used in readonly
    mode, where git-annex downloads content from the remote using regular
    http.
  * Added WHEREIS to external special remote protocol.
  * importfeed --relaxed: Avoid hitting the urls of items in the feed.
  * Fix reversion in init when ran as root, introduced in version 5.20150731.
  * Reorder declaration to fix build with yesod-core > 1.4.13.
    Thanks, Michael Alan Dorman.
  * Fix building without quvi and without database.
    Thanks, Ben Boeckel.
  * Avoid building the assistant on the hurd, since an inotify equivalent
    is not yet implemented in git-annex for the hurd.
  * --debug log messages are now timestamped with fractional seconds.
  * --debug is passed along to git-annex-shell when git-annex is in debug mode.
  * Makefile: Pass LDFLAGS, CFLAGS, and CPPFLAGS through ghc and on to
    ld, cc, and cpp.
  * As a result of the Makefile changes, the Debian package is built
    with various hardening options. Although their benefit to a largely
    haskell program is unknown.

 -- Joey Hess <id@joeyh.name>  Mon, 24 Aug 2015 14:11:05 -0700

git-annex (5.20150812) unstable; urgency=medium

  * Added support for SHA3 hashed keys (in 8 varieties), when git-annex is
    built using the cryptonite library.
  * metadata: Fix reversion introduced in 5.20150727 that caused recursive
    display of metadata to not work.
  * Windows: Fix bug that caused git-annex sync to fail due to missing
    environment variable.
  * Fix setting/setting/viewing metadata that contains unicode or other
    special characters, when in a non-unicode locale.
  * Simplify setup process for a ssh remote. Now it suffices to run git
    remote add, followed by git-annex sync. Now the remote is automatically
    initialized for use by git-annex, where before the git-annex branch had
    to manually be pushed before using git-annex sync. Note that this
    involved changes to git-annex-shell, so if the remote is using an old
    version, the manual push is still needed.
  * git-annex-shell: Don't let configlist auto-init repository when in
    readonly mode.
  * Perform a clean shutdown when --time-limit is reached.
    This includes running queued git commands, and cleanup actions normally
    run when a command is finished.
  * fsck: Commit incremental fsck database when --time-limit is reached.
    Previously, some of the last files fscked did not make it into the
    database when using --time-limit.
  * fsck: Commit incremental fsck database after every 1000 files
    fscked, or every 5 minutes, whichever comes first. Previously,
    commits were made every 1000 files fscked.
  * Linux standalone: Work around problem that prevented it from working
    properly if unpacked into a directory that contains ":" or ";" in its
    name.
  * proxy: Fix proxy git commit of non-annexed files in direct mode. 
  * proxy: If a non-proxied git command, such as git revert
    would normally fail because of unstaged files in the work tree,
    make the proxied command fail the same way.
  * proxy: Fix removal of files deleted by the proxied command.
  * proxy: Fix behavior when run in subdirectory of git repo.
  * Improve Setup.hs file so that cabal copy --destdir works.
    Thanks, Magnus Therning.
  * Tighten dependency on optparse-applicative to 0.11.0.
  * Added back debian/cabal-wrapper, since it still seems needed after all.

 -- Joey Hess <id@joeyh.name>  Wed, 12 Aug 2015 11:14:58 -0400

git-annex (5.20150731) unstable; urgency=medium

  * webapp: Support enabling known gitlab.com remotes.
  * Fix rsync special remote to work when -Jn is used for concurrent
    uploads.
  * The last release accidentally removed a number of options from the
    copy command. (-J, file matching options, etc). These have been added
    back.
  * init: Detect when the filesystem is crippled such that it ignores
    attempts to remove the write bit from a file, and enable direct mode.
    Seen with eg, NTFS fuse on linux.
  * Fix man page installation by cabal install; all the new man pages are
    now installed.

 -- Joey Hess <id@joeyh.name>  Fri, 31 Jul 2015 11:34:36 -0400

git-annex (5.20150727) unstable; urgency=medium

  * Fix bug that prevented uploads to remotes using new-style chunking
    from resuming after the last successfully uploaded chunk.
  * Switched option parsing to use optparse-applicative. This was a very large
    and invasive change, and may have caused some minor behavior changes to
    edge cases of option parsing. (For example, the metadata command no
    longer accepts the combination of --get and --set, which never actually
    worked.)
  * Bash completion file is now included in the git-annex source tree, 
    and installed into Debian package (and any other packages built using make
    install). This bash completion is generated by the option parser, so it
    covers all commands, all options, and will never go out of date!
  * As well as tab completing "git-annex" commands, "git annex" will also tab
    complete. However, git's bash completion script needs a patch,
    which I've submitted, for this to work prefectly.
  * version --raw now works when run outside a git repository.
  * assistant --startdelay now works when run outside a git repository.
  * dead now accepts multiple --key options.
  * addurl now accepts --prefix and --suffix options to adjust the
    filenames used.
  * sync --content: Fix bug that caused files to be uploaded to eg,
    more archive remotes than wanted copies, only to later be dropped
    to satisfy the preferred content settings.
  * importfeed: Improve detection of known items whose url has changed,
    and avoid adding redundant files. Where before this only looked at
    permalinks in rss feeds, it now also looks at guids.
  * importfeed: Look at not only permalinks, but now also guids
    to identify previously downloaded files.
  * Webapp: Now features easy setup of git-annex repositories on gitlab.com.
  * Adjust debian build deps: The webapp can now build on arm64, s390x
    and hurd-i386. WebDAV support is also available on those architectures.
  * Debian package now maintained by Richard Hartmann.
  * Support building without persistent database on for systems that
    lack TH. This removes support for incremental fsck.

 -- Joey Hess <id@joeyh.name>  Mon, 27 Jul 2015 12:24:49 -0400

git-annex (5.20150710) unstable; urgency=medium

  * add: Stage symlinks the same as git add would, even if they are not a
    link to annexed content.
  * sync: When annex.autocommit=false, avoid making any commit of local
    changes, while still merging with remote to the extent possible.
  * unused: --used-refspec can now be configured to look at refs in the
    reflog. This provides a way to not consider old versions of files to be
    unused after they have reached a specified age, when the old refs in
    the reflog expire.
  * log: Fix reversion introduced in version 5.20150528 that broke this command.
  * assistant --autostart: First stop any daemons that are already running,
    which might be left over from a previous login session and so unable to
    use the ssh agent of a new login session.
  * assistant: Fix local pairing to not include newline in ssh pubkey,
    which is rejected on the other end for security reasons.
  * assistant: Fix ANNEX_SHELL_DIR written to ~/.ssh/authorized_keys 
    in local pairing to be the absolute path to the repository, not "."
    This was a reversion caused by the relative path changes in 5.20150113.
  * Brought back the setkey plumbing command that was removed in 2011, since
    we found a use case for it. Note that the command's syntax was changed
    for consistency.
  * bugfix: Pass --full-tree when using git ls-files to get a list of files
    on the git-annex branch, so it works when run in a subdirectory.
    This bug affected git-annex unused, and potentially also transitions
    running code and other things.
  * Support git's undocumented core.sharedRepository=2 value, which
    is equivalent to "world", and is set when a repo was created using
    git init --shared=world.
  * When building on linux, pass --as-needed to linker to avoid linking
    with unused shared libraries including libyaml.
  * import: Fix failure of cross-device import on Windows.
  * merge: Avoid creating the synced/master branch.
  * Removed support for optparse-applicative versions older than 0.10.

 -- Joey Hess <id@joeyh.name>  Fri, 10 Jul 2015 16:36:42 -0400

git-annex (5.20150617) unstable; urgency=medium

  * Now supports git annex sync --all --content to sync all versions of all
    files with all repos that want them.
  * Added new "anything" preferred content expression, which matches all
    versions of all files.
  * Standard preferred content for client, backup, incremental backup,
    and unwanted groups have been adjusted to work better when used
    with git annex sync --all --content.
  * fromkey, registerurl: Improve handling of urls that happen to also
    be parsable as strange keys.
  * sync, remotedaemon: Pass configured ssh-options even when
    annex.sshcaching is disabled.
  * assistant: Consume systemd-networkd dbus events to learn about
    changes to network connections, as was already done with
    network-manager and wicd.
    Thanks to Sebastian Reuße for the patches.
  * get --incomplete: New option to resume any interrupted downloads.
  * dead --key: Can be used to mark a key as dead.
  * fsck: Ignore keys that are known to be dead when running in
    --all/--unused/--key mode or a in a bare repo. Closes: #753888
    Otherwise, still reports files with lost contents, even if the content
    is dead.
  * S3: Special remotes can be configured with public=yes to allow
    the public to access the bucket's content.
  * S3: Publically accessible buckets can be used without creds.
  * import --clean-duplicates: Fix bug that didn't count local or trusted
    repo's copy of a file as one of the necessary copies to allow removing
    it from the import location.
  * tahoe: Use ~/.tahoe-git-annex/ rather than ~/.tahoe/git-annex/
    when setting up a tahoe special remote to avoid old versions of
    tahoe create-client choking.
  * Fix bug that prevented enumerating locally present objects in repos
    tuned with annex.tune.objecthash1=true.
    Fixes: unused, object count in info, unannex.
  * Improve url parsing to handle some urls containing illegal []
    characters in their paths.
  * info: Added json output for "backend usage", "numcopies stats",
    "repositories containing these files", and "transfers in progress".
  * Fix incremental backup standard preferred content expression to match
    its documentation, which says it does not want files that have reached
    a backup repository.
  * Increased the default annex.bloomaccuracy from 1000 to 10000000.
    This makes git annex unused use up to 16 mb more memory than it did
    before, but the massive increase in accuracy makes this worthwhile
    for all but the smallest systems.
  * Build documentation with deterministic=1 for reproducible builds.
    (A new ikiwiki feature.) Closes: #785736
  * Re-remove dependency on obsolete hamlet package. Closes: #786659
  * debian/cabal-wrapper: Removed this hack which should not be needed anymore.

 -- Joey Hess <id@joeyh.name>  Wed, 17 Jun 2015 13:50:35 -0400

git-annex (5.20150528) unstable; urgency=medium

  * fromkey, registerurl: Allow urls to be specified instead of keys,
    and generate URL keys.
  * Linux standalone, OSX app: Improve runshell script to always quote
    shell vars, so that it will work when eg, untarred into a directory
    path with spaces in its name.
  * Revert removal dependency on obsolete hamlet package, since the
    autobuilders are not ready for this change yet and it prevented them
    from building the webapp. Reopens: #786659
  * fsck: When checksumming a file fails due to a hardware fault,
    the file is now moved to the bad directory, and the fsck proceeds.
    Before, the fsck immediately failed.
  * Linux standalone: The webapp was not built in the previous release,
    this release fixes that oversight.

 -- Joey Hess <id@joeyh.name>  Thu, 28 May 2015 10:48:03 -0400

git-annex (5.20150522) unstable; urgency=medium

  * import: Refuse to import files that are within the work tree, as that
    does not make sense and could cause data loss.
  * drop: Now supports --all, --unused, and --key.
  * drop: Now defaults to --all when run in a bare repository.
    (Previously, did nothing when run in a bare repository.)
  * get, move, copy, mirror: Concurrent transfers are now supported!
    For example: git-annex get -J10
    However, progress bars are not yet displayed for concurrent transfers,
    pending an updated version of the ascii-progress library.
  * --quiet now makes progress output by rsync, wget, etc be quiet too.
  * Take space that will be used by other running downloads into account when
    checking annex.diskreserve.
  * Avoid accumulating transfer failure log files unless the assistant is
    being used.
  * Fix an unlikely race that could result in two transfers of the same key
    running at once.
  * Stale transfer lock and info files will be cleaned up automatically
    when get/unused/info commands are run.
  * unused: Add --used-refspec option and annex.used-refspec, which can
    specify a set of refs to consider used, rather than the default of
    considering all refs used.
  * webapp: Fix zombie xdg-open process left when opening file browser.
    Closes: #785498
  * Safer posix fctnl locking implementation, using lock pools and STM.
  * Build documentation with TZ=UTC for reproducible builds. See #785736.
  * OSX: Corrected the location of trustedkeys.gpg, so the built-in
    upgrade code will find it. Fixes OSX upgrade going forward, but
    older versions won't upgrade themselves due to this problem.
  * Remove dependency on obsolete hamlet package. Closes: #786659

 -- Joey Hess <id@joeyh.name>  Fri, 22 May 2015 14:20:18 -0400

git-annex (5.20150508.1) unstable; urgency=medium

  * Now builds cleanly using ghc 7.10 (as well as ghc back to 7.6).
  * Imrovements to the git-annex-standalone.deb build process.
    (Thanks, Yaroslav Halchenko)

 -- Joey Hess <id@joeyh.name>  Mon, 11 May 2015 12:08:58 -0400

git-annex (5.20150508) unstable; urgency=medium

  * Improve behavior when a git-annex command is told to operate
    on a file that doesn't exist. It will now continue to other
    files specified after that on the command line, and only error out at
    the end.
  * S3: Enable debug logging when annex.debug or --debug is set.
  * S3: git annex info will show additional information about a S3 remote
    (endpoint, port, storage class)
  * S3: Let git annex enableremote be used, without trying to recreate
    a bucket that should already exist.
  * S3: Fix incompatibility with bucket names used by hS3; the aws library
    cannot handle upper-case bucket names. git-annex now converts them to
    lower case automatically.
  * import: Check for gitignored files before moving them into the tree.
    (Needs git 1.8.4 or newer.)
  * import: Don't stop entire import when one file fails due to being
    gitignored or conflicting with something in the work tree.
  * import: Before removing a duplicate file in --deduplicate or
    --clean-duplicates mode, verify that enough copies of its content still
    exist.
  * Improve integration with KDE's file manager to work with dolphin
    version 14.12.3 while still being compatible with 4.14.2.
    Thanks, silvio.
  * assistant: Added --autostop to complement --autostart.
  * Work around wget bug #784348 which could cause it to clobber git-annex
    symlinks when downloading from ftp.
  * Support checking ftp urls for file presence.
  * Fix bogus failure of fsck --fast.
  * fsck: Ignore error recording the fsck in the activity log,
    which can happen when running fsck in a read-only repository.
    Closes: #698559
    (fsck can still need to write to the repository if it find problems,
    but a successful fsck can be done read-only)
  * Improve quvi 0.4 output parsing to handle cases wher there is no known
    filename extension. This is currently the case when using quvi with
    youtube. In this case, the extension ".m" will be used.
  * Dropped support for older versions of yesod, warp, and dbus than the ones
    in Debian Jessie.
  * Switch from the obsolete dataenc library for base64 encoding to sandi.
    (Thanks, Magnus Therning)
  * Debian's ghc now supports TH on arm! Adjust build dependencies
    to build the webapp on arm, and enable DAV support on arm. \o/
  * Adjust some other arch specific build dependencies that are now
    available on more architectures in Devian unstable.
  * Windows: Remove cygwin ssh, the newer version of which has stopped
    honoring the setting of HOME. Instead, copy msysgit's ssh into PATH.
    Note that setting up a remote ssh server using password authentication
    is known to be broken in this release on Windows.
  * Windows: Roll back to an older version of rsync from cygwin.
    The newer version has some dependency on a newer ssh from cygwin.

 -- Joey Hess <id@joeyh.name>  Fri, 08 May 2015 13:42:30 -0400

git-annex (5.20150420) unstable; urgency=medium

  * Fix activity log parsing, which caused the log to not retain
    activity from other uuids.
  * Union merge could fall over if there was a file in the repository
    with the same name as a git ref. Now fixed.
  * info dir: Added information about repositories that
    contain files in the specified directory.
  * info: Added --bytes option.
  * bittorrent: Fix handling of magnet links.
  * When a key's size is unknown, still check the annex.diskreserve,
    and avoid getting content if the disk is too full.
  * Fix fsck --from a git remote in a local directory, and from
    a directory special remote.
    This was a reversion caused by the relative path changes in 5.20150113.
  * fsck --from remote: When bad content is found in the remote,
    and the local repo does not have a copy of the content, preserve
    the bad content in .git/annex/bad/ to avoid further data loss.
  * fsck --from remote: Avoid downloading a key if it would go over
    the annex.diskreserve limit.
  * required: New command, like wanted, but for required content.
  * Removed dependency on haskell SHA library,
    instead using cryptohash >= 0.11.0.
  * Make repo init more robust.
  * New debian/rules build-standalone target, which generates a
    git-annex-standalone.deb that should work on many old Debian etc
    systems. Thanks, Yaroslav Halchenko.
  * Windows: Renamed start menu file to avoid loop in some versions
    of Windows where the menu file is treated as a git-annex program.
  * Windows: Fixed support of remotes on other drives.
    (A reversion introduced in version 5.20150113.)
  * Windows: Bundled versions of rsync, wget, ssh, and gpg from
    cygwin all updated. Thanks, Yury V. Zaytsev.

 -- Joey Hess <id@joeyh.name>  Mon, 20 Apr 2015 14:44:04 -0400

git-annex (5.20150409) unstable; urgency=medium

  * This fixes a bug in the assistant introduced by the literal pathspec
    changes in version 5.20150406.
  * --quiet now suppresses progress displays from eg, rsync.
    (Second time's the charm..)
  * fromkey, registerurl: When reading from stdin, allow the
    filename and url, respectively, to contain whitespace.
  * add: If annex.largefiles is set and does not match a file that's being
    added, the file will be checked into git rather than being added to the
    annex. Previously, git annex add skipped over such files; this new
    behavior is more useful in direct mode.
  * proxy: Made it work when run in a new repository before initial
    commit.
  * info: Display repository mode: bare when in a bare (non-direct mode)
    repo.
  * importfeed: Fix feed download when curl is used.
  * importfeed: Error out when passed a non-url.
  * webapp: When adding another local repository, and combining it
    with the current repository, the new repository's remote path
    was set to "." rather than the path to the current repository.
    This was a reversion caused by the relative path changes in 5.20150113.
  * contentlocationn: New plumbing command.

 -- Joey Hess <id@joeyh.name>  Thu, 09 Apr 2015 15:06:38 -0400

git-annex (5.20150406.1) unstable; urgency=medium

  * Fixes a bug in the last release that caused rsync and possibly
    other commands to hang at the end of a file transfer.
    (--quiet is back to not blocking progress displays until
    that code can be fixed properly.)

 -- Joey Hess <id@joeyh.name>  Mon, 06 Apr 2015 17:13:13 -0400

git-annex (5.20150406) unstable; urgency=medium

  * Prevent git-ls-files from double-expanding wildcards when an
    unexpanded wildcard is passed to a git-annex command like add or find.
  * Fix make build target. Thanks, Justin Geibel.
  * Fix GETURLS in external special remote protocol to strip
    downloader prefix from logged url info before checking for the
    specified prefix.
  * importfeed: Avoid downloading a redundant item from a feed whose
    permalink has been seen before, even when the url has changed.
  * importfeed: Always store itemid in metadata; before this was only
    done when annex.genmetadata was set.
  * Relax debian package dependencies to git >= 1:1.8.1 rather
    than needing >= 1:2.0.
  * test: Fix --list-tests
  * addurl --file: When used with a special remote that claims
    urls and checks their contents, don't override the user's provided
    filename with filenames that the special remote suggests. Also,
    don't allow adding the url if the special remote says it contains
    multiple files.
  * import: --deduplicate and --cleanduplicates now output the keys
    corresponding to duplicated files they process.
  * expire: New command, for expiring inactive repositories.
  * fsck: Record fsck activity for use by expire command.
  * Fix truncation of parameters that could occur when using xargs git-annex.
  * Significantly sped up processing of large numbers of directories
    passed to a single git-annex command.
  * version: Add --raw
  * init: Improve fifo test to detect NFS systems that support fifos
    but not well enough for sshcaching.
  * --quiet now suppresses progress displays from eg, rsync.
    (The option already suppressed git-annex's own built-in progress
    displays.)

 -- Joey Hess <id@joeyh.name>  Mon, 06 Apr 2015 12:48:48 -0400

git-annex (5.20150327) unstable; urgency=medium

  * readpresentkey: New plumbing command for checking location log.
  * checkpresentkey: New plumbing command to check if a key can be verified
    to be present on a remote.
  * Added a post-update-annex hook, which is run after the git-annex branch
    is updated. Needed for git update-server-info.
  * migrate: --force will force migration of keys already using the
    destination backend. Useful in rare cases.
  * Man pages for individual commands now available, and can be
    opened using "git annex help <command>"
  * --auto is no longer a global option; only get, drop, and copy
    accept it. (Not a behavior change unless you were passing it to a
    command that ignored it.)
  * Improve error message when --in @date is used and there is no
    reflog for the git-annex branch.
  * assistant: Committing a whole lot of files at once could overflow
    command-line length limits and cause the commit to fail. This
    only happened when using the assistant in an indirect mode repository.
  * Work around curl bug when asked to download an empty url to a file.
  * Fix bug introduced in the last release that broke git-annex sync
    when git-annex was installed from the standalone tarball.

 -- Joey Hess <id@joeyh.name>  Fri, 27 Mar 2015 13:10:59 -0400

git-annex (5.20150317) unstable; urgency=medium

  * fsck: Incremental fsck uses sqlite to store its records, instead
    of abusing the sticky bit. Existing sticky bits are ignored;
    incremental fscks started by old versions won't be resumed by
    this version.
  * fsck: Multiple incremental fscks of different repos (including remotes)
    can now be running at the same time in the same repo without it
    getting confused about which files have been checked for which remotes.
  * unannex: Refuse to unannex when repo is too new to have a HEAD,
    since in this case there must be staged changes in the index
    (if there is anything to unannex), and the unannex code path
    needs to run with a clean index.
  * Linux standalone: Set LOCPATH=/dev/null to work around
    https://ghc.haskell.org/trac/ghc/ticket/7695
    This prevents localization from working, but git-annex
    is not localized anyway.
  * sync: As well as the synced/git-annex push, attempt a
    git-annex:git-annex push, as long as the remote branch
    is an ancestor of the local branch, to better support bare git repos.
    (This used to be done, but it forgot to do it since version 4.20130909.)
  * When re-execing git-annex, use current program location, rather than
    ~/.config/git-annex/program, when possible.
  * Submodules are now supported by git-annex!
  * metadata: Fix encoding problem that led to mojibake when storing
    metadata strings that contained both unicode characters and a space
    (or '!') character.
  * Also potentially fixes encoding problem when embedding credentials
    that contain unicode characters.
  * sync: Fix committing when in a direct mode repo that has no HEAD ref.
    (For example, a newly checked out git submodule.)
  * Added SETURIPRESENT and SETURIMISSING to external special remote protocol,
    useful for things like ipfs that don't use regular urls.
  * addurl: Added --raw option, which bypasses special handling of quvi,
    bittorrent etc urls.
  * git-annex-shell: Improve error message when the specified repository
    doesn't exist or git config fails for some reason.
  * fromkey --force: Skip test that the key has its content in the annex.
  * fromkey: Add stdin mode.
  * registerurl: New plumbing command for mass-adding urls to keys.
  * remotedaemon: Fixed support for notifications of changes to gcrypt
    remotes, which was never tested and didn't quite work before.

 -- Joey Hess <id@joeyh.name>  Tue, 17 Mar 2015 13:02:36 -0400

git-annex (5.20150219) unstable; urgency=medium

  * glacier: Detect when the glacier command in PATH is the wrong one,
    from boto, rather than from glacier-cli, and refuse to use it,
    since the boto program fails to fail when passed
    parameters it does not understand.
  * groupwanted: New command to set the groupwanted preferred content
    expression.
  * import: Support file matching options such as --exclude, --include, 
    --smallerthan, --largerthan
  * The file matching options are now only accepted by commands that
    can actually use them, instead of by all commands.
  * import: Avoid checksumming file twice when run in the default
    or --duplicate mode.
  * Windows: Fix bug in dropping an annexed file, which
    caused a symlink to be staged that contained backslashes.
  * webapp: Fix reversion in opening webapp when starting it manually
    inside a repository.
  * assistant: Improve sanity check for control characters when pairing.
  * Improve race recovery code when committing to git-annex branch.
  * addurl: Avoid crash if quvi is not installed, when git-annex was
    built with process-1.2
  * bittorrent: Fix mojibake introduced in parsing arai2c progress output.
  * fsck --from: If a download from a remote fails, propagate the failure.
  * metadata: When setting metadata, do not recurse into directories by
    default, since that can be surprising behavior and difficult to recover
    from. The old behavior is available by using --force.
  * sync, assistant: Include repository name in head branch commit message.
  * The ssh-options git config is now used by gcrypt, rsync, and ddar
    special remotes that use ssh as a transport.
  * sync, assistant: Use the ssh-options git config when doing git pull
    and push.
  * remotedaemon: Use the ssh-options git config.
  * Linux standalone: Improved process names of linker shimmed programs.

 -- Joey Hess <id@joeyh.name>  Thu, 19 Feb 2015 14:16:03 -0400

git-annex (5.20150205) unstable; urgency=medium

  * info: Can now display info about a given uuid.
  * Added to remote/uuid info: Count of the number of keys present
    on the remote, and their size. This is rather expensive to calculate,
    so comes last and --fast will disable it.
  * info remote: Include the date of the last sync with the remote.
  * sync: Added --message/-m option like git commit.
  * remotedaemon: Fix problem that could prevent ssh connections being
    made after two LOSTNET messages were received in a row (perhaps due to
    two different network interfaces being brought down).
  * Fix build failure when wget is not installed.
  * Fix wording of message displayed when unable to get a file that
    is available in untrusted repositories.
  * addurl: When a Content-Disposition header suggests a filename to use,
    addurl will consider using it, if it's reasonable and doesn't conflict
    with an existing file. (--file overrides this)
  * Fix default repository description created by git annex init,
    which got broken by the relative path changes in the last release.
  * init: Repository tuning parameters can now be passed when initializing a
    repository for the first time. For details, see
    http://git-annex.branchable.com/tuning/
  * merge: Refuse to merge changes from a git-annex branch of a repo
    that has been tuned in incompatible ways.
  * Support annex.tune.objecthash1, annex.tune.objecthashlower, and
    annex.tune.branchhash1.
  * Remove support for building without cryptohash.
  * Added MD5 and MD5E backends.
  * assistant: Fix local pairing when ssh pubkey comment contains spaces.
  * Avoid using fileSize which maxes out at just 2 gb on Windows.
    Instead, use hFileSize, which doesn't have a bounded size.
    Fixes support for files > 2 gb on Windows.
  * Windows: Fix running of the pre-commit-annex hook.
  * Windows: Fix S3 special remote; need to call withSocketsDo. Thanks, Trent.

 -- Joey Hess <id@joeyh.name>  Thu, 05 Feb 2015 14:08:33 -0400

git-annex (5.20150113) unstable; urgency=medium

  * unlock: Don't allow unlocking files that have never been committed to git
    before, to avoid an intractable problem that prevents the pre-commit
    hook from telling if such a file is intended to be an annexed file or not.
  * Avoid re-checksumming when migrating from hash to hashE backend.
    Closes: #774494
  * Fix build with process 1.2.1.0.
  * Android: Provide a version built with -fPIE -pie to support Android 5.0.
  * sync: Fix an edge case where syncing in a bare repository would try to
    merge and so fail.
  * Check git version at runtime, rather than assuming it will be the same
    as the git version used at build time when running git-checkattr and
    git-branch remove.
  * Switch to using relative paths to the git repository.
    - This allows the git repository to be moved while git-annex is running in
      it, with fewer problems.
    - On Windows, this avoids some of the problems with the absurdly small
      MAX_PATH of 260 bytes. In particular, git-annex repositories should
      work in deeper/longer directory structures than before.
  * Generate shorter keys for WORM and URL, avoiding keys that are longer
    than used for SHA256, so as to not break on systems like Windows that
    have very small maximum path length limits.
  * Bugfix: A file named HEAD in the work tree could confuse some git commands
    run by git-annex.

 -- Joey Hess <id@joeyh.name>  Tue, 13 Jan 2015 12:10:08 -0400

git-annex (5.20141231) unstable; urgency=medium

  * vicfg: Avoid crashing on badly encoded config data.
  * Work around statfs() overflow on some XFS systems.
  * sync: Now supports remote groups, the same way git remote update does.
  * setpresentkey: A new plumbing-level command.
  * Run shutdown cleanup actions even if there were failures processing
    the command. Among other fixes, this means that addurl will stage
    added files even if adding one of the urls fails.
  * bittorrent: Fix locking problem when using addurl file://
  * Windows: Fix local rsync filepath munging (fixes 26 test suite failures).
  * Windows: Got the rsync special remote working.
  * Windows: Fix handling of views of filenames containing '%'
  * OSX: Switched away from deprecated statfs64 interface.

 -- Joey Hess <id@joeyh.name>  Wed, 31 Dec 2014 15:15:46 -0400

git-annex (5.20141219) unstable; urgency=medium

  * Webapp: When adding a new box.com remote, use the new style chunking.
    Thanks, Jon Ander Peñalba.
  * External special remote protocol now includes commands for setting
    and getting the urls associated with a key.
  * Urls can now be claimed by remotes. This will allow creating,
    for example, a external special remote that handles magnet: and
    *.torrent urls.
  * Use wget -q --show-progress for less verbose wget output,
    when built with wget 1.16.
  * Added bittorrent special remote.
  * addurl behavior change: When downloading an url ending in .torrent,
    it will download files from bittorrent, instead of the old behavior
    of adding the torrent file to the repository.
  * Added Recommends on aria2.
  * When possible, build with the haskell torrent library for parsing
    torrent files. As a fallback, can instead use btshowmetainfo from
    bittornado | bittorrent.
  * Fix build with -f-S3.

 -- Joey Hess <id@joeyh.name>  Fri, 19 Dec 2014 16:53:26 -0400

git-annex (5.20141203) unstable; urgency=medium

  * proxy: New command for direct mode repositories, allows bypassing
    the direct mode guard in a safe way to do all sorts of things
    including git revert, git mv, git checkout ...
  * undo: New command to undo the most recent change to a file
    or to the contents of a directory.
  * Add undo action to nautilus and konqueror integration.
  * diffdriver: New git-annex command, to make git external diff drivers
    work with annexed files.
  * pre-commit: Block partial commit of unlocked annexed file, since
    that left a typechange staged in index due to some infelicity of git's
    handling of partial commits.
  * Work around behavior change in lsof 4.88's -F output format.
  * S3: Switched to using the haskell aws library.
  * S3: No longer buffers entire files in memory when uploading without
    chunking.
  * S3: When built with a new enough version of the haskell aws library,
    supports doing multipart uploads, in order to store extremely large
    files in S3 when not using chunking.
  * Don't show "(gpg)" when decrypting the remote encryption cipher,
    since this could be taken to read that's the only time git-annex
    runs gpg, which is not the case.
  * Debian package is now maintained by Gergely Nagy.
  * Windows: Remove Alt+A keyboard shortcut, which turns out to have scope
    outside the menus.
  * Windows: Install ssh and other bundled programs to Git/cmd,
    instead of Git/bin, since the latter is not in the default msysgit PATH.

 -- Joey Hess <id@joeyh.name>  Wed, 03 Dec 2014 15:16:52 -0400

git-annex (5.20141125) unstable; urgency=medium

  * Remove fixup code for bad bare repositories created by
    versions 5.20131118 through 5.20131127. That fixup code would
    accidentally fire when --git-dir was incorrectly
    pointed at the working tree of a git-annex repository,
    possibly resulting in data loss. Closes: #768093
  * Windows: Fix crash when user.name is not set in git config.

 -- Joey Hess <joeyh@debian.org>  Wed, 05 Nov 2014 11:41:51 -0400

git-annex (5.20141024) unstable; urgency=medium

  * vicfg: Deleting configurations now resets to the default, where
    before it has no effect.
  * Remove hurd stuff from cabal file, since hackage currently rejects
    it, and the test suite fails on hurd.
  * initremote: Don't allow creating a special remote that has the same
    name as an existing git remote.
  * Windows: Use haskell setenv library to clean up several ugly workarounds
    for inability to manipulate the environment on windows. This includes
    making git-annex not re-exec itself on start on windows, and making the
    test suite on Windows run tests without forking.
  * glacier: Fix pipe setup when calling glacier-cli to retrieve an object.
  * info: When run on a single annexed file, displays some info about the 
    file, including its key and size.
  * info: When passed the name or uuid of a remote, displays info about that
    remote. Remotes that support encryption, chunking, or embedded
    creds will include that in their info.
  * enableremote: When the remote has creds, update the local creds cache
    file. Before, the old version of the creds could be left there, and
    would continue to be used.

 -- Joey Hess <joeyh@debian.org>  Fri, 24 Oct 2014 13:03:29 -0400

git-annex (5.20141013) unstable; urgency=medium

  * Adjust cabal file to support building w/o assistant on the hurd.
  * Support building with yesod 1.4.
  * S3: Fix embedcreds=yes handling for the Internet Archive.
  * map: Handle .git prefixed remote repos. Closes: #614759
  * repair: Prevent auto gc from happening when fetching from a remote.

 -- Joey Hess <joeyh@debian.org>  Mon, 13 Oct 2014 10:13:06 -0400

git-annex (5.20140927) unstable; urgency=medium

  * Really depend (not just build-depend) on new enough git for --no-gpg-sign
    to work. Closes: #763057
  * Add temporary workaround for bug #763078 which broke building on armel
    and armhf.

 -- Joey Hess <joeyh@debian.org>  Sat, 27 Sep 2014 14:25:09 -0400

git-annex (5.20140926) unstable; urgency=high

  * Depend on new enough git for --no-gpg-sign to work. Closes: #762446
  * Work around failure to build on mips by using cabal, not Setup,
    to build in debian/rules.

 -- Joey Hess <joeyh@debian.org>  Fri, 26 Sep 2014 15:09:02 -0400

git-annex (5.20140919) unstable; urgency=high

  * Security fix for S3 and glacier when using embedcreds=yes with
    encryption=pubkey or encryption=hybrid. CVE-2014-6274
    The creds embedded in the git repo were *not* encrypted.
    git-annex enableremote will warn when used on a remote that has
    this problem. For details, see:
    https://git-annex.branchable.com/upgrades/insecure_embedded_creds/
  * assistant: Detect when repository has been deleted or moved, and
    automatically shut down the assistant. Closes: #761261
  * Windows: Avoid crashing trying to list gpg secret keys, for gcrypt
    which is not yet supported on Windows.
  * WebDav: Fix enableremote crash when the remote already exists.
    (Bug introduced in version 5.20140817.)
  * add: In direct mode, adding an annex symlink will check it into git,
    as was already done in indirect mode.

 -- Joey Hess <joeyh@debian.org>  Fri, 19 Sep 2014 12:53:42 -0400

git-annex (5.20140915) unstable; urgency=medium

  * New annex.hardlink setting. Closes: #758593
  * init: Automatically detect when a repository was cloned with --shared,
    and set annex.hardlink=true, as well as marking the repository as
    untrusted.
  * Fix parsing of ipv6 address in git remote address when it was not
    formatted as an url.
  * The annex-rsync-transport configuration is now also used when checking
    if a key is present on a rsync remote, and when dropping a key from
    the remote.
  * Promote file not found warning message to an error.
  * Fix transfer lock file FD leak that could occur when two separate
    git-annex processes were both working to perform the same set of
    transfers.
  * sync: Ensure that pending changes to git-annex branch are committed
    before push when in direct mode. (Fixing a very minor reversion.)
  * WORM backend: Switched to include the relative path to the file inside
    the repository, rather than just the file's base name. Note that if you're
    relying on such things to keep files separate with WORM, you should really
    be using a better backend.
  * Rather than crashing when there's a problem with the requested bloomfilter
    capacity/accuracy, fall back to a reasonable default bloom filter size.
  * Fix build with optparse-applicative 0.10. Closes: #761484
  * webapp: Fixed visual glitch in xmpp pairing that was reported live by a
    user who tracked me down in front of a coffee cart in Portland. 
    (New bug reporting method of choice?)

 -- Joey Hess <joeyh@debian.org>  Mon, 15 Sep 2014 10:45:00 -0400

git-annex (5.20140831) unstable; urgency=medium

  * Make --help work when not in a git repository. Closes: #758592
  * Ensure that all lock fds are close-on-exec, fixing various problems with
    them being inherited by child processes such as git commands.
  * When accessing a local remote, shut down git-cat-file processes
    afterwards, to ensure that remotes on removable media can be unmounted.
    Closes: #758630
  * Fix handing of autocorrection when running outside a git repository.
  * Fix stub git-annex test support when built without tasty.
  * Do not preserve permissions and acls when copying files from
    one local git repository to another. Timestamps are still preserved
    as long as cp --preserve=timestamps is supported. Closes: #729757

 -- Joey Hess <joeyh@debian.org>  Sun, 31 Aug 2014 12:30:08 -0700

git-annex (5.20140817) unstable; urgency=medium

  * New chunk= option to chunk files stored in special remotes.
    Supported by: directory, S3, webdav, gcrypt, rsync, and all external
    and hook special remotes.
  * Partially transferred files are automatically resumed when using
    chunked remotes!
  * The old chunksize= option is deprecated. Do not use for new remotes.
  * Legacy code for directory remotes using the old chunksize= option
    will keep them working, but more slowly than before.
  * webapp: Automatically install Konqueror integration scripts
    to get and drop files.
  * repair: Removing bad objects could leave fsck finding no more
    unreachable objects, but some branches no longer accessible.
    Fix this, including support for fixing up repositories that
    were incompletely repaired before.
  * Fix cost calculation for non-encrypted remotes.
  * Display exception message when a transfer fails due to an exception.
  * WebDAV: Sped up by avoiding making multiple http connections
    when storing a file.
  * WebDAV: Avoid buffering whole file in memory when uploading and
    downloading.
  * WebDAV: Dropped support for DAV before 1.0.
  * testremote: New command to test uploads/downloads to a remote.
  * Dropping an object from a bup special remote now deletes the git branch
    for the object, although of course the object's content cannot be deleted
    due to the nature of bup.
  * unlock: Better error handling; continue past files that are not available
    or cannot be unlocked due to disk space, and try all specified files.
  * Windows: Now uses actual inode equivilants in new direct mode
    repositories, for safer detection of eg, renaming of files with the same
    size and mtime.
  * direct: Fix ugly warning messages.
  * WORM backend: When adding a file in a subdirectory, avoid including the
    subdirectory in the key name.
  * S3, Glacier, WebDAV: Fix bug that prevented accessing the creds
    when the repository was configured with encryption=shared embedcreds=yes.
  * direct: Avoid leaving file content in misctemp if interrupted.
  * git-annex-shell sendkey: Don't fail if a remote asks for a key to be sent
    that already has a transfer lock file indicating it's being sent to that
    remote. The remote may have moved between networks, or reconnected.
  * Switched from the old haskell HTTP library to http-conduit.

 -- Joey Hess <joeyh@debian.org>  Sun, 17 Aug 2014 10:30:58 -0400

git-annex (5.20140717) unstable; urgency=high

  * Fix minor FD leak in journal code. Closes: #754608
  * direct: Fix handling of case where a work tree subdirectory cannot
    be written to due to permissions.
  * migrate: Avoid re-checksumming when migrating from hashE to hash backend.
  * uninit: Avoid failing final removal in some direct mode repositories
    due to file modes.
  * S3: Deal with AWS ACL configurations that do not allow creating or
    checking the location of a bucket, but only reading and writing content to
    it.
  * resolvemerge: New plumbing command that runs the automatic merge conflict
    resolver.
  * Deal with change in git 2.0 that made indirect mode merge conflict
    resolution leave behind old files.
  * sync: Fix git sync with local git remotes even when they don't have an
    annex.uuid set. (The assistant already did so.)
  * Set gcrypt-publish-participants when setting up a gcrypt repository,
    to avoid unnecessary passphrase prompts.
    This is a security/usability tradeoff. To avoid exposing the gpg key
    ids who can decrypt the repository, users can unset
    gcrypt-publish-participants.
  * Install nautilus hooks even when ~/.local/share/nautilus/ does not yet
    exist, since it is not automatically created for Gnome 3 users.
  * Windows: Move .vbs files out of git\bin, to avoid that being in the
    PATH, which caused some weird breakage. (Thanks, divB)
  * Windows: Fix locking issue that prevented the webapp starting
    (since 5.20140707).

 -- Joey Hess <joeyh@debian.org>  Thu, 17 Jul 2014 11:27:25 -0400

git-annex (5.20140709) unstable; urgency=medium

  * Fix race in direct mode merge code that could cause all files in the
    repository to be removed. It should be able to recover repositories
    experiencing this bug without data loss. See:
    http://git-annex.branchable.com/bugs/bad_merge_commit_deleting_all_files/
  * Fix git version that supported --no-gpg-sign.
  * Fix bug in automatic merge conflict resolution, when one side is an
    annexed symlink, and the other side is a non-annexed symlink.
  * Really fix bug that caused the assistant to make many unnecessary
    empty merge commits.

 -- Joey Hess <joeyh@debian.org>  Wed, 09 Jul 2014 15:28:03 -0400

git-annex (5.20140707) unstable; urgency=medium

  * assistant: Fix bug, introduced in last release, that caused the assistant
    to make many unnecessary empty merge commits.
  * assistant: Fix one-way assistant->assistant sync in direct mode.
  * Fix bug in annex.queuesize calculation that caused much more
    queue flushing than necessary.
  * importfeed: When annex.genmetadata is set, metadata from the feed
    is added to files that are imported from it.
  * Support users who have set commit.gpgsign, by disabling gpg signatures
    for git-annex branch commits and commits made by the assistant.
  * Fix memory leak when committing millions of changes to the git-annex
    branch, eg after git-annex add has run on 2 million files in one go.
  * Support building with bloomfilter 2.0.0.
  * Run standalone install process when the assistant is started
    (was only being run when the webapp was opened).
  * Android: patch git to avoid fchmod, which fails on /sdcard.
  * Windows: Got rid of that pesky DOS box when starting the webapp.
  * Windows: Added Startup menu item so assistant starts automatically
    on login.
  * Windows: Fix opening file browser from webapp when repo is in a
    directory with spaces.
  * Windows: Assistant now logs to daemon.log.

 -- Joey Hess <joeyh@debian.org>  Mon, 07 Jul 2014 12:24:13 -0400

git-annex (5.20140613) unstable; urgency=medium

  * Ignore setsid failures.
  * Avoid leaving behind .tmp files when failing in some cases, including
    importing files to a disk that is full.
  * Avoid bad commits after interrupted direct mode sync (or merge).
  * Fix build with wai 0.3.0.
  * Deal with FAT's low resolution timestamps, which in combination with
    Linux's caching of higher res timestamps while a FAT is mounted, caused
    direct mode repositories on FAT to seem to have modified files after
    they were unmounted and remounted.
  * Windows: Fix opening webapp when repository is in a directory with
    spaces in the path.
  * Detect when Windows has lost its mind in a timezone change, and
    automatically apply a delta to the timestamps it returns, to get back to
    sane values.

 -- Joey Hess <joeyh@debian.org>  Fri, 13 Jun 2014 09:58:07 -0400

git-annex (5.20140606) unstable; urgency=medium

  * webapp: When adding a new local repository, fix bug that caused its
    group and preferred content to be set in the current repository,
    even when not combining.
  * webapp: Avoid stomping on existing description, group and
    preferred content settings when enabling or combining with
    an already existing remote.
  * assistant: Make sanity checker tmp dir cleanup code more robust.
  * unused: Avoid checking view branches for unused files.
  * webapp: Include ssh port in mangled hostname.
  * Windows: Fix bug introduced in last release that caused files
    in the git-annex branch to have lines teminated with \r.
  * Windows: Fix retrieving of files from local bare git repositories.

 -- Joey Hess <joeyh@debian.org>  Fri, 06 Jun 2014 12:54:06 -0400

git-annex (5.20140529) unstable; urgency=medium

  * Fix encoding of data written to git-annex branch. Avoid truncating
    unicode characters to 8 bits. Allow any encoding to be used, as with
    filenames (but utf8 is the sane choice). Affects metadata and repository
    descriptions, and preferred content expressions.
  * assistant: When there are multiple remotes giving different ways
    to access the same repository, honor remote cost settings and use
    the cheapest available.
  * webapp: More robust startup when annex directory is not a git repo.
  * initremote/enableremote: Basic support for using with regular git remotes;
    initremote stores the location of an already existing git remote,
    and enableremote setups up a remote using its stored location.
  * webapp: Support for enabling known git repositories on ssh servers.
    The repository must have been added using initremote.
  * webapp: When setting up a ssh remote, record it using initremote,
    so that it can be easily enabled elsewhere.
  * webapp: When setting up a ssh remote, if the user inputs ~/foo,
    normalize that to foo, since it's in the home directory by default.
  * Use exceptions in place of deprecated MonadCatchIO-transformers
    Thanks, Ben Gamari.
  * android: Run busybox install with -s, since some versions of Android
    prohibit making hard links.
  * Android webapp: Fix EvilSplicer bugs that mangled the css files,
    preventing icons from displaying, and also slightly broke the js files.

 -- Joey Hess <joeyh@debian.org>  Thu, 29 May 2014 14:41:56 -0400

git-annex (5.20140517) unstable; urgency=medium

  * webapp: Switched to bootstrap 3.
    Thanks, Sören Brunk.
  * Standalone builds now check gpg signatures before upgrading.
  * Simplified repository description line format. The remote name,
    if any, is always in square brackets after the description.
  * assistant: Clean up stale tmp files on startup.
  * webapp: Better ssh password prompting.
  * Depend on git-remote-gcrypt 0.20130908-6. Older versions
    fail when the assistant is run with no controlling tty.
  * Added ddar special remote.
    Thanks, Robie Basak.
  * webapp: Fixed drag and drop to reorder the list of remotes.
  * group: When no groups are specified to set, lists the current groups
    of a repository.
  * Add remote.$name.annex-shell configuration.
    Thanks, Fraser Tweedale 
  * Support symlinking git-annex and git-annex-shell
    from the Linux standalone bundle into PATH.
    Thanks, jlebar.

 -- Joey Hess <joeyh@debian.org>  Sat, 17 May 2014 13:30:39 -0400

git-annex (5.20140421) unstable; urgency=medium

  * assistant: Now detects immediately when other repositories push
    changes to a ssh remote, and pulls.
    ** XMPP is no longer needed in this configuration! **
    This requires the remote server have git-annex-shell with
    notifychanges support (>= 5.20140405)
  * webapp: Show a network signal icon next to ssh and xmpp remotes that
    it's currently connected with.
  * webapp: Rework xmpp nudge to prompt for either xmpp or a ssh remote 
    to be set up.
  * sync, assistant, remotedaemon: Use ssh connection caching for git pushes
    and pulls.
  * remotedaemon: When network connection is lost, close all cached ssh
    connections.
  * Improve handling of monthly/yearly scheduling.
  * Avoid depending on shakespeare except for when building the webapp.
  * uninit: Avoid making unnecessary copies of files.
  * info: Allow use in a repository where annex.uuid is not set.
  * reinit: New command that can initialize a new repository using
    the configuration of a previously known repository.
    Useful if a repository got deleted and you want
    to clone it back the way it was.
  * drop --from: When local repository is untrusted, its copy of a file does
    not count.
  * Bring back rsync -p, but only when git-annex is running on a non-crippled
    file system. This is a better approach to fix #700282 while not
    unncessarily losing file permissions on non-crippled systems.
  * webapp: Start even if the current directory is listed in
    ~/.config/git-annex/autostart but no longer has a git repository in it.
  * findref: New command, like find but shows files in a specified git ref.
  * webapp: Fix UI for removing XMPP connection.
  * When init detects that git is not configured to commit, and sets
    user.email to work around the problem, also make it set user.name.
  * webapp: Support using git-annex on a remote server, which was installed
    from the standalone tarball or OSX app, and so does not have
    git-annex in PATH (and may also not have git or rsync in PATH).
  * standalone tarball, OSX app: Install a ~/.ssh/git-annex-wrapper, which
    can be used to run git-annex, git, rsync, etc.

 -- Joey Hess <joeyh@debian.org>  Sun, 20 Apr 2014 19:43:14 -0400

git-annex (5.20140412) unstable; urgency=high

  * Last release didn't quite fix the high cpu issue in all cases, this should.

 -- Joey Hess <joeyh@debian.org>  Fri, 11 Apr 2014 17:14:38 -0400

git-annex (5.20140411) unstable; urgency=high

  * importfeed: Filename template can now contain an itempubdate variable.
    Needs feed 0.3.9.2.
  * Fix rsync progress parsing in locales that use comma in number display.
    Closes: #744148
  * assistant: Fix high CPU usage triggered when a monthly fsck is scheduled,
    and the last time the job ran was a day of the month > 12. This caused a
    runaway loop. Thanks to Anarcat for his assistance, and to Maximiliano
    Curia for identifying the cause of this bug.
  * Remove wget from OSX dmg, due to issues with cert paths that broke
    git-annex automatic upgrading. Instead, curl is used, unless the
    OSX system has wget installed, which will then be used.

 -- Joey Hess <joeyh@debian.org>  Fri, 11 Apr 2014 14:59:49 -0400

git-annex (5.20140405) unstable; urgency=medium

  * git-annex-shell: Added notifychanges command.
  * Improve display of dbus notifications. Thanks, Johan Kiviniemi.
  * Fix nautilus script installation to not crash when the nautilus script dir
    does not exist. Instead, only install scripts when the directory already
    exists.

 -- Joey Hess <joeyh@debian.org>  Sat, 05 Apr 2014 16:54:33 -0400

git-annex (5.20140402) unstable; urgency=medium

  * unannex, uninit: Avoid committing after every file is unannexed,
    for massive speedup.
  * --notify-finish switch will cause desktop notifications after each 
    file upload/download/drop completes
    (using the dbus Desktop Notifications Specification)
  * --notify-start switch will show desktop notifications when each
    file upload/download starts.
  * webapp: Automatically install Nautilus integration scripts
    to get and drop files.
  * tahoe: Pass -d parameter before subcommand; putting it after
    the subcommand no longer works with tahoe-lafs version 1.10.
    (Thanks, Alberto Berti)
  * forget --drop-dead: Avoid removing the dead remote from the trust.log,
    so that if git remotes for it still exist anywhere, git annex info
    will still know it's dead and not show it.
  * git-annex-shell: Make configlist automatically initialize
    a remote git repository, as long as a git-annex branch has
    been pushed to it, to simplify setup of remote git repositories,
    including via gitolite.
  * add --include-dotfiles: New option, perhaps useful for backups.
  * Version 5.20140227 broke creation of glacier repositories,
    not including the datacenter and vault in their configuration.
    This bug is fixed, but glacier repositories set up with the broken
    version of git-annex need to have the datacenter and vault set
    in order to be usable. This can be done using git annex enableremote
    to add the missing settings. For details, see
    http://git-annex.branchable.com/bugs/problems_with_glacier/
  * Added required content configuration.
  * assistant: Improve ssh authorized keys line generated in local pairing
    or for a remote ssh server to set environment variables in an 
    alternative way that works with the non-POSIX fish shell, as well
    as POSIX shells.

 -- Joey Hess <joeyh@debian.org>  Wed, 02 Apr 2014 16:42:53 -0400

git-annex (5.20140320) unstable; urgency=medium

  * Fix zombie leak and general inneficiency when copying files to a
    local git repo.
  * Fix ssh connection caching stop method to work with openssh 6.5p1,
    which broke the old method.
  * webapp: Added a "Sync now" item to each repository's menu.
  * webapp: Use securemem for constant time auth token comparisons.
  * copy --fast --to remote: Avoid printing anything for files that
    are already believed to be present on the remote.
  * Commands that allow specifying which repository to act on using
    the repository's description will now fail when multiple repositories
    match, rather than picking a repository at random.
    (So will --in=)
  * Better workaround for problem umasks when eg, setting up ssh keys.
  * "standard" can now be used as a first-class keyword in preferred content
    expressions. For example "standard or (include=otherdir/*)"
  * groupwanted can be used in preferred content expressions.
  * vicfg: Allows editing preferred content expressions for groups.
  * Improve behavior when unable to parse a preferred content expression
    (thanks, ion).
  * metadata: Add --get
  * metadata: Support --key option (and some other ones like --all)
  * For each metadata field, there's now an automatically maintained
    "$field-lastchanged" that gives the date of the last change to that
    field. Also the "lastchanged" field for the date of the last change
    to any of a file's metadata.
  * unused: In direct mode, files that are deleted from the work tree
    and so have no content present are no longer incorrectly detected as
    unused.
  * Avoid encoding errors when using the unused log file.
  * map: Fix crash when one of the remotes of a repo is a local directory
    that does not exist, or is not a git repo.
  * repair: Improve memory usage when git fsck finds a great many broken
    objects.
  * Windows: Fix some filename encoding bugs.
  * rsync special remote: Fix slashes when used on Windows.

 -- Joey Hess <joeyh@debian.org>  Thu, 20 Mar 2014 13:21:12 -0400

git-annex (5.20140306) unstable; urgency=high

  * sync: Fix bug in direct mode that caused a file that was not
    checked into git to be deleted when there was a conflicting
    merge with a remote.
  * webapp: Now supports HTTPS.
  * webapp: No longer supports a port specified after --listen, since
    it was buggy, and that use case is better supported by setting up HTTPS.
  * annex.listen can be configured, instead of using --listen
  * annex.startupscan can be set to false to disable the assistant's startup
    scan.
  * Probe for quvi version at run time.
  * webapp: Filter out from Switch Repository list any
    repositories listed in autostart file that don't have a
    git directory anymore. (Or are bare)
  * webapp: Refuse to start in a bare git repository.
  * assistant --autostart: Refuse to start in a bare git repository.
  * webapp: Don't list the public repository group when editing a
    git repository; it only makes sense for special remotes.
  * view, vfilter: Add support for filtering tags and values out of a view,
    using !tag and field!=value.
  * vadd: Allow listing multiple desired values for a field.
  * view: Refuse to enter a view when no branch is currently checked out.
  * metadata: To only set a field when it's not already got a value, use
    -s field?=value
  * Run .git/hooks/pre-commit-annex whenever a commit is made.
  * sync: Automatically resolve merge conflict between and annexed file
    and a regular git file.
  * glacier: Pass --region to glacier checkpresent.
  * webdav: When built with a new enough haskell DAV (0.6), disable
    the http response timeout, which was only 5 seconds.
  * webapp: Include no-pty in ssh authorized_keys lines.
  * assistant: Smarter log file rotation, which takes free disk space
    into account.

 -- Joey Hess <joeyh@debian.org>  Thu, 06 Mar 2014 12:28:04 -0400

git-annex (5.20140227) unstable; urgency=medium

  * metadata: Field names limited to alphanumerics and a few whitelisted
    punctuation characters to avoid issues with views, etc.
  * metadata: Field names are now case insensitive.
  * When constructing views, metadata is available about the location of the
    file in the view's reference branch. Allows incorporating parts of the
    directory hierarchy in a view.
    For example `git annex view tag=* podcasts/=*` makes a view in the form
    tag/showname.
  * --metadata field=value can now use globs to match, and matches
    case insensitively, the same as git annex view field=value does.
  * annex.genmetadata can be set to make git-annex automatically set
    metadata (year and month) when adding files.
  * Make annex.web-options be used in several places that call curl.
  * Fix handling of rsync remote urls containing a username,
    including rsync.net.
  * Preserve metadata when staging a new version of an annexed file.
  * metadata: Support --json
  * webapp: Fix creation of box.com and Amazon S3 and Glacier
    repositories, broken in 5.20140221.
  * webdav: When built with DAV 0.6.0, use the new DAV monad to avoid
    locking files, which is not needed by git-annex's use of webdav, and
    does not work on Box.com.
  * webdav: Fix path separator bug when used on Windows.
  * repair: Optimise unpacking of pack files, and avoid repeated error
    messages about corrupt pack files.
  * Add build dep on regex-compat to fix build on mipsel, which lacks
    regex-tdfa.
  * Disable test suite on sparc, which is missing optparse-applicative.
  * Put non-object tmp files in .git/annex/misctmp, leaving .git/annex/tmp
    for only partially transferred objects.

 -- Joey Hess <joeyh@debian.org>  Thu, 27 Feb 2014 11:34:19 -0400

git-annex (5.20140221) unstable; urgency=medium

  * metadata: New command that can attach metadata to files.
  * --metadata can be used to limit commands to acting on files
    that have particular metadata.
  * Preferred content expressions can use metadata=field=value
    to limit them to acting on files that have particular metadata.
  * view: New command that creates and checks out a branch that provides
    a structured view of selected metadata.
  * vfilter, vadd, vpop, vcycle: New commands for operating within views.
  * pre-commit: Update metadata when committing changes to locations
    of annexed files within a view.
  * Add progress display for transfers to/from external special remotes.
  * unused: Fix to actually detect unused keys when in direct mode.
  * fsck: When run with --all or --unused, while .gitattributes
    annex.numcopies cannot be honored since it's operating on keys
    instead of files, make it honor the global numcopies setting,
    and the annex.numcopies git config setting.
  * trust, untrust, semitrust, dead: Warn when the trust level is
    overridden in .git/config.
  * glacier: Do not try to run glacier value create when an existing glacier
    remote is enabled.
  * fsck: Refuse to do anything if more than one of --incremental, --more,
    and --incremental-schedule are given, since it's not clear which option
    should win.
  * Windows webapp: Can set up box.com, Amazon S3, and rsync.net remotes
  * Windows webapp: Can create repos on removable drives.
  * Windows: Ensure HOME is set, as needed by bundled cygwin utilities.

 -- Joey Hess <joeyh@debian.org>  Fri, 21 Feb 2014 11:23:59 -0400

git-annex (5.20140210) unstable; urgency=medium

  * --in can now refer to files that were located in a repository at
    some past date. For example, --in="here@{yesterday}"
  * Fixed direct mode annexed content locking code, which is used to
    guard against recursive file drops.
  * This is the first beta-level release of the Windows port with important
    fixes (see below).
    (The webapp and assistant are still alpha-level on Windows.)
  * sync --content: Honor annex-ignore configuration.
  * sync: Don't try to sync with xmpp remotes, which are only currently
    supported when using the assistant.
  * sync --content: Re-pull from remotes after downloading content,
    since that can take a while and other changes may be pushed in the
    meantime.
  * sync --content: Reuse smart copy code from copy command, including
    handling and repairing out of date location tracking info.
    Closes: #737480
  * sync --content: Drop files from remotes that don't want them after
    getting them.
  * sync: Fix bug in automatic merge conflict resolution code when used
    on a filesystem not supporting symlinks, which resulted in it losing
    track of the symlink bit of annexed files.
  * Added ways to configure rsync options to be used only when uploading
    or downloading from a remote. Useful to eg limit upload bandwidth.
  * Fix initremote with encryption=pubkey to work with S3, glacier, webdav,
    and external special remotes.
  * Avoid building with DAV 0.6 which is badly broken (see #737902).
  * Fix dropping of unused keys with spaces in their name.
  * Fix build on platforms not supporting the webapp.
  * Document in man page that sshcaching uses ssh ControlMaster.
    Closes: #737476
  * Windows: It's now safe to run multiple git-annex processes concurrently
    on Windows; the lock files have been sorted out.
  * Windows: Avoid using unix-compat's rename, which refuses to rename
    directories.
  * Windows: Fix deletion of repositories by test suite and webapp.
  * Windows: Test suite 100% passes again.
  * Windows: Fix bug in symlink calculation code.
  * Windows: Fix handling of absolute unix-style git repository paths.
  * Android: Avoid crashing when unable to set file mode for ssh config file
    due to Android filesystem horribleness.

 -- Joey Hess <joeyh@debian.org>  Mon, 10 Feb 2014 12:54:57 -0400

git-annex (5.20140127) unstable; urgency=medium

  * sync --content: New option that makes the content of annexed files be
    transferred. Similar to the assistant, this honors any configured
    preferred content expressions.
  * Remove --json option from commands not supporting it.
  * status: Support --json.
  * list: Fix specifying of files to list.
  * Allow --all to be mixed with matching options like --copies and --in
    (but not --include and --exclude).
  * numcopies: New command, sets global numcopies value that is seen by all
    clones of a repository.
  * The annex.numcopies git config setting is deprecated. Once the numcopies
    command is used to set the global number of copies, any annex.numcopies
    git configs will be ignored.
  * assistant: Make the prefs page set the global numcopies.
  * Add lackingcopies, approxlackingcopies, and unused to
    preferred content expressions.
  * Client, transfer, incremental backup, and archive repositories
    now want to get content that does not yet have enough copies.
  * Client, transfer, and source repositories now do not want to retain
    unused file contents.
  * assistant: Checks daily for unused file contents, and when possible
    moves them to a repository (such as a backup repository) that
    wants to retain them.
  * assistant: annex.expireunused can be configured to cause unused
    file contents to be deleted after some period of time.
  * webapp: Nudge user to see if they want to expire old unused file
    contents when a lot of them seem to be piling up in the repository.
  * repair: Check git version at run time.
  * assistant: Run the periodic git gc in batch mode.
  * added annex.secure-erase-command config option.
  * test suite: Use tasty-rerun, and expose tasty command-line options.
  * Optimise non-bare http remotes; no longer does a 404 to the wrong
    url every time before trying the right url. Needs annex-bare to be
    set to false, which is done when initially probing the uuid of a
    http remote.
  * webapp: After upgrading a git repository to git-annex, fix
    bug that made it temporarily not be synced with.
  * whereis: Support --all.
  * All commands that support --all also support a --key option,
    which limits them to acting on a single key.

 -- Joey Hess <joeyh@debian.org>  Mon, 27 Jan 2014 13:43:28 -0400

git-annex (5.20140117) unstable; urgency=medium

  * Really fix FTBFS on mipsel and sparc due to test suite not being available
    on those architectures.

 -- Joey Hess <joeyh@debian.org>  Fri, 17 Jan 2014 14:46:27 -0400

git-annex (5.20140116) unstable; urgency=medium

  * Added tahoe special remote.
  * external special remote protocol: Added GETGITDIR, and GETAVAILABILITY.
  * Refuse to build with git older than 1.7.1.1, which is needed for
    git checkout -B
  * map: Fix display of v5 direct mode repos.
  * repair: Support old git versions from before git fsck --no-dangling was
    implemented.
  * Fix a long-standing bug that could cause the wrong index file to be used
    when committing to the git-annex branch, if GIT_INDEX_FILE is set in the
    environment. This typically resulted in git-annex branch log files being
    committed to the master branch and later showing up in the work tree.
    (These log files can be safely removed.)
  * assistant: Detect if .git/annex/index is corrupt at startup, and
    recover.
  * repair: Fix bug in packed refs file exploding code that caused a .gitrefs
    directory to be created instead of .git/refs
  * Fix FTBFS on mipsel and sparc due to test suite not being available
    on those architectures.
  * Android: Avoid passing --clobber to busybox wget.

 -- Joey Hess <joeyh@debian.org>  Thu, 16 Jan 2014 11:34:54 -0400

git-annex (5.20140107) unstable; urgency=medium

  * mirror: Support --all (and --unused).
  * external special remote protocol: Added GETUUID, GETWANTED, SETWANTED,
    SETSTATE, GETSTATE, DEBUG.
  * Windows: Fix bug in direct mode merge code that could cause files
    in subdirectories to go missing.
  * Windows: Avoid eating stdin when running ssh to add a authorized key,
    since this is used for password prompting.
  * Avoid looping if long-running git cat-file or git hash-object crashes
    and keeps crashing when restarted.
  * Assistant: Remove stale MERGE_HEAD files in lockfile cleanup.
  * Remotes can now be made read-only, by setting remote.<name>.annex-readonly
  * wanted, schedule: Avoid printing "ok" after requested value.
  * assistant: Ensure that .ssh/config and .ssh/authorized_keys are not
    group or world writable when writing to those files, as that can make
    ssh refuse to use them, if it allows another user to write to them.
  * addurl, importfeed: Honor annex.diskreserve as long as the size of the
    url can be checked.
  * add: Fix rollback when disk is completely full.
  * assistant: Fixed several minor memory leaks that manifested when
    adding a large number of files.
  * assistant: Start a new git-annex transferkeys process
    after a network connection change, so that remotes that use a persistent
    network connection are restarted.
  * Adjust Debian build deps to match current state of sparc, mipsel.

 -- Joey Hess <joeyh@debian.org>  Tue, 07 Jan 2014 12:22:18 -0400

git-annex (5.20131230) unstable; urgency=medium

  * Added new external special remote interface.
  * importfeed: Support youtube playlists.
  * Add tasty to build-depends, so that test suite builds again.
    (tasty was stuck in incoming.)
  * Fix typo in test suite.
  * Fix bug in Linux standalone build's shimming that broke git-annex-shell.
  * Include git-receive-pack, git-upload-pack, git, and git-shell wrappers
    in the Linux standalone build, and OSX app, so they will be available
    when it's added to PATH.
  * addurl, importfeed: Sanitize | and some other symbols and special
    characters.
  * Auto-upgrade v3 indirect repos to v5 with no changes.
    This also fixes a problem when a direct mode repo was somehow set to v3
    rather than v4, and so the automatic direct mode upgrade to v5 was not
    done.
  * Android: Avoid trying to use Android's own ionice, which does not
    allow specifying a command to run. Fixes transferring files to/from
    android and probably a few other things.

 -- Joey Hess <joeyh@debian.org>  Mon, 30 Dec 2013 14:13:40 -0400

git-annex (5.20131221) unstable; urgency=low

  * assistant: Fix OSX-specific bug that caused the startup scan to try to
    follow symlinks to other directories, and add their contents to the annex.
  * assistant: Set StrictHostKeyChecking yes when creating ssh remotes,
    and add it to the configuration for any ssh remotes previously created
    by the assistant. This avoids repeated prompts by ssh if the host key
    changes, instead syncing with such a remote will fail. Closes: #732602
  * Fix test suite to cover lock --force change.
  * Add plumbing-level lookupkey and examinekey commands.
  * find --format: Added hashdirlower, hashdirmixed, keyname, and mtime
    format variables.
  * assistant: Always batch changes found in startup scan.
  * An armel Linux standalone build is now available, which includes the
    webapp.
  * Programs from Linux and OSX standalone builds can now be symlinked
    into a directory in PATH as an alternative installation method, and will
    use readlink to find where the build was unpacked.
  * Include man pages in Linux and OSX standalone builds.
  * Linux standalone build now includes its own glibc and forces the linker to
    use it, to remove dependence on the host glibc.

 -- Joey Hess <joeyh@debian.org>  Sat, 21 Dec 2013 12:00:17 -0400

git-annex (5.20131213) unstable; urgency=low

  * Avoid using git commit in direct mode, since in some situations
    it will read the full contents of files in the tree.
  * assistant: Batch jobs are now run with ionice and nocache, when
    those commands are available.
  * assistant: Run transferkeys as batch jobs.
  * Automatically fix up bad bare repositories created by
    versions 5.20131118 through 5.20131127.
  * rsync special remote: Fix fallback mode for rsync remotes that
    use hashDirMixed. Closes: #731142
  * copy --from, get --from: When --force is used, ignore the
    location log and always try to get the file from the remote.
  * Deal with box.com changing the url of their webdav endpoint.
  * Android: Fix SRV record lookups for XMPP to use android getprop
    command to find DNS server, since there is no resolv.conf.
  * import: Add --skip-duplicates option.
  * lock: Require --force. Closes: #731606
  * import: better handling of overwriting an existing file/directory/broken
    link when importing
  * Windows: assistant and webapp work! (very experimental)
  * Windows: Support annex.diskreserve.
  * Fix bad behavior in Firefox, which was caused by an earlier fix to
    bad behavior in Chromium.
  * repair: Improve repair of git-annex index file.
  * repair: Remove damaged git-annex sync branches.
  * status: Ignore new files that are gitignored.
  * Fix direct mode's handling when modifications to non-annexed files
    are pulled from a remote. A bug prevented the files from being updated
    in the work tree, and this caused the modification to be reverted.
  * OSX: Remove ssh and ssh-keygen from dmg as they're included in OSX by
    default.

 -- Joey Hess <joeyh@debian.org>  Fri, 13 Dec 2013 14:20:32 -0400

git-annex (5.20131130) unstable; urgency=low

  * init: Fix a bug that caused git annex init, when run in a bare
    repository, to set core.bare=false.

 -- Joey Hess <joeyh@debian.org>  Sat, 30 Nov 2013 16:32:35 -0400

git-annex (5.20131127.1) unstable; urgency=low

  * Rebuild that does not try to use quvi 0.9 from experimental.

 -- Joey Hess <joeyh@debian.org>  Thu, 28 Nov 2013 07:57:36 -0400

git-annex (5.20131127) unstable; urgency=low

  * webapp: Detect when upgrades are available, and upgrade if the user
    desires.
    (Only when git-annex is installed using the prebuilt binaries
    from git-annex upstream, not from eg Debian.)
  * assistant: Detect when the git-annex binary is modified or replaced,
    and either prompt the user to restart the program, or automatically
    restart it.
  * annex.autoupgrade configures both the above upgrade behaviors.
  * Added support for quvi 0.9. Slightly suboptimal due to limitations in its
    interface compared with the old version.
  * Bug fix: annex.version did not get set on automatic upgrade to v5 direct
    mode repo, so the upgrade was performed repeatedly, slowing commands down.
  * webapp: Fix bug that broke switching between local repositories
    that use the new guarded direct mode.
  * Android: Fix stripping of the git-annex binary.
  * Android: Make terminal app show git-annex version number.
  * Android: Re-enable XMPP support.
  * reinject: Allow to be used in direct mode.
  * Futher improvements to git repo repair. Has now been tested in tens
    of thousands of intentionally damaged repos, and successfully
    repaired them all.
  * Allow use of --unused in bare repository.

 -- Joey Hess <joeyh@debian.org>  Wed, 27 Nov 2013 18:41:44 -0400

git-annex (5.20131120) unstable; urgency=low

  * Fix Debian package to not try to run test suite, since haskell-tasty
    is not out of new or in Build-Depends yet.
  * dropunused, addunused: Allow "all" instead of a range to
    act on all unused data.
  * Ensure execute bit is set on directories when core.sharedrepository is set.
  * Ensure that core.sharedrepository is honored when creating the .git/annex
    directory.
  * Improve repair code in the case where the index file is corrupt,
    and this hides other problems from git fsck.

 -- Joey Hess <joeyh@debian.org>  Wed, 20 Nov 2013 12:54:18 -0400

git-annex (5.20131118) unstable; urgency=low

  * Direct mode repositories now have core.bare=true set, to prevent
    accidentally running git commands that try to operate on the work tree,
    and so do the wrong thing in direct mode.
  * annex.version is now set to 5 for direct mode repositories.
    This upgrade is handled fully automatically, no need to run
    git annex upgrade
  * The "status" command has been renamed to "info", to allow
    "git annex status" to be used in direct mode repositories, now that
    "git status" won't work in them.
  * The -c option now not only modifies the git configuration seen by
    git-annex, but it is passed along to every git command git-annex runs.
  * watcher: Avoid loop when adding a file owned by someone else fails
    in indirect mode because its permissions cannot be modified.
  * webapp: Avoid encoding problems when displaying the daemon log file.
  * webapp: Improve UI around remote that have no annex.uuid set,
    either because setup of them is incomplete, or because the remote
    git repository is not a git-annex repository.
  * Include ssh-keygen in standalone bundle.
  * Allow optionally configuring git-annex with -fEKG to enable awesome
    remote monitoring interfaceat http://localhost:4242/
  * Fix bug that caused bad information to be written to the git-annex branch
    when running describe or other commands with a remote that has no uuid.
  * Work around Android linker problem that had prevented git-annex from
    running on Android 4.3 and 4.4.
  * repair: Handle case where index file is corrupt, but all objects are ok.
  * assistant: Notice on startup when the index file is corrupt, and
    auto-repair.
  * Fix direct mode merge bug when a direct mode file was deleted and replaced
    with a directory. An ordering problem caused the directory to not get
    created in this case.
    Thanks to Tim for the test case.
  * Direct mode .git/annex/objects directories are no longer left writable,
    because that allowed writing to symlinks of files that are not present,
    which followed the link and put bad content in an object location.
    Thanks to Tim for the test case.
  * fsck: Fix up .git/annex/object directory permissions.
  * Switched to the tasty test framework.
  * Android: Adjust default .gitignore to ignore .thumbnails at any location
    in the tree, not just at its top.
  * webapp: Check annex.version.

 -- Joey Hess <joeyh@debian.org>  Mon, 18 Nov 2013 10:45:43 -0400

git-annex (4.20131106) unstable; urgency=low

  * Improve local pairing behavior when two computers both try to start
    the pairing process separately.
  * sync: Work even when the local git repository is new and empty,
    with no master branch.
  * gcrypt, bup: Fix bug that prevented using these special remotes
    with encryption=pubkey.
  * Fix enabling of gcrypt repository accessed over ssh;
    git-annex-shell gcryptsetup had a bug that caused it to fail
    with permission denied.
  * Fix zombie process that occurred when switching between repository
    views in the webapp.
  * map: Work when there are gcrypt remotes.
  * Fix build w/o webapp.
  * Fix exception handling bug that could cause .git/annex/index to be used
    for git commits outside the git-annex branch. Known to affect git-annex
    when used with the git shipped with Ubuntu 13.10.

 -- Joey Hess <joeyh@debian.org>  Wed, 06 Nov 2013 11:17:47 -0400

git-annex (4.20131101) unstable; urgency=low

  * The "git annex content" command is renamed to "git annex wanted".
  * New --want-get and --want-drop options which can be used to
    test preferred content settings.
    For example, "git annex find --in . --want-drop"
  * assistant: When autostarted, wait 5 seconds before running the startup
    scan, to avoid contending with the user's desktop login process.
  * webapp: When setting up a bare shared repository, enable non-fast-forward
    pushes.
  * sync: Show a hint about receive.denyNonFastForwards when a push fails.
  * directory, webdav: Fix bug introduced in version 4.20131002 that
    caused the chunkcount file to not be written. Work around repositories
    without such a file, so files can still be retreived from them.
  * assistant: Automatically repair damanged git repository, if it can
    be done without losing data.
  * assistant: Support repairing git remotes that are locally accessible
    (eg, on removable drives).
  * add: Fix reversion in 4.20130827 when adding unlocked files that have
    not yet been committed.
  * unannex: New, much slower, but more safe behavior: Copies files out of
    the annex. This avoids an unannex of one file breaking other files that
    link to the same content. Also, it means that the content
    remains in the annex using up space until cleaned up with 
    "git annex unused".
    (The behavior of unannex --fast has not changed; it still hard links
    to content in the annex. --fast was not made the default because it is
    potentially unsafe; editing such a hard linked file can unexpectedly
    change content stored in the annex.)

 -- Joey Hess <joeyh@debian.org>  Fri, 01 Nov 2013 11:34:27 -0400

git-annex (4.20131024) unstable; urgency=low

  * webapp: Fix bug when adding a remote and git-remote-gcrypt
    is not installed.
  * The assitant can now run scheduled incremental fsck jobs on the local
    repository and remotes. These can be configured using vicfg or with the
    webapp.
  * repair: New command, which can repair damaged git repositories
    (even ones not using git-annex).
  * webapp: When git repository damange is detected, repairs can be
    done using the webapp UI.
  * Automatically and safely detect and recover from dangling
    .git/annex/index.lock files, which would prevent git from
    committing to the git-annex branch, eg after a crash.
  * assistant: Detect stale git lock files at startup time, and remove them.
  * addurl: Better sanitization of generated filenames.
  * Better sanitization of problem characters when generating URL and WORM
    keys.
  * The control socket path passed to ssh needs to be 17 characters
    shorter than the maximum unix domain socket length, because ssh
    appends stuff to it to make a temporary filename. Closes: #725512
  * status: Fix space leak in local mode, introduced in version 4.20130920.
  * import: Skip .git directories.
  * Remove bogus runshell loop check.
  * addurl: Improve message when adding url with wrong size to existing file.
  * Fixed handling of URL keys that have no recorded size.
  * status: Fix a crash if a temp file went away while its size was
    being checked for status.
  * Deal with git check-attr -z output format change in git 1.8.5.
  * Work around sed output difference that led to version containing a newline
    on OSX.
  * sync: Fix automatic resolution of merge conflicts where one side is an
    annexed file, and the other side is a non-annexed file, or a directory.
  * S3: Try to ensure bucket name is valid for archive.org.
  * assistant: Bug fix: When run in a subdirectory, files from incoming merges
    were wrongly added to that subdirectory, and removed from their original
    locations.
  * Windows: Deal with strange msysgit 1.8.4 behavior of not understanding
    DOS formatted paths for --git-dir and --work-tree.
  * Removed workaround for bug in git 1.8.4r0.
  * Added git-recover-repository command to git-annex source
    (not built by default; this needs to move to someplace else).
  * webapp: Move sidebar to the right hand side of the screen.

 -- Joey Hess <joeyh@debian.org>  Thu, 24 Oct 2013 12:59:55 -0400

git-annex (4.20131002) unstable; urgency=low

  * Note that the layout of gcrypt repositories has changed, and
    if you created one you must manually upgrade it.
    See http://git-annex.branchable.com/upgrades/gcrypt/
  * webapp: Support setting up and using encrypted git repositories on
    any ssh server, as well as on rsync.net.
  * git-annex-shell: Added support for operating inside gcrypt repositories.
  * Disable receive.denyNonFastForwards when setting up a gcrypt special
    remote, since gcrypt needs to be able to fast-forward the master branch.
  * import: Preserve top-level directory structure.
  * Use cryptohash rather than SHA for hashing when no external hash program
    is available. This is a significant speedup for SHA256 on OSX, for
    example.
  * Added SKEIN256 and SKEIN512 backends.
  * Android build redone from scratch, many dependencies updated,
    and entire build can now be done using provided scripts.
  * assistant: Clear the list of failed transfers when doing a full transfer
    scan. This prevents repeated retries to download files that are not
    available, or are not referenced by the current git tree.
  * indirect, direct: Better behavior when a file is not owned by
    the user running the conversion.
  * add, import, assistant: Better preserve the mtime of symlinks,
    when when adding content that gets deduplicated.
  * Send a git-annex user-agent when downloading urls.
    Overridable with --user-agent option.
    (Not yet done for S3 or WebDAV due to limitations of libraries used.)
  * webapp: Fixed a bug where when a new remote is added, one file
    may fail to sync to or from it due to the transferrer process not
    yet knowing about the new remote.
  * OSX: Bundled gpg upgraded, now compatible with config files
    written by MacGPG.
  * assistant: More robust inotify handling; avoid crashing if a directory
    cannot be read.
  * Moved list of backends and remote types from status to version
    command.

 -- Joey Hess <joeyh@debian.org>  Wed, 02 Oct 2013 16:00:39 -0400

git-annex (4.20130920) unstable; urgency=low

  * webapp: Initial support for setting up encrypted removable drives.
  * Recommend using my patched gcrypt, which fixes some bugs:
    https://github.com/joeyh/git-remote-gcrypt
  * Support hot-swapping of removable drives containing gcrypt repositories.
  * list: New command, displays a compact table of remotes that
    contain files.
    (Thanks, anarcat for display code and mastensg for inspiration.)
  * fsck: Fix detection and fixing of present direct mode files that are
    wrongly represented as standin symlinks on crippled filesystems.
  * sync: Fix bug that caused direct mode mappings to not be updated
    when merging files into the tree on Windows.
  * sync: Don't fail if the directory it is run in gets removed by the
    sync.
  * addurl: Fix quvi audodetection, broken in last release.
  * status: In local mode, displays information about variance from configured
    numcopies levels. (--fast avoids calculating these)
  * gcrypt: Ensure that signing key is set to one of the participants keys.
  * webapp: Show encryption information when editing a remote.
  * Avoid unnecessarily catting non-symlink files from git, which can be
    so large it runs out of memory.

 -- Joey Hess <joeyh@debian.org>  Fri, 20 Sep 2013 10:34:51 -0400

git-annex (4.20130911) unstable; urgency=low

  * Fix problem with test suite in non-unicode locale.

 -- Joey Hess <joeyh@debian.org>  Wed, 11 Sep 2013 12:14:16 -0400

git-annex (4.20130909) unstable; urgency=low

  * initremote: Syntax change when setting up an encrypted special remote.
    Now use keyid=$KEYID rather than the old encryption=$KEYID
  * forget: New command, causes git-annex branch history to be forgotten
    in a way that will spread to other clones of the repository.
    (As long as they're running this version or newer of git-annex.)
  * forget --drop-dead: Completely removes mentions of repositories that
    have been marked as dead from the git-annex branch.
  * sync, assistant: Force push of the git-annex branch. Necessary
    to ensure it gets pushed to remotes after being rewritten by forget.
  * Added gcrypt support. This combines a fully encrypted git
    repository (using git-remote-gcrypt) with an encrypted git-annex special
    remote.
  * sync: Support syncing with gcrypt remotes.
  * importfeed: Also ignore transient problems with downloading content
    from feeds.
  * Honor core.sharedrepository when receiving and adding files in direct
    mode.
  * enableremote: gpg keys can be removed from those a remote encrypts
    to by passing "keyid-=$KEYID". keyid+= is also provided.
    (Thanks, guilhem for the patch.)
  * Added encryption=pubkey scheme, which encrypts to public keys directly
    rather than the hybrid approach. See documentation for advantages
    and disadvantages, but encryption=hybrid is the recommended scheme still.
    (Thanks, guilhem for the patch.)
  * Fix Feeds display in build flags.
  * Remind user when annex-ignore is set for some remotes, if unable to
    get or drop a file, possibly because it's on an ignored remote.
  * gpg: Force --no-textmode in case the user has it turned on in config.
  * webapp: Improve javascript's handling of longpolling connection
    failures, by reloading the current page in this case.
    Works around chromium behavior where ajax connections to urls
    that were already accessed are denied after navigating back to
    a previous page.
  * Allow building without quvi support.

 -- Joey Hess <joeyh@debian.org>  Mon, 09 Sep 2013 09:47:02 -0400

git-annex (4.20130827) unstable; urgency=low

  * Youtube support! (And 53 other video hosts). When quvi is installed,
    git-annex addurl automatically uses it to detect when an page is
    a video, and downloads the video file.
  * web special remote: Also support using quvi, for getting files,
    or checking if files exist in the web.
  * unused: Is now a minimum of 30 times faster, and typically many
    more times than that (when a repository has several branches).
    (Thanks, guilhem for the patch.)
  * unused: Fix bugs in two edge cases involving manually staged changes.
    (Thanks, guilhem for the patch.)
  * Android: Fix bug in terminal app that caused it to spin using much 
    CPU and battery. This problem was introduced in version 4.20130601.
  * sync, merge: Bug fix: Don't try to merge into master when in a bare repo.
  * import: Add options to control handling of duplicate files:
    --duplicate, --deduplicate, and --clean-duplicates
  * mirror: New command, makes two repositories contain the same set of files.
  * Set --clobber when running wget to ensure resuming works properly.
  * Unescape characters in 'file://...' URIs. (Thanks, guilhem for the patch.)
  * Better error message when trying to use a git remote that has annex.ignore
    set.
  * Fix bug that caused typechanged symlinks to be assumed to be unlocked
    files, so they were added to the annex by the pre-commit hook.
  * Debian: Run the builtin test suite as an autopkgtest.
  * Debian: Recommend ssh-askpass, which ssh will use when the assistant
    is run w/o a tty. Closes: #719832

 -- Joey Hess <joeyh@debian.org>  Tue, 27 Aug 2013 11:03:00 -0400

git-annex (4.20130815) unstable; urgency=low

  * assistant, watcher: .gitignore files and other git ignores are now
    honored, when git 1.8.4 or newer is installed.
    (Thanks, Adam Spiers, for getting the necessary support into git for this.)
  * importfeed: Ignores transient problems with feeds. Only exits nonzero
    when a feed has repeatedly had a problems for at least 1 day.
  * importfeed: Fix handling of dots in extensions.
  * Windows: Added support for encrypted special remotes.
  * Windows: Fixed permissions problem that prevented removing files
    from directory special remote. Directory special remotes now fully usable.

 -- Joey Hess <joeyh@debian.org>  Thu, 15 Aug 2013 10:14:33 +0200

git-annex (4.20130802) unstable; urgency=low

  * dropunused behavior change: Now refuses to drop the last copy of a
    file, unless you use the --force.
    This was the last place in git-annex that could remove data referred
    to by the git history, without being forced.
    Like drop, dropunused checks remotes, and honors the global
    annex.numcopies setting. (However, .gitattributes settings cannot
    apply to unused files.) 
  * Fix inverted logic in last release's fix for data loss bug,
    that caused git-annex sync on FAT or other crippled filesystems to add
    symlink standin files to the annex.
  * importfeed can be used to import files from podcast feeds.
  * webapp: When setting up a dedicated ssh key to access the annex
    on a host, set IdentitiesOnly to prevent the ssh-agent from forcing
    use of a different ssh key. That could result in unnecessary password
    prompts, or prevent git-annex-shell from being run on the remote host.
  * webapp: Improve handling of remotes whose setup has stalled.
  * Add status message to XMPP presence tag, to identify to others that
    the client is a git-annex client. Closes: #717652
  * webapp: When creating a repository on a removable drive, set
    core.fsyncobjectfiles, to help prevent data loss when the drive is yanked.
  * Always build with -threaded, to avoid a deadlock when communicating with
    gpg.
  * unused: No longer shows as unused tmp files that are actively being
    transferred.
  * assistant: Fix NetWatcher to not sync with remotes that have
    remote.<name>.annex-sync set to false.
  * assistant: Fix deadlock that could occur when adding a lot of files
    at once in indirect mode.
  * assistant: Fix bug that caused it to stall when adding a very large
    number of files at once (around 5 thousand).
  * OSX: Make git-annex-webapp run in the background, so that the app icon
    can be clicked on the open a new webapp when the assistant is already
    running.
  * Improve test suite on Windows; now tests git annex sync.
  * Fix a few bugs involving filenames that are at or near the filesystem's
    maximum filename length limit.
  * find: Avoid polluting stdout with progress messages. Closes: #718186
  * Escape ':' in file/directory names to avoid it being treated
    as a pathspec by some git commands. Closes: #718185
  * Slow and ugly work around for bug #718517 in git 1.8.4~rc0, which broke
    git-cat-file --batch for filenames containing spaces.
    (Will be reverted after next git pre-release fixes the problem.)

 -- Joey Hess <joeyh@debian.org>  Fri, 02 Aug 2013 11:35:16 -0400

git-annex (4.20130723) unstable; urgency=low

  * Fix data loss bug when adding an (uncompressed) tarball of a
    git-annex repository, or other file that begins with something
    that can be mistaken for a git-annex link. Closes: #717456
  * New improved version of the git-annex logo, contributed by
    John Lawrence.
  * Rsync.net have committed to support git-annex and offer a special
    discounted rate for git-annex users. Updated the webapp to reflect this.
    http://www.rsync.net/products/git-annex-pricing.html
  * Install XDG desktop icon files.
  * Support unannex and uninit in direct mode.
  * Support import in direct mode.
  * webapp: Better display of added files.
  * fix: Preserve the original mtime of fixed symlinks.
  * uninit: Preserve .git/annex/objects at the end, if it still
    has content, so that old versions of files and deleted files
    are not deleted. Print a message with some suggested actions.
  * When a transfer is already being run by another process,
    proceed on to the next file, rather than dying.
  * Fix checking when content is present in a non-bare repository
    accessed via http.
  * Display byte sizes with more precision.
  * watcher: Fixed a crash that could occur when a directory was renamed
    or deleted before it could be scanned.
  * watcher: Partially worked around a bug in hinotify, no longer crashes
    if hinotify cannot process a directory (but can't detect changes in it)
  * directory special remote: Fix checking that there is enough disk space
    to hold an object, was broken when using encryption.
  * webapp: Differentiate between creating a new S3/Glacier/WebDav remote,
    and initializing an existing remote. When creating a new remote, avoid
    conflicts with other existing (or deleted) remotes with the same name.
  * When an XMPP server has SRV records, try them, but don't then fall
    back to the regular host if they all fail.
  * For long hostnames, use a hash of the hostname to generate the socket
    file for ssh connection caching.

 -- Joey Hess <joeyh@debian.org>  Tue, 23 Jul 2013 10:46:05 -0400

git-annex (4.20130709) unstable; urgency=low

  * --all: New switch that makes git-annex operate on all data stored
    in the git annex, including old versions of files. Supported by
    fsck, get, move, copy.
  * --unused: New switch that makes git-annex operate on all data found
    by the last run of git annex unused. Supported by fsck, move, copy.
  * get, move, copy: Can now be run in a bare repository,
    like fsck already could. --all is enabled automatically in this case.
  * merge: Now also merges synced/master or similar branches, which 
    makes it useful to put in a post-receive hook to make a repository
    automatically update its working copy when git annex sync or the assistant
    sync with it.
  * webapp: Fix ssh setup with nonstandard port, broken in last release.
  * init: Detect systems on which git commit fails due to not being able to
    determine the FQDN, and put in a workaround so committing to the git-annex
    branch works.
  * addurl --pathdepth: Fix failure when the pathdepth specified is deeper
    than the urls's path.
  * Windows: Look for .exe extension when searching for a command in path.
  * Pass -f to curl when downloading a file with it, so it propigates failure. 
  * Windows: Fix url to object when using a http remote.
  * webapp: Fix authorized_keys line added when setting up a rsync remote
    on a server that also supports git-annex, to not force running
    git-annex-shell.
  * OSX Mountain Lion: Fixed gpg bundled in dmg to not fail due to a missing
    gpg-agent.
  * Android: gpg is built without --enable-minimal, so it interoperates
    better with other gpg builds that may default to using other algorithms
    for encryption.
  * dropunused, addunused: Complain when asked to operate on a number that
    does not correspond to any unused key.
  * fsck: Don't claim to fix direct mode when run on a symlink whose content
    is not present.
  * Make --numcopies override annex.numcopies set in .gitattributes.

 -- Joey Hess <joeyh@debian.org>  Tue, 09 Jul 2013 13:55:39 -0400

git-annex (4.20130627) unstable; urgency=low

  * assistant --autostart: Automatically ionices the daemons it starts.
  * assistant: Daily sanity check thread is run niced.
  * bup: Handle /~/ in bup remote paths.
    Thanks, Oliver Matthews
  * fsck: Ensures that direct mode is used for files when it's enabled.
  * webapp: Fix bug when setting up a remote ssh repo repeatedly on the same
    server.
  * webapp: Ensure that ssh keys generated for different directories
    on a server are always different.
  * webapp: Fix bug setting up ssh repo if the user enters "~/" at the start 
    of the path.
  * assistant: Fix bug that prevented adding files written by gnucash, 
    and more generally support adding hard links to files. However,
    other operations on hard links are still unsupported.
  * webapp: Fix bug that caused the webapp to hang when built with yesod 1.2.

 -- Joey Hess <joeyh@debian.org>  Thu, 27 Jun 2013 14:21:55 -0400

git-annex (4.20130621) unstable; urgency=low

  * Supports indirect mode on encfs in paranoia mode, and other
    filesystems that do not support hard links, but do support
    symlinks and other POSIX filesystem features.
  * Android: Add .thumbnails to .gitignore when setting up a camera
    repository.
  * Android: Make the "Open webapp" menu item open the just created
    repository when a new repo is made.
  * webapp: When the user switches to display a different repository,
    that repository becomes the default repository to be displayed next time
    the webapp gets started.
  * glacier: Better handling of the glacier inventory, which avoids
    duplicate uploads to the same glacier repository by `git annex copy`.
  * Direct mode: No longer temporarily remove write permission bit of files
    when adding them.
  * sync: Better support for bare git remotes. Now pushes directly to the
    master branch on such a remote, instead of to synced/master. This
    makes it easier to clone from a bare git remote that has been populated
    with git annex sync or by the assistant.
  * Android: Fix use of cp command to not try to use features present
    only on build system.
  * Windows: Fix hang when adding several files at once.
  * assistant: In direct mode, objects are now only dropped when all
    associated files are unwanted. This avoids a repreated drop/get loop
    of a file that has a copy in an archive directory, and a copy not in an
    archive directory. (Indirect mode still has some buggy behavior in this
    area, since it does not keep track of associated files.)
    Closes: #712060
  * status: No longer shows dead repositories.
  * annex.debug can now be set to enable debug logging by default.
    The webapp's debugging check box does this.
  * fsck: Avoid getting confused by Windows path separators
  * Windows: Multiple bug fixes, including fixing the data written to the
    git-annex branch.
  * Windows: The test suite now passes on Windows (a few broken parts are
    disabled).
  * assistant: On Linux, the expensive transfer scan is run niced.
  * Enable assistant and WebDAV support on powerpc and sparc architectures,
    which now have the necessary dependencies built.

 -- Joey Hess <joeyh@debian.org>  Fri, 21 Jun 2013 10:18:41 -0400

git-annex (4.20130601) unstable; urgency=medium

  * XMPP: Git push over xmpp made much more robust.
  * XMPP: Avoid redundant and unnecessary pushes. Note that this breaks
    compatibility with previous versions of git-annex, which will refuse
    to accept any XMPP pushes from this version.
  * XMPP: Send pings and use them to detect when contact with the server
    is lost.
  * hook special remote: Added combined hook program support.
  * Android app: Avoid using hard links to app's lib directory, which
    is sometimes on a different filesystem than the data directory.
  * Fix bug in parsing of parens in some preferred content expressions.
    This fixes the behavior of the manual mode group.
  * assistant: Work around git-cat-file's not reloading the index after files
    are staged.
  * Improve error handling when getting uuid of http remotes to auto-ignore,
    like with ssh remotes.
  * content: New command line way to view and configure a repository's
    preferred content settings.
  * sync: Fix double merge conflict resolution handling.
  * XMPP: Fix a file descriptor leak.
  * Android: Added an "Open WebApp" item to the terminal's menu.
  * Android: Work around Android devices where the `am` command doesn't work.
  * Can now restart certain long-running git processes if they crash, and
    continue working.

 -- Joey Hess <joeyh@debian.org>  Sat, 01 Jun 2013 19:16:04 -0400

git-annex (4.20130521) unstable; urgency=low

  * Sanitize debian changelog version before putting it into cabal file.
    Closes: #708619
  * Switch to MonadCatchIO-transformers for better handling of state while
    catching exceptions.
  * Fix a zombie that could result when running a process like gpg to
    read and write to it.
  * Allow building with gpg2.
  * Disable building with the haskell threaded runtime when the webapp
    is not built. This may fix builds on mips, s390x and sparc, which are
    failing to link -lHSrts_thr
  * Temporarily build without webapp on kfreebsd-i386, until yesod is
    installable there again.
  * Direct mode bug fix: After a conflicted merge was automatically resolved,
    the content of a file that was already present could incorrectly
    be replaced with a symlink.
  * Fix a bug in the git-annex branch handling code that could
    cause info from a remote to not be merged and take effect immediately.
  * Direct mode is now fully tested by the test suite.
  * Detect bad content in ~/.config/git-annex/program and look in PATH instead.
  * OSX: Fixed gpg included in dmg.
  * Linux standalone: Back to being built with glibc 2.13 for maximum
    portability.

 -- Joey Hess <joeyh@debian.org>  Tue, 21 May 2013 13:10:26 -0400

git-annex (4.20130516) unstable; urgency=low

  * Android: The webapp is ported and working.
  * Windows: There is a very rough Windows port. Do not trust it with
    important data.
  * git-annex-shell: Ensure that received files can be read. Files
    transferred from some Android devices may have very broken permissions
    as received.
  * direct mode: Direct mode commands now work on files staged in the index,
    they do not need to be committed to git.
  * Temporarily add an upper bound to the version of yesod that can be built
    with, since yesod 1.2 has a great many changes that will require extensive
    work on the webapp.
  * Disable building with the haskell threaded runtime when the assistant
    is not built. This may fix builds on s390x and sparc, which are failing
    to link -lHSrts_thr
  * Avoid depending on regex-tdfa on mips, mipsel, and s390, where it fails
    to build.
  * direct: Fix a bug that could cause some files to be left in indirect mode.
  * When initializing a directory special remote with a relative path,
    the path is made absolute.
  * SHA: Add a runtime sanity check that sha commands output something
    that appears to be a real sha.
  * configure: Better checking that sha commands output in the desired format.
  * rsync special remotes: When sending from a crippled filesystem, use
    the destination's default file permissions, as the local ones can
    be arbitrarily broken. (Ie, ----rwxr-x for files on Android)
  * migrate: Detect if a file gets corrupted while it's being migrated.
  * Debian: Add a menu file.

 -- Joey Hess <joeyh@debian.org>  Thu, 16 May 2013 11:03:35 -0400

git-annex (4.20130501) unstable; urgency=low

  * sync, assistant: Behavior changes: Sync with remotes that have
    annex-ignore set, so that git remotes on servers without git-annex
    installed can be used to keep clients' git repos in sync.
  * assistant: Work around misfeature in git 1.8.2 that makes
    `git commit --alow-empty -m ""` run an editor.
  * sync: Bug fix, avoid adding to the annex the 
    dummy symlinks used on crippled filesystems.
  * Add public repository group.
    (And inpreferreddir to preferred content expressions.)
  * webapp: Can now set up Internet Archive repositories.
  * S3: Dropping content from the Internet Archive doesn't work, but
    their API indicates it does. Always refuse to drop from there.
  * Automatically register public urls for files uploaded to the
    Internet Archive.
  * To enable an existing special remote, the new enableremote command
    must be used. The initremote command now is used only to create
    new special remotes.
  * initremote: If two existing remotes have the same name,
    prefer the one with a higher trust level.
  * assistant: Improved XMPP protocol to better support multiple repositories
    using the same XMPP account. Fixes bad behavior when sharing with a friend
    when you or the friend have multiple reposotories on an XMPP account.
    Note that XMPP pairing with your own devices still pairs with all
    repositories using your XMPP account.
  * assistant: Fix bug that could cause incoming pushes to not get
    merged into the local tree. Particularly affected XMPP pushes.
  * webapp: Display some additional information about a repository on
    its edit page.
  * webapp: Install FDO desktop menu file when started in standalone mode.
  * webapp: Don't default to making repository in cwd when started
    from within a directory containing a git-annex file (eg, standalone
    tarball directory).
  * Detect systems that have no user name set in GECOS, and also
    don't have user.name set in git config, and put in a workaround
    so that commits to the git-annex branch (and the assistant)
    will still succeed despite git not liking the system configuration.
  * webapp: When told to add a git repository on a remote server, and
    the repository already exists as a non-bare repository, use it,
    rather than initializing a bare repository in the same directory.
  * direct, indirect: Refuse to do anything when the assistant
    or git-annex watch daemon is running.
  * assistant: When built with git before 1.8.0, use `git remote rm`
    to delete a remote. Newer git uses `git remote remove`.
  * rmurl: New command, removes one of the recorded urls for a file.
  * Detect when the remote is broken like bitbucket is, and exits 0 when
    it fails to run git-annex-shell.
  * assistant: Several improvements to performance and behavior when
    performing bulk adds of a large number of files (tens to hundreds
    of thousands).
  * assistant: Sanitize XMPP presence information logged for debugging.
  * webapp: Now automatically fills in any creds used by an existing remote
    when creating a new remote of the same type. Done for Internet Archive,
    S3, Glacier, and Box.com remotes.
  * Store an annex-uuid file in the bucket when setting up a new S3 remote.
  * Support building with DAV 0.4.

 -- Joey Hess <joeyh@debian.org>  Wed, 01 May 2013 01:42:46 -0400

git-annex (4.20130417) unstable; urgency=low

  * initremote: Generates encryption keys with high quality entropy.
    This can be disabled using --fast to get the old behavior.
    The assistant still uses low-quality entropy when creating encrypted
    remotes, to avoid delays. (Thanks, guilhem for the patch.)
  * Bugfix: Direct mode no longer repeatedly checksums duplicated files.
  * assistant: Work around horrible, terrible, very bad behavior of
    gnome-keyring, by not storing special-purpose ssh keys in ~/.ssh/*.pub.
    Apparently gnome-keyring apparently will load and indiscriminately use
    such keys in some cases, even if they are not using any of the standard
    ssh key names. Instead store the keys in ~/.ssh/annex/,
    which gnome-keyring will not check.
  * addurl: Bugfix: Did not properly add file in direct mode.
  * assistant: Bug fix to avoid annexing the files that git uses
    to stand in for symlinks on FAT and other filesystem not supporting
    symlinks.
  * Adjust preferred content expressions so that content in archive
    directories is preferred until it has reached an archive or smallarchive
    repository.
  * webapp: New --listen= option allows running the webapp on one computer
    and connecting to it from another. (Note: Does not yet use HTTPS.)
  * Added annex.web-download-command setting.
  * Added per-remote annex-rsync-transport option. (guilhem again)
  * Ssh connection caching is now also used by rsync special remotes.
    (guilhem yet again)
  * The version number is now derived from git, unless built with
    VERSION_FROM_CHANGELOG.
  * assistant: Stop any transfers the assistant initiated on shutdown.
  * assistant: Added sequence numbers to XMPP git push packets. (Not yet used.)
  * addurl: Register transfer so the webapp can see it.
  * addurl: Automatically retry downloads that fail, as long as some
    additional content was downloaded.
  * webapp: Much improved progress bar display for downloads from encrypted
    remotes.
  * Avoid using runghc, as that needs ghci.
  * webapp: When a repository's group is changed, rescan for transfers.
  * webapp: Added animations.
  * webapp: Include the repository directory in the mangled hostname and
    ssh key name, so that a locked down ssh key for one repository is not
    re-used when setting up additional repositories on the same server.
  * Fall back to internal url downloader when built without curl.
  * fsck: Check content of direct mode files (only when the inode cache
    thinks they are unmodified).

 -- Joey Hess <joeyh@debian.org>  Wed, 17 Apr 2013 09:07:38 -0400

git-annex (4.20130405) unstable; urgency=low

  * Group subcommands into sections in usage. Closes: #703797
  * Per-command usage messages.
  * webapp: Fix a race that sometimes caused alerts or other notifications
    to be missed if they occurred while a page was loading.
  * webapp: Progess bar fixes for many types of special remotes.
  * Build debian package without using cabal, which writes to HOME.
    Closes: #704205
  * webapp: Run ssh server probes in a way that will work when the
    login shell is a monstrosity that should have died 25 years ago,
    such as csh.
  * New annex.largefiles setting, which configures which files
    `git annex add` and the assistant add to the annex.
  * assistant: Check small files into git directly.
  * Remotes can be configured to use other MAC algorithms than HMACSHA1
    to encrypt filenames.
    Thanks, guilhem for the patch.
  * git-annex-shell: Passes rsync --bwlimit options on rsync.
    Thanks, guilhem for the patch.
  * webapp: Added UI to delete repositories. Closes: #689847
  * Adjust built-in preferred content expressions to make most types
    of repositories want content that is only located on untrusted, dead,
    and unwanted repositories.
  * drop --auto: Fix bug that prevented dropping files from untrusted
    repositories.
  * assistant: Fix bug that could cause direct mode files to be unstaged
    from git.
  * Update working tree files fully atomically.
  * webapp: Improved transfer queue management.
  * init: Probe whether the filesystem supports fifos, and if not,
    disable ssh connection caching.
  * Use lower case hash directories for storing files on crippled filesystems,
    same as is already done for bare repositories.

 -- Joey Hess <joeyh@debian.org>  Fri, 05 Apr 2013 10:42:18 -0400

git-annex (4.20130323) unstable; urgency=low

  * webapp: Repository list is now included in the dashboard, and other
    UI tweaks.
  * webapp: Improved UI for pairing your own devices together using XMPP.
  * webapp: Display an alert when there are XMPP remotes, and a cloud
    transfer repository needs to be configured.
  * Add incrementalbackup repository group.
  * webapp: Encourage user to install git-annex on a server when adding
    a ssh server, rather than just funneling them through to rsync.
  * xmpp: --debug now enables a sanitized dump of the XMPP protocol
  * xmpp: Try harder to detect presence of clients when there's a git push
    to send.
  * xmpp: Re-enable XA flag, since disabling it did not turn out to help
    with the problems Google Talk has with not always sending presence
    messages to clients.
  * map: Combine duplicate repositories, for a nicer looking map.
  * Fix several bugs caused by a bad Ord instance for Remote.
  * webapp: Switch all forms to POST.
  * assistant: Avoid syncing with annex-ignored remotes when reconnecting
    to the network, or connecting a drive.
  * assistant: Fix OSX bug that prevented committing changed files to a
    repository when in indirect mode.
  * webapp: Improved alerts displayed when syncing with remotes, and 
    when syncing with a remote fails.
  * webapp: Force wrap long filenames in transfer display.
  * assistant: The ConfigMonitor left one zombie behind each time
    it checked for changes, now fixed.
  * get, copy, move: Display an error message when an identical transfer
    is already in progress, rather than failing with no indication why.
  * assistant: Several optimisations to file transfers.
  * OSX app and standalone Linux tarball now both support being added to
    PATH; no need to use runshell to start git-annex.
  * webapp: When adding a removable drive, you can now specify the
    directory inside it to use.
  * webapp: Confirm whether user wants to combine repositories when
    adding a removable drive that already has a repository on it.

 -- Joey Hess <joeyh@debian.org>  Fri, 22 Mar 2013 18:54:05 -0400

git-annex (4.20130314) unstable; urgency=low

  * Bugfix: git annex add, when ran without any file or directory specified,
    should add files in the current directory, but not act on unlocked files
    elsewhere in the tree.
  * Bugfix: drop --from an unavailable remote no longer updates the location
    log, incorrectly, to say the remote does not have the key.
  * Bugfix: If the UUID of a remote is not known, prevent --from, --to,
    and other ways of specifying remotes by name from selecting it,
    since it is not possible to sanely use it.
  * Bugfix: Fix bug in inode cache sentinal check, which broke
    copying to local repos if the repo being copied from had moved
    to a different filesystem or otherwise changed all its inodes

  * Switch from using regex-compat to regex-tdfa, as the C regex library
    is rather buggy.
  * status: Can now be run with a directory path to show only the
    status of that directory, rather than the whole annex.
  * Added remote.<name>.annex-gnupg-options setting.
    Thanks, guilhem for the patch.
  * addurl: Add --relaxed option.
  * addurl: Escape invalid characters in urls, rather than failing to
    use an invalid url.
  * addurl: Properly handle url-escaped characters in file:// urls.

  * assistant: Fix dropping content when a file is moved to an archive
    directory, and getting contennt when a file is moved back out.
  * assistant: Fix bug in direct mode that could occur when a symlink is
    moved out of an archive directory, and resulted in the file not being
    set to direct mode when it was transferred.
  * assistant: Generate better commits for renames.
  * assistant: Logs are rotated to avoid them using too much disk space.
  * assistant: Avoid noise in logs from git commit about typechanged
    files in direct mode repositories.
  * assistant: Set gc.auto=0 when creating repositories to prevent
    automatic commits from causing git-gc runs.
  * assistant: If gc.auto=0, run git-gc once a day, packing loose objects
    very non-aggressively.
  * assistant: XMPP git pull and push requests are cached and sent when
    presence of a new client is detected.
  * assistant: Sync with all git remotes on startup.
  * assistant: Get back in sync with XMPP remotes after network reconnection,
    and on startup.
  * assistant: Fix syncing after XMPP pairing.
  * assistant: Optimised handling of renamed files in direct mode,
    avoiding re-checksumming.
  * assistant: Detects most renames, including directory renames, and
    combines all their changes into a single commit.
  * assistant: Fix ~/.ssh/git-annex-shell wrapper to work when the
    ssh key does not force a command.
  * assistant: Be smarter about avoiding unnecessary transfers.

  * webapp: Work around bug in Warp's slowloris attack prevention code,
    that caused regular browsers to stall when they reuse a connection
    after leaving it idle for 30 seconds.
    (See https://github.com/yesodweb/wai/issues/146)
  * webapp: New preferences page allows enabling/disabling debug logging
    at runtime, as well as configuring numcopies and diskreserve.
  * webapp: Repository costs can be configured by dragging repositories around
    in the repository list.
  * webapp: Proceed automatically on from "Configure jabber account"
    to pairing.
  * webapp: Only show up to 10 queued transfers.
  * webapp: DTRT when told to create a git repo that already exists.
  * webapp: Set locally paired repositories to a lower cost than other
    network remotes.

  * Run ssh with -T to avoid tty allocation and any login scripts that
    may do undesired things with it.
  * Several improvements to Makefile and cabal file. Thanks, Peter Simmons
  * Stop depending on testpack.
  * Android: Enable test suite. 

 -- Joey Hess <joeyh@debian.org>  Thu, 14 Mar 2013 15:29:20 -0400

git-annex (4.20130227) unstable; urgency=low

  * annex.version is now set to 4 for direct mode repositories.
  * Should now fully support git repositories with core.symlinks=false;
    always using git's pseudosymlink files in such repositories.
  * webapp: Allow creating repositories on filesystems that lack support for
    symlinks.
  * webapp: Can now add a new local repository, and make it sync with
    the main local repository.
  * Android: Bundle now includes openssh.
  * Android: Support ssh connection caching.
  * Android: Assistant is fully working. (But no webapp yet.)
  * Direct mode: Support filesystems like FAT which can change their inodes
    each time they are mounted.
  * Direct mode: Fix support for adding a modified file.
  * Avoid passing -p to rsync, to interoperate with crippled filesystems.
    Closes: #700282
  * Additional GIT_DIR support bugfixes. May actually work now.
  * webapp: Display any error message from git init if it fails to create
    a repository.
  * Fix a reversion in matching globs introduced in the last release,
    where "*" did not match files inside subdirectories. No longer uses
    the Glob library.
  * copy: Update location log when no copy was performed, if the location
    log was out of date.
  * Makefile now builds using cabal, taking advantage of cabal's automatic
    detection of appropriate build flags.
  * test: The test suite is now built into the git-annex binary, and can
    be run at any time.

 -- Joey Hess <joeyh@debian.org>  Wed, 27 Feb 2013 14:07:24 -0400

git-annex (3.20130216) unstable; urgency=low

  * Now uses the Haskell uuid library, rather than needing a uuid program.
  * Now uses the Haskell Glob library, rather than pcre-light, avoiding
    the need to install libpcre. Currently done only for Cabal or when
    the Makefile is made to use -DWITH_GLOB
  * Android port now available (command-line only).
  * New annex.crippledfilesystem setting, allows use of git-annex
    repositories on FAT and even worse filesystems; avoiding use of
    hard links and locked down permissions settings. (Support is incomplete.)
  * init: Detect when the repository is on a filesystem that does not
    support hard links, or symlinks, or unix permissions, and set
    annex.crippledfilesystem, as well as annex.direct.
  * add: Improved detection of files that are modified while being added.
  * Fix a bug in direct mode, introduced in the previous release, where
    if a file was dropped and then got back, it would be stored in indirect
    mode.

 -- Joey Hess <joeyh@debian.org>  Sat, 16 Feb 2013 10:03:26 -0400

git-annex (3.20130207) unstable; urgency=low

  * webapp: Now allows restarting any threads that crash.
  * Adjust debian package to only build-depend on DAV on architectures
    where it is available.
  * addurl --fast: Use curl, rather than haskell HTTP library, to support https.
  * annex.autocommit: New setting, can be used to disable autocommit
    of changed files by the assistant, while it still does data syncing
    and other tasks.
  * assistant: Ignore .DS_Store on OSX.
  * assistant: Fix location log when adding new file in direct mode.
  * Deal with stale mappings for deleted file in direct mode.
  * pre-commit: Update direct mode mappings. 
  * uninit, unannex --fast: If hard link creation fails, fall back to slow
    mode.
  * Clean up direct mode cache and mapping info when dropping keys.
  * dropunused: Clean up stale direct mode cache and mapping info not
    removed before.

 -- Joey Hess <joeyh@debian.org>  Thu, 07 Feb 2013 12:45:25 -0400

git-annex (3.20130124) unstable; urgency=low

  * Added source repository group, that only retains files until they've
    been transferred to another repository. Useful for things like
    repositories on cameras.
  * Added manual repository group. Use to prevent the assistant from
    downloading any file contents to keep things in sync. Instead
    `git annex get`, `git annex drop` etc can be used manually as desired.
  * webapp: More adjustments to longpoll code to deal with changes in
    variable quoting in different versions of shakespeare-js.
  * webapp: Avoid an error if a transfer is stopped just as it finishes.
    Closes: #698184 
  * webapp: Now always logs to .git/annex/daemon.log
  * webapp: Has a page to view the log, accessed from the control menu.
  * webapp: Fix crash adding removable drive that has an annex directory
    in it that is not a git repository.
  * Deal with incompatibility in gpg2, which caused prompts for encryption
    passphrases rather than using the supplied --passphrase-fd.
  * bugfix: Union merges involving two or more repositories could sometimes
    result in data from one repository getting lost. This could result
    in the location log data becoming wrong, and fsck being needed to fix it.
  * sync: Automatic merge conflict resolution now stages deleted files.
  * Depend on git 1.7.7.6 for --no-edit. Closes: #698399
  * Fix direct mode mapping code to always store direct mode filenames
    relative to the top of the repository, even when operating inside a
    subdirectory.
  * fsck: Detect and fix consistency errors in direct mode mapping files.
  * Avoid filename encoding errors when writing direct mode mappings.

 -- Joey Hess <joeyh@debian.org>  Tue, 22 Jan 2013 07:11:59 +1100

git-annex (3.20130114) unstable; urgency=low

  * Now handles the case where a file that's being transferred to a remote
    is modified in place, which direct mode allows. When this
    happens, the transfer now fails, rather than allow possibly corrupt
    data into the remote.
  * fsck: Better checking of file content in direct mode.
  * drop: Suggest using git annex move when numcopies prevents dropping a file.
  * webapp: Repo switcher filters out repos that do not exist any more
    (or are on a drive that's not mounted).
  * webapp: Use IP address, rather than localhost, since some systems may
    have configuration problems or other issues that prevent web browsers
    from connecting to the right localhost IP for the webapp.
  * webapp: Adjust longpoll code to work with recent versions of
    shakespeare-js.
  * assistant: Support new gvfs dbus names used in Gnome 3.6.
  * In direct mode, files with the same key are no longer hardlinked, as
    that would cause a surprising behavior if modifying one, where the other
    would also change.
  * webapp: Avoid illegal characters in hostname when creating S3 or
    Glacier remote.
  * assistant: Avoid committer crashing if a file is deleted at the wrong
    instant.

 -- Joey Hess <joeyh@debian.org>  Mon, 14 Jan 2013 15:25:18 -0400

git-annex (3.20130107) unstable; urgency=low

  * webapp: Add UI to stop and restart assistant.
  * committer: Fix a file handle leak.
  * assistant: Make expensive transfer scan work fully in direct mode.
  * More commands work in direct mode repositories: find, whereis, move, copy,
    drop, log, fsck, add, addurl.
  * sync: No longer automatically adds files in direct mode.
  * assistant: Detect when system is not configured with a user name,
    and set environment to prevent git from failing.
  * direct: Avoid hardlinking symlinks that point to the same content
    when the content is not present.
  * Fix transferring files to special remotes in direct mode.

 -- Joey Hess <joeyh@debian.org>  Mon, 07 Jan 2013 01:01:41 -0400

git-annex (3.20130102) unstable; urgency=low

  * direct, indirect: New commands, that switch a repository to and from
    direct mode. In direct mode, files are accessed directly, rather than
    via symlinks. Note that direct mode is currently experimental. Many
    git-annex commands do not work in direct mode. Some git commands can
    cause data loss when used in direct mode repositories.
  * assistant: Now uses direct mode by default when setting up a new
    local repository.
  * OSX assistant: Uses the FSEvents API to detect file changes.
    This avoids issues with running out of file descriptors on large trees,
    as well as allowing detection of modification of files in direct mode.
    Other BSD systems still use kqueue.
  * kqueue: Fix bug that made broken symlinks not be noticed.
  * vicfg: Quote filename. Closes: #696193
  * Bugfix: Fixed bug parsing transfer info files, where the newline after
    the filename was included in it. This was generally benign, but in
    the assistant, it caused unexpected dropping of preferred content.
  * Bugfix: Remove leading \ from checksums output by sha*sum commands,
    when the filename contains \ or a newline. Closes: #696384
  * fsck: Still accept checksums with a leading \ as valid, now that
    above bug is fixed.
  * SHA*E backends: Exclude non-alphanumeric characters from extensions.
  * migrate: Remove leading \ in SHA* checksums, and non-alphanumerics
    from extensions of SHA*E keys.

 -- Joey Hess <joeyh@debian.org>  Wed, 02 Jan 2013 13:21:34 -0400

git-annex (3.20121211) unstable; urgency=low

  * webapp: Defaults to sharing box.com account info with friends, allowing
    one-click enabling of the repository.
  * Fix broken .config/git-annex/program installed by standalone tarball.
  * assistant: Retrival from glacier now handled.
  * Include ssh in standalone tarball and OSX app.
  * watch: Avoid leaving hard links to files behind in .git/annex/tmp
    if a file is deleted or moved while it's being quarantined in preparation
    to being added to the annex.
  * Allow `git annex drop --from web`; of course this does not remove
    any file from the web, but it does make git-annex remove all urls
    associated with a file.
  * webapp: S3 and Glacier forms now have a select list of all
    currently-supported AWS regions.
  * webdav: Avoid trying to set props, avoiding incompatibility with
    livedrive.com. Needs DAV version 0.3.
  * webapp: Prettify error display.
  * webapp: Fix bad interaction between required fields and modals.
  * webapp: Added help buttons and links next to fields that require
    explanations.
  * webapp: Encryption can be disabled when setting up remotes.
  * assistant: Avoid trying to drop content from remotes that don't have it.
  * assistant: Allow periods in ssh key comments.
  * get/copy --auto: Transfer data even if it would exceed numcopies,
    when preferred content settings want it.
  * drop --auto: Fix dropping content when there are no preferred content
    settings.
  * webapp: Allow user to specify the port when setting up a ssh or rsync
    remote.
  * assistant: Fix syncing to just created ssh remotes.
  * Enable WebDAV support in Debian package. Closes: #695532

 -- Joey Hess <joeyh@debian.org>  Tue, 11 Dec 2012 11:25:03 -0400

git-annex (3.20121127) unstable; urgency=low

  * Fix dirContentsRecursive, which had missed some files in deeply nested
    subdirectories. Could affect various parts of git-annex.
  * rsync: Fix bug introduced in last release that broke encrypted rsync
    special remotes.
  * The standalone builds now unset their special path and library path
    variables before running the system web browser.

 -- Joey Hess <joeyh@debian.org>  Tue, 27 Nov 2012 17:07:32 -0400

git-annex (3.20121126) unstable; urgency=low

  * New webdav and Amazon glacier special remotes.
  * Display a warning when a non-existing file or directory is specified.
  * webapp: Added configurator for Box.com.
  * webapp: Show error messages to user when testing XMPP creds.
  * Fix build of assistant without yesod.
  * webapp: The list of repositiories refreshes when new repositories are
    added, including when new repository configurations are pushed in from
    remotes.
  * OSX: Fix RunAtLoad value in plist file.
  * Getting a file from chunked directory special remotes no longer buffers
    it all in memory.
  * S3: Added progress display for uploading and downloading.
  * directory special remote: Made more efficient and robust.
  * Bugfix: directory special remote could loop forever storing a key 
    when a too small chunksize was configured.
  * Allow controlling whether login credentials for S3 and webdav are
    committed to the repository, by setting embedcreds=yes|no when running
    initremote.
  * Added smallarchive repository group, that only archives files that are
    in archive directories. Used by default for glacier when set up in the
    webapp.
  * assistant: Fixed handling of toplevel archive directory and
    client repository group.
  * assistant: Apply preferred content settings when a new symlink
    is created, or a symlink gets renamed. Made archive directories work.

 -- Joey Hess <joeyh@debian.org>  Mon, 26 Nov 2012 11:37:49 -0400

git-annex (3.20121112) unstable; urgency=low

  * assistant: Can use XMPP to notify other nodes about pushes made to other
    repositories, as well as pushing to them directly over XMPP.
  * wepapp: Added an XMPP configuration interface.
  * webapp: Supports pairing over XMPP, with both friends, and other repos
    using the same account.
  * assistant: Drops non-preferred content when possible.
  * assistant: Notices, and applies config changes as they are made to
    the git-annex branch, including config changes pushed in from remotes.
  * git-annex-shell: GIT_ANNEX_SHELL_DIRECTORY can be set to limit it
    to operating on a specified directory.
  * webapp: When setting up authorized_keys, use GIT_ANNEX_SHELL_DIRECTORY.
  * Preferred content path matching bugfix.
  * Preferred content expressions cannot use "in=".
  * Preferred content expressions can use "present".
  * Fix handling of GIT_DIR when it refers to a git submodule.
  * Depend on and use the Haskell SafeSemaphore library, which provides
    exception-safe versions of SampleVar and QSemN.
    Thanks, Ben Gamari for an excellent patch set.
  * file:/// URLs can now be used with the web special remote.
  * webapp: Allow dashes in ssh key comments when pairing.
  * uninit: Check and abort if there are symlinks to annexed content that
    are not checked into git.
  * webapp: Switched to using the same multicast IP address that avahi uses.
  * bup: Don't pass - to bup-split to make it read stdin; bup 0.25
    does not accept that.
  * bugfix: Don't fail transferring content from read-only repos.
    Closes: #691341
  * configure: Check that checksum programs produce correct checksums.
  * Re-enable dbus, using a new version of the library that fixes the memory
    leak.
  * NetWatcher: When dbus connection is lost, try to reconnect.
  * Use USER and HOME environment when set, and only fall back to getpwent,
    which doesn't work with LDAP or NIS.
  * rsync special remote: Include annex-rsync-options when running rsync
    to test a key's presence.
  * The standalone tarball's runshell now takes care of installing a
    ~/.ssh/git-annex-shell wrapper the first time it's run.
  * webapp: Make an initial, empty commit so there is a master branch 
  * assistant: Fix syncing local drives.
  * webapp: Fix creation of rsync.net repositories.
  * webapp: Fix renaming of special remotes.
  * webapp: Generate better git remote names.
  * webapp: Ensure that rsync special remotes are enabled using the same
    name they were originally created using.
  * Bugfix: Fix hang in webapp when setting up a ssh remote with an absolute
    path.

 -- Joey Hess <joeyh@debian.org>  Mon, 12 Nov 2012 10:39:47 -0400

git-annex (3.20121017) unstable; urgency=low

  * Fix zombie cleanup reversion introduced in 3.20121009.
  * Additional fix to support git submodules.

 -- Joey Hess <joeyh@debian.org>  Tue, 16 Oct 2012 21:10:14 -0400

git-annex (3.20121016) unstable; urgency=low

  * vicfg: New file format, avoids ambiguity with repos that have the same
    description, or no description.
  * Bug fix: A recent change caused git-annex-shell to crash.
  * Better preferred content expression for transfer repos.
  * webapp: Repository edit form can now edit the name of a repository.
  * webapp: Make bare repositories on removable drives, as there is nothing
    to ensure non-bare repos get updated when syncing.
  * webapp: Better behavior when pausing syncing to a remote when a transfer
    scan is running and queueing new transfers for that remote.
  * The standalone binaries are now built to not use ssh connection caching,
    in order to work with old versions of ssh.
  * A relative core.worktree is relative to the gitdir. Now that this is
    handled correctly, git-annex can be used in git submodules.
  * Temporarily disable use of dbus, as the haskell dbus library blows up
    when losing connection, which will need to be fixed upstream. 

 -- Joey Hess <joeyh@debian.org>  Tue, 16 Oct 2012 15:25:22 -0400

git-annex (3.20121010) unstable; urgency=low

  * Renamed --ingroup to --inallgroup.
  * Standard groups changed to client, transfer, archive, and backup.
    Each of these has its own standard preferred content setting.
  * dead: Remove dead repository from all groups.
  * Avoid unsetting HOME when running certian git commands. Closes: #690193
  * test: Fix threaded runtime hang.
  * Makefile: Avoid building with -threaded if the ghc threaded runtime does
    not exist.
  * webapp: Improve wording of intro display. Closes: #689848
  * webapp: Repositories can now be configured, to change their description,
    their group, or even to disable syncing to them.
  * git config remote.name.annex-sync can be used to control whether
    a remote gets synced.
  * Fix a crash when merging files in the git-annex branch that contain
    invalid utf8.
  * Automatically detect when a ssh remote does not have git-annex-shell
    installed, and set annex-ignore.

 -- Joey Hess <joeyh@debian.org>  Fri, 12 Oct 2012 13:45:21 -0400

git-annex (3.20121009) unstable; urgency=low

  * watch, assistant: It's now safe to git annex unlock files while
    the watcher is running, as well as modify files checked into git
    as normal files. Additionally, .gitignore settings are now honored.
    Closes: #689979
  * group, ungroup: New commands to indicate groups of repositories.
  * webapp: Adds newly created repositories to one of these groups:
    clients, drives, servers
  * vicfg: New command, allows editing (or simply viewing) most
    of the repository configuration settings stored in the git-annex branch.
  * Added preferred content expressions, configurable using vicfg.
  * get --auto: If the local repository has preferred content
    configured, only get that content.
  * drop --auto: If the repository the content is dropped from has
    preferred content configured, drop only content that is not preferred.
  * copy --auto: Only transfer content that the destination repository prefers.
  * assistant: Now honors preferred content settings when deciding what to
    transfer.
  * --copies=group:number can now be used to match files that are present
    in a specified number of repositories in a group.
  * Added --smallerthan, --largerthan, and --inall limits.
  * Only build-depend on libghc-clientsession-dev on arches that will have
    the webapp.
  * uninit: Unset annex.version. Closes: #689852

 -- Joey Hess <joeyh@debian.org>  Tue, 09 Oct 2012 15:13:23 -0400

git-annex (3.20121001) unstable; urgency=low

  * fsck: Now has an incremental mode. Start a new incremental fsck pass
    with git annex fsck --incremental. Now the fsck can be interrupted
    as desired, and resumed with git annex fsck --more.
    Thanks, Justin Azoff
  * New --time-limit option, makes long git-annex commands stop after
    a specified amount of time.
  * fsck: New --incremental-schedule option which is nice for scheduling
    eg, monthly incremental fsck runs in cron jobs.
  * Fix fallback to ~/Desktop when xdg-user-dir is not available.
    Closes: #688833
  * S3: When using a shared cipher, S3 credentials are not stored encrypted
    in the git repository, as that would allow anyone with access to
    the repository access to the S3 account. Instead, they're stored
    in a 600 mode file in the local git repo.
  * webapp: Avoid crashing when ssh-keygen -F chokes on an invalid known_hosts
    file.
  * Always do a system wide installation when DESTDIR is set. Closes: #689052
  * The Makefile now builds with the new yesod by default.
    Systems like Debian that have the old yesod 1.0.1 should set
    GIT_ANNEX_LOCAL_FEATURES=-DWITH_OLD_YESOD
  * copy: Avoid updating the location log when no copy is performed.
  * configure: Test that uuid -m works, falling back to plain uuid if not.
  * Avoid building the webapp on Debian architectures that do not yet
    have template haskell and thus yesod. (Should be available for arm soonish
    I hope).

 -- Joey Hess <joeyh@debian.org>  Mon, 01 Oct 2012 13:56:55 -0400

git-annex (3.20120924) unstable; urgency=low

  * assistant: New command, a daemon which does everything watch does,
    as well as automatically syncing file contents between repositories.
  * webapp: An interface for managing and configuring the assistant.
  * The default backend used when adding files to the annex is changed
    from SHA256 to SHA256E, to simplify interoperability with OSX, media
    players, and various programs that needlessly look at symlink targets.
    To get old behavior, add a .gitattributes containing: * annex.backend=SHA256
  * init: If no description is provided for a new repository, one will
    automatically be generated, like "joey@gnu:~/foo"
  * test: Set a lot of git environment variables so testing works in strange
    environments that normally need git config to set names, etc.
    Closes: #682351 Thanks, gregor herrmann
  * Disable ssh connection caching if the path to the control socket would be
    too long (and use relative path to minimise path to the control socket).
  * migrate: Check content before generating the new key, to avoid generating
    a key for corrupt data.
  * Support repositories created with --separate-git-dir. Closes: #684405
  * reinject: When the provided file doesn't match, leave it where it is,
    rather than moving to .git/annex/bad/
  * Avoid crashing on encoding errors in filenames when writing transfer info
    files and reading from checksum commands.
  * sync: Pushes the git-annex branch to remote/synced/git-annex, rather
    than directly to remote/git-annex.
  * Now supports matching files that are present on a number of remotes
    with a specified trust level. Example: --copies=trusted:2
    Thanks, Nicolas Pouillard

 -- Joey Hess <joeyh@debian.org>  Mon, 24 Sep 2012 13:47:48 -0400

git-annex (3.20120825) unstable; urgency=low

  * S3: Add fileprefix setting.
  * Pass --use-agent to gpg when in no tty mode. Thanks, Eskild Hustvedt.
  * Bugfix: Fix fsck in SHA*E backends, when the key contains composite
    extensions, as added in 3.20120721.

 -- Joey Hess <joeyh@debian.org>  Sat, 25 Aug 2012 10:00:10 -0400

git-annex (3.20120807) unstable; urgency=low

  * initremote: Avoid recording remote's description before checking
    that its config is valid.
  * unused, status: Avoid crashing when ran in bare repo.
  * Avoid crashing when "git annex get" fails to download from one
    location, and falls back to downloading from a second location.

 -- Joey Hess <joeyh@debian.org>  Tue, 07 Aug 2012 13:35:07 -0400

git-annex (3.20120721) unstable; urgency=low

  * get, move, copy: Now refuse to do anything when the requested file
    transfer is already in progress by another process.
  * status: Lists transfers that are currently in progress.
  * Fix passing --uuid to git-annex-shell.
  * When shaNsum commands cannot be found, use the Haskell SHA library
    (already a dependency) to do the checksumming. This may be slower,
    but avoids portability problems.
  * Use SHA library for files less than 50 kb in size, at which point it's
    faster than forking the more optimised external program.
  * SHAnE backends are now smarter about composite extensions, such as
    .tar.gz Closes: #680450
  * map: Write map.dot to .git/annex, which avoids watch trying to annex it.

 -- Joey Hess <joeyh@debian.org>  Sat, 21 Jul 2012 16:52:48 -0400

git-annex (3.20120629) unstable; urgency=low

  * cabal: Only try to use inotify on Linux.
  * Version build dependency on STM, and allow building without it,
    which disables the watch command.
  * Avoid ugly failure mode when moving content from a local repository
    that is not available.
  * Got rid of the last place that did utf8 decoding.
  * Accept arbitrarily encoded repository filepaths etc when reading
    git config output. This fixes support for remotes with unusual characters
    in their names.
  * sync: Automatically resolves merge conflicts.

 -- Joey Hess <joeyh@debian.org>  Fri, 29 Jun 2012 10:17:49 -0400

git-annex (3.20120624) unstable; urgency=low

  * watch: New subcommand, a daemon which notices changes to
    files and automatically annexes new files, etc, so you don't
    need to manually run git commands when manipulating files.
    Available on Linux, BSDs, and OSX!
  * Enable diskfree on kfreebsd, using kqueue.
  * unused: Fix crash when key names contain invalid utf8.
  * sync: Avoid recent git's interactive merge.

 -- Joey Hess <joeyh@debian.org>  Sun, 24 Jun 2012 12:36:50 -0400

git-annex (3.20120614) unstable; urgency=medium

  * addurl: Was broken by a typo introduced 2 released ago, now fixed.
    Closes: #677576
  * Install man page when run by cabal, in a location where man will
    find it, even when installing under $HOME. Thanks, Nathan Collins

 -- Joey Hess <joeyh@debian.org>  Thu, 14 Jun 2012 20:21:29 -0400

git-annex (3.20120611) unstable; urgency=medium

  * add: Prevent (most) modifications from being made to a file while it
    is being added to the annex.
  * initremote: Automatically describe a remote when creating it.
  * uninit: Refuse to run in a subdirectory. Closes: #677076

 -- Joey Hess <joeyh@debian.org>  Mon, 11 Jun 2012 10:32:01 -0400

git-annex (3.20120605) unstable; urgency=low

  * sync: Show a nicer message if a user tries to sync to a special remote.
  * lock: Reset unlocked file to index, rather than to branch head.
  * import: New subcommand, pulls files from a directory outside the annex
    and adds them.
  * Fix display of warning message when encountering a file that uses an
    unsupported backend.
  * Require that the SHA256 backend can be used when building, since it's the
    default.
  * Preserve parent environment when running hooks of the hook special remote.

 -- Joey Hess <joeyh@debian.org>  Tue, 05 Jun 2012 14:03:39 -0400

git-annex (3.20120522) unstable; urgency=low

  * Pass -a to cp even when it supports --reflink=auto, to preserve
    permissions.
  * Clean up handling of git directory and git worktree.
  * Add support for core.worktree, and fix support for GIT_WORK_TREE and
    GIT_DIR.

 -- Joey Hess <joeyh@debian.org>  Tue, 22 May 2012 11:16:13 -0400

git-annex (3.20120511) unstable; urgency=low

  * Rsync special remotes can be configured with shellescape=no
    to avoid shell quoting that is normally done when using rsync over ssh.
    This is known to be needed for certian rsync hosting providers
    (specificially hidrive.strato.com) that use rsync over ssh but do not
    pass it through the shell.
  * dropunused: Allow specifying ranges to drop.
  * addunused: New command, the opposite of dropunused, it relinks unused
    content into the git repository.
  * Fix use of several config settings: annex.ssh-options,
    annex.rsync-options, annex.bup-split-options. (And adjust types to avoid
    the bugs that broke several config settings.)

 -- Joey Hess <joeyh@debian.org>  Fri, 11 May 2012 12:29:30 -0400

git-annex (3.20120430) unstable; urgency=low

  * Fix use of annex.diskreserve config setting.
  * Directory special remotes now check annex.diskreserve.
  * Support git's core.sharedRepository configuration.
  * Add annex.http-headers and annex.http-headers-command config
    settings, to allow custom headers to be sent with all HTTP requests.
    (Requested by the Internet Archive)
  * uninit: Clear annex.uuid from .git/config. Closes: #670639
  * Added shared cipher mode to encryptable special remotes. This option
    avoids gpg key distribution, at the expense of flexibility, and with
    the requirement that all clones of the git repository be equally trusted.

 -- Joey Hess <joeyh@debian.org>  Mon, 30 Apr 2012 13:16:10 -0400

git-annex (3.20120418) unstable; urgency=low

  * bugfix: Adding a dotfile also caused all non-dotfiles to be added.
  * bup: Properly handle key names with spaces or other things that are
    not legal git refs.
  * git-annex (but not git-annex-shell) supports the git help.autocorrect
    configuration setting, doing fuzzy matching using the restricted
    Damerau-Levenshtein edit distance, just as git does. This adds a build
    dependency on the haskell edit-distance library.
  * Renamed diskfree.c to avoid OSX case insensativity bug.
  * cabal now installs git-annex-shell as a symlink to git-annex.
  * cabal file now autodetects whether S3 support is available.

 -- Joey Hess <joeyh@debian.org>  Wed, 18 Apr 2012 12:11:32 -0400

git-annex (3.20120406) unstable; urgency=low

  * Disable diskfree on kfreebsd, as I have a build failure on kfreebsd-i386
    that is quite likely caused by it.

 -- Joey Hess <joeyh@debian.org>  Sat, 07 Apr 2012 15:50:36 -0400

git-annex (3.20120405) unstable; urgency=low

  * Rewrote free disk space checking code, moving the portability
    handling into a small C library.
  * status: Display amount of free disk space.

 -- Joey Hess <joeyh@debian.org>  Thu, 05 Apr 2012 16:19:10 -0400

git-annex (3.20120315) unstable; urgency=low

  * fsck: Fix up any broken links and misplaced content caused by the
    directory hash calculation bug fixed in the last release.
  * sync: Sync to lower cost remotes first.
  * status: Fixed to run in constant space.
  * status: More accurate display of sizes of tmp and bad keys.
  * unused: Now uses a bloom filter, and runs in constant space.
    Use of a bloom filter does mean it will not notice a small
    number of unused keys. For repos with up to half a million keys,
    it will miss one key in 1000.
  * Added annex.bloomcapacity and annex.bloomaccuracy, which can be
    adjusted as desired to tune the bloom filter.
  * status: Display amount of memory used by bloom filter, and
    detect when it's too small for the number of keys in a repository.
  * git-annex-shell: Runs hooks/annex-content after content is received
    or dropped.
  * Work around a bug in rsync (IMHO) introduced by openSUSE's SIP patch.
  * git-annex now behaves as git-annex-shell if symlinked to and run by that
    name. The Makefile sets this up, saving some 8 mb of installed size.
  * git-union-merge is a demo program, so it is no longer built by default.

 -- Joey Hess <joeyh@debian.org>  Thu, 15 Mar 2012 11:05:28 -0400

git-annex (3.20120309) unstable; urgency=low

  * Fix key directory hash calculation code to behave as it did before 
    version 3.20120227 when a key contains non-ascii characters (only
    WORM backend is likely to have been affected).

 -- Joey Hess <joeyh@debian.org>  Fri, 09 Mar 2012 20:05:09 -0400

git-annex (3.20120230) unstable; urgency=low

  * "here" can be used to refer to the current repository,
    which can read better than the old "." (which still works too).
  * Directory special remotes now support chunking files written to them,
    avoiding writing files larger than a specified size.
  * Add progress bar display to the directory special remote.
  * Add configurable hooks that are run when git-annex starts and stops
    using a remote: remote.name.annex-start-command and
    remote.name.annex-stop-command
  * Fix a bug in symlink calculation code, that triggered in rare
    cases where an annexed file is in a subdirectory that nearly
    matched to the .git/annex/object/xx/yy subdirectories.

 -- Joey Hess <joeyh@debian.org>  Mon, 05 Mar 2012 13:38:13 -0400

git-annex (3.20120229) unstable; urgency=low

  * Fix test suite to not require a unicode locale.
  * Fix cabal build failure. Thanks, Sergei Trofimovich

 -- Joey Hess <joeyh@debian.org>  Wed, 29 Feb 2012 02:31:31 -0400

git-annex (3.20120227) unstable; urgency=low

  * Modifications to support ghc 7.4's handling of filenames.
    This version can only be built with ghc 7.4 or newer. See the ghc7.0
    branch for older ghcs.
  * S3: Fix irrefutable pattern failure when accessing encrypted S3
    credentials.
  * Use the haskell IfElse library.
  * Fix teardown of stale cached ssh connections.
  * Fixed to use the strict state monad, to avoid leaking all kinds of memory
    due to lazy state update thunks when adding/fixing many files.
  * Fixed some memory leaks that occurred when committing journal files.
  * Added a annex.queuesize setting, useful when adding hundreds of thousands
    of files on a system with plenty of memory.
  * whereis: Prints the urls of files that the web special remote knows about.
  * addurl --fast: Verifies that the url can be downloaded (only getting
    its head), and records the size in the key.
  * When checking that an url has a key, verify that the Content-Length,
    if available, matches the size of the key.
  * addurl: Added a --file option, which can be used to specify what
    file the url is added to. This can be used to override the default
    filename that is used when adding an url, which is based on the url.
    Or, when the file already exists, the url is recorded as another
    location of the file.
  * addurl: Normalize badly encoded urls.
  * addurl: Add --pathdepth option.
  * rekey: New plumbing level command, can be used to change the keys used
    for files en masse.
  * Store web special remote url info in a more efficient location.
    (Urls stored with this version will not be visible to older versions.)
  * Deal with NFS problem that caused a failure to remove a directory
    when removing content from the annex.
  * Make a single location log commit after a remote has received or
    dropped files. Uses a new "git-annex-shell commit" command when available.
  * To avoid commits of data to the git-annex branch after each command
    is run, set annex.alwayscommit=false. Its data will then be committed
    less frequently, when a merge or sync is done.
  * configure: Check if ssh connection caching is supported by the installed
    version of ssh and default annex.sshcaching accordingly.
  * move --from, copy --from: Now 10 times faster when scanning to find
    files in a remote on a local disk; rather than go through the location log
    to see which files are present on the remote, it simply looks at the 
    disk contents directly.

 -- Joey Hess <joeyh@debian.org>  Mon, 27 Feb 2012 12:58:21 -0400

git-annex (3.20120123) unstable; urgency=low

  * fsck --from: Fscking a remote is now supported. It's done by retrieving
    the contents of the specified files from the remote, and checking them,
    so can be an expensive operation. Still, if the remote is a special
    remote, or a git repository that you cannot run fsck in locally, it's
    nice to have the ability to fsck it.
  * If you have any directory special remotes, now would be a good time to
    fsck them, in case you were hit by the data loss bug fixed in the
    previous release!
  * fsck --from remote --fast: Avoids expensive file transfers, at the
    expense of not checking file size and/or contents.
  * Ssh connection caching is now enabled automatically by git-annex.
    Only one ssh connection is made to each host per git-annex run, which
    can speed some things up a lot, as well as avoiding repeated password
    prompts. Concurrent git-annex processes also share ssh connections.
    Cached ssh connections are shut down when git-annex exits.
  * To disable the ssh caching (if for example you have your own broader
    ssh caching configuration), set annex.sshcaching=false.

 -- Joey Hess <joeyh@debian.org>  Mon, 23 Jan 2012 13:48:48 -0400

git-annex (3.20120116) unstable; urgency=medium

  * Fix data loss bug in directory special remote, when moving a file
    to the remote failed, and partially transferred content was left
    behind in the directory, re-running the same move would think it
    succeeded and delete the local copy.

 -- Joey Hess <joeyh@debian.org>  Mon, 16 Jan 2012 16:43:45 -0400

git-annex (3.20120115) unstable; urgency=low

  * Add a sanity check for bad StatFS results. On architectures
    where StatFS does not currently work (s390, mips, powerpc, sparc),
    this disables the diskreserve checking code, and attempting to
    configure an annex.diskreserve will result in an error.
  * Fix QuickCheck dependency in cabal file.
  * Minor optimisations.

 -- Joey Hess <joeyh@debian.org>  Sun, 15 Jan 2012 13:54:20 -0400

git-annex (3.20120113) unstable; urgency=low

  * log: Add --gource mode, which generates output usable by gource.
  * map: Fix display of remote repos
  * Add annex-trustlevel configuration settings, which can be used to 
    override the trust level of a remote.
  * git-annex, git-union-merge: Support GIT_DIR and GIT_WORK_TREE.
  * Add libghc-testpack-dev to build depends on all arches.

 -- Joey Hess <joeyh@debian.org>  Fri, 13 Jan 2012 15:35:17 -0400

git-annex (3.20120106) unstable; urgency=low

  * Support unescaped repository urls, like git does.
  * log: New command that displays the location log for files,
    showing each repository they were added to and removed from.
  * Fix overbroad gpg --no-tty fix from last release.

 -- Joey Hess <joeyh@debian.org>  Sat, 07 Jan 2012 13:16:23 -0400

git-annex (3.20120105) unstable; urgency=low

  * Added annex-web-options configuration settings, which can be
    used to provide parameters to whichever of wget or curl git-annex uses
    (depends on which is available, but most of their important options
    suitable for use here are the same).
  * Dotfiles, and files inside dotdirs are not added by "git annex add"
    unless the dotfile or directory is explicitly listed. So "git annex add ."
    will add all untracked files in the current directory except for those in
    dotdirs.
  * Added quickcheck to build dependencies, and fail if test suite cannot be
    built.
  * fsck: Do backend-specific check before checking numcopies is satisfied.
  * Run gpg with --no-tty. Closes: #654721

 -- Joey Hess <joeyh@debian.org>  Thu, 05 Jan 2012 13:44:12 -0400

git-annex (3.20111231) unstable; urgency=low

  * sync: Improved to work well without a central bare repository.
    Thanks to Joachim Breitner.
  * Rather than manually committing, pushing, pulling, merging, and git annex
    merging, we encourage you to give "git annex sync" a try.
  * sync --fast: Selects some of the remotes with the lowest annex.cost
    and syncs those, in addition to any specified at the command line.
  * Union merge now finds the least expensive way to represent the merge.
  * reinject: Add a sanity check for using an annexed file as the source file.
  * Properly handle multiline git config values.
  * Fix the hook special remote, which bitrotted a while ago.
  * map: --fast disables use of dot to display map
  * Test suite improvements. Current top-level test coverage: 75%
  * Improve deletion of files from rsync special remotes. Closes: #652849
  * Add --include, which is the same as --not --exclude.
  * Format strings can be specified using the new --format option, to control
    what is output by git annex find.
  * Support git annex find --json
  * Fixed behavior when multiple insteadOf configs are provided for the
    same url base.
  * Can now be built with older git versions (before 1.7.7); the resulting
    binary should only be used with old git.
  * Updated to build with monad-control 0.3.

 -- Joey Hess <joeyh@debian.org>  Sat, 31 Dec 2011 14:55:29 -0400

git-annex (3.20111211) unstable; urgency=medium

  * Fix bug in last version in getting contents from bare repositories.
  * Ensure that git-annex branch changes are merged into git-annex's index,
    which fixes a bug that could cause changes that were pushed to the
    git-annex branch to get reverted. As a side effect, it's now safe
    for users to check out and commit changes directly to the git-annex
    branch.
  * map: Fix a failure to detect a loop when both repositories are local
    and refer to each other with relative paths.
  * Prevent key names from containing newlines.
  * add: If interrupted, add can leave files converted to symlinks but not
    yet added to git. Running the add again will now clean up this situtation.
  * Fix caching of decrypted ciphers, which failed when drop had to check
    multiple different encrypted special remotes.
  * unannex: Can be run on files that have been added to the annex, but not
    yet committed.
  * sync: New command that synchronises the local repository and default
    remote, by running git commit, pull, and push for you.
  * Version monad-control dependency in cabal file.

 -- Joey Hess <joeyh@debian.org>  Sun, 11 Dec 2011 21:24:39 -0400

git-annex (3.20111203) unstable; urgency=low

  * The VFAT filesystem on recent versions of Linux, when mounted with
    shortname=mixed, does not get along well with git-annex's mixed case
    .git/annex/objects hash directories. To avoid this problem, new content
    is now stored in all-lowercase hash directories. Except for non-bare
    repositories which would be a pain to transition and cannot be put on FAT.
    (Old mixed-case hash directories are still tried for backwards
    compatibility.)
  * Flush json output, avoiding a buffering problem that could result in
    doubled output.
  * Avoid needing haskell98 and other fixes for new ghc. Thanks, Mark Wright.
  * Bugfix: dropunused did not drop keys with two spaces in their name.
  * Support for storing .git/annex on a different device than the rest of the
    git repository.
  * --inbackend can be used to make git-annex only operate on files
    whose content is stored using a specified key-value backend.
  * dead: A command which says that a repository is gone for good
    and you don't want git-annex to mention it again.

 -- Joey Hess <joeyh@debian.org>  Sat, 03 Dec 2011 21:01:45 -0400

git-annex (3.20111122) unstable; urgency=low

  * merge: Improve commit messages to mention what was merged.
  * Avoid doing auto-merging in commands that don't need fully current
    information from the git-annex branch. In particular, git annex add
    no longer needs to auto-merge.
  * init: When run in an already initalized repository, and without
    a description specified, don't delete the old description. 
  * Optimised union merging; now only runs git cat-file once, and runs
    in constant space.
  * status: Now displays trusted, untrusted, and semitrusted repositories
    separately.
  * status: Include all special remotes in the list of repositories.
  * status: Fix --json mode.
  * status: --fast is back
  * Fix support for insteadOf url remapping. Closes: #644278
  * When not run in a git repository, git-annex can still display a usage
    message, and "git annex version" even works.
  * migrate: Don't fall over a stale temp file.
  * Avoid excessive escaping for rsync special remotes that are not accessed
    over ssh.
  * find: Support --print0

 -- Joey Hess <joeyh@debian.org>  Tue, 22 Nov 2011 14:31:45 -0400

git-annex (3.20111111) unstable; urgency=low

  * Handle a case where an annexed file is moved into a gitignored directory,
    by having fix --force add its change.
  * Avoid cyclic drop problems.
  * Optimized copy --from and get --from to avoid checking the location log
    for files that are already present.
  * Automatically fix up badly formatted uuid.log entries produced by
    3.20111105, whenever the uuid.log is changed (ie, by init or describe).
  * map: Support remotes with /~/ and /~user/

 -- Joey Hess <joeyh@debian.org>  Fri, 11 Nov 2011 13:44:18 -0400

git-annex (3.20111107) unstable; urgency=low

  * merge: Use fast-forward merges when possible.
    Thanks Valentin Haenel for a test case showing how non-fast-forward
    merges could result in an ongoing pull/merge/push cycle.
  * Don't try to read config from repos with annex-ignore set.
  * Bugfix: In the past two releases, git-annex init has written the uuid.log
    in the wrong format, with the UUID and description flipped.

 -- Joey Hess <joeyh@debian.org>  Mon, 07 Nov 2011 12:47:44 -0400

git-annex (3.20111105) unstable; urgency=low

  * The default backend used when adding files to the annex is changed
    from WORM to SHA256.
    To get old behavior, add a .gitattributes containing: * annex.backend=WORM
  * Sped up some operations on remotes that are on the same host.
  * copy --to: Fixed leak when copying many files to a remote on the same
    host.
  * uninit: Add guard against being run with the git-annex branch checked out.
  * Fail if --from or --to is passed to commands that do not support them.
  * drop --from is now supported to remove file content from a remote.
  * status: Now always shows the current repository, even when it does not
    appear in uuid.log.
  * fsck: Now works in bare repositories. Checks location log information,
    and file contents. Does not check that numcopies is satisfied, as
    .gitattributes information about numcopies is not available in a bare
    repository.
  * unused, dropunused: Now work in bare repositories.
  * Removed the setkey command, and added a reinject command with a more
    useful interface.
  * The fromkey command now takes the key as its first parameter. The --key
    option is no longer used.
  * Built without any filename containing .git being excluded. Closes: #647215
  * Record uuid when auto-initializing a remote so it shows in status.
  * Bugfix: Fixed git-annex init crash in a bare repository when there was
    already an existing git-annex branch.
  * Pass -t to rsync to preserve timestamps.

 -- Joey Hess <joeyh@debian.org>  Sat, 05 Nov 2011 15:47:52 -0400

git-annex (3.20111025) unstable; urgency=low

  * A remote can have a annexUrl configured, that is used by git-annex
    instead of its usual url. (Similar to pushUrl.)
  * migrate: Copy url logs for keys when migrating.
  * git-annex-shell: GIT_ANNEX_SHELL_READONLY and GIT_ANNEX_SHELL_LIMITED
    environment variables can be set to limit what commands can be run.
    This is used by gitolite's new git-annex support!

 -- Joey Hess <joeyh@debian.org>  Tue, 25 Oct 2011 13:03:08 -0700

git-annex (3.20111011) unstable; urgency=low

  * This version of git-annex only works with git 1.7.7 and newer.
    The breakage with old versions is subtle, and affects the
    annex.numcopies settings in .gitattributes, so be sure to upgrade git
    to 1.7.7. (Debian package now depends on that version.)
  * Don't pass absolute paths to git show-attr, as it started following
    symlinks when that's done in 1.7.7. Instead, use relative paths,
    which show-attr only handles 100% correctly in 1.7.7. Closes: #645046
  * Fix referring to remotes by uuid.
  * New or changed repository descriptions in uuid.log now have a timestamp,
    which is used to ensure the newest description is used when the uuid.log
    has been merged.
  * Note that older versions of git-annex will display the timestamp as part
    of the repository description, which is ugly but otherwise harmless.
  * Add timestamps to trust.log and remote.log too.
  * git-annex-shell: Added the --uuid option.
  * git-annex now asks git-annex-shell to verify that it's operating in 
    the expected repository.
  * Note that this git-annex will not interoperate with remotes using 
    older versions of git-annex-shell.
  * Now supports git's insteadOf configuration, to modify the url
    used to access a remote. Note that pushInsteadOf is not used;
    that and pushurl are reserved for actual git pushes. Closes: #644278
  * status: List all known repositories.
  * When displaying a list of repositories, show git remote names
    in addition to their descriptions.
  * Add locking to avoid races when changing the git-annex branch.
  * Various speed improvements gained by using ByteStrings.
  * Contain the zombie hordes.

 -- Joey Hess <joeyh@debian.org>  Tue, 11 Oct 2011 23:00:02 -0400

git-annex (3.20110928) unstable; urgency=low

  * --in can be used to make git-annex only operate on files
    believed to be present in a given repository.
  * Arbitrarily complex expressions can be built to limit the files git-annex
    operates on, by combining the options --not --and --or -( and -)
    Example: git annex get --exclude '*.mp3' --and --not -( --in usbdrive --or --in archive -)
  * --copies=N can be used to make git-annex only operate on files with
    the specified number of copies. (And --not --copies=N for the inverse.)
  * find: Rather than only showing files whose contents are present,
    when used with --exclude --copies or --in, displays all files that
    match the specified conditions.
  * Note that this is a behavior change for git-annex find! Old behavior
    can be gotten by using: git-annex find --in .
  * status: Massively sped up; remove --fast mode.
  * unused: File contents used by branches and tags are no longer
    considered unused, even when not used by the current branch. This is
    the final piece of the puzzle needed for git-annex to to play nicely
    with branches.

 -- Joey Hess <joeyh@debian.org>  Wed, 28 Sep 2011 18:14:02 -0400

git-annex (3.20110915) unstable; urgency=low

  * whereis: Show untrusted locations separately and do not include in
    location count.
  * Fix build without S3.
  * addurl: Always use whole url as destination filename, rather than
    only its file component.
  * get, drop, copy: Added --auto option, which decides whether
    to get/drop content as needed to work toward the configured numcopies.
  * bugfix: drop and fsck did not honor --exclude

 -- Joey Hess <joeyh@debian.org>  Thu, 15 Sep 2011 22:25:46 -0400

git-annex (3.20110906) unstable; urgency=low

  * Improve display of newlines around error and warning messages.
  * Fix Makefile to work with cabal again.

 -- Joey Hess <joeyh@debian.org>  Tue, 06 Sep 2011 13:45:16 -0400

git-annex (3.20110902) unstable; urgency=low

  * Set EMAIL when running test suite so that git does not need to be
    configured first. Closes: #638998
  * The wget command will now be used in preference to curl, if available.
  * init: Make description an optional parameter.
  * unused, status: Sped up by avoiding unnecessary stats of annexed files.
  * unused --remote: Reduced memory use to 1/4th what was used before.
  * Add --json switch, to produce machine-consumable output.

 -- Joey Hess <joeyh@debian.org>  Fri, 02 Sep 2011 21:20:37 -0400

git-annex (3.20110819) unstable; urgency=low

  * Now "git annex init" only has to be run once, when a git repository
    is first being created. Clones will automatically notice that git-annex
    is in use and automatically perform a basic initalization. It's
    still recommended to run "git annex init" in any clones, to describe them.
  * Added annex-cost-command configuration, which can be used to vary the
    cost of a remote based on the output of a shell command.
  * Fix broken upgrade from V1 repository. Closes: #638584

 -- Joey Hess <joeyh@debian.org>  Fri, 19 Aug 2011 20:34:09 -0400

git-annex (3.20110817) unstable; urgency=low

  * Fix shell escaping in rsync special remote.
  * addurl: --fast can be used to avoid immediately downloading the url.
  * Added support for getting content from git remotes using http (and https).
  * Added curl to Debian package dependencies.

 -- Joey Hess <joeyh@debian.org>  Wed, 17 Aug 2011 01:29:02 -0400

git-annex (3.20110719) unstable; urgency=low

  * add: Be even more robust to avoid ever leaving the file seemingly deleted.
    Closes: #634233
  * Bugfix: Make add ../ work.
  * Support the standard git -c name=value
  * unannex: Clean up use of git commit -a.

 -- Joey Hess <joeyh@debian.org>  Tue, 19 Jul 2011 23:39:53 -0400

git-annex (3.20110707) unstable; urgency=low

  * Fix sign bug in disk free space checking.
  * Bugfix: Forgot to de-escape keys when upgrading. Could result in
    bad location log data for keys that contain [&:%] in their names.
    (A workaround for this problem is to run git annex fsck.)
  * add: Avoid a failure mode that resulted in the file seemingly being
    deleted (content put in the annex but no symlink present).

 -- Joey Hess <joeyh@debian.org>  Thu, 07 Jul 2011 19:29:39 -0400

git-annex (3.20110705) unstable; urgency=low

  * uninit: Delete the git-annex branch and .git/annex/
  * unannex: In --fast mode, file content is left in the annex, and a
    hard link made to it.
  * uninit: Use unannex in --fast mode, to support unannexing multiple
    files that link to the same content.
  * Drop the dependency on the haskell curl bindings, use regular haskell HTTP.
  * Fix a pipeline stall when upgrading (caused by #624389).

 -- Joey Hess <joeyh@debian.org>  Tue, 05 Jul 2011 14:37:39 -0400

git-annex (3.20110702) unstable; urgency=low

  * Now the web can be used as a special remote. 
    This feature replaces the old URL backend.
  * addurl: New command to download an url and store it in the annex.
  * Sped back up fsck, copy --from, and other commands that often
    have to read a lot of information from the git-annex branch. Such
    commands are now faster than they were before introduction of the
    git-annex branch.
  * Always ensure git-annex branch exists.
  * Modify location log parser to allow future expansion.
  * --force will cause add, etc, to operate on ignored files.
  * Avoid mangling encoding when storing the description of repository
    and other content.
  * cabal can now be used to build git-annex. This is substantially
    slower than using make, does not build or install documentation,
    does not run the test suite, and is not particularly recommended,
    but could be useful to some.

 -- Joey Hess <joeyh@debian.org>  Sat, 02 Jul 2011 15:00:18 -0400

git-annex (3.20110624) experimental; urgency=low

  * New repository format, annex.version=3. Use `git annex upgrade` to migrate.
  * git-annex now stores its logs in a git-annex branch.
  * merge: New subcommand. Auto-merges the new git-annex branch.
  * Improved handling of bare git repos with annexes. Many more commands will
    work in them.
  * git-annex is now more robust; it will never leave state files
    uncommitted when some other git process comes along and locks the index
    at an inconvenient time.
  * rsync is now used when copying files from repos on other filesystems.
    cp is still used when copying file from repos on the same filesystem,
    since --reflink=auto can make it significantly faster on filesystems
    such as btrfs.
  * Allow --trust etc to specify a repository by name, for temporarily 
    trusting repositories that are not configured remotes.
  * unlock: Made atomic.
  * git-union-merge: New git subcommand, that does a generic union merge
    operation, and operates efficiently without touching the working tree.

 -- Joey Hess <joeyh@debian.org>  Fri, 24 Jun 2011 14:32:18 -0400

git-annex (0.20110610) unstable; urgency=low

  * Add --numcopies option.
  * Add --trust, --untrust, and --semitrust options.
  * get --from is the same as copy --from
  * Bugfix: Fix fsck to not think all SHAnE keys are bad.

 -- Joey Hess <joeyh@debian.org>  Fri, 10 Jun 2011 11:48:40 -0400

git-annex (0.20110601) unstable; urgency=low

  * Minor bugfixes and error message improvements.
  * Massively sped up `git annex lock` by avoiding use of the uber-slow
    `git reset`, and only running `git checkout` once, even when many files
    are being locked.
  * Fix locking of files with staged changes.
  * Somewhat sped up `git commit` of modifications to unlocked files.
  * Build fix for older ghc.

 -- Joey Hess <joeyh@debian.org>  Wed, 01 Jun 2011 11:50:47 -0400

git-annex (0.20110522) unstable; urgency=low

  * Closer emulation of git's behavior when told to use "foo/.git" as a
    git repository instead of just "foo". Closes: #627563
  * Fix bug in --exclude introduced in 0.20110516.

 -- Joey Hess <joeyh@debian.org>  Fri, 27 May 2011 20:20:41 -0400

git-annex (0.20110521) unstable; urgency=low

  * status: New subcommand to show info about an annex, including its size.
  * --backend now overrides any backend configured in .gitattributes files.
  * Add --debug option. Closes: #627499

 -- Joey Hess <joeyh@debian.org>  Sat, 21 May 2011 11:52:53 -0400

git-annex (0.20110516) unstable; urgency=low

  * Add a few tweaks to make it easy to use the Internet Archive's variant
    of S3. In particular, munge key filenames to comply with the IA's filename
    limits, disable encryption, support their nonstandard way of creating
    buckets, and allow x-archive-* headers to be specified in initremote to
    set item metadata.
  * Added filename extension preserving variant backends SHA1E, SHA256E, etc.
  * migrate: Use current filename when generating new key, for backends
    where the filename affects the key name.
  * Work around a bug in Network.URI's handling of bracketed ipv6 addresses.

 -- Joey Hess <joeyh@debian.org>  Mon, 16 May 2011 14:16:52 -0400

git-annex (0.20110503) unstable; urgency=low

  * Fix hasKeyCheap setting for bup and rsync special remotes.
  * Add hook special remotes.
  * Avoid crashing when an existing key is readded to the annex.
  * unused: Now also lists files fsck places in .git/annex/bad/
  * S3: When encryption is enabled, the Amazon S3 login credentials
    are stored, encrypted, in .git-annex/remotes.log, so environment
    variables need not be set after the remote is initialized.

 -- Joey Hess <joeyh@debian.org>  Tue, 03 May 2011 20:56:01 -0400

git-annex (0.20110427) unstable; urgency=low

  * Switch back to haskell SHA library, so git-annex remains buildable on
    Debian stable.
  * Added rsync special remotes. This could be used, for example, to 
    store annexed content on rsync.net (encrypted naturally). Or anywhere else.
  * Bugfix: Avoid pipeline stall when running git annex drop or fsck on a
    lot of files. Possibly only occured with ghc 7.

 -- Joey Hess <joeyh@debian.org>  Wed, 27 Apr 2011 22:50:26 -0400

git-annex (0.20110425) unstable; urgency=low

  * Use haskell Crypto library instead of haskell SHA library.
  * Remove testpack from build depends for non x86 architectures where it
    is not available. The test suite will not be run if it cannot be compiled.
  * Avoid using absolute paths when staging location log, as that can
    confuse git when a remote's path contains a symlink. Closes: #621386

 -- Joey Hess <joeyh@debian.org>  Mon, 25 Apr 2011 15:47:00 -0400

git-annex (0.20110420) unstable; urgency=low

  * Update Debian build dependencies for ghc 7.
  * Debian package is now built with S3 support.
    Thanks Joachim Breitner for making this possible.
  * Somewhat improved memory usage of S3, still work to do.
    Thanks Greg Heartsfield for ongoing work to improve the hS3 library
    for git-annex.

 -- Joey Hess <joeyh@debian.org>  Thu, 21 Apr 2011 15:00:48 -0400

git-annex (0.20110419) unstable; urgency=low

  * Don't run gpg in batch mode, so it can prompt for passphrase when
    there is no agent.
  * Add missing build dep on dataenc.
  * S3: Fix stalls when transferring encrypted data.
  * bup: Avoid memory leak when transferring encrypted data.

 -- Joey Hess <joeyh@debian.org>  Tue, 19 Apr 2011 21:26:51 -0400

git-annex (0.20110417) unstable; urgency=low

  * bup is now supported as a special type of remote.
  * The data sent to special remotes (Amazon S3, bup, etc) can be encrypted
    using GPG for privacy.
  * Use lowercase hash directories for locationlog files, to avoid
    some issues with git on OSX with the mixed-case directories.
    No migration is needed; the old mixed case hash directories are still
    read; new information is written to the new directories.
  * Unused files on remotes, particulary special remotes, can now be
    identified and dropped, by using "--from remote" with git annex unused
    and git annex dropunused.
  * Clear up short option confusion between --from and --force (-f is now
    --from, and there is no short option for --force).
  * Add build depend on perlmagick so docs are consistently built.
    Closes: #621410
  * Add doc-base file. Closes: #621408
  * Periodically flush git command queue, to avoid boating memory usage
    too much.
  * Support "sha1" and "sha512" commands on FreeBSD, and allow building
    if any/all SHA commands are not available. Thanks, Fraser Tweedale

 -- Joey Hess <joeyh@debian.org>  Sun, 17 Apr 2011 12:00:24 -0400

git-annex (0.20110401) experimental; urgency=low

  * Amazon S3 is now supported as a special type of remote.
    Warning: Encrypting data before sending it to S3 is not yet supported.
  * Note that Amazon S3 support is not built in by default on Debian yet,
    as hS3 is not packaged.
  * fsck: Ensure that files and directories in .git/annex/objects
    have proper permissions.
  * Added a special type of remote called a directory remote, which
    simply stores files in an arbitrary local directory.
  * Bugfix: copy --to --fast never really copied, fixed.

 -- Joey Hess <joeyh@debian.org>  Fri, 01 Apr 2011 21:27:22 -0400

git-annex (0.20110328) experimental; urgency=low

  * annex.diskreserve can be given in arbitrary units (ie "0.5 gigabytes")
  * Generalized remotes handling, laying groundwork for remotes that are
    not regular git remotes. (Think Amazon S3.)
  * Provide a less expensive version of `git annex copy --to`, enabled
    via --fast. This assumes that location tracking information is correct,
    rather than contacting the remote for every file.
  * Bugfix: Keys could be received into v1 annexes from v2 annexes, via
    v1 git-annex-shell. This results in some oddly named keys in the v1
    annex. Recognise and fix those keys when upgrading, instead of crashing.

 -- Joey Hess <joeyh@debian.org>  Mon, 28 Mar 2011 10:47:29 -0400

git-annex (0.20110325) experimental; urgency=low

  * Free space checking is now done, for transfers of data for keys
    that have free space metadata. (Notably, not for SHA* keys generated
    with git-annex 0.2x or earlier.) The code is believed to work on
    Linux, FreeBSD, and OSX; check compile-time messages to see if it
    is not enabled for your OS.
  * Add annex.diskreserve config setting, to control how much free space
    to reserve for other purposes and avoid using (defaults to 1 mb).
  * Add --fast flag, that can enable less expensive, but also less thorough
    versions of some commands.
  * fsck: In fast mode, avoid checking checksums.
  * unused: In fast mode, just show all existing temp files as unused,
    and avoid expensive scan for other unused content.
  * migrate: Support migrating v1 SHA keys to v2 SHA keys with
    size information that can be used for free space checking.
  * Fix space leak in fsck and drop commands.
  * migrate: Bugfix for case when migrating a file results in a key that
    is already present in .git/annex/objects.
  * dropunused: Significantly sped up; only read unused log file once.

 -- Joey Hess <joeyh@debian.org>  Fri, 25 Mar 2011 00:47:37 -0400

git-annex (0.20110320) experimental; urgency=low

  * Fix dropping of files using the URL backend.
  * Fix support for remotes with '.' in their names.
  * Add version command to show git-annex version as well as repository
    version information.
  * No longer auto-upgrade to repository format 2, to avoid accidental
    upgrades, etc. Use git-annex upgrade when you're ready to run this
    version.

 -- Joey Hess <joeyh@debian.org>  Sun, 20 Mar 2011 16:36:33 -0400

git-annex (0.20110316) experimental; urgency=low

  * New repository format, annex.version=2.
  * The first time git-annex is run in an old format repository, it
    will automatically upgrade it to the new format, staging all
    necessary changes to git. Also added a "git annex upgrade" command.
  * Colons are now avoided in filenames, so bare clones of git repos
    can be put on USB thumb drives formatted with vFAT or similar
    filesystems.
  * Added two levels of hashing to object directory and .git-annex logs,
    to improve scalability with enormous numbers of annexed
    objects. (With one hundred million annexed objects, each
    directory would contain fewer than 1024 files.)
  * The setkey, fromkey, and dropkey subcommands have changed how
    the key is specified. --backend is no longer used with these.

 -- Joey Hess <joeyh@debian.org>  Wed, 16 Mar 2011 16:20:23 -0400

git-annex (0.24) unstable; urgency=low

  Branched the 0.24 series, which will be maintained for a while to
  support v1 git-annex repos, while main development moves to the 0.2011
  series, with v2 git-annex repos.

  * Add Suggests on graphviz. Closes: #618039
  * When adding files to the annex, the symlinks pointing at the annexed
    content are made to have the same mtime as the original file.
    While git does not preserve that information, this allows a tool
    like metastore to be used with annexed files.
    (Currently this is only done on systems supporting POSIX 200809.)

 -- Joey Hess <joeyh@debian.org>  Wed, 16 Mar 2011 18:35:13 -0400

git-annex (0.23) unstable; urgency=low

  * Support ssh remotes with a port specified.
  * whereis: New subcommand to show where a file's content has gotten to.
  * Rethink filename encoding handling for display. Since filename encoding
    may or may not match locale settings, any attempt to decode filenames 
    will fail for some files. So instead, do all output in binary mode.

 -- Joey Hess <joeyh@debian.org>  Sat, 12 Mar 2011 15:02:49 -0400

git-annex (0.22) unstable; urgency=low

  * Git annexes can now be attached to bare git repositories.
    (Both the local and remote host must have this version of git-annex
    installed for it to work.)
  * Support filenames that start with a dash; when such a file is passed
    to a utility it will be escaped to avoid it being interpreted as an
    option. (I went a little overboard and got the type checker involved
    in this, so such files are rather comprehensively supported now.)
  * New backends: SHA512 SHA384 SHA256 SHA224
    (Supported on systems where corresponding shaNsum commands are available.)
  * describe: New subcommand that can set or change the description of
    a repository.
  * Fix test suite to reap zombies.
    (Zombies can be particularly annoying on OSX; thanks to Jimmy Tang
    for his help eliminating the infestation... for now.)
  * Make test suite not rely on a working cp -pr.
    (The Unix wars are still ON!)
  * Look for dir.git directories the same as git does.
  * Support remote urls specified as relative paths.
  * Support non-ssh remote paths that contain tilde expansions.
  * fsck: Check for and repair location log damage.
  * Bugfix: When fsck detected and moved away corrupt file content, it did
    not update the location log.

 -- Joey Hess <joeyh@debian.org>  Fri, 04 Mar 2011 15:10:57 -0400

git-annex (0.21) unstable; urgency=low

  * test: Don't rely on chmod -R working.
  * unannex: Fix recently introduced bug when attempting to unannex more
    than one file at a time.
  * test: Set git user name and email in case git can't guess values.
  * Fix display of unicode filenames.

 -- Joey Hess <joeyh@debian.org>  Fri, 11 Feb 2011 23:21:08 -0400

git-annex (0.20) unstable; urgency=low

  * Preserve specified file ordering when instructed to act on multiple
    files or directories. For example, "git annex get a b" will now always
    get "a" before "b". Previously it could operate in either order.
  * unannex: Commit staged changes at end, to avoid some confusing behavior
    with the pre-commit hook, which would see some types of commits after
    an unannex as checking in of an unlocked file.
  * map: New subcommand that uses graphviz to display a nice map of
    the git repository network.
  * Deal with the mtl/monads-fd conflict.
  * configure: Check for sha1sum.

 -- Joey Hess <joeyh@debian.org>  Tue, 08 Feb 2011 18:57:24 -0400

git-annex (0.19) unstable; urgency=low

  * configure: Support using the uuidgen command if the uuid command is
    not available.
  * Allow --exclude to be specified more than once.
  * There are now three levels of repository trust.
  * untrust: Now marks the current repository as untrusted.
  * semitrust: Now restores the default trust level. (What untrust used to do.)
  * fsck, drop: Take untrusted repositories into account.
  * Bugfix: Files were copied from trusted remotes first even if their
    annex.cost was higher than other remotes.
  * Improved temp file handling. Transfers of content can now be resumed
    from temp files later; the resume does not have to be the immediate
    next git-annex run.
  * unused: Include partially transferred content in the list.
  * Bugfix: Running a second git-annex while a first has a transfer in
    progress no longer deletes the first processes's temp file.

 -- Joey Hess <joeyh@debian.org>  Fri, 28 Jan 2011 14:31:37 -0400

git-annex (0.18) unstable; urgency=low

  * Bugfix: `copy --to` and `move --to` forgot to stage location log changes
    after transferring the file to the remote repository.
    (Did not affect ssh remotes.)
  * fsck: Fix bug in moving of corrupted files to .git/annex/bad/
  * migrate: Fix support for --backend option.
  * unlock: Fix behavior when file content is not present.
  * Test suite improvements. Current top-level test coverage: 80%

 -- Joey Hess <joeyh@debian.org>  Fri, 14 Jan 2011 14:17:44 -0400

git-annex (0.17) unstable; urgency=low

  * unannex: Now skips files whose content is not present, rather than
    it being an error.
  * New migrate subcommand can be used to switch files to using a different
    backend, safely and with no duplication of content.
  * bugfix: Fix crash caused by empty key name. (Thanks Henrik for reporting.)

 -- Joey Hess <joeyh@debian.org>  Sun, 09 Jan 2011 10:04:11 -0400

git-annex (0.16) unstable; urgency=low

  * git-annex-shell: Avoid exposing any git repo config except for the
    annex.uuid when doing configlist.
  * bugfix: Running `move --to` with a remote whose UUID was not yet known
    could result in git-annex not recording on the local side where the
    file was moved to. This could not result in data loss, or even a
    significant problem, since the remote *did* record that it had the file.
  * Also, add a general guard to detect attempts to record information
    about repositories with missing UUIDs.
  * bugfix: Running `move --to` with a non-ssh remote failed.
  * bugfix: Running `copy --to` with a non-ssh remote actually did a move.
  * Many test suite improvements. Current top-level test coverage: 65%

 -- Joey Hess <joeyh@debian.org>  Fri, 07 Jan 2011 14:33:13 -0400

git-annex (0.15) unstable; urgency=low

  * Support scp-style urls for remotes (host:path).
  * Support ssh urls containing "~".
  * Add trust and untrust subcommands, to allow configuring repositories
    that are trusted to retain files without explicit checking.
  * Fix bug in numcopies handling when multiple remotes pointed to the
    same repository.
  * Introduce the git-annex-shell command. It's now possible to make
    a user have it as a restricted login shell, similar to git-shell.
  * Note that git-annex will always use git-annex-shell when accessing
    a ssh remote, so all of your remotes need to be upgraded to this
    version of git-annex at the same time.
  * Now rsync is exclusively used for copying files to and from remotes.
    scp is not longer supported.

 -- Joey Hess <joeyh@debian.org>  Fri, 31 Dec 2010 22:00:52 -0400

git-annex (0.14) unstable; urgency=low

  * Bugfix to git annex unused in a repository with nothing yet annexed.
  * Support upgrading from a v0 annex with nothing in it.
  * Avoid multiple calls to git ls-files when passed eg, "*".

 -- Joey Hess <joeyh@debian.org>  Fri, 24 Dec 2010 17:38:48 -0400

git-annex (0.13) unstable; urgency=low

  * Makefile: Install man page and html (when built).
  * Makefile: Add GHCFLAGS variable.
  * Fix upgrade from 0.03.
  * Support remotes using git+ssh and ssh+git as protocol.
    Closes: #607056

 -- Joey Hess <joeyh@debian.org>  Tue, 14 Dec 2010 13:05:10 -0400

git-annex (0.12) unstable; urgency=low

  * Add --exclude option to exclude files from processing.
  * mwdn2man: Fix a bug in newline supression. Closes: #606578
  * Bugfix to git annex add of an unlocked file in a subdir. Closes: #606579
  * Makefile: Add PREFIX variable.

 -- Joey Hess <joeyh@debian.org>  Sat, 11 Dec 2010 17:32:00 -0400

git-annex (0.11) unstable; urgency=low

  * If available, rsync will be used for file transfers from remote
    repositories. This allows resuming interrupted transfers.
  * Added remote.annex-rsync-options.
  * Avoid deleting temp files when rsync fails.
  * Improve detection of version 0 repos.
  * Add uninit subcommand. Closes: #605749

 -- Joey Hess <joeyh@debian.org>  Sat, 04 Dec 2010 17:27:42 -0400

git-annex (0.10) unstable; urgency=low

  * In .gitattributes, the annex.numcopies attribute can be used
    to control the number of copies to retain of different types of files.
  * Bugfix: Always correctly handle gitattributes when in a subdirectory of
    the repository. (Had worked ok for ones like "*.mp3", but failed for
    ones like "dir/*".)
  * fsck: Fix warning about not enough copies of a file, when locations
    are known, but are not available in currently configured remotes.
  * precommit: Optimise to avoid calling git-check-attr more than once.
  * The git-annex-backend attribute has been renamed to annex.backend.

 -- Joey Hess <joeyh@debian.org>  Sun, 28 Nov 2010 19:28:05 -0400

git-annex (0.09) unstable; urgency=low

  * Add copy subcommand.
  * Fix bug in setkey subcommand triggered by move --to.

 -- Joey Hess <joeyh@debian.org>  Sat, 27 Nov 2010 17:14:59 -0400

git-annex (0.08) unstable; urgency=low

  * Fix `git annex add ../foo` (when ran in a subdir of the repo).
  * Add configure step to build process.
  * Only use cp -a if it is supported, falling back to cp -p or plain cp
    as needed for portability.
  * cp --reflink=auto is used if supported, and will make git annex unlock
    much faster on filesystems like btrfs that support copy on write.

 -- Joey Hess <joeyh@debian.org>  Sun, 21 Nov 2010 13:45:44 -0400

git-annex (0.07) unstable; urgency=low

  * find: New subcommand.
  * unused: New subcommand, finds unused data. (Split out from fsck.)
  * dropunused: New subcommand, provides for easy dropping of unused keys
    by number, as listed by the unused subcommand.
  * fsck: Print warnings to stderr; --quiet can now be used to only see
    problems.

 -- Joey Hess <joeyh@debian.org>  Mon, 15 Nov 2010 18:41:50 -0400

git-annex (0.06) unstable; urgency=low

  * fsck: Check if annex.numcopies is satisfied.
  * fsck: Verify the sha1 of files when the SHA1 backend is used.
  * fsck: Verify the size of files when the WORM backend is used.
  * fsck: Allow specifying individual files if fscking everything
    is not desired.
  * fsck: Fix bug, introduced in 0.04, in detection of unused data.

 -- Joey Hess <joeyh@debian.org>  Sat, 13 Nov 2010 16:24:29 -0400

git-annex (0.05) unstable; urgency=low

  * Optimize both pre-commit and lock subcommands to not call git diff
    on every file being committed/locked.
    (This actually also works around a bug in ghc, that caused
    git-annex 0.04 pre-commit to sometimes corrupt filename being read
    from git ls-files and fail. 
    See <http://hackage.haskell.org/trac/ghc/ticket/4493>
    The excessive number of calls made by pre-commit exposed the ghc bug.
    Thanks Josh Triplett for the debugging.)
  * Build with -O2.

 -- Joey Hess <joeyh@debian.org>  Thu, 11 Nov 2010 18:31:09 -0400

git-annex (0.04) unstable; urgency=low

  * Add unlock subcommand, which replaces the symlink with a copy of
    the file's content in preparation of changing it. The "edit" subcommand
    is an alias for unlock.
  * Add lock subcommand.
  * Unlocked files will now automatically be added back into the annex when
    committed (and the updated symlink committed), by some magic in the
    pre-commit hook.
  * The SHA1 backend is now fully usable.
  * Add annex.version, which will be used to automate upgrades
    between incompatible versions.
  * Reorganised the layout of .git/annex/
  * The new layout will be automatically upgraded to the first time
    git-annex is used in a repository with the old layout.
  * Note that git-annex 0.04 cannot transfer content from old repositories
    that have not yet been upgraded.
  * Annexed file contents are now made unwritable and put in unwriteable
    directories, to avoid them accidentally being removed or modified.
    (Thanks Josh Triplett for the idea.)
  * Add build dep on libghc6-testpack-dev. Closes: #603016
  * Avoid using runghc to run test suite as it is not available on all
    architectures. Closes: #603006

 -- Joey Hess <joeyh@debian.org>  Wed, 10 Nov 2010 14:23:23 -0400

git-annex (0.03) unstable; urgency=low

  * Fix support for file:// remotes.
  * Add --verbose
  * Fix SIGINT handling.
  * Fix handling of files with unusual characters in their name.
  * Fixed memory leak; git-annex no longer reads the whole file list
    from git before starting, and will be much faster with large repos.
  * Fix crash on unknown symlinks.
  * Added remote.annex-scp-options and remote.annex-ssh-options.
  * The backends to use when adding different sets of files can be configured
    via gitattributes.
  * In .gitattributes, the git-annex-backend attribute can be set to the
    names of backends to use when adding different types of files.
  * Add fsck subcommand. (For now it only finds unused key contents in the
    annex.)

 -- Joey Hess <joeyh@debian.org>  Sun, 07 Nov 2010 18:26:04 -0400

git-annex (0.02) unstable; urgency=low

  * Can scp annexed files from remote hosts, and check remote hosts for
    file content when dropping files.
  * New move subcommand, that makes it easy to move file contents from
    or to a remote.
  * New fromkey subcommand, for registering urls, etc.
  * git-annex init will now set up a pre-commit hook that fixes up symlinks
    before they are committed, to ensure that moving symlinks around does not
    break them.
  * More intelligent and fast staging of modified files; git add coalescing.
  * Add remote.annex-ignore git config setting to allow completly disabling
    a given remote.
  * --from/--to can be used to control the remote repository that git-annex
    uses.
  * --quiet can be used to avoid verbose output
  * New plumbing-level dropkey and addkey subcommands.
  * Lots of bug fixes.

 -- Joey Hess <joeyh@debian.org>  Wed, 27 Oct 2010 16:39:29 -0400

git-annex (0.01) unstable; urgency=low

  * First prerelease.

 -- Joey Hess <joeyh@debian.org>  Wed, 20 Oct 2010 12:54:24 -0400<|MERGE_RESOLUTION|>--- conflicted
+++ resolved
@@ -21,13 +21,10 @@
     uses the same hostname as remote.name.url, which is itself a http(s)
     url, they are assumed to share a username and password. This avoids
     unnecessary duplicate password prompts.
-<<<<<<< HEAD
   * git-remote-annex: Require git version 2.31 or newer, since old
     ones had a buggy git bundle command.
-=======
   * p2phttp: Added --directory option which serves multiple git-annex
     repositories located inside a directory.
->>>>>>> 4c785c33
 
  -- Joey Hess <id@joeyh.name>  Mon, 11 Nov 2024 12:26:00 -0400
 
