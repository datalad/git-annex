--- conflicted
+++ resolved
@@ -1,3 +1,7 @@
+  * S3: Support signature=anonymous to access a S3 bucket anonymously.
+    This can be used, for example, with importtree=yes to import from
+    a public bucket.
+
 git-annex (10.20221103) upstream; urgency=medium
 
   * Doubled the speed of git-annex drop when operating on many files,
@@ -8,13 +12,6 @@
     do not operate on a repository that has an empty name.
   * move: Fix openFile crash with -J
     (Fixes a reversion in 8.20201103)
-<<<<<<< HEAD
-  * S3: Support signature=anonymous to access a S3 bucket anonymously.
-    This can be used, for example, with importtree=yes to import from
-    a public bucket.
-
- -- Joey Hess <id@joeyh.name>  Mon, 03 Oct 2022 13:36:42 -0400
-=======
   * S3: Speed up importing from a large bucket when fileprefix= is set,
     by only asking for files under the prefix.
   * When importing from versioned remotes, fix tracking of the content
@@ -30,7 +27,6 @@
   * Make git-annex enable-tor work when using the linux standalone build.
 
  -- Joey Hess <id@joeyh.name>  Thu, 03 Nov 2022 14:07:31 -0400
->>>>>>> bc980815
 
 git-annex (10.20221003) upstream; urgency=medium
 
