--- conflicted
+++ resolved
@@ -1,15 +1,12 @@
 git-annex (10.20240431) UNRELEASED; urgency=medium
 
-<<<<<<< HEAD
   * git-remote-annex: New program which allows pushing a git repo to a
     git-annex special remote, and cloning from a special remote.
     (Based on Michael Hanke's git-remote-datalad-annex.)
-=======
   * fsck: Fix recent reversion that made it say it was checksumming files
     whose content is not present.
   * Avoid the --fast option preventing checksumming in some cases it
     was not supposed to.
->>>>>>> e154c6da
   * Typo fixes.
     Thanks, Yaroslav Halchenko
 
