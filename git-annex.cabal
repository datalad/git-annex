Name: git-annex
Version: 3.20110906
Cabal-Version: >= 1.6
License: GPL
Maintainer: Joey Hess <joey@kitenet.net>
Author: Joey Hess
Stability: Stable
Copyright: 2010-2011 Joey Hess
License-File: GPL
Extra-Source-Files: use-make-sdist-instead
Homepage: http://git-annex.branchable.com/
Build-type: Custom
Category: Utility
Synopsis: manage files with git, without checking their contents into git
Description:
 git-annex allows managing files with git, without checking the file
 contents into git. While that may seem paradoxical, it is useful when
 dealing with files larger than git can currently easily handle, whether due
 to limitations in memory, checksumming time, or disk space.
 .
 Even without file content tracking, being able to manage files with git,
 move files around and delete files with versioned directory trees, and use
 branches and distributed clones, are all very handy reasons to use git. And
 annexed files can co-exist in the same git repository with regularly
 versioned files, which is convenient for maintaining documents, Makefiles,
 etc that are associated with annexed files but that benefit from full
 revision control.

Executable git-annex
  Main-Is: git-annex.hs
  Build-Depends: haskell98, MissingH, hslogger, directory, filepath,
   unix, containers, utf8-string, network, mtl, bytestring, old-locale, time,
   pcre-light, extensible-exceptions, dataenc, SHA, process, hS3, HTTP,
<<<<<<< HEAD
   base < 5
=======
   base < 5, monad-control, json
>>>>>>> 6fd0df7c

Executable git-annex-shell
  Main-Is: git-annex-shell.hs

Executable git-union-merge
  Main-Is: git-union-merge.hs

source-repository head
  type: git
  location: git://git-annex.branchable.com/<|MERGE_RESOLUTION|>--- conflicted
+++ resolved
@@ -31,11 +31,7 @@
   Build-Depends: haskell98, MissingH, hslogger, directory, filepath,
    unix, containers, utf8-string, network, mtl, bytestring, old-locale, time,
    pcre-light, extensible-exceptions, dataenc, SHA, process, hS3, HTTP,
-<<<<<<< HEAD
-   base < 5
-=======
-   base < 5, monad-control, json
->>>>>>> 6fd0df7c
+   base < 5, json
 
 Executable git-annex-shell
   Main-Is: git-annex-shell.hs
