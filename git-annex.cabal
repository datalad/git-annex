Name: git-annex
Version: 3.20120309
Cabal-Version: >= 1.6
License: GPL
Maintainer: Joey Hess <joey@kitenet.net>
Author: Joey Hess
Stability: Stable
Copyright: 2010-2012 Joey Hess
License-File: GPL
Extra-Source-Files: use-make-sdist-instead
Homepage: http://git-annex.branchable.com/
Build-type: Custom
Category: Utility
Synopsis: manage files with git, without checking their contents into git
Description:
 git-annex allows managing files with git, without checking the file
 contents into git. While that may seem paradoxical, it is useful when
 dealing with files larger than git can currently easily handle, whether due
 to limitations in memory, time, or disk space.
 .
 Even without file content tracking, being able to manage files with git,
 move files around and delete files with versioned directory trees, and use
 branches and distributed clones, are all very handy reasons to use git. And
 annexed files can co-exist in the same git repository with regularly
 versioned files, which is convenient for maintaining documents, Makefiles,
 etc that are associated with annexed files but that benefit from full
 revision control.

Executable git-annex
  Main-Is: git-annex.hs
  Build-Depends: MissingH, hslogger, directory, filepath,
   unix, containers, utf8-string, network, mtl, bytestring, old-locale, time,
<<<<<<< HEAD
   pcre-light, extensible-exceptions, dataenc, SHA, process, hS3, json, HTTP,
   base < 5, monad-control, transformers-base, lifted-base, IfElse,
   QuickCheck >= 2.1
=======
   pcre-light, extensible-exceptions, dataenc, SHA, process, hs3, json, HTTP,
   base >= 4.5, base < 5, monad-control, transformers-base, lifted-base,
   IfElse, text, QuickCheck >= 2.1
  Other-Modules: Utility.StatFS, Utility.Touch
>>>>>>> 5ab82230

Executable git-annex-shell
  Main-Is: git-annex-shell.hs
  Other-Modules: Utility.StatFS

Executable git-union-merge
  Main-Is: git-union-merge.hs

source-repository head
  type: git
  location: git://git-annex.branchable.com/<|MERGE_RESOLUTION|>--- conflicted
+++ resolved
@@ -30,16 +30,10 @@
   Main-Is: git-annex.hs
   Build-Depends: MissingH, hslogger, directory, filepath,
    unix, containers, utf8-string, network, mtl, bytestring, old-locale, time,
-<<<<<<< HEAD
    pcre-light, extensible-exceptions, dataenc, SHA, process, hS3, json, HTTP,
-   base < 5, monad-control, transformers-base, lifted-base, IfElse,
-   QuickCheck >= 2.1
-=======
-   pcre-light, extensible-exceptions, dataenc, SHA, process, hs3, json, HTTP,
-   base >= 4.5, base < 5, monad-control, transformers-base, lifted-base,
+   base < 5, monad-control, transformers-base, lifted-base,
    IfElse, text, QuickCheck >= 2.1
   Other-Modules: Utility.StatFS, Utility.Touch
->>>>>>> 5ab82230
 
 Executable git-annex-shell
   Main-Is: git-annex-shell.hs
