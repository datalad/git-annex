--- conflicted
+++ resolved
@@ -34,17 +34,11 @@
   Build-Depends: MissingH, hslogger, directory, filepath,
    unix, containers, utf8-string, network, mtl, bytestring, old-locale, time,
    pcre-light, extensible-exceptions, dataenc, SHA, process, json, HTTP,
-<<<<<<< HEAD
-   base < 5,
+   base < 5, 
    IfElse, text, QuickCheck >= 2.1
-  Other-Modules: Utility.StatFS, Utility.Touch
-=======
-   base >= 4.5, base < 5, monad-control, transformers-base, lifted-base,
-   IfElse, text, QuickCheck >= 2.1, bloomfilter, edit-distance
   Other-Modules: Utility.Touch
   C-Sources: Utility/libdiskfree.c
   Extensions: CPP
->>>>>>> 840315c3
 
   if flag(S3)
     Build-Depends: hS3
