Name: git-annex
<<<<<<< HEAD
Version: 3.20120123~bpo60+1
=======
Version: 3.20120124
>>>>>>> ec466302
Cabal-Version: >= 1.6
License: GPL
Maintainer: Joey Hess <joey@kitenet.net>
Author: Joey Hess
Stability: Stable
Copyright: 2010-2012 Joey Hess
License-File: GPL
Extra-Source-Files: use-make-sdist-instead
Homepage: http://git-annex.branchable.com/
Build-type: Custom
Category: Utility
Synopsis: manage files with git, without checking their contents into git
Description:
 git-annex allows managing files with git, without checking the file
 contents into git. While that may seem paradoxical, it is useful when
 dealing with files larger than git can currently easily handle, whether due
 to limitations in memory, checksumming time, or disk space.
 .
 Even without file content tracking, being able to manage files with git,
 move files around and delete files with versioned directory trees, and use
 branches and distributed clones, are all very handy reasons to use git. And
 annexed files can co-exist in the same git repository with regularly
 versioned files, which is convenient for maintaining documents, Makefiles,
 etc that are associated with annexed files but that benefit from full
 revision control.

Executable git-annex
  Main-Is: git-annex.hs
  Build-Depends: MissingH, hslogger, directory, filepath,
   unix, containers, utf8-string, network, mtl, bytestring, old-locale, time,
<<<<<<< HEAD
   pcre-light, extensible-exceptions, dataenc, SHA, process, json, HTTP,
   base < 5, QuickCheck >= 2.1
=======
   pcre-light, extensible-exceptions, dataenc, SHA, process, hS3, json, HTTP,
   base < 5, monad-control, transformers-base, lifted-base, IfElse,
   QuickCheck >= 2.1
>>>>>>> ec466302

Executable git-annex-shell
  Main-Is: git-annex-shell.hs

Executable git-union-merge
  Main-Is: git-union-merge.hs

source-repository head
  type: git
  location: git://git-annex.branchable.com/<|MERGE_RESOLUTION|>--- conflicted
+++ resolved
@@ -1,9 +1,5 @@
 Name: git-annex
-<<<<<<< HEAD
 Version: 3.20120123~bpo60+1
-=======
-Version: 3.20120124
->>>>>>> ec466302
 Cabal-Version: >= 1.6
 License: GPL
 Maintainer: Joey Hess <joey@kitenet.net>
@@ -34,14 +30,8 @@
   Main-Is: git-annex.hs
   Build-Depends: MissingH, hslogger, directory, filepath,
    unix, containers, utf8-string, network, mtl, bytestring, old-locale, time,
-<<<<<<< HEAD
    pcre-light, extensible-exceptions, dataenc, SHA, process, json, HTTP,
-   base < 5, QuickCheck >= 2.1
-=======
-   pcre-light, extensible-exceptions, dataenc, SHA, process, hS3, json, HTTP,
-   base < 5, monad-control, transformers-base, lifted-base, IfElse,
-   QuickCheck >= 2.1
->>>>>>> ec466302
+   base < 5, IfElse, QuickCheck >= 2.1
 
 Executable git-annex-shell
   Main-Is: git-annex-shell.hs
