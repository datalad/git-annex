--- conflicted
+++ resolved
@@ -1,9 +1,5 @@
 Name: git-annex
-<<<<<<< HEAD
-Version: 3.20120123~bpo60+4
-=======
 Version: 3.20120230
->>>>>>> ee806c11
 Cabal-Version: >= 1.6
 License: GPL
 Maintainer: Joey Hess <joey@kitenet.net>
