Name: git-annex
<<<<<<< HEAD
Version: 3.20120116~bpo60+1
=======
Version: 3.20120123
>>>>>>> 20d02888
Cabal-Version: >= 1.6
License: GPL
Maintainer: Joey Hess <joey@kitenet.net>
Author: Joey Hess
Stability: Stable
Copyright: 2010-2012 Joey Hess
License-File: GPL
Extra-Source-Files: use-make-sdist-instead
Homepage: http://git-annex.branchable.com/
Build-type: Custom
Category: Utility
Synopsis: manage files with git, without checking their contents into git
Description:
 git-annex allows managing files with git, without checking the file
 contents into git. While that may seem paradoxical, it is useful when
 dealing with files larger than git can currently easily handle, whether due
 to limitations in memory, checksumming time, or disk space.
 .
 Even without file content tracking, being able to manage files with git,
 move files around and delete files with versioned directory trees, and use
 branches and distributed clones, are all very handy reasons to use git. And
 annexed files can co-exist in the same git repository with regularly
 versioned files, which is convenient for maintaining documents, Makefiles,
 etc that are associated with annexed files but that benefit from full
 revision control.

Executable git-annex
  Main-Is: git-annex.hs
  Build-Depends: MissingH, hslogger, directory, filepath,
   unix, containers, utf8-string, network, mtl, bytestring, old-locale, time,
   pcre-light, extensible-exceptions, dataenc, SHA, process, json, HTTP,
   base < 5, QuickCheck >= 2.1

Executable git-annex-shell
  Main-Is: git-annex-shell.hs

Executable git-union-merge
  Main-Is: git-union-merge.hs

source-repository head
  type: git
  location: git://git-annex.branchable.com/<|MERGE_RESOLUTION|>--- conflicted
+++ resolved
@@ -1,9 +1,5 @@
 Name: git-annex
-<<<<<<< HEAD
-Version: 3.20120116~bpo60+1
-=======
-Version: 3.20120123
->>>>>>> 20d02888
+Version: 3.20120123~bpo60+1
 Cabal-Version: >= 1.6
 License: GPL
 Maintainer: Joey Hess <joey@kitenet.net>
