Name: git-annex
<<<<<<< HEAD
Version: 3.20120430~bpo60+1
=======
Version: 3.20120511
>>>>>>> 61a5df33
Cabal-Version: >= 1.8
License: GPL
Maintainer: Joey Hess <joey@kitenet.net>
Author: Joey Hess
Stability: Stable
Copyright: 2010-2012 Joey Hess
License-File: GPL
Extra-Source-Files: use-make-sdist-instead
Homepage: http://git-annex.branchable.com/
Build-type: Custom
Category: Utility
Synopsis: manage files with git, without checking their contents into git
Description:
 git-annex allows managing files with git, without checking the file
 contents into git. While that may seem paradoxical, it is useful when
 dealing with files larger than git can currently easily handle, whether due
 to limitations in memory, time, or disk space.
 .
 Even without file content tracking, being able to manage files with git,
 move files around and delete files with versioned directory trees, and use
 branches and distributed clones, are all very handy reasons to use git. And
 annexed files can co-exist in the same git repository with regularly
 versioned files, which is convenient for maintaining documents, Makefiles,
 etc that are associated with annexed files but that benefit from full
 revision control.

Flag S3
  Description: Enable S3 support

Executable git-annex
  Main-Is: git-annex.hs
  Build-Depends: MissingH, hslogger, directory, filepath,
   unix, containers, utf8-string, network, mtl, bytestring, old-locale, time,
   pcre-light, extensible-exceptions, dataenc, SHA, process, json, HTTP,
<<<<<<< HEAD
   base < 5, 
   text, QuickCheck >= 2.1
=======
   base == 4.5.*, monad-control, transformers-base, lifted-base,
   IfElse, text, QuickCheck >= 2.1, bloomfilter, edit-distance
>>>>>>> 3.20120430
  Other-Modules: Utility.Touch
  C-Sources: Utility/libdiskfree.c
  Extensions: CPP

  if flag(S3)
    Build-Depends: hS3
    CPP-Options: -DWITH_S3

Test-Suite test
  Type: exitcode-stdio-1.0
  Main-Is: test.hs
  Build-Depends: testpack, HUnit, MissingH, hslogger, directory, filepath,
   unix, containers, utf8-string, network, mtl, bytestring, old-locale, time,
   pcre-light, extensible-exceptions, dataenc, SHA, process, json, HTTP,
   base == 4.5.*, monad-control, transformers-base, lifted-base,
   IfElse, text, QuickCheck >= 2.1, bloomfilter, edit-distance
  C-Sources: Utility/libdiskfree.c
  Extensions: CPP

source-repository head
  type: git
  location: git://git-annex.branchable.com/<|MERGE_RESOLUTION|>--- conflicted
+++ resolved
@@ -1,9 +1,5 @@
 Name: git-annex
-<<<<<<< HEAD
-Version: 3.20120430~bpo60+1
-=======
 Version: 3.20120511
->>>>>>> 61a5df33
 Cabal-Version: >= 1.8
 License: GPL
 Maintainer: Joey Hess <joey@kitenet.net>
@@ -38,13 +34,8 @@
   Build-Depends: MissingH, hslogger, directory, filepath,
    unix, containers, utf8-string, network, mtl, bytestring, old-locale, time,
    pcre-light, extensible-exceptions, dataenc, SHA, process, json, HTTP,
-<<<<<<< HEAD
    base < 5, 
    text, QuickCheck >= 2.1
-=======
-   base == 4.5.*, monad-control, transformers-base, lifted-base,
-   IfElse, text, QuickCheck >= 2.1, bloomfilter, edit-distance
->>>>>>> 3.20120430
   Other-Modules: Utility.Touch
   C-Sources: Utility/libdiskfree.c
   Extensions: CPP
