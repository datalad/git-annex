--- conflicted
+++ resolved
@@ -30,13 +30,8 @@
   Main-Is: git-annex.hs
   Build-Depends: MissingH, hslogger, directory, filepath,
    unix, containers, utf8-string, network, mtl, bytestring, old-locale, time,
-<<<<<<< HEAD
    pcre-light, extensible-exceptions, dataenc, SHA, process, json, HTTP,
-   base < 5, monad-control, transformers-base, lifted-base, quickcheck >= 2.1
-=======
-   pcre-light, extensible-exceptions, dataenc, SHA, process, hS3, json, HTTP,
    base < 5, monad-control, transformers-base, lifted-base, QuickCheck >= 2.1
->>>>>>> a2428320
 
 Executable git-annex-shell
   Main-Is: git-annex-shell.hs
