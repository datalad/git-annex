--- conflicted
+++ resolved
@@ -34,13 +34,9 @@
    unix, containers, utf8-string, network, mtl, bytestring, old-locale, time,
    pcre-light, extensible-exceptions, dataenc, SHA, process, json, HTTP,
    base == 4.5.*, monad-control, transformers-base, lifted-base,
-<<<<<<< HEAD
    IfElse, text, QuickCheck >= 2.1, bloomfilter, edit-distance,
    hinotify, STM
-=======
-   IfElse, text, QuickCheck >= 2.1, bloomfilter, edit-distance
   -- Need to list this because it's generated from a .hsc file.
->>>>>>> 4ebb0b51
   Other-Modules: Utility.Touch
   C-Sources: Utility/libdiskfree.c
   Extensions: CPP
@@ -56,13 +52,9 @@
    unix, containers, utf8-string, network, mtl, bytestring, old-locale, time,
    pcre-light, extensible-exceptions, dataenc, SHA, process, json, HTTP,
    base == 4.5.*, monad-control, transformers-base, lifted-base,
-<<<<<<< HEAD
    IfElse, text, QuickCheck >= 2.1, bloomfilter, edit-distance,
    hinotify, STM
-=======
-   IfElse, text, QuickCheck >= 2.1, bloomfilter, edit-distance
   Other-Modules: Utility.Touch
->>>>>>> 4ebb0b51
   C-Sources: Utility/libdiskfree.c
   Extensions: CPP
 
