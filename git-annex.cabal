Name: git-annex
Version: 3.20120309
Cabal-Version: >= 1.6
License: GPL
Maintainer: Joey Hess <joey@kitenet.net>
Author: Joey Hess
Stability: Stable
Copyright: 2010-2012 Joey Hess
License-File: GPL
Extra-Source-Files: use-make-sdist-instead
Homepage: http://git-annex.branchable.com/
Build-type: Custom
Category: Utility
Synopsis: manage files with git, without checking their contents into git
Description:
 git-annex allows managing files with git, without checking the file
 contents into git. While that may seem paradoxical, it is useful when
 dealing with files larger than git can currently easily handle, whether due
 to limitations in memory, time, or disk space.
 .
 Even without file content tracking, being able to manage files with git,
 move files around and delete files with versioned directory trees, and use
 branches and distributed clones, are all very handy reasons to use git. And
 annexed files can co-exist in the same git repository with regularly
 versioned files, which is convenient for maintaining documents, Makefiles,
 etc that are associated with annexed files but that benefit from full
 revision control.

Executable git-annex
  Main-Is: git-annex.hs
  Build-Depends: MissingH, hslogger, directory, filepath,
   unix, containers, utf8-string, network, mtl, bytestring, old-locale, time,
<<<<<<< HEAD
   pcre-light, extensible-exceptions, dataenc, SHA, process, json, HTTP,
   base < 5, IfElse, QuickCheck >= 2.1
=======
   pcre-light, extensible-exceptions, dataenc, SHA, process, hS3, json, HTTP,
   base < 5, monad-control, transformers-base, lifted-base,
   IfElse, text, QuickCheck >= 2.1
  Other-Modules: Utility.StatFS, Utility.Touch
>>>>>>> a8b071b6

Executable git-annex-shell
  Main-Is: git-annex-shell.hs
  Other-Modules: Utility.StatFS

Executable git-union-merge
  Main-Is: git-union-merge.hs

source-repository head
  type: git
  location: git://git-annex.branchable.com/<|MERGE_RESOLUTION|>--- conflicted
+++ resolved
@@ -30,15 +30,10 @@
   Main-Is: git-annex.hs
   Build-Depends: MissingH, hslogger, directory, filepath,
    unix, containers, utf8-string, network, mtl, bytestring, old-locale, time,
-<<<<<<< HEAD
    pcre-light, extensible-exceptions, dataenc, SHA, process, json, HTTP,
-   base < 5, IfElse, QuickCheck >= 2.1
-=======
-   pcre-light, extensible-exceptions, dataenc, SHA, process, hS3, json, HTTP,
-   base < 5, monad-control, transformers-base, lifted-base,
+   base < 5,
    IfElse, text, QuickCheck >= 2.1
   Other-Modules: Utility.StatFS, Utility.Touch
->>>>>>> a8b071b6
 
 Executable git-annex-shell
   Main-Is: git-annex-shell.hs
