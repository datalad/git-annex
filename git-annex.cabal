--- conflicted
+++ resolved
@@ -1,9 +1,5 @@
 Name: git-annex
-<<<<<<< HEAD
-Version: 3.20120522~bpo60+1
-=======
 Version: 3.20120614
->>>>>>> 8492f1c1
 Cabal-Version: >= 1.8
 License: GPL
 Maintainer: Joey Hess <joey@kitenet.net>
@@ -37,14 +33,9 @@
   Build-Depends: MissingH, hslogger, directory, filepath,
    unix, containers, utf8-string, network, mtl, bytestring, old-locale, time,
    pcre-light, extensible-exceptions, dataenc, SHA, process, json, HTTP,
-<<<<<<< HEAD
    base < 5, 
    text, QuickCheck >= 2.1
-=======
-   base == 4.5.*, monad-control, transformers-base, lifted-base,
-   IfElse, text, QuickCheck >= 2.1, bloomfilter, edit-distance
   -- Need to list this because it's generated from a .hsc file.
->>>>>>> 8492f1c1
   Other-Modules: Utility.Touch
   C-Sources: Utility/libdiskfree.c
   Extensions: CPP
