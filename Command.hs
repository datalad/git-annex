{- git-annex command infrastructure
 -
 - Copyright 2010-2011 Joey Hess <joey@kitenet.net>
 -
 - Licensed under the GNU GPL version 3 or higher.
 -}

module Command where

<<<<<<< HEAD
import Control.Monad.State (liftIO)
import System.Directory
import System.Posix.Files
import Control.Monad (filterM, liftM, when)
import System.Path.WildMatch
import Text.Regex.PCRE.Light.Char8
import Data.List
import Data.Maybe
import Data.String.Utils

import Types
=======
import Common.Annex
>>>>>>> f0110338
import qualified Backend
import qualified Annex
import qualified Git
import qualified Git.LsFiles as LsFiles
import Types.Key
import Trust
import LocationLog
import Config
import Backend
import Limit

{- A command runs in four stages.
 -
 - 0. The seek stage takes the parameters passed to the command,
 -    looks through the repo to find the ones that are relevant
 -    to that command (ie, new files to add), and generates
 -    a list of start stage actions. -}
type CommandSeek = [String] -> Annex [CommandStart]
{- 1. The start stage is run before anything is printed about the
  -   command, is passed some input, and can early abort it
  -   if the input does not make sense. It should run quickly and
  -   should not modify Annex state. -}
type CommandStart = Annex (Maybe CommandPerform)
{- 2. The perform stage is run after a message is printed about the command
 -    being run, and it should be where the bulk of the work happens. -}
type CommandPerform = Annex (Maybe CommandCleanup)
{- 3. The cleanup stage is run only if the perform stage succeeds, and it
 -    returns the overall success/fail of the command. -}
type CommandCleanup = Annex Bool

data Command = Command {
	cmdusesrepo :: Bool,
	cmdname :: String,
	cmdparams :: String,
	cmdseek :: [CommandSeek],
	cmddesc :: String
}

{- Most commands operate on files in a git repo. -}
repoCommand :: String -> String -> [CommandSeek] -> String -> Command
repoCommand = Command True

{- Others can run anywhere. -}
standaloneCommand :: String -> String -> [CommandSeek] -> String -> Command
standaloneCommand = Command False

{- For start and perform stages to indicate what step to run next. -}
next :: a -> Annex (Maybe a)
next a = return $ Just a

{- Or to indicate nothing needs to be done. -}
stop :: Annex (Maybe a)
stop = return Nothing

{- Prepares a list of actions to run to perform a command, based on
 - the parameters passed to it. -}
prepCommand :: Command -> [String] -> Annex [Annex Bool]
prepCommand Command { cmdseek = seek } params =
	return . map doCommand . concat =<< mapM (\s -> s params) seek

{- Runs a command through the start, perform and cleanup stages -}
doCommand :: CommandStart -> CommandCleanup
doCommand = start
	where
		start   = stage $ maybe success perform
		perform = stage $ maybe failure cleanup
		cleanup = stage $ \r -> showEndResult r >> return r
		stage = (=<<)
		success = return True
		failure = showEndFail >> return False

notAnnexed :: FilePath -> Annex (Maybe a) -> Annex (Maybe a)
notAnnexed file a = maybe a (const $ return Nothing) =<< Backend.lookupFile file

isAnnexed :: FilePath -> ((Key, Backend Annex) -> Annex (Maybe a)) -> Annex (Maybe a)
isAnnexed file a = maybe (return Nothing) a =<< Backend.lookupFile file

notBareRepo :: Annex a -> Annex a
notBareRepo a = do
	whenM (Git.repoIsLocalBare <$> gitRepo) $
		error "You cannot run this subcommand in a bare repository."
	a

{- These functions find appropriate files or other things based on a
   user's parameters, and prepare actions operating on them. -}
withFilesInGit :: (FilePath -> CommandStart) -> CommandSeek
withFilesInGit a params = do
	repo <- gitRepo
	runFiltered a $ liftIO $ runPreserveOrder (LsFiles.inRepo repo) params
withAttrFilesInGit :: String -> ((FilePath, String) -> CommandStart) -> CommandSeek
withAttrFilesInGit attr a params = do
	repo <- gitRepo
	files <- liftIO $ runPreserveOrder (LsFiles.inRepo repo) params
	runFilteredGen a fst $ liftIO $ Git.checkAttr repo attr files
withNumCopies :: (FilePath -> Maybe Int -> CommandStart) -> CommandSeek
withNumCopies a params = withAttrFilesInGit "annex.numcopies" go params
	where
		go (file, v) = a file (readMaybe v)
withBackendFilesInGit :: (BackendFile -> CommandStart) -> CommandSeek
withBackendFilesInGit a params = do
	repo <- gitRepo
	files <- liftIO $ runPreserveOrder (LsFiles.inRepo repo) params
	backendPairs a files
withFilesMissing :: (String -> CommandStart) -> CommandSeek
withFilesMissing a params = runFiltered a $ liftIO $ filterM missing params
	where
		missing = liftM not . doesFileExist
withFilesNotInGit :: (BackendFile -> CommandStart) -> CommandSeek
withFilesNotInGit a params = do
	repo <- gitRepo
	force <- Annex.getState Annex.force
	newfiles <- liftIO $ runPreserveOrder (LsFiles.notInRepo repo force) params
	backendPairs a newfiles
withWords :: ([String] -> CommandStart) -> CommandSeek
withWords a params = return [a params]
withStrings :: (String -> CommandStart) -> CommandSeek
withStrings a params = return $ map a params
withFilesToBeCommitted :: (String -> CommandStart) -> CommandSeek
withFilesToBeCommitted a params = do
	repo <- gitRepo
	runFiltered a $
		liftIO $ runPreserveOrder (LsFiles.stagedNotDeleted repo) params
withFilesUnlocked :: (BackendFile -> CommandStart) -> CommandSeek
withFilesUnlocked = withFilesUnlocked' LsFiles.typeChanged
withFilesUnlockedToBeCommitted :: (BackendFile -> CommandStart) -> CommandSeek
withFilesUnlockedToBeCommitted = withFilesUnlocked' LsFiles.typeChangedStaged
withFilesUnlocked' :: (Git.Repo -> [FilePath] -> IO [FilePath]) -> (BackendFile -> CommandStart) -> CommandSeek
withFilesUnlocked' typechanged a params = do
	-- unlocked files have changed type from a symlink to a regular file
	repo <- gitRepo
	typechangedfiles <- liftIO $ runPreserveOrder (typechanged repo) params
	unlockedfiles <- liftIO $ filterM notSymlink $
		map (\f -> Git.workTree repo ++ "/" ++ f) typechangedfiles
	backendPairs a unlockedfiles
withKeys :: (Key -> CommandStart) -> CommandSeek
withKeys a params = return $ map (a . parse) params
	where
		parse p = fromMaybe (error "bad key") $ readKey p
withNothing :: CommandStart -> CommandSeek
withNothing a [] = return [a]
withNothing _ _ = error "This command takes no parameters."

<<<<<<< HEAD
backendPairs :: CommandSeekBackendFiles
backendPairs a files = liftM (map a) $ Backend.chooseBackends files
=======
runFiltered :: (FilePath -> Annex (Maybe a)) -> Annex [FilePath] -> Annex [Annex (Maybe a)]
runFiltered a = runFilteredGen a id
>>>>>>> f0110338

backendPairs :: (BackendFile -> CommandStart) -> CommandSeek
backendPairs a fs = runFilteredGen a snd (Backend.chooseBackends fs)

runFilteredGen :: (b -> Annex (Maybe a)) -> (b -> FilePath) -> Annex [b] -> Annex [Annex (Maybe a)]
runFilteredGen a d fs = do
	matcher <- Limit.getMatcher
	liftM (map $ proc matcher) fs
	where
		proc matcher v = do
			let f = d v
			ok <- matcher f
			if ok then a v else stop

{- filter out symlinks -}	
notSymlink :: FilePath -> IO Bool
notSymlink f = liftM (not . isSymbolicLink) $ liftIO $ getSymbolicLinkStatus f

{- Descriptions of params used in usage messages. -}
paramPaths :: String
paramPaths = paramOptional $ paramRepeating paramPath -- most often used
paramPath :: String
paramPath = "PATH"
paramKey :: String
paramKey = "KEY"
paramDesc :: String
paramDesc = "DESC"
paramUrl :: String
paramUrl = "URL"
paramNumber :: String
paramNumber = "NUMBER"
paramRemote :: String
paramRemote = "REMOTE"
paramGlob :: String
paramGlob = "GLOB"
paramName :: String
paramName = "NAME"
paramType :: String
paramType = "TYPE"
paramKeyValue :: String
paramKeyValue = "K=V"
paramNothing :: String
paramNothing = ""
paramRepeating :: String -> String
paramRepeating s = s ++ " ..."
paramOptional :: String -> String
paramOptional s = "[" ++ s ++ "]"
paramPair :: String -> String -> String
paramPair a b = a ++ " " ++ b

{- The Key specified by the --key parameter. -}
cmdlineKey :: Annex Key
cmdlineKey  = do
	k <- Annex.getState Annex.defaultkey
	case k of
		Nothing -> nokey
		Just "" -> nokey
		Just kstring -> maybe badkey return $ readKey kstring
	where
		nokey = error "please specify the key with --key"
		badkey = error "bad key"

{- Used for commands that have an auto mode that checks the number of known
 - copies of a key.
 -
<<<<<<< HEAD
 - The input list may contain a directory, like "dir" or "dir/". Any
 - items in the expanded list that are contained in that directory will
 - appear at the same position as it did in the input list.
 -}
preserveOrder :: [FilePath] -> [FilePath] -> [FilePath]
-- optimisation, only one item in original list, so no reordering needed
preserveOrder [_] new = new
preserveOrder orig new = collect orig new
	where
		collect [] n = n
		collect [_] n = n -- optimisation
		collect (l:ls) n = found ++ collect ls rest
			where (found, rest)=partition (l `dirContains`) n

{- Runs an action that takes a list of FilePaths, and ensures that 
 - its return list preserves order.
 -
 - This assumes that it's cheaper to call preserveOrder on the result,
 - than it would be to run the action separately with each param. In the case
 - of git file list commands, that assumption tends to hold.
 -}
runPreserveOrder :: ([FilePath] -> IO [FilePath]) -> [FilePath] -> IO [FilePath]
runPreserveOrder a files = liftM (preserveOrder files) (a files)
=======
 - In auto mode, first checks that the number of known
 - copies of the key is > or < than the numcopies setting, before running
 - the action. -}
autoCopies :: Key -> (Int -> Int -> Bool) -> Maybe Int -> CommandStart -> CommandStart
autoCopies key vs numcopiesattr a = do
	auto <- Annex.getState Annex.auto
	if auto
		then do
			needed <- getNumCopies numcopiesattr
			(_, have) <- trustPartition UnTrusted =<< keyLocations key
			if length have `vs` needed then a else stop
		else a
>>>>>>> f0110338
<|MERGE_RESOLUTION|>--- conflicted
+++ resolved
@@ -7,21 +7,7 @@
 
 module Command where
 
-<<<<<<< HEAD
-import Control.Monad.State (liftIO)
-import System.Directory
-import System.Posix.Files
-import Control.Monad (filterM, liftM, when)
-import System.Path.WildMatch
-import Text.Regex.PCRE.Light.Char8
-import Data.List
-import Data.Maybe
-import Data.String.Utils
-
-import Types
-=======
 import Common.Annex
->>>>>>> f0110338
 import qualified Backend
 import qualified Annex
 import qualified Git
@@ -164,13 +150,8 @@
 withNothing a [] = return [a]
 withNothing _ _ = error "This command takes no parameters."
 
-<<<<<<< HEAD
-backendPairs :: CommandSeekBackendFiles
-backendPairs a files = liftM (map a) $ Backend.chooseBackends files
-=======
 runFiltered :: (FilePath -> Annex (Maybe a)) -> Annex [FilePath] -> Annex [Annex (Maybe a)]
 runFiltered a = runFilteredGen a id
->>>>>>> f0110338
 
 backendPairs :: (BackendFile -> CommandStart) -> CommandSeek
 backendPairs a fs = runFilteredGen a snd (Backend.chooseBackends fs)
@@ -236,31 +217,6 @@
 {- Used for commands that have an auto mode that checks the number of known
  - copies of a key.
  -
-<<<<<<< HEAD
- - The input list may contain a directory, like "dir" or "dir/". Any
- - items in the expanded list that are contained in that directory will
- - appear at the same position as it did in the input list.
- -}
-preserveOrder :: [FilePath] -> [FilePath] -> [FilePath]
--- optimisation, only one item in original list, so no reordering needed
-preserveOrder [_] new = new
-preserveOrder orig new = collect orig new
-	where
-		collect [] n = n
-		collect [_] n = n -- optimisation
-		collect (l:ls) n = found ++ collect ls rest
-			where (found, rest)=partition (l `dirContains`) n
-
-{- Runs an action that takes a list of FilePaths, and ensures that 
- - its return list preserves order.
- -
- - This assumes that it's cheaper to call preserveOrder on the result,
- - than it would be to run the action separately with each param. In the case
- - of git file list commands, that assumption tends to hold.
- -}
-runPreserveOrder :: ([FilePath] -> IO [FilePath]) -> [FilePath] -> IO [FilePath]
-runPreserveOrder a files = liftM (preserveOrder files) (a files)
-=======
  - In auto mode, first checks that the number of known
  - copies of the key is > or < than the numcopies setting, before running
  - the action. -}
@@ -272,5 +228,4 @@
 			needed <- getNumCopies numcopiesattr
 			(_, have) <- trustPartition UnTrusted =<< keyLocations key
 			if length have `vs` needed then a else stop
-		else a
->>>>>>> f0110338
+		else a