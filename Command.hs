--- conflicted
+++ resolved
@@ -78,135 +78,8 @@
 		error "You cannot run this subcommand in a bare repository."
 	a
 
-<<<<<<< HEAD
-{- These functions find appropriate files or other things based on a
-   user's parameters, and prepare actions operating on them. -}
-withFilesInGit :: (FilePath -> CommandStart) -> CommandSeek
-withFilesInGit a params = do
-	repo <- gitRepo
-	runFiltered a $ liftIO $ runPreserveOrder (LsFiles.inRepo repo) params
-withAttrFilesInGit :: String -> ((FilePath, String) -> CommandStart) -> CommandSeek
-withAttrFilesInGit attr a params = do
-	repo <- gitRepo
-	files <- liftIO $ runPreserveOrder (LsFiles.inRepo repo) params
-	runFilteredGen a fst $ liftIO $ Git.checkAttr repo attr files
-withNumCopies :: (FilePath -> Maybe Int -> CommandStart) -> CommandSeek
-withNumCopies a params = withAttrFilesInGit "annex.numcopies" go params
-	where
-		go (file, v) = a file (readMaybe v)
-withBackendFilesInGit :: (BackendFile -> CommandStart) -> CommandSeek
-withBackendFilesInGit a params = do
-	repo <- gitRepo
-	files <- liftIO $ runPreserveOrder (LsFiles.inRepo repo) params
-	backendPairs a files
-withFilesMissing :: (String -> CommandStart) -> CommandSeek
-withFilesMissing a params = runFiltered a $ liftIO $ filterM missing params
-	where
-		missing = liftM not . doesFileExist
-withFilesNotInGit :: (BackendFile -> CommandStart) -> CommandSeek
-withFilesNotInGit a params = do
-	repo <- gitRepo
-	force <- Annex.getState Annex.force
-	newfiles <- liftIO $ runPreserveOrder (LsFiles.notInRepo repo force) params
-	backendPairs a newfiles
-withWords :: ([String] -> CommandStart) -> CommandSeek
-withWords a params = return [a params]
-withStrings :: (String -> CommandStart) -> CommandSeek
-withStrings a params = return $ map a params
-withFilesToBeCommitted :: (String -> CommandStart) -> CommandSeek
-withFilesToBeCommitted a params = do
-	repo <- gitRepo
-	runFiltered a $
-		liftIO $ runPreserveOrder (LsFiles.stagedNotDeleted repo) params
-withFilesUnlocked :: (BackendFile -> CommandStart) -> CommandSeek
-withFilesUnlocked = withFilesUnlocked' LsFiles.typeChanged
-withFilesUnlockedToBeCommitted :: (BackendFile -> CommandStart) -> CommandSeek
-withFilesUnlockedToBeCommitted = withFilesUnlocked' LsFiles.typeChangedStaged
-withFilesUnlocked' :: (Git.Repo -> [FilePath] -> IO [FilePath]) -> (BackendFile -> CommandStart) -> CommandSeek
-withFilesUnlocked' typechanged a params = do
-	-- unlocked files have changed type from a symlink to a regular file
-	repo <- gitRepo
-	typechangedfiles <- liftIO $ runPreserveOrder (typechanged repo) params
-	unlockedfiles <- liftIO $ filterM notSymlink $
-		map (\f -> Git.workTree repo ++ "/" ++ f) typechangedfiles
-	backendPairs a unlockedfiles
-withKeys :: (Key -> CommandStart) -> CommandSeek
-withKeys a params = return $ map (a . parse) params
-	where
-		parse p = fromMaybe (error "bad key") $ readKey p
-withNothing :: CommandStart -> CommandSeek
-withNothing a [] = return [a]
-withNothing _ _ = error "This command takes no parameters."
-
-runFiltered :: (FilePath -> Annex (Maybe a)) -> Annex [FilePath] -> Annex [Annex (Maybe a)]
-runFiltered a = runFilteredGen a id
-
-backendPairs :: (BackendFile -> CommandStart) -> CommandSeek
-backendPairs a fs = runFilteredGen a snd (Backend.chooseBackends fs)
-
-runFilteredGen :: (b -> Annex (Maybe a)) -> (b -> FilePath) -> Annex [b] -> Annex [Annex (Maybe a)]
-runFilteredGen a d fs = do
-	matcher <- Limit.getMatcher
-	liftM (map $ proc matcher) fs
-	where
-		proc matcher v = do
-			let f = d v
-			ok <- matcher f
-			if ok then a v else stop
-
-{- filter out symlinks -}	
-notSymlink :: FilePath -> IO Bool
-notSymlink f = liftM (not . isSymbolicLink) $ liftIO $ getSymbolicLinkStatus f
-
-{- Descriptions of params used in usage messages. -}
-paramPaths :: String
-paramPaths = paramOptional $ paramRepeating paramPath -- most often used
-paramPath :: String
-paramPath = "PATH"
-paramKey :: String
-paramKey = "KEY"
-paramDesc :: String
-paramDesc = "DESC"
-paramUrl :: String
-paramUrl = "URL"
-paramNumber :: String
-paramNumber = "NUMBER"
-paramRemote :: String
-paramRemote = "REMOTE"
-paramGlob :: String
-paramGlob = "GLOB"
-paramName :: String
-paramName = "NAME"
-paramUUID :: String
-paramUUID = "UUID"
-paramType :: String
-paramType = "TYPE"
-paramKeyValue :: String
-paramKeyValue = "K=V"
-paramNothing :: String
-paramNothing = ""
-paramRepeating :: String -> String
-paramRepeating s = s ++ " ..."
-paramOptional :: String -> String
-paramOptional s = "[" ++ s ++ "]"
-paramPair :: String -> String -> String
-paramPair a b = a ++ " " ++ b
-
-{- The Key specified by the --key parameter. -}
-cmdlineKey :: Annex Key
-cmdlineKey  = do
-	k <- Annex.getState Annex.defaultkey
-	case k of
-		Nothing -> nokey
-		Just "" -> nokey
-		Just kstring -> maybe badkey return $ readKey kstring
-	where
-		nokey = error "please specify the key with --key"
-		badkey = error "bad key"
-=======
 isBareRepo :: Annex Bool
 isBareRepo = Git.repoIsLocalBare <$> gitRepo
->>>>>>> 4e9be0d1
 
 {- Used for commands that have an auto mode that checks the number of known
  - copies of a key.
