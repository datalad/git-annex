{- git repository handling 
 -
 - This is written to be completely independant of git-annex and should be
 - suitable for other uses.
 -
 - Copyright 2010,2011 Joey Hess <joey@kitenet.net>
 -
 - Licensed under the GNU GPL version 3 or higher.
 -}

module Git (
	Repo,
	Ref(..),
	Branch,
	Sha,
	Tag,
	repoFromCwd,
	repoFromAbsPath,
	repoFromUnknown,
	repoFromUrl,
	localToUrl,
	repoIsUrl,
	repoIsSsh,
	repoIsHttp,
	repoIsLocalBare,
	repoDescribe,
	refDescribe,
	repoLocation,
	workTree,
	workTreeFile,
	gitDir,
	urlPath,
	urlHost,
	urlPort,
	urlHostUser,
	urlAuthority,
	urlScheme,
	configGet,
	configMap,
	configRead,
	hConfigRead,
	configStore,
	configTrue,
	gitCommandLine,
	run,
	runBool,
	pipeRead,
	pipeWrite,
	pipeWriteRead,
	pipeNullSplit,
	pipeNullSplitB,
	attributes,
	remotes,
	remotesAdd,
	genRemote,
	repoRemoteName,
	repoRemoteNameSet,
	repoRemoteNameFromKey,
	checkAttr,
	decodeGitFile,
	encodeGitFile,
	repoAbsPath,
	reap,
	useIndex,
	getSha,
	shaSize,
	commit,
	assertLocal,

	prop_idempotent_deencode
) where

import System.Posix.Directory
import System.Posix.User
import IO (bracket_, try)
import qualified Data.Map as M hiding (map, split)
import Network.URI
import Data.Char
import Data.Word (Word8)
import Codec.Binary.UTF8.String (encode)
import Text.Printf
import System.Exit
import System.Posix.Env (setEnv, unsetEnv, getEnv)
import qualified Data.ByteString.Lazy.Char8 as L

import Common

{- There are two types of repositories; those on local disk and those
 - accessed via an URL. -}
data RepoLocation = Dir FilePath | Url URI | Unknown
	deriving (Show, Eq)

data Repo = Repo {
	location :: RepoLocation,
	config :: M.Map String String,
	remotes :: [Repo],
	-- remoteName holds the name used for this repo in remotes
	remoteName :: Maybe String 
} deriving (Show, Eq)

{- A git ref. Can be a sha1, or a branch or tag name. -}
newtype Ref = Ref String
	deriving (Eq)

instance Show Ref where
	show (Ref v) = v

{- Aliases for Ref. -}
type Branch = Ref
type Sha = Ref
type Tag = Ref

newFrom :: RepoLocation -> Repo
newFrom l = 
	Repo {
		location = l,
		config = M.empty,
		remotes = [],
		remoteName = Nothing
	}

{- Local Repo constructor, requires an absolute path to the repo be
 - specified. -}
repoFromAbsPath :: FilePath -> IO Repo
repoFromAbsPath dir
	| "/" `isPrefixOf` dir = do
 		-- Git always looks for "dir.git" in preference to
		-- to "dir", even if dir ends in a "/".
		let canondir = dropTrailingPathSeparator dir
		let dir' = canondir ++ ".git"
		e <- doesDirectoryExist dir'
		if e
			then ret dir'
			else if "/.git" `isSuffixOf` canondir
				then do
					-- When dir == "foo/.git", git looks
					-- for "foo/.git/.git", and failing
					-- that, uses "foo" as the repository.
					e' <- doesDirectoryExist $ dir </> ".git"
					if e'
						then ret dir
						else ret $ takeDirectory canondir
				else ret dir
	| otherwise = error $ "internal error, " ++ dir ++ " is not absolute"
	where
		ret = return . newFrom . Dir

{- Remote Repo constructor. Throws exception on invalid url. -}
repoFromUrl :: String -> IO Repo
repoFromUrl url
	| startswith "file://" url = repoFromAbsPath $ uriPath u
	| otherwise = return $ newFrom $ Url u
		where
			u = fromMaybe bad $ parseURI url
			bad = error $ "bad url " ++ url

{- Creates a repo that has an unknown location. -}
repoFromUnknown :: Repo
repoFromUnknown = newFrom Unknown

{- Converts a Local Repo into a remote repo, using the reference repo
 - which is assumed to be on the same host. -}
localToUrl :: Repo -> Repo -> Repo
localToUrl reference r
	| not $ repoIsUrl reference = error "internal error; reference repo not url"
	| repoIsUrl r = r
	| otherwise = r { location = Url $ fromJust $ parseURI absurl }
	where
		absurl =
			urlScheme reference ++ "//" ++
			urlAuthority reference ++
			workTree r

{- User-visible description of a git repo. -}
repoDescribe :: Repo -> String
repoDescribe Repo { remoteName = Just name } = name
repoDescribe Repo { location = Url url } = show url
repoDescribe Repo { location = Dir dir } = dir
repoDescribe Repo { location = Unknown } = "UNKNOWN"

{- Converts a fully qualified git ref into a user-visible version. -}
refDescribe :: Ref -> String
refDescribe = remove "refs/heads/" . remove "refs/remotes/" . show
	where
		remove prefix s
			| prefix `isPrefixOf` s = drop (length prefix) s
			| otherwise = s

{- Location of the repo, either as a path or url. -}
repoLocation :: Repo -> String
repoLocation Repo { location = Url url } = show url
repoLocation Repo { location = Dir dir } = dir
repoLocation Repo { location = Unknown } = undefined

{- Constructs and returns an updated version of a repo with
 - different remotes list. -}
remotesAdd :: Repo -> [Repo] -> Repo
remotesAdd repo rs = repo { remotes = rs }

{- Returns the name of the remote that corresponds to the repo, if
 - it is a remote. -}
repoRemoteName :: Repo -> Maybe String
repoRemoteName Repo { remoteName = Just name } = Just name
repoRemoteName _ = Nothing

{- Sets the name of a remote. -}
repoRemoteNameSet :: String -> Repo -> Repo
repoRemoteNameSet n r = r { remoteName = Just n }

{- Sets the name of a remote based on the git config key, such as
   "remote.foo.url". -}
repoRemoteNameFromKey :: String -> Repo -> Repo
repoRemoteNameFromKey k = repoRemoteNameSet basename
	where
		basename = join "." $ reverse $ drop 1 $
				reverse $ drop 1 $ split "." k

{- Some code needs to vary between URL and normal repos,
 - or bare and non-bare, these functions help with that. -}
repoIsUrl :: Repo -> Bool
repoIsUrl Repo { location = Url _ } = True
repoIsUrl _ = False

repoIsSsh :: Repo -> Bool
repoIsSsh Repo { location = Url url } 
	| uriScheme url == "ssh:" = True
	-- git treats these the same as ssh
	| uriScheme url == "git+ssh:" = True
	| uriScheme url == "ssh+git:" = True
	| otherwise = False
repoIsSsh _ = False

repoIsHttp :: Repo -> Bool
repoIsHttp Repo { location = Url url } 
	| uriScheme url == "http:" = True
	| uriScheme url == "https:" = True
	| otherwise = False
repoIsHttp _ = False

configAvail ::Repo -> Bool
configAvail Repo { config = c } = c /= M.empty

repoIsLocalBare :: Repo -> Bool
repoIsLocalBare r@(Repo { location = Dir _ }) = configAvail r && configBare r
repoIsLocalBare _ = False

assertLocal :: Repo -> a -> a
assertLocal repo action = 
	if not $ repoIsUrl repo
		then action
		else error $ "acting on URL git repo " ++  repoDescribe repo ++ 
				" not supported"
assertUrl :: Repo -> a -> a
assertUrl repo action = 
	if repoIsUrl repo
		then action
		else error $ "acting on local git repo " ++  repoDescribe repo ++ 
				" not supported"

configBare :: Repo -> Bool
configBare repo = maybe unknown configTrue $ M.lookup "core.bare" $ config repo
	where
		unknown = error $ "it is not known if git repo " ++
			repoDescribe repo ++
			" is a bare repository; config not read"

{- Path to a repository's gitattributes file. -}
attributes :: Repo -> String
attributes repo
	| configBare repo = workTree repo ++ "/info/.gitattributes"
	| otherwise = workTree repo ++ "/.gitattributes"

{- Path to a repository's .git directory. -}
gitDir :: Repo -> String
gitDir repo
	| configBare repo = workTree repo
	| otherwise = workTree repo </> ".git"

{- Path to a repository's --work-tree, that is, its top.
 -
 - Note that for URL repositories, this is the path on the remote host. -}
workTree :: Repo -> FilePath
workTree r@(Repo { location = Url _ }) = urlPath r
workTree (Repo { location = Dir d }) = d
workTree Repo { location = Unknown } = undefined

{- Given a relative or absolute filename inside a git repository's
 - workTree, calculates the name to use to refer to that file to git.
 -
 - This is complicated because the best choice can vary depending on
 - whether the cwd is in a subdirectory of the git repository, or not.
 -
 - For example, when adding a file "/tmp/repo/foo", it's best to refer
 - to it as "foo" if the cwd is outside the repository entirely
 - (this avoids a gotcha with using the full path name when /tmp/repo
 - is itself a symlink). But, if the cwd is "/tmp/repo/subdir",
 - it's best to refer to "../foo".
 -}
workTreeFile :: FilePath -> Repo -> IO FilePath
workTreeFile file repo@(Repo { location = Dir d }) = do
	cwd <- getCurrentDirectory
	let file' = absfile cwd
	unless (inrepo file') $
		error $ file ++ " is not located inside git repository " ++ absrepo
	if inrepo $ addTrailingPathSeparator cwd
		then return $ relPathDirToFile cwd file'
		else return $ drop (length absrepo) file'
	where
		-- normalize both repo and file, so that repo
		-- will be substring of file
		absrepo = maybe bad addTrailingPathSeparator $ absNormPath "/" d
		absfile c = fromMaybe file $ secureAbsNormPath c file
		inrepo f = absrepo `isPrefixOf` f
		bad = error $ "bad repo" ++ repoDescribe repo
workTreeFile _ repo = assertLocal repo $ error "internal"

{- Path of an URL repo. -}
urlPath :: Repo -> String
urlPath Repo { location = Url u } = uriPath u
urlPath repo = assertUrl repo $ error "internal"

{- Scheme of an URL repo. -}
urlScheme :: Repo -> String
urlScheme Repo { location = Url u } = uriScheme u
urlScheme repo = assertUrl repo $ error "internal"

{- Work around a bug in the real uriRegName
 - <http://trac.haskell.org/network/ticket/40> -}
uriRegName' :: URIAuth -> String
uriRegName' a = fixup $ uriRegName a
	where
		fixup x@('[':rest)
			| rest !! len == ']' = take len rest
			| otherwise = x
			where
				len  = length rest - 1
		fixup x = x

{- Hostname of an URL repo. -}
urlHost :: Repo -> String
urlHost = urlAuthPart uriRegName'

{- Port of an URL repo, if it has a nonstandard one. -}
urlPort :: Repo -> Maybe Integer
urlPort r = 
	case urlAuthPart uriPort r of
		":" -> Nothing
		(':':p) -> Just (read p)
		_ -> Nothing

{- Hostname of an URL repo, including any username (ie, "user@host") -}
urlHostUser :: Repo -> String
urlHostUser r = urlAuthPart uriUserInfo r ++ urlAuthPart uriRegName' r

{- The full authority portion an URL repo. (ie, "user@host:port") -}
urlAuthority :: Repo -> String
urlAuthority = urlAuthPart assemble
	where
		assemble a = uriUserInfo a ++ uriRegName' a ++ uriPort a

{- Applies a function to extract part of the uriAuthority of an URL repo. -}
urlAuthPart :: (URIAuth -> a) -> Repo -> a
urlAuthPart a Repo { location = Url u } = a auth
	where
		auth = fromMaybe (error $ "bad url " ++ show u) (uriAuthority u)
urlAuthPart _ repo = assertUrl repo $ error "internal"

{- Constructs a git command line operating on the specified repo. -}
gitCommandLine :: [CommandParam] -> Repo -> [CommandParam]
gitCommandLine params repo@(Repo { location = Dir _ } ) =
	-- force use of specified repo via --git-dir and --work-tree
	[ Param ("--git-dir=" ++ gitDir repo)
	, Param ("--work-tree=" ++ workTree repo)
	] ++ params
gitCommandLine _ repo = assertLocal repo $ error "internal"

{- Runs git in the specified repo. -}
runBool :: String -> [CommandParam] -> Repo -> IO Bool
runBool subcommand params repo = assertLocal repo $
	boolSystem "git" $ gitCommandLine (Param subcommand : params) repo

{- Runs git in the specified repo, throwing an error if it fails. -}
run :: String -> [CommandParam] -> Repo -> IO ()
run subcommand params repo = assertLocal repo $
	runBool subcommand params repo
		>>! error $ "git " ++ show params ++ " failed"

{- Runs a git subcommand and returns its output, lazily. 
 -
 - Note that this leaves the git process running, and so zombies will
 - result unless reap is called.
 -}
pipeRead :: [CommandParam] -> Repo -> IO L.ByteString
pipeRead params repo = assertLocal repo $ do
	(_, h) <- hPipeFrom "git" $ toCommand $ gitCommandLine params repo
	hSetBinaryMode h True
	L.hGetContents h

{- Runs a git subcommand, feeding it input.
 - You should call either getProcessStatus or forceSuccess on the PipeHandle. -}
pipeWrite :: [CommandParam] -> L.ByteString -> Repo -> IO PipeHandle
pipeWrite params s repo = assertLocal repo $ do
	(p, h) <- hPipeTo "git" (toCommand $ gitCommandLine params repo)
	L.hPut h s
	hClose h
	return p

{- Runs a git subcommand, feeding it input, and returning its output.
 - You should call either getProcessStatus or forceSuccess on the PipeHandle. -}
pipeWriteRead :: [CommandParam] -> L.ByteString -> Repo -> IO (PipeHandle, L.ByteString)
pipeWriteRead params s repo = assertLocal repo $ do
	(p, from, to) <- hPipeBoth "git" (toCommand $ gitCommandLine params repo)
	hSetBinaryMode from True
	L.hPut to s
	hClose to
	c <- L.hGetContents from
	return (p, c)

{- Reads null terminated output of a git command (as enabled by the -z 
 - parameter), and splits it. -}
pipeNullSplit :: [CommandParam] -> Repo -> IO [String]
pipeNullSplit params repo = map L.unpack <$> pipeNullSplitB params repo

{- For when Strings are not needed. -}
pipeNullSplitB ::[CommandParam] -> Repo -> IO [L.ByteString]
pipeNullSplitB params repo = filter (not . L.null) . L.split '\0' <$>
	pipeRead params repo

{- Reaps any zombie git processes. -}
reap :: IO ()
reap = do
	-- throws an exception when there are no child processes
	r <- catchDefaultIO (getAnyProcessStatus False True) Nothing
	maybe (return ()) (const reap) r

{- Forces git to use the specified index file.
 - Returns an action that will reset back to the default
 - index file. -}
useIndex :: FilePath -> IO (IO ())
useIndex index = do
	res <- try $ getEnv var
	setEnv var index True
	return $ reset res
	where
		var = "GIT_INDEX_FILE"
		reset (Right (Just v)) = setEnv var v True
		reset _ = unsetEnv var

{- Runs an action that causes a git subcommand to emit a sha, and strips
   any trailing newline, returning the sha. -}
getSha :: String -> IO String -> IO Sha
getSha subcommand a = do
	t <- a
	let t' = if last t == '\n'
		then init t
		else t
	when (length t' /= shaSize) $
		error $ "failed to read sha from git " ++ subcommand ++ " (" ++ t' ++ ")"
	return $ Ref t'

{- Size of a git sha. -}
shaSize :: Int
shaSize = 40

{- Commits the index into the specified branch (or other ref), 
 - with the specified parent refs. -}
commit :: String -> Ref -> [Ref] -> Repo -> IO ()
commit message newref parentrefs repo = do
	tree <- getSha "write-tree" $ asString $
		pipeRead [Param "write-tree"] repo
	sha <- getSha "commit-tree" $ asString $
		ignorehandle $ pipeWriteRead
			(map Param $ ["commit-tree", show tree] ++ ps)
			(L.pack message) repo
	run "update-ref" [Param $ show newref, Param $ show sha] repo
	where
		ignorehandle a = snd <$> a
		asString a = L.unpack <$> a
		ps = concatMap (\r -> ["-p", show r]) parentrefs

{- Runs git config and populates a repo with its config. -}
configRead :: Repo -> IO Repo
configRead repo@(Repo { location = Dir d }) = do
	{- Cannot use pipeRead because it relies on the config having
	   been already read. Instead, chdir to the repo. -}
	cwd <- getCurrentDirectory
	bracket_ (changeWorkingDirectory d)
		(\_ -> changeWorkingDirectory cwd) $
			pOpen ReadFromPipe "git" ["config", "--list"] $
				hConfigRead repo
configRead r = assertLocal r $ error "internal"

{- Reads git config from a handle and populates a repo with it. -}
hConfigRead :: Repo -> Handle -> IO Repo
hConfigRead repo h = do
	val <- hGetContentsStrict h
	configStore val repo

{- Stores a git config into a repo, returning the new version of the repo.
 - The git config may be multiple lines, or a single line. Config settings
 - can be updated inrementally. -}
configStore :: String -> Repo -> IO Repo
configStore s repo = do
	let repo' = repo { config = configParse s `M.union` config repo }
	rs <- configRemotes repo'
	return $ repo' { remotes = rs }

{- Parses git config --list output into a config map. -}
configParse :: String -> M.Map String String
configParse s = M.fromList $ map pair $ lines s
	where
		pair l = (key l, val l)
		key l = head $ keyval l
		val l = join sep $ drop 1 $ keyval l
		keyval l = split sep l :: [String]
		sep = "="

{- Calculates a list of a repo's configured remotes, by parsing its config. -}
configRemotes :: Repo -> IO [Repo]
configRemotes repo = mapM construct remotepairs
	where
		filterconfig f = filter f $ M.toList $ config repo
		filterkeys f = filterconfig (\(k,_) -> f k)
		remotepairs = filterkeys isremote
		isremote k = startswith "remote." k && endswith ".url" k
		construct (k,v) = repoRemoteNameFromKey k <$> genRemote v repo

{- Generates one of a repo's remotes using a given location (ie, an url). -}
genRemote :: String -> Repo -> IO Repo
genRemote s repo = gen $ calcloc s
	where
		filterconfig f = filter f $ M.toList $ config repo
		gen v	
			| scpstyle v = repoFromUrl $ scptourl v
			| isURI v = repoFromUrl v
			| otherwise = repoFromRemotePath v repo
		-- insteadof config can rewrite remote location
		calcloc l
			| null insteadofs = l
			| otherwise = replacement ++ drop (length bestvalue) l
			where
				replacement = drop (length prefix) $
					take (length bestkey - length suffix) bestkey
				(bestkey, bestvalue) = maximumBy longestvalue insteadofs
				longestvalue (_, a) (_, b) = compare b a
				insteadofs = filterconfig $ \(k, v) -> 
					startswith prefix k &&
					endswith suffix k &&
					startswith v l
				(prefix, suffix) = ("url." , ".insteadof")
		-- git remotes can be written scp style -- [user@]host:dir
		scpstyle v = ":" `isInfixOf` v && not ("//" `isInfixOf` v)
		scptourl v = "ssh://" ++ host ++ slash dir
			where
				bits = split ":" v
				host = head bits
				dir = join ":" $ drop 1 bits
				slash d	| d == "" = "/~/" ++ dir
					| head d == '/' = dir
					| head d == '~' = '/':dir
					| otherwise = "/~/" ++ dir

{- Checks if a string from git config is a true value. -}
configTrue :: String -> Bool
configTrue s = map toLower s == "true"

{- Returns a single git config setting, or a default value if not set. -}
configGet :: String -> String -> Repo -> String
configGet key defaultValue repo = 
	M.findWithDefault defaultValue key (config repo)

{- Access to raw config Map -}
configMap :: Repo -> M.Map String String
configMap = config

{- Efficiently looks up a gitattributes value for each file in a list. -}
<<<<<<< HEAD
checkAttr :: Repo -> String -> [FilePath] -> IO [(FilePath, String)]
checkAttr repo attr files = do
	-- this code is for git < 1.7, which changed git acheck-attr
	-- significantly!
=======
checkAttr :: String -> [FilePath] -> Repo -> IO [(FilePath, String)]
checkAttr attr files repo = do
	-- git check-attr needs relative filenames input; it will choke
	-- on some absolute filenames. This also means it will output
	-- all relative filenames.
>>>>>>> 322d9b1c
	cwd <- getCurrentDirectory
	let top = workTree repo
	let absfiles = map (absPathFrom cwd) files
	(_, fromh, toh) <- hPipeBoth "git" (toCommand params)
        _ <- forkProcess $ do
		hClose fromh
                hPutStr toh $ join "\0" absfiles
                hClose toh
                exitSuccess
        hClose toh
	(map (topair cwd top) . lines) <$> hGetContents fromh
	where
<<<<<<< HEAD
		params = gitCommandLine repo [Param "check-attr", Param attr, Params "-z --stdin"]
		topair cwd top l = (relfile, value)
=======
		params = gitCommandLine 
				[ Param "check-attr"
				, Param attr
				, Params "-z --stdin"
				] repo
		topair l = (file, value)
>>>>>>> 322d9b1c
			where 
				relfile
					| startswith cwd' file = drop (length cwd') file
					| otherwise = relPathDirToFile top' file
				file = decodeGitFile $ join sep $ take end bits
				value = bits !! end
				end = length bits - 1
				bits = split sep l
				sep = ": " ++ attr ++ ": "
				cwd' = cwd ++ "/"
				top' = top ++ "/"

{- Some git commands output encoded filenames. Decode that (annoyingly
 - complex) encoding. -}
decodeGitFile :: String -> FilePath
decodeGitFile [] = []
decodeGitFile f@(c:s)
	-- encoded strings will be inside double quotes
	| c == '"' = unescape ("", middle)
	| otherwise = f
	where
		e = '\\'
		middle = init s
		unescape (b, []) = b
		-- look for escapes starting with '\'
		unescape (b, v) = b ++ beginning ++ unescape (decode rest)
			where
				pair = span (/= e) v
				beginning = fst pair
				rest = snd pair
		isescape x = x == e
		-- \NNN is an octal encoded character
		decode (x:n1:n2:n3:rest)
			| isescape x && alloctal = (fromoctal, rest)
				where
					alloctal = isOctDigit n1 &&
						isOctDigit n2 &&
						isOctDigit n3
					fromoctal = [chr $ readoctal [n1, n2, n3]]
					readoctal o = read $ "0o" ++ o :: Int
		-- \C is used for a few special characters
		decode (x:nc:rest)
			| isescape x = ([echar nc], rest)
			where
				echar 'a' = '\a'
				echar 'b' = '\b'
				echar 'f' = '\f'
				echar 'n' = '\n'
				echar 'r' = '\r'
				echar 't' = '\t'
				echar 'v' = '\v'
				echar a = a
		decode n = ("", n)

{- Should not need to use this, except for testing decodeGitFile. -}
encodeGitFile :: FilePath -> String
encodeGitFile s = foldl (++) "\"" (map echar s) ++ "\""
	where
		e c = '\\' : [c]
		echar '\a' = e 'a'
		echar '\b' = e 'b'
		echar '\f' = e 'f'
		echar '\n' = e 'n'
		echar '\r' = e 'r'
		echar '\t' = e 't'
		echar '\v' = e 'v'
		echar '\\' = e '\\'
		echar '"'  = e '"'
		echar x
			| ord x < 0x20 = e_num x -- low ascii
			| ord x >= 256 = e_utf x
			| ord x > 0x7E = e_num x -- high ascii
			| otherwise = [x]        -- printable ascii
			where 
				showoctal i = '\\' : printf "%03o" i
				e_num c = showoctal $ ord c
				-- unicode character is decomposed to
				-- Word8s and each is shown in octal
				e_utf c = showoctal =<< (encode [c] :: [Word8])

{- for quickcheck -}
prop_idempotent_deencode :: String -> Bool
prop_idempotent_deencode s = s == decodeGitFile (encodeGitFile s)

{- Constructs a Repo from the path specified in the git remotes of
 - another Repo. -}
repoFromRemotePath :: FilePath -> Repo -> IO Repo
repoFromRemotePath dir repo = do
	dir' <- expandTilde dir
	repoFromAbsPath $ workTree repo </> dir'

{- Git remotes can have a directory that is specified relative
 - to the user's home directory, or that contains tilde expansions.
 - This converts such a directory to an absolute path.
 - Note that it has to run on the system where the remote is.
 -}
repoAbsPath :: FilePath -> IO FilePath
repoAbsPath d = do
	d' <- expandTilde d
	h <- myHomeDir
	return $ h </> d'

expandTilde :: FilePath -> IO FilePath
expandTilde = expandt True
	where
		expandt _ [] = return ""
		expandt _ ('/':cs) = do
			v <- expandt True cs
			return ('/':v)
		expandt True ('~':'/':cs) = do
			h <- myHomeDir
			return $ h </> cs
		expandt True ('~':cs) = do
			let (name, rest) = findname "" cs
			u <- getUserEntryForName name
			return $ homeDirectory u </> rest
		expandt _ (c:cs) = do
			v <- expandt False cs
			return (c:v)
		findname n [] = (n, "")
		findname n (c:cs)
			| c == '/' = (n, cs)
			| otherwise = findname (n++[c]) cs

{- Finds the current git repository, which may be in a parent directory. -}
repoFromCwd :: IO Repo
repoFromCwd = getCurrentDirectory >>= seekUp isRepoTop >>= maybe norepo makerepo
	where
		makerepo = return . newFrom . Dir
		norepo = error "Not in a git repository."

seekUp :: (FilePath -> IO Bool) -> FilePath -> IO (Maybe FilePath)
seekUp want dir = do
	ok <- want dir
	if ok
		then return $ Just dir
		else case parentDir dir of
			"" -> return Nothing
			d -> seekUp want d

isRepoTop :: FilePath -> IO Bool
isRepoTop dir = do
	r <- isRepo
	b <- isBareRepo
	return (r || b)
	where
		isRepo = gitSignature ".git" ".git/config"
		isBareRepo = gitSignature "objects" "config"
		gitSignature subdir file = liftM2 (&&)
			(doesDirectoryExist (dir ++ "/" ++ subdir))
			(doesFileExist (dir ++ "/" ++ file))<|MERGE_RESOLUTION|>--- conflicted
+++ resolved
@@ -574,18 +574,10 @@
 configMap = config
 
 {- Efficiently looks up a gitattributes value for each file in a list. -}
-<<<<<<< HEAD
-checkAttr :: Repo -> String -> [FilePath] -> IO [(FilePath, String)]
-checkAttr repo attr files = do
+checkAttr :: String -> [FilePath] -> Repo -> IO [(FilePath, String)]
+checkAttr attr files repo = do
 	-- this code is for git < 1.7, which changed git acheck-attr
 	-- significantly!
-=======
-checkAttr :: String -> [FilePath] -> Repo -> IO [(FilePath, String)]
-checkAttr attr files repo = do
-	-- git check-attr needs relative filenames input; it will choke
-	-- on some absolute filenames. This also means it will output
-	-- all relative filenames.
->>>>>>> 322d9b1c
 	cwd <- getCurrentDirectory
 	let top = workTree repo
 	let absfiles = map (absPathFrom cwd) files
@@ -598,17 +590,12 @@
         hClose toh
 	(map (topair cwd top) . lines) <$> hGetContents fromh
 	where
-<<<<<<< HEAD
-		params = gitCommandLine repo [Param "check-attr", Param attr, Params "-z --stdin"]
-		topair cwd top l = (relfile, value)
-=======
 		params = gitCommandLine 
 				[ Param "check-attr"
 				, Param attr
 				, Params "-z --stdin"
 				] repo
-		topair l = (file, value)
->>>>>>> 322d9b1c
+		topair cwd top l = (relfile, value)
 			where 
 				relfile
 					| startswith cwd' file = drop (length cwd') file
