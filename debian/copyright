--- conflicted
+++ resolved
@@ -8,7 +8,6 @@
  this package's source, or in /usr/share/common-licenses/GPL-3 on
  Debian systems.
 
-<<<<<<< HEAD
 Files: Utility/Mounts.hsc
 Copyright: Volker Wysk <hsss@volker-wysk.de>
 License: LGPL-2.1+
@@ -25,10 +24,7 @@
  Utility/libmounts.c in this package's source, or in
  /usr/share/common-licenses/BSD on Debian systems.
 
-Files: doc/logo.png doc/logo_small.png */favicon.ico
-=======
-Files: doc/logo* doc/favicon.png
->>>>>>> 08db0b9f
+Files: doc/logo* */favicon.ico
 Copyright: 2007 Henrik Nyh <http://henrik.nyh.se/>
            2010 Joey Hess <joey@kitenet.net>
 License: other
