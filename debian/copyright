Format: http://www.debian.org/doc/packaging-manuals/copyright-format/1.0/
Source: native package

Files: *
Copyright: © 2010-2016 Joey Hess <id@joeyh.name>
License: GPL-3+

Files: Assistant/WebApp.hs Assistant/WebApp/* templates/* static/*
Copyright: © 2012-2016 Joey Hess <id@joeyh.name>
           © 2014 Sören Brunk
License: AGPL-3+

Files: Remote/Ddar.hs
Copyright: © 2011 Joey Hess <id@joeyh.name>
           © 2014 Robie Basak <robie@justgohome.co.uk>
License: GPL-3+

Files: Utility/ThreadScheduler.hs
Copyright: 2011 Bas van Dijk & Roel van Dijk
           2012, 2013 Joey Hess <id@joeyh.name>
License: BSD-2-clause

Files: Utility/*
Copyright: 2012-2016 Joey Hess <id@joeyh.name>
License: BSD-2-clause

Files: Utility/Gpg.hs Utility/DirWatcher*
Copyright: © 2010-2014 Joey Hess <id@joeyh.name>
License: GPL-3+

Files: doc/logo* */favicon.ico standalone/osx/git-annex.app/Contents/Resources/git-annex.icns standalone/android/icons/*
Copyright: 2007 Henrik Nyh <http://henrik.nyh.se/>
           2010 Joey Hess <id@joeyh.name>
	   2013 John Lawrence
License: other
  Free to modify and redistribute with due credit, and obviously free to use.

Files: Annex/DirHashes.hs
Copyright: 2001 Ian Lynagh
           2010-2015 Joey Hess <id@joeyh.name>
License: GPL-3+

<<<<<<< HEAD
Files: doc/tips/automatically_adding_metadata/pre-commit-annex 
Copyright: 2014 Joey Hess <id@joeyh.name>
           2016 Klaus Ethgen <Klaus@Ethgen.ch>
License: GPL-3+

Files: Utility/libmounts.c
Copyright: 1980, 1989, 1993, 1994 The Regents of the University of California
           2001 David Rufino <daverufino@btinternet.com>
           2012 Joey Hess <id@joeyh.name>
License: BSD-3-clause
 * Copyright (c) 1980, 1989, 1993, 1994
 *      The Regents of the University of California.  All rights reserved.
 * Copyright (c) 2001
 *      David Rufino <daverufino@btinternet.com>
 * Copyright 2012
 *      Joey Hess <id@joeyh.name>
 *
 * Redistribution and use in source and binary forms, with or without
 * modification, are permitted provided that the following conditions
 * are met:
 * 1. Redistributions of source code must retain the above copyright
 *    notice, this list of conditions and the following disclaimer.
 * 2. Redistributions in binary form must reproduce the above copyright
 *    notice, this list of conditions and the following disclaimer in the
 *    documentation and/or other materials provided with the distribution.
 * 3. Neither the name of the University nor the names of its contributors
 *    may be used to endorse or promote products derived from this software
 *    without specific prior written permission.
 *
 * THIS SOFTWARE IS PROVIDED BY THE REGENTS AND CONTRIBUTORS ``AS IS'' AND
 * ANY EXPRESS OR IMPLIED WARRANTIES, INCLUDING, BUT NOT LIMITED TO, THE
 * IMPLIED WARRANTIES OF MERCHANTABILITY AND FITNESS FOR A PARTICULAR PURPOSE
 * ARE DISCLAIMED.  IN NO EVENT SHALL THE REGENTS OR CONTRIBUTORS BE LIABLE
 * FOR ANY DIRECT, INDIRECT, INCIDENTAL, SPECIAL, EXEMPLARY, OR CONSEQUENTIAL
 * DAMAGES (INCLUDING, BUT NOT LIMITED TO, PROCUREMENT OF SUBSTITUTE GOODS
 * OR SERVICES; LOSS OF USE, DATA, OR PROFITS; OR BUSINESS INTERRUPTION)
 * HOWEVER CAUSED AND ON ANY THEORY OF LIABILITY, WHETHER IN CONTRACT, STRICT
 * LIABILITY, OR TORT (INCLUDING NEGLIGENCE OR OTHERWISE) ARISING IN ANY WAY
 * OUT OF THE USE OF THIS SOFTWARE, EVEN IF ADVISED OF THE POSSIBILITY OF
 * SUCH DAMAGE.

=======
>>>>>>> 40207b26
Files: static/jquery*
Copyright: © 2005-2011 by John Resig, Branden Aaron & Jörn Zaefferer
           © 2011 The Dojo Foundation
License: MIT or GPL-2
 The full text of version 2 of the GPL is distributed in
 /usr/share/common-licenses/GPL-2 on Debian systems. The text of the MIT
 license follows:
 .
 Permission is hereby granted, free of charge, to any person obtaining
 a copy of this software and associated documentation files (the
 "Software"), to deal in the Software without restriction, including
 without limitation the rights to use, copy, modify, merge, publish,
 distribute, sublicense, and/or sell copies of the Software, and to
 permit persons to whom the Software is furnished to do so, subject to
 the following conditions:
 .
 The above copyright notice and this permission notice shall be
 included in all copies or substantial portions of the Software.
 .
 THE SOFTWARE IS PROVIDED "AS IS", WITHOUT WARRANTY OF ANY KIND,
 EXPRESS OR IMPLIED, INCLUDING BUT NOT LIMITED TO THE WARRANTIES OF
 MERCHANTABILITY, FITNESS FOR A PARTICULAR PURPOSE AND
 NONINFRINGEMENT. IN NO EVENT SHALL THE AUTHORS OR COPYRIGHT HOLDERS BE
 LIABLE FOR ANY CLAIM, DAMAGES OR OTHER LIABILITY, WHETHER IN AN ACTION
 OF CONTRACT, TORT OR OTHERWISE, ARISING FROM, OUT OF OR IN CONNECTION
 WITH THE SOFTWARE OR THE USE OR OTHER DEALINGS IN THE SOFTWARE.

Files: static/*/bootstrap* static/*/glyphicons-halflings*
Copyright: 2012-2014 Twitter, Inc.
License: MIT-twitter
  Copyright (c) 2011-2014 Twitter, Inc
  .
  Permission is hereby granted, free of charge, to any person obtaining a copy
  of this software and associated documentation files (the "Software"), to deal
  in the Software without restriction, including without limitation the rights
  to use, copy, modify, merge, publish, distribute, sublicense, and/or sell
  copies of the Software, and to permit persons to whom the Software is
  furnished to do so, subject to the following conditions:
  .
  The above copyright notice and this permission notice shall be included in
  all copies or substantial portions of the Software.
  .
  THE SOFTWARE IS PROVIDED "AS IS", WITHOUT WARRANTY OF ANY KIND, EXPRESS OR
  IMPLIED, INCLUDING BUT NOT LIMITED TO THE WARRANTIES OF MERCHANTABILITY,
  FITNESS FOR A PARTICULAR PURPOSE AND NONINFRINGEMENT. IN NO EVENT SHALL THE
  AUTHORS OR COPYRIGHT HOLDERS BE LIABLE FOR ANY CLAIM, DAMAGES OR OTHER
  LIABILITY, WHETHER IN AN ACTION OF CONTRACT, TORT OR OTHERWISE, ARISING FROM,
  OUT OF OR IN CONNECTION WITH THE SOFTWARE OR THE USE OR OTHER DEALINGS IN
  THE SOFTWARE.

License: GPL-3+
 The full text of version 3 of the GPL is distributed as doc/license/GPL in
 this package's source, or in /usr/share/common-licenses/GPL-3 on
 Debian systems.

License: BSD-2-clause
 Redistribution and use in source and binary forms, with or without
 modification, are permitted provided that the following conditions
 are met:
 1. Redistributions of source code must retain the above copyright
    notice, this list of conditions and the following disclaimer.
 2. Redistributions in binary form must reproduce the above copyright
    notice, this list of conditions and the following disclaimer in the
    documentation and/or other materials provided with the distribution.
 .
 THIS SOFTWARE IS PROVIDED BY AUTHORS AND CONTRIBUTORS ``AS IS'' AND
 ANY EXPRESS OR IMPLIED WARRANTIES, INCLUDING, BUT NOT LIMITED TO, THE
 IMPLIED WARRANTIES OF MERCHANTABILITY AND FITNESS FOR A PARTICULAR PURPOSE
 ARE DISCLAIMED.  IN NO EVENT SHALL THE AUTHORS OR CONTRIBUTORS BE LIABLE
 FOR ANY DIRECT, INDIRECT, INCIDENTAL, SPECIAL, EXEMPLARY, OR CONSEQUENTIAL
 DAMAGES (INCLUDING, BUT NOT LIMITED TO, PROCUREMENT OF SUBSTITUTE GOODS
 OR SERVICES; LOSS OF USE, DATA, OR PROFITS; OR BUSINESS INTERRUPTION)
 HOWEVER CAUSED AND ON ANY THEORY OF LIABILITY, WHETHER IN CONTRACT, STRICT
 LIABILITY, OR TORT (INCLUDING NEGLIGENCE OR OTHERWISE) ARISING IN ANY WAY
 OUT OF THE USE OF THIS SOFTWARE, EVEN IF ADVISED OF THE POSSIBILITY OF
 SUCH DAMAGE.

License: AGPL-3+
                      GNU AFFERO GENERAL PUBLIC LICENSE
                         Version 3, 19 November 2007
 .
   Copyright (C) 2007 Free Software Foundation, Inc. <http://fsf.org/>
   Everyone is permitted to copy and distribute verbatim copies
   of this license document, but changing it is not allowed.
 .
                              Preamble
 .
    The GNU Affero General Public License is a free, copyleft license for
  software and other kinds of works, specifically designed to ensure
  cooperation with the community in the case of network server software.
 .
    The licenses for most software and other practical works are designed
  to take away your freedom to share and change the works.  By contrast,
  our General Public Licenses are intended to guarantee your freedom to
  share and change all versions of a program--to make sure it remains free
  software for all its users.
 .
    When we speak of free software, we are referring to freedom, not
  price.  Our General Public Licenses are designed to make sure that you
  have the freedom to distribute copies of free software (and charge for
  them if you wish), that you receive source code or can get it if you
  want it, that you can change the software or use pieces of it in new
  free programs, and that you know you can do these things.
 .
    Developers that use our General Public Licenses protect your rights
  with two steps: (1) assert copyright on the software, and (2) offer
  you this License which gives you legal permission to copy, distribute
  and/or modify the software.
 .
    A secondary benefit of defending all users' freedom is that
  improvements made in alternate versions of the program, if they
  receive widespread use, become available for other developers to
  incorporate.  Many developers of free software are heartened and
  encouraged by the resulting cooperation.  However, in the case of
  software used on network servers, this result may fail to come about.
  The GNU General Public License permits making a modified version and
  letting the public access it on a server without ever releasing its
  source code to the public.
 .
    The GNU Affero General Public License is designed specifically to
  ensure that, in such cases, the modified source code becomes available
  to the community.  It requires the operator of a network server to
  provide the source code of the modified version running there to the
  users of that server.  Therefore, public use of a modified version, on
  a publicly accessible server, gives the public access to the source
  code of the modified version.
 .
    An older license, called the Affero General Public License and
  published by Affero, was designed to accomplish similar goals.  This is
  a different license, not a version of the Affero GPL, but Affero has
  released a new version of the Affero GPL which permits relicensing under
  this license.
 .
    The precise terms and conditions for copying, distribution and
  modification follow.
 .
                         TERMS AND CONDITIONS
 .
    0. Definitions.
 .
    "This License" refers to version 3 of the GNU Affero General Public License.
 .
    "Copyright" also means copyright-like laws that apply to other kinds of
  works, such as semiconductor masks.
 .
    "The Program" refers to any copyrightable work licensed under this
  License.  Each licensee is addressed as "you".  "Licensees" and
  "recipients" may be individuals or organizations.
 .
    To "modify" a work means to copy from or adapt all or part of the work
  in a fashion requiring copyright permission, other than the making of an
  exact copy.  The resulting work is called a "modified version" of the
  earlier work or a work "based on" the earlier work.
 .
    A "covered work" means either the unmodified Program or a work based
  on the Program.
 .
    To "propagate" a work means to do anything with it that, without
  permission, would make you directly or secondarily liable for
  infringement under applicable copyright law, except executing it on a
  computer or modifying a private copy.  Propagation includes copying,
  distribution (with or without modification), making available to the
  public, and in some countries other activities as well.
 .
    To "convey" a work means any kind of propagation that enables other
  parties to make or receive copies.  Mere interaction with a user through
  a computer network, with no transfer of a copy, is not conveying.
 .
    An interactive user interface displays "Appropriate Legal Notices"
  to the extent that it includes a convenient and prominently visible
  feature that (1) displays an appropriate copyright notice, and (2)
  tells the user that there is no warranty for the work (except to the
  extent that warranties are provided), that licensees may convey the
  work under this License, and how to view a copy of this License.  If
  the interface presents a list of user commands or options, such as a
  menu, a prominent item in the list meets this criterion.
 .
    1. Source Code.
 .
    The "source code" for a work means the preferred form of the work
  for making modifications to it.  "Object code" means any non-source
  form of a work.
 .
    A "Standard Interface" means an interface that either is an official
  standard defined by a recognized standards body, or, in the case of
  interfaces specified for a particular programming language, one that
  is widely used among developers working in that language.
 .
    The "System Libraries" of an executable work include anything, other
  than the work as a whole, that (a) is included in the normal form of
  packaging a Major Component, but which is not part of that Major
  Component, and (b) serves only to enable use of the work with that
  Major Component, or to implement a Standard Interface for which an
  implementation is available to the public in source code form.  A
  "Major Component", in this context, means a major essential component
  (kernel, window system, and so on) of the specific operating system
  (if any) on which the executable work runs, or a compiler used to
  produce the work, or an object code interpreter used to run it.
 .
    The "Corresponding Source" for a work in object code form means all
  the source code needed to generate, install, and (for an executable
  work) run the object code and to modify the work, including scripts to
  control those activities.  However, it does not include the work's
  System Libraries, or general-purpose tools or generally available free
  programs which are used unmodified in performing those activities but
  which are not part of the work.  For example, Corresponding Source
  includes interface definition files associated with source files for
  the work, and the source code for shared libraries and dynamically
  linked subprograms that the work is specifically designed to require,
  such as by intimate data communication or control flow between those
  subprograms and other parts of the work.
 .
    The Corresponding Source need not include anything that users
  can regenerate automatically from other parts of the Corresponding
  Source.
 .
    The Corresponding Source for a work in source code form is that
  same work.
 .
    2. Basic Permissions.
 .
    All rights granted under this License are granted for the term of
  copyright on the Program, and are irrevocable provided the stated
  conditions are met.  This License explicitly affirms your unlimited
  permission to run the unmodified Program.  The output from running a
  covered work is covered by this License only if the output, given its
  content, constitutes a covered work.  This License acknowledges your
  rights of fair use or other equivalent, as provided by copyright law.
 .
    You may make, run and propagate covered works that you do not
  convey, without conditions so long as your license otherwise remains
  in force.  You may convey covered works to others for the sole purpose
  of having them make modifications exclusively for you, or provide you
  with facilities for running those works, provided that you comply with
  the terms of this License in conveying all material for which you do
  not control copyright.  Those thus making or running the covered works
  for you must do so exclusively on your behalf, under your direction
  and control, on terms that prohibit them from making any copies of
  your copyrighted material outside their relationship with you.
 .
    Conveying under any other circumstances is permitted solely under
  the conditions stated below.  Sublicensing is not allowed; section 10
  makes it unnecessary.
 .
    3. Protecting Users' Legal Rights From Anti-Circumvention Law.
 .
    No covered work shall be deemed part of an effective technological
  measure under any applicable law fulfilling obligations under article
  11 of the WIPO copyright treaty adopted on 20 December 1996, or
  similar laws prohibiting or restricting circumvention of such
  measures.
 .
    When you convey a covered work, you waive any legal power to forbid
  circumvention of technological measures to the extent such circumvention
  is effected by exercising rights under this License with respect to
  the covered work, and you disclaim any intention to limit operation or
  modification of the work as a means of enforcing, against the work's
  users, your or third parties' legal rights to forbid circumvention of
  technological measures.
 .
    4. Conveying Verbatim Copies.
 .
    You may convey verbatim copies of the Program's source code as you
  receive it, in any medium, provided that you conspicuously and
  appropriately publish on each copy an appropriate copyright notice;
  keep intact all notices stating that this License and any
  non-permissive terms added in accord with section 7 apply to the code;
  keep intact all notices of the absence of any warranty; and give all
  recipients a copy of this License along with the Program.
 .
    You may charge any price or no price for each copy that you convey,
  and you may offer support or warranty protection for a fee.
 .
    5. Conveying Modified Source Versions.
 .
    You may convey a work based on the Program, or the modifications to
  produce it from the Program, in the form of source code under the
  terms of section 4, provided that you also meet all of these conditions:
 .
      a) The work must carry prominent notices stating that you modified
      it, and giving a relevant date.
 .
      b) The work must carry prominent notices stating that it is
      released under this License and any conditions added under section
      7.  This requirement modifies the requirement in section 4 to
      "keep intact all notices".
 .
      c) You must license the entire work, as a whole, under this
      License to anyone who comes into possession of a copy.  This
      License will therefore apply, along with any applicable section 7
      additional terms, to the whole of the work, and all its parts,
      regardless of how they are packaged.  This License gives no
      permission to license the work in any other way, but it does not
      invalidate such permission if you have separately received it.
 .
      d) If the work has interactive user interfaces, each must display
      Appropriate Legal Notices; however, if the Program has interactive
      interfaces that do not display Appropriate Legal Notices, your
      work need not make them do so.
 .
    A compilation of a covered work with other separate and independent
  works, which are not by their nature extensions of the covered work,
  and which are not combined with it such as to form a larger program,
  in or on a volume of a storage or distribution medium, is called an
  "aggregate" if the compilation and its resulting copyright are not
  used to limit the access or legal rights of the compilation's users
  beyond what the individual works permit.  Inclusion of a covered work
  in an aggregate does not cause this License to apply to the other
  parts of the aggregate.
 .
    6. Conveying Non-Source Forms.
 .
    You may convey a covered work in object code form under the terms
  of sections 4 and 5, provided that you also convey the
  machine-readable Corresponding Source under the terms of this License,
  in one of these ways:
 .
      a) Convey the object code in, or embodied in, a physical product
      (including a physical distribution medium), accompanied by the
      Corresponding Source fixed on a durable physical medium
      customarily used for software interchange.
 .
      b) Convey the object code in, or embodied in, a physical product
      (including a physical distribution medium), accompanied by a
      written offer, valid for at least three years and valid for as
      long as you offer spare parts or customer support for that product
      model, to give anyone who possesses the object code either (1) a
      copy of the Corresponding Source for all the software in the
      product that is covered by this License, on a durable physical
      medium customarily used for software interchange, for a price no
      more than your reasonable cost of physically performing this
      conveying of source, or (2) access to copy the
      Corresponding Source from a network server at no charge.
 .
      c) Convey individual copies of the object code with a copy of the
      written offer to provide the Corresponding Source.  This
      alternative is allowed only occasionally and noncommercially, and
      only if you received the object code with such an offer, in accord
      with subsection 6b.
 .
      d) Convey the object code by offering access from a designated
      place (gratis or for a charge), and offer equivalent access to the
      Corresponding Source in the same way through the same place at no
      further charge.  You need not require recipients to copy the
      Corresponding Source along with the object code.  If the place to
      copy the object code is a network server, the Corresponding Source
      may be on a different server (operated by you or a third party)
      that supports equivalent copying facilities, provided you maintain
      clear directions next to the object code saying where to find the
      Corresponding Source.  Regardless of what server hosts the
      Corresponding Source, you remain obligated to ensure that it is
      available for as long as needed to satisfy these requirements.
 .
      e) Convey the object code using peer-to-peer transmission, provided
      you inform other peers where the object code and Corresponding
      Source of the work are being offered to the general public at no
      charge under subsection 6d.
 .
    A separable portion of the object code, whose source code is excluded
  from the Corresponding Source as a System Library, need not be
  included in conveying the object code work.
 .
    A "User Product" is either (1) a "consumer product", which means any
  tangible personal property which is normally used for personal, family,
  or household purposes, or (2) anything designed or sold for incorporation
  into a dwelling.  In determining whether a product is a consumer product,
  doubtful cases shall be resolved in favor of coverage.  For a particular
  product received by a particular user, "normally used" refers to a
  typical or common use of that class of product, regardless of the status
  of the particular user or of the way in which the particular user
  actually uses, or expects or is expected to use, the product.  A product
  is a consumer product regardless of whether the product has substantial
  commercial, industrial or non-consumer uses, unless such uses represent
  the only significant mode of use of the product.
 .
    "Installation Information" for a User Product means any methods,
  procedures, authorization keys, or other information required to install
  and execute modified versions of a covered work in that User Product from
  a modified version of its Corresponding Source.  The information must
  suffice to ensure that the continued functioning of the modified object
  code is in no case prevented or interfered with solely because
  modification has been made.
 .
    If you convey an object code work under this section in, or with, or
  specifically for use in, a User Product, and the conveying occurs as
  part of a transaction in which the right of possession and use of the
  User Product is transferred to the recipient in perpetuity or for a
  fixed term (regardless of how the transaction is characterized), the
  Corresponding Source conveyed under this section must be accompanied
  by the Installation Information.  But this requirement does not apply
  if neither you nor any third party retains the ability to install
  modified object code on the User Product (for example, the work has
  been installed in ROM).
 .
    The requirement to provide Installation Information does not include a
  requirement to continue to provide support service, warranty, or updates
  for a work that has been modified or installed by the recipient, or for
  the User Product in which it has been modified or installed.  Access to a
  network may be denied when the modification itself materially and
  adversely affects the operation of the network or violates the rules and
  protocols for communication across the network.
 .
    Corresponding Source conveyed, and Installation Information provided,
  in accord with this section must be in a format that is publicly
  documented (and with an implementation available to the public in
  source code form), and must require no special password or key for
  unpacking, reading or copying.
 .
    7. Additional Terms.
 .
    "Additional permissions" are terms that supplement the terms of this
  License by making exceptions from one or more of its conditions.
  Additional permissions that are applicable to the entire Program shall
  be treated as though they were included in this License, to the extent
  that they are valid under applicable law.  If additional permissions
  apply only to part of the Program, that part may be used separately
  under those permissions, but the entire Program remains governed by
  this License without regard to the additional permissions.
 .
    When you convey a copy of a covered work, you may at your option
  remove any additional permissions from that copy, or from any part of
  it.  (Additional permissions may be written to require their own
  removal in certain cases when you modify the work.)  You may place
  additional permissions on material, added by you to a covered work,
  for which you have or can give appropriate copyright permission.
 .
    Notwithstanding any other provision of this License, for material you
  add to a covered work, you may (if authorized by the copyright holders of
  that material) supplement the terms of this License with terms:
 .
      a) Disclaiming warranty or limiting liability differently from the
      terms of sections 15 and 16 of this License; or
 .
      b) Requiring preservation of specified reasonable legal notices or
      author attributions in that material or in the Appropriate Legal
      Notices displayed by works containing it; or
 .
      c) Prohibiting misrepresentation of the origin of that material, or
      requiring that modified versions of such material be marked in
      reasonable ways as different from the original version; or
 .
      d) Limiting the use for publicity purposes of names of licensors or
      authors of the material; or
 .
      e) Declining to grant rights under trademark law for use of some
      trade names, trademarks, or service marks; or
 .
      f) Requiring indemnification of licensors and authors of that
      material by anyone who conveys the material (or modified versions of
      it) with contractual assumptions of liability to the recipient, for
      any liability that these contractual assumptions directly impose on
      those licensors and authors.
 .
    All other non-permissive additional terms are considered "further
  restrictions" within the meaning of section 10.  If the Program as you
  received it, or any part of it, contains a notice stating that it is
  governed by this License along with a term that is a further
  restriction, you may remove that term.  If a license document contains
  a further restriction but permits relicensing or conveying under this
  License, you may add to a covered work material governed by the terms
  of that license document, provided that the further restriction does
  not survive such relicensing or conveying.
 .
    If you add terms to a covered work in accord with this section, you
  must place, in the relevant source files, a statement of the
  additional terms that apply to those files, or a notice indicating
  where to find the applicable terms.
 .
    Additional terms, permissive or non-permissive, may be stated in the
  form of a separately written license, or stated as exceptions;
  the above requirements apply either way.
 .
    8. Termination.
 .
    You may not propagate or modify a covered work except as expressly
  provided under this License.  Any attempt otherwise to propagate or
  modify it is void, and will automatically terminate your rights under
  this License (including any patent licenses granted under the third
  paragraph of section 11).
 .
    However, if you cease all violation of this License, then your
  license from a particular copyright holder is reinstated (a)
  provisionally, unless and until the copyright holder explicitly and
  finally terminates your license, and (b) permanently, if the copyright
  holder fails to notify you of the violation by some reasonable means
  prior to 60 days after the cessation.
 .
    Moreover, your license from a particular copyright holder is
  reinstated permanently if the copyright holder notifies you of the
  violation by some reasonable means, this is the first time you have
  received notice of violation of this License (for any work) from that
  copyright holder, and you cure the violation prior to 30 days after
  your receipt of the notice.
 .
    Termination of your rights under this section does not terminate the
  licenses of parties who have received copies or rights from you under
  this License.  If your rights have been terminated and not permanently
  reinstated, you do not qualify to receive new licenses for the same
  material under section 10.
 .
    9. Acceptance Not Required for Having Copies.
 .
    You are not required to accept this License in order to receive or
  run a copy of the Program.  Ancillary propagation of a covered work
  occurring solely as a consequence of using peer-to-peer transmission
  to receive a copy likewise does not require acceptance.  However,
  nothing other than this License grants you permission to propagate or
  modify any covered work.  These actions infringe copyright if you do
  not accept this License.  Therefore, by modifying or propagating a
  covered work, you indicate your acceptance of this License to do so.
 .
    10. Automatic Licensing of Downstream Recipients.
 .
    Each time you convey a covered work, the recipient automatically
  receives a license from the original licensors, to run, modify and
  propagate that work, subject to this License.  You are not responsible
  for enforcing compliance by third parties with this License.
 .
    An "entity transaction" is a transaction transferring control of an
  organization, or substantially all assets of one, or subdividing an
  organization, or merging organizations.  If propagation of a covered
  work results from an entity transaction, each party to that
  transaction who receives a copy of the work also receives whatever
  licenses to the work the party's predecessor in interest had or could
  give under the previous paragraph, plus a right to possession of the
  Corresponding Source of the work from the predecessor in interest, if
  the predecessor has it or can get it with reasonable efforts.
 .
    You may not impose any further restrictions on the exercise of the
  rights granted or affirmed under this License.  For example, you may
  not impose a license fee, royalty, or other charge for exercise of
  rights granted under this License, and you may not initiate litigation
  (including a cross-claim or counterclaim in a lawsuit) alleging that
  any patent claim is infringed by making, using, selling, offering for
  sale, or importing the Program or any portion of it.
 .
    11. Patents.
 .
    A "contributor" is a copyright holder who authorizes use under this
  License of the Program or a work on which the Program is based.  The
  work thus licensed is called the contributor's "contributor version".
 .
    A contributor's "essential patent claims" are all patent claims
  owned or controlled by the contributor, whether already acquired or
  hereafter acquired, that would be infringed by some manner, permitted
  by this License, of making, using, or selling its contributor version,
  but do not include claims that would be infringed only as a
  consequence of further modification of the contributor version.  For
  purposes of this definition, "control" includes the right to grant
  patent sublicenses in a manner consistent with the requirements of
  this License.
 .
    Each contributor grants you a non-exclusive, worldwide, royalty-free
  patent license under the contributor's essential patent claims, to
  make, use, sell, offer for sale, import and otherwise run, modify and
  propagate the contents of its contributor version.
 .
    In the following three paragraphs, a "patent license" is any express
  agreement or commitment, however denominated, not to enforce a patent
  (such as an express permission to practice a patent or covenant not to
  sue for patent infringement).  To "grant" such a patent license to a
  party means to make such an agreement or commitment not to enforce a
  patent against the party.
 .
    If you convey a covered work, knowingly relying on a patent license,
  and the Corresponding Source of the work is not available for anyone
  to copy, free of charge and under the terms of this License, through a
  publicly available network server or other readily accessible means,
  then you must either (1) cause the Corresponding Source to be so
  available, or (2) arrange to deprive yourself of the benefit of the
  patent license for this particular work, or (3) arrange, in a manner
  consistent with the requirements of this License, to extend the patent
  license to downstream recipients.  "Knowingly relying" means you have
  actual knowledge that, but for the patent license, your conveying the
  covered work in a country, or your recipient's use of the covered work
  in a country, would infringe one or more identifiable patents in that
  country that you have reason to believe are valid.
 .
    If, pursuant to or in connection with a single transaction or
  arrangement, you convey, or propagate by procuring conveyance of, a
  covered work, and grant a patent license to some of the parties
  receiving the covered work authorizing them to use, propagate, modify
  or convey a specific copy of the covered work, then the patent license
  you grant is automatically extended to all recipients of the covered
  work and works based on it.
 .
    A patent license is "discriminatory" if it does not include within
  the scope of its coverage, prohibits the exercise of, or is
  conditioned on the non-exercise of one or more of the rights that are
  specifically granted under this License.  You may not convey a covered
  work if you are a party to an arrangement with a third party that is
  in the business of distributing software, under which you make payment
  to the third party based on the extent of your activity of conveying
  the work, and under which the third party grants, to any of the
  parties who would receive the covered work from you, a discriminatory
  patent license (a) in connection with copies of the covered work
  conveyed by you (or copies made from those copies), or (b) primarily
  for and in connection with specific products or compilations that
  contain the covered work, unless you entered into that arrangement,
  or that patent license was granted, prior to 28 March 2007.
 .
    Nothing in this License shall be construed as excluding or limiting
  any implied license or other defenses to infringement that may
  otherwise be available to you under applicable patent law.
 .
    12. No Surrender of Others' Freedom.
 .
    If conditions are imposed on you (whether by court order, agreement or
  otherwise) that contradict the conditions of this License, they do not
  excuse you from the conditions of this License.  If you cannot convey a
  covered work so as to satisfy simultaneously your obligations under this
  License and any other pertinent obligations, then as a consequence you may
  not convey it at all.  For example, if you agree to terms that obligate you
  to collect a royalty for further conveying from those to whom you convey
  the Program, the only way you could satisfy both those terms and this
  License would be to refrain entirely from conveying the Program.
 .
    13. Remote Network Interaction; Use with the GNU General Public License.
 .
    Notwithstanding any other provision of this License, if you modify the
  Program, your modified version must prominently offer all users
  interacting with it remotely through a computer network (if your version
  supports such interaction) an opportunity to receive the Corresponding
  Source of your version by providing access to the Corresponding Source
  from a network server at no charge, through some standard or customary
  means of facilitating copying of software.  This Corresponding Source
  shall include the Corresponding Source for any work covered by version 3
  of the GNU General Public License that is incorporated pursuant to the
  following paragraph.
 .
    Notwithstanding any other provision of this License, you have
  permission to link or combine any covered work with a work licensed
  under version 3 of the GNU General Public License into a single
  combined work, and to convey the resulting work.  The terms of this
  License will continue to apply to the part which is the covered work,
  but the work with which it is combined will remain governed by version
  3 of the GNU General Public License.
 .
    14. Revised Versions of this License.
 .
    The Free Software Foundation may publish revised and/or new versions of
  the GNU Affero General Public License from time to time.  Such new versions
  will be similar in spirit to the present version, but may differ in detail to
  address new problems or concerns.
 .
    Each version is given a distinguishing version number.  If the
  Program specifies that a certain numbered version of the GNU Affero General
  Public License "or any later version" applies to it, you have the
  option of following the terms and conditions either of that numbered
  version or of any later version published by the Free Software
  Foundation.  If the Program does not specify a version number of the
  GNU Affero General Public License, you may choose any version ever published
  by the Free Software Foundation.
 .
    If the Program specifies that a proxy can decide which future
  versions of the GNU Affero General Public License can be used, that proxy's
  public statement of acceptance of a version permanently authorizes you
  to choose that version for the Program.
 .
    Later license versions may give you additional or different
  permissions.  However, no additional obligations are imposed on any
  author or copyright holder as a result of your choosing to follow a
  later version.
 .
    15. Disclaimer of Warranty.
 .
    THERE IS NO WARRANTY FOR THE PROGRAM, TO THE EXTENT PERMITTED BY
  APPLICABLE LAW.  EXCEPT WHEN OTHERWISE STATED IN WRITING THE COPYRIGHT
  HOLDERS AND/OR OTHER PARTIES PROVIDE THE PROGRAM "AS IS" WITHOUT WARRANTY
  OF ANY KIND, EITHER EXPRESSED OR IMPLIED, INCLUDING, BUT NOT LIMITED TO,
  THE IMPLIED WARRANTIES OF MERCHANTABILITY AND FITNESS FOR A PARTICULAR
  PURPOSE.  THE ENTIRE RISK AS TO THE QUALITY AND PERFORMANCE OF THE PROGRAM
  IS WITH YOU.  SHOULD THE PROGRAM PROVE DEFECTIVE, YOU ASSUME THE COST OF
  ALL NECESSARY SERVICING, REPAIR OR CORRECTION.
 .
    16. Limitation of Liability.
 .
    IN NO EVENT UNLESS REQUIRED BY APPLICABLE LAW OR AGREED TO IN WRITING
  WILL ANY COPYRIGHT HOLDER, OR ANY OTHER PARTY WHO MODIFIES AND/OR CONVEYS
  THE PROGRAM AS PERMITTED ABOVE, BE LIABLE TO YOU FOR DAMAGES, INCLUDING ANY
  GENERAL, SPECIAL, INCIDENTAL OR CONSEQUENTIAL DAMAGES ARISING OUT OF THE
  USE OR INABILITY TO USE THE PROGRAM (INCLUDING BUT NOT LIMITED TO LOSS OF
  DATA OR DATA BEING RENDERED INACCURATE OR LOSSES SUSTAINED BY YOU OR THIRD
  PARTIES OR A FAILURE OF THE PROGRAM TO OPERATE WITH ANY OTHER PROGRAMS),
  EVEN IF SUCH HOLDER OR OTHER PARTY HAS BEEN ADVISED OF THE POSSIBILITY OF
  SUCH DAMAGES.
 .
    17. Interpretation of Sections 15 and 16.
 .
    If the disclaimer of warranty and limitation of liability provided
  above cannot be given local legal effect according to their terms,
  reviewing courts shall apply local law that most closely approximates
  an absolute waiver of all civil liability in connection with the
  Program, unless a warranty or assumption of liability accompanies a
  copy of the Program in return for a fee.
 .
                       END OF TERMS AND CONDITIONS
 .
              How to Apply These Terms to Your New Programs
 .
    If you develop a new program, and you want it to be of the greatest
  possible use to the public, the best way to achieve this is to make it
  free software which everyone can redistribute and change under these terms.
 .
    To do so, attach the following notices to the program.  It is safest
  to attach them to the start of each source file to most effectively
  state the exclusion of warranty; and each file should have at least
  the "copyright" line and a pointer to where the full notice is found.
 .
      <one line to give the program's name and a brief idea of what it does.>
      Copyright (C) <year>  <name of author>
 .
      This program is free software: you can redistribute it and/or modify
      it under the terms of the GNU Affero General Public License as published by
      the Free Software Foundation, either version 3 of the License, or
      (at your option) any later version.
 .
      This program is distributed in the hope that it will be useful,
      but WITHOUT ANY WARRANTY; without even the implied warranty of
      MERCHANTABILITY or FITNESS FOR A PARTICULAR PURPOSE.  See the
      GNU Affero General Public License for more details.
 .
      You should have received a copy of the GNU Affero General Public License
      along with this program.  If not, see <http://www.gnu.org/licenses/>.
 .
  Also add information on how to contact you by electronic and paper mail.
 .
    If your software can interact with users remotely through a computer
  network, you should also make sure that it provides a way for users to
  get its source.  For example, if your program is a web application, its
  interface could display a "Source" link that leads users to an archive
  of the code.  There are many ways you could offer source, and different
  solutions will be better for different programs; see section 13 for the
  specific requirements.
 .
    You should also get your employer (if you work as a programmer) or school,
  if any, to sign a "copyright disclaimer" for the program, if necessary.
  For more information on this, and how to apply and follow the GNU AGPL, see
  <http://www.gnu.org/licenses/>.<|MERGE_RESOLUTION|>--- conflicted
+++ resolved
@@ -40,50 +40,11 @@
            2010-2015 Joey Hess <id@joeyh.name>
 License: GPL-3+
 
-<<<<<<< HEAD
 Files: doc/tips/automatically_adding_metadata/pre-commit-annex 
 Copyright: 2014 Joey Hess <id@joeyh.name>
            2016 Klaus Ethgen <Klaus@Ethgen.ch>
 License: GPL-3+
 
-Files: Utility/libmounts.c
-Copyright: 1980, 1989, 1993, 1994 The Regents of the University of California
-           2001 David Rufino <daverufino@btinternet.com>
-           2012 Joey Hess <id@joeyh.name>
-License: BSD-3-clause
- * Copyright (c) 1980, 1989, 1993, 1994
- *      The Regents of the University of California.  All rights reserved.
- * Copyright (c) 2001
- *      David Rufino <daverufino@btinternet.com>
- * Copyright 2012
- *      Joey Hess <id@joeyh.name>
- *
- * Redistribution and use in source and binary forms, with or without
- * modification, are permitted provided that the following conditions
- * are met:
- * 1. Redistributions of source code must retain the above copyright
- *    notice, this list of conditions and the following disclaimer.
- * 2. Redistributions in binary form must reproduce the above copyright
- *    notice, this list of conditions and the following disclaimer in the
- *    documentation and/or other materials provided with the distribution.
- * 3. Neither the name of the University nor the names of its contributors
- *    may be used to endorse or promote products derived from this software
- *    without specific prior written permission.
- *
- * THIS SOFTWARE IS PROVIDED BY THE REGENTS AND CONTRIBUTORS ``AS IS'' AND
- * ANY EXPRESS OR IMPLIED WARRANTIES, INCLUDING, BUT NOT LIMITED TO, THE
- * IMPLIED WARRANTIES OF MERCHANTABILITY AND FITNESS FOR A PARTICULAR PURPOSE
- * ARE DISCLAIMED.  IN NO EVENT SHALL THE REGENTS OR CONTRIBUTORS BE LIABLE
- * FOR ANY DIRECT, INDIRECT, INCIDENTAL, SPECIAL, EXEMPLARY, OR CONSEQUENTIAL
- * DAMAGES (INCLUDING, BUT NOT LIMITED TO, PROCUREMENT OF SUBSTITUTE GOODS
- * OR SERVICES; LOSS OF USE, DATA, OR PROFITS; OR BUSINESS INTERRUPTION)
- * HOWEVER CAUSED AND ON ANY THEORY OF LIABILITY, WHETHER IN CONTRACT, STRICT
- * LIABILITY, OR TORT (INCLUDING NEGLIGENCE OR OTHERWISE) ARISING IN ANY WAY
- * OUT OF THE USE OF THIS SOFTWARE, EVEN IF ADVISED OF THE POSSIBILITY OF
- * SUCH DAMAGE.
-
-=======
->>>>>>> 40207b26
 Files: static/jquery*
 Copyright: © 2005-2011 by John Resig, Branden Aaron & Jörn Zaefferer
            © 2011 The Dojo Foundation
