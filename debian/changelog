<<<<<<< HEAD
git-annex (5.20150824-1) unstable; urgency=medium

  * Package 5.20150824-1

 -- Richard Hartmann <richih@debian.org>  Sun, 13 Sep 2015 22:02:06 +0200
=======
git-annex (5.20150916) unstable; urgency=medium

  * Fix Windows build to work with ghc 7.10.
  * init: Fix reversion in detection of repo made with git clone --shared
  * info: Support querying info of individual files in direct mode.
  * unused: Fix reversion in 5.20150727 that broke parsing of the
    --unused-refspec option. Thanks, Øyvind A. Holm.
  * Make full option parsing be done when not in a git repo, so --help
    can be displayed for commands that require a git repo, etc.
  * fsck: Work around bug in persistent that broke display of
    problematically encoded filenames on stderr when using --incremental.
  * When gpg.program is configured, it's used to get the command to run
    for gpg. Useful on systems that have only a gpg2 command or want to
    use it instead of the gpg command.
  * Windows: Switched to using git for Windows, rather than msysgit.
    Using msysgit with git-annex is no longer supported.
  * Windows: Even when the user neglects to tell the git installer to
    add git to PATH, git-annex will still work from within the git bash
    shell, and the webapp can be used too.
  * sync: Add --no-commit, --no-pull, --no-push options to turn off parts of
    the sync process, as well as supporting --commit, --pull, --push, and
    --no-content options to specify the (current) default behavior.
  * annex.hardlink extended to also try to use hard links when copying from
    the repository to a remote.
  * Improve bash completion, so it completes names of remotes and backends
    in appropriate places.
  * Special remotes configured with autoenable=true will be automatically
    enabled when git-annex init is run.
  * Fix bug in combination of preferred and required content settings.
    When one was set to the empty string and the other set to some expression,
    this bug caused all files to be wanted, instead of only files matching
    the expression.

 -- Joey Hess <id@joeyh.name>  Wed, 16 Sep 2015 10:31:24 -0400
>>>>>>> 23f3bd64

git-annex (5.20150824) unstable; urgency=medium

  * Sped up downloads of files from ssh remotes, reducing the
    non-data-transfer overhead 6x.
  * sync: Support --jobs
  * sync --content: Avoid unnecessary second pull from remotes when 
    no file transfers are made.
  * External special remotes can now be built that can be used in readonly
    mode, where git-annex downloads content from the remote using regular
    http.
  * Added WHEREIS to external special remote protocol.
  * importfeed --relaxed: Avoid hitting the urls of items in the feed.
  * Fix reversion in init when ran as root, introduced in version 5.20150731.
  * Reorder declaration to fix build with yesod-core > 1.4.13.
    Thanks, Michael Alan Dorman.
  * Fix building without quvi and without database.
    Thanks, Ben Boeckel.
  * Avoid building the assistant on the hurd, since an inotify equivalent
    is not yet implemented in git-annex for the hurd.
  * --debug log messages are now timestamped with fractional seconds.
  * --debug is passed along to git-annex-shell when git-annex is in debug mode.
  * Makefile: Pass LDFLAGS, CFLAGS, and CPPFLAGS through ghc and on to
    ld, cc, and cpp.
  * As a result of the Makefile changes, the Debian package is built
    with various hardening options. Although their benefit to a largely
    haskell program is unknown.

 -- Joey Hess <id@joeyh.name>  Mon, 24 Aug 2015 14:11:05 -0700

git-annex (5.20150812-2) unstable; urgency=medium

  * Override lintian errors

 -- Richard Hartmann <richih@debian.org>  Sat, 15 Aug 2015 02:02:00 +0200

git-annex (5.20150812-1) unstable; urgency=medium

  * Package 5.20150812-1

 -- Richard Hartmann <richih@debian.org>  Thu, 13 Aug 2015 20:47:58 +0200

git-annex (5.20150812) unstable; urgency=medium

  * Added support for SHA3 hashed keys (in 8 varieties), when git-annex is
    built using the cryptonite library.
  * metadata: Fix reversion introduced in 5.20150727 that caused recursive
    display of metadata to not work.
  * Windows: Fix bug that caused git-annex sync to fail due to missing
    environment variable.
  * Fix setting/setting/viewing metadata that contains unicode or other
    special characters, when in a non-unicode locale.
  * Simplify setup process for a ssh remote. Now it suffices to run git
    remote add, followed by git-annex sync. Now the remote is automatically
    initialized for use by git-annex, where before the git-annex branch had
    to manually be pushed before using git-annex sync. Note that this
    involved changes to git-annex-shell, so if the remote is using an old
    version, the manual push is still needed.
  * git-annex-shell: Don't let configlist auto-init repository when in
    readonly mode.
  * Perform a clean shutdown when --time-limit is reached.
    This includes running queued git commands, and cleanup actions normally
    run when a command is finished.
  * fsck: Commit incremental fsck database when --time-limit is reached.
    Previously, some of the last files fscked did not make it into the
    database when using --time-limit.
  * fsck: Commit incremental fsck database after every 1000 files
    fscked, or every 5 minutes, whichever comes first. Previously,
    commits were made every 1000 files fscked.
  * Linux standalone: Work around problem that prevented it from working
    properly if unpacked into a directory that contains ":" or ";" in its
    name.
  * proxy: Fix proxy git commit of non-annexed files in direct mode. 
  * proxy: If a non-proxied git command, such as git revert
    would normally fail because of unstaged files in the work tree,
    make the proxied command fail the same way.
  * proxy: Fix removal of files deleted by the proxied command.
  * proxy: Fix behavior when run in subdirectory of git repo.
  * Improve Setup.hs file so that cabal copy --destdir works.
    Thanks, Magnus Therning.
  * Tighten dependency on optparse-applicative to 0.11.0.
  * Added back debian/cabal-wrapper, since it still seems needed after all.

 -- Joey Hess <id@joeyh.name>  Wed, 12 Aug 2015 11:14:58 -0400

git-annex (5.20150731-1) unstable; urgency=medium

  * Package 5.20150731

 -- Richard Hartmann <richih@debian.org>  Tue, 04 Aug 2015 23:41:14 +0200

git-annex (5.20150731) unstable; urgency=medium

  * webapp: Support enabling known gitlab.com remotes.
  * Fix rsync special remote to work when -Jn is used for concurrent
    uploads.
  * The last release accidentially removed a number of options from the
    copy command. (-J, file matching options, etc). These have been added
    back.
  * init: Detect when the filesystem is crippled such that it ignores
    attempts to remove the write bit from a file, and enable direct mode.
    Seen with eg, NTFS fuse on linux.
  * Fix man page installation by cabal install; all the new man pages are
    now installed.

 -- Joey Hess <id@joeyh.name>  Fri, 31 Jul 2015 11:34:36 -0400

git-annex (5.20150727-2) unstable; urgency=medium

  * Remove lintian from gbp.conf for now.

 -- Richard Hartmann <richih@debian.org>  Wed, 29 Jul 2015 21:05:31 +0200

git-annex (5.20150727-1) unstable; urgency=medium

  * Package 5.20150727

 -- Richard Hartmann <richih@debian.org>  Wed, 29 Jul 2015 00:44:11 +0200

git-annex (5.20150727) unstable; urgency=medium

  * Fix bug that prevented uploads to remotes using new-style chunking
    from resuming after the last successfully uploaded chunk.
  * Switched option parsing to use optparse-applicative. This was a very large
    and invasive change, and may have caused some minor behavior changes to
    edge cases of option parsing. (For example, the metadata command no
    longer accepts the combination of --get and --set, which never actually
    worked.)
  * Bash completion file is now included in the git-annex source tree, 
    and installed into Debian package (and any other packages built using make
    install). This bash completion is generated by the option parser, so it
    covers all commands, all options, and will never go out of date!
  * As well as tab completing "git-annex" commands, "git annex" will also tab
    complete. However, git's bash completion script needs a patch,
    which I've submitted, for this to work prefectly.
  * version --raw now works when run outside a git repository.
  * assistant --startdelay now works when run outside a git repository.
  * dead now accepts multiple --key options.
  * addurl now accepts --prefix and --suffix options to adjust the
    filenames used.
  * sync --content: Fix bug that caused files to be uploaded to eg,
    more archive remotes than wanted copies, only to later be dropped
    to satisfy the preferred content settings.
  * importfeed: Improve detection of known items whose url has changed,
    and avoid adding redundant files. Where before this only looked at
    permalinks in rss feeds, it now also looks at guids.
  * importfeed: Look at not only permalinks, but now also guids
    to identify previously downloaded files.
  * Webapp: Now features easy setup of git-annex repositories on gitlab.com.
  * Adjust debian build deps: The webapp can now build on arm64, s390x
    and hurd-i386. WebDAV support is also available on those architectures.
  * Debian package now maintained by Richard Hartmann.
  * Support building without persistent database on for systems that
    lack TH. This removes support for incremental fsck.

 -- Joey Hess <id@joeyh.name>  Mon, 27 Jul 2015 12:24:49 -0400

git-annex (5.20150710-2) unstable; urgency=medium

  [ Richard Hartmann ]
  * Joey Hess had fixed 786659. Closes: #786659

 -- Richard Hartmann <richih@debian.org>  Thu, 23 Jul 2015 01:05:44 +0200

git-annex (5.20150710-1) unstable; urgency=medium

  [ Joey Hess ]
  * add: Stage symlinks the same as git add would, even if they are not a
    link to annexed content.
  * sync: When annex.autocommit=false, avoid making any commit of local
    changes, while still merging with remote to the extent possible.
  * unused: --used-refspec can now be configured to look at refs in the
    reflog. This provides a way to not consider old versions of files to be
    unused after they have reached a specified age, when the old refs in
    the reflog expire.
  * log: Fix reversion introduced in version 5.20150528 that broke this command.
  * assistant --autostart: First stop any daemons that are already running,
    which might be left over from a previous login session and so unable to
    use the ssh agent of a new login session.
  * assistant: Fix local pairing to not include newline in ssh pubkey,
    which is rejected on the other end for security reasons.
  * assistant: Fix ANNEX_SHELL_DIR written to ~/.ssh/authorized_keys 
    in local pairing to be the absolute path to the repository, not "."
    This was a reversion caused by the relative path changes in 5.20150113.
  * Brought back the setkey plumbing command that was removed in 2011, since
    we found a use case for it. Note that the command's syntax was changed
    for consistency.
  * bugfix: Pass --full-tree when using git ls-files to get a list of files
    on the git-annex branch, so it works when run in a subdirectory.
    This bug affected git-annex unused, and potentially also transitions
    running code and other things.
  * Support git's undocumented core.sharedRepository=2 value, which
    is equivalent to "world", and is set when a repo was created using
    git init --shared=world.
  * When building on linux, pass --as-needed to linker to avoid linking
    with unused shared libraries including libyaml.
  * import: Fix failure of cross-device import on Windows.
  * merge: Avoid creating the synced/master branch.
  * Removed support for optparse-applicative versions older than 0.10.

  [ Richard Hartmann ]
  * Switch to dpkg-source 3.0 (quilt) format, just so we have any non-native
    format
  * Switched Maintainer to Richard Hartmann

 -- Richard Hartmann <richih@debian.org>  Wed, 22 Jul 2015 23:49:46 +0200

git-annex (5.20150617) unstable; urgency=medium

  * Now supports git annex sync --all --content to sync all versions of all
    files with all repos that want them.
  * Added new "anything" preferred content expression, which matches all
    versions of all files.
  * Standard preferred content for client, backup, incremental backup,
    and unwanted groups have been adjusted to work better when used
    with git annex sync --all --content.
  * fromkey, registerurl: Improve handling of urls that happen to also
    be parsable as strange keys.
  * sync, remotedaemon: Pass configured ssh-options even when
    annex.sshcaching is disabled.
  * assistant: Consume systemd-networkd dbus events to learn about
    changes to network connections, as was already done with
    network-manager and wicd.
    Thanks to Sebastian Reuße for the patches.
  * get --incomplete: New option to resume any interrupted downloads.
  * dead --key: Can be used to mark a key as dead.
  * fsck: Ignore keys that are known to be dead when running in
    --all/--unused/--key mode or a in a bare repo. Closes: #753888
    Otherwise, still reports files with lost contents, even if the content
    is dead.
  * S3: Special remotes can be configured with public=yes to allow
    the public to access the bucket's content.
  * S3: Publically accessible buckets can be used without creds.
  * import --clean-duplicates: Fix bug that didn't count local or trusted
    repo's copy of a file as one of the necessary copies to allow removing
    it from the import location.
  * tahoe: Use ~/.tahoe-git-annex/ rather than ~/.tahoe/git-annex/
    when setting up a tahoe special remote to avoid old versions of
    tahoe create-client choking.
  * Fix bug that prevented enumerating locally present objects in repos
    tuned with annex.tune.objecthash1=true.
    Fixes: unused, object count in info, unannex.
  * Improve url parsing to handle some urls containing illegal []
    characters in their paths.
  * info: Added json output for "backend usage", "numcopies stats",
    "repositories containing these files", and "transfers in progress".
  * Fix incremental backup standard preferred content expression to match
    its documentation, which says it does not want files that have reached
    a backup repository.
  * Increased the default annex.bloomaccuracy from 1000 to 10000000.
    This makes git annex unused use up to 16 mb more memory than it did
    before, but the massive increase in accuracy makes this worthwhile
    for all but the smallest systems.
  * Build documentation with deterministic=1 for reproducible builds.
    (A new ikiwiki feature.) Closes: #785736
  * Re-remove dependency on obsolete hamlet package. Closes: #786659
  * debian/cabal-wrapper: Removed this hack which should not be needed anymore.

 -- Joey Hess <id@joeyh.name>  Wed, 17 Jun 2015 13:50:35 -0400

git-annex (5.20150528) unstable; urgency=medium

  * fromkey, registerurl: Allow urls to be specified instead of keys,
    and generate URL keys.
  * Linux standalone, OSX app: Improve runshell script to always quote
    shell vars, so that it will work when eg, untarred into a directory
    path with spaces in its name.
  * Revert removal dependency on obsolete hamlet package, since the
    autobuilders are not ready for this change yet and it prevented them
    from building the webapp. Reopens: #786659
  * fsck: When checksumming a file fails due to a hardware fault,
    the file is now moved to the bad directory, and the fsck proceeds.
    Before, the fsck immediately failed.
  * Linux standalone: The webapp was not built in the previous release,
    this release fixes that oversight.

 -- Joey Hess <id@joeyh.name>  Thu, 28 May 2015 10:48:03 -0400

git-annex (5.20150522) unstable; urgency=medium

  * import: Refuse to import files that are within the work tree, as that
    does not make sense and could cause data loss.
  * drop: Now supports --all, --unused, and --key.
  * drop: Now defaults to --all when run in a bare repository.
    (Previously, did nothing when run in a bare repository.)
  * get, move, copy, mirror: Concurrent transfers are now supported!
    For example: git-annex get -J10
    However, progress bars are not yet displayed for concurrent transfers,
    pending an updated version of the ascii-progress library.
  * --quiet now makes progress output by rsync, wget, etc be quiet too.
  * Take space that will be used by other running downloads into account when
    checking annex.diskreserve.
  * Avoid accumulating transfer failure log files unless the assistant is
    being used.
  * Fix an unlikely race that could result in two transfers of the same key
    running at once.
  * Stale transfer lock and info files will be cleaned up automatically
    when get/unused/info commands are run.
  * unused: Add --used-refspec option and annex.used-refspec, which can
    specify a set of refs to consider used, rather than the default of
    considering all refs used.
  * webapp: Fix zombie xdg-open process left when opening file browser.
    Closes: #785498
  * Safer posix fctnl locking implementation, using lock pools and STM.
  * Build documentation with TZ=UTC for reproducible builds. See #785736.
  * OSX: Corrected the location of trustedkeys.gpg, so the built-in
    upgrade code will find it. Fixes OSX upgrade going forward, but
    older versions won't upgrade themselves due to this problem.
  * Remove dependency on obsolete hamlet package. Closes: #786659

 -- Joey Hess <id@joeyh.name>  Fri, 22 May 2015 14:20:18 -0400

git-annex (5.20150508.1) unstable; urgency=medium

  * Now builds cleanly using ghc 7.10 (as well as ghc back to 7.6).
  * Imrovements to the git-annex-standalone.deb build process.
    (Thanks, Yaroslav Halchenko)

 -- Joey Hess <id@joeyh.name>  Mon, 11 May 2015 12:08:58 -0400

git-annex (5.20150508) unstable; urgency=medium

  * Improve behavior when a git-annex command is told to operate
    on a file that doesn't exist. It will now continue to other
    files specified after that on the command line, and only error out at
    the end.
  * S3: Enable debug logging when annex.debug or --debug is set.
  * S3: git annex info will show additional information about a S3 remote
    (endpoint, port, storage class)
  * S3: Let git annex enableremote be used, without trying to recreate
    a bucket that should already exist.
  * S3: Fix incompatability with bucket names used by hS3; the aws library
    cannot handle upper-case bucket names. git-annex now converts them to
    lower case automatically.
  * import: Check for gitignored files before moving them into the tree.
    (Needs git 1.8.4 or newer.)
  * import: Don't stop entire import when one file fails due to being
    gitignored or conflicting with something in the work tree.
  * import: Before removing a duplicate file in --deduplicate or
    --clean-duplicates mode, verify that enough copies of its content still
    exist.
  * Improve integration with KDE's file manager to work with dolphin
    version 14.12.3 while still being compatable with 4.14.2.
    Thanks, silvio.
  * assistant: Added --autostop to complement --autostart.
  * Work around wget bug #784348 which could cause it to clobber git-annex
    symlinks when downloading from ftp.
  * Support checking ftp urls for file presence.
  * Fix bogus failure of fsck --fast.
  * fsck: Ignore error recording the fsck in the activity log,
    which can happen when running fsck in a read-only repository.
    Closes: #698559
    (fsck can still need to write to the repository if it find problems,
    but a successful fsck can be done read-only)
  * Improve quvi 0.4 output parsing to handle cases wher there is no known
    filename extension. This is currently the case when using quvi with
    youtube. In this case, the extension ".m" will be used.
  * Dropped support for older versions of yesod, warp, and dbus than the ones
    in Debian Jessie.
  * Switch from the obsolete dataenc library for base64 encoding to sandi.
    (Thanks, Magnus Therning)
  * Debian's ghc now supports TH on arm! Adjust build dependencies
    to build the webapp on arm, and enable DAV support on arm. \o/
  * Adjust some other arch specific build dependencies that are now
    available on more architectures in Devian unstable.
  * Windows: Remove cygwin ssh, the newer version of which has stopped
    honoring the setting of HOME. Instead, copy msysgit's ssh into PATH.
    Note that setting up a remote ssh server using password authentication
    is known to be broken in this release on Windows.
  * Windows: Roll back to an older version of rsync from cygwin.
    The newer version has some dependency on a newer ssh from cygwin.

 -- Joey Hess <id@joeyh.name>  Fri, 08 May 2015 13:42:30 -0400

git-annex (5.20150420) unstable; urgency=medium

  * Fix activity log parsing, which caused the log to not retain
    activity from other uuids.
  * Union merge could fall over if there was a file in the repository
    with the same name as a git ref. Now fixed.
  * info dir: Added information about repositories that
    contain files in the specified directory.
  * info: Added --bytes option.
  * bittorrent: Fix handling of magnet links.
  * When a key's size is unknown, still check the annex.diskreserve,
    and avoid getting content if the disk is too full.
  * Fix fsck --from a git remote in a local directory, and from
    a directory special remote.
    This was a reversion caused by the relative path changes in 5.20150113.
  * fsck --from remote: When bad content is found in the remote,
    and the local repo does not have a copy of the content, preserve
    the bad content in .git/annex/bad/ to avoid further data loss.
  * fsck --from remote: Avoid downloading a key if it would go over
    the annex.diskreserve limit.
  * required: New command, like wanted, but for required content.
  * Removed dependency on haskell SHA library,
    instead using cryptohash >= 0.11.0.
  * Make repo init more robust.
  * New debian/rules build-standalone target, which generates a
    git-annex-standalone.deb that should work on many old Debian etc
    systems. Thanks, Yaroslav Halchenko.
  * Windows: Renamed start menu file to avoid loop in some versions
    of Windows where the menu file is treated as a git-annex program.
  * Windows: Fixed support of remotes on other drives.
    (A reversion introduced in version 5.20150113.)
  * Windows: Bundled versions of rsync, wget, ssh, and gpg from
    cygwin all updated. Thanks, Yury V. Zaytsev.

 -- Joey Hess <id@joeyh.name>  Mon, 20 Apr 2015 14:44:04 -0400

git-annex (5.20150409) unstable; urgency=medium

  * This fixes a bug in the assistant introduced by the literal pathspec
    changes in version 5.20150406.
  * --quiet now suppresses progress displays from eg, rsync.
    (Second time's the charm..)
  * fromkey, registerurl: When reading from stdin, allow the
    filename and url, respectively, to contain whitespace.
  * add: If annex.largefiles is set and does not match a file that's being
    added, the file will be checked into git rather than being added to the
    annex. Previously, git annex add skipped over such files; this new
    behavior is more useful in direct mode.
  * proxy: Made it work when run in a new repository before initial
    commit.
  * info: Display repository mode: bare when in a bare (non-direct mode)
    repo.
  * importfeed: Fix feed download when curl is used.
  * importfeed: Error out when passed a non-url.
  * webapp: When adding another local repository, and combining it
    with the current repository, the new repository's remote path
    was set to "." rather than the path to the current repository.
    This was a reversion caused by the relative path changes in 5.20150113.
  * contentlocationn: New plumbing command.

 -- Joey Hess <id@joeyh.name>  Thu, 09 Apr 2015 15:06:38 -0400

git-annex (5.20150406.1) unstable; urgency=medium

  * Fixes a bug in the last release that caused rsync and possibly
    other commands to hang at the end of a file transfer.
    (--quiet is back to not blocking progress displays until
    that code can be fixed properly.)

 -- Joey Hess <id@joeyh.name>  Mon, 06 Apr 2015 17:13:13 -0400

git-annex (5.20150406) unstable; urgency=medium

  * Prevent git-ls-files from double-expanding wildcards when an
    unexpanded wildcard is passed to a git-annex command like add or find.
  * Fix make build target. Thanks, Justin Geibel.
  * Fix GETURLS in external special remote protocol to strip
    downloader prefix from logged url info before checking for the
    specified prefix.
  * importfeed: Avoid downloading a redundant item from a feed whose
    permalink has been seen before, even when the url has changed.
  * importfeed: Always store itemid in metadata; before this was only
    done when annex.genmetadata was set.
  * Relax debian package dependencies to git >= 1:1.8.1 rather
    than needing >= 1:2.0.
  * test: Fix --list-tests
  * addurl --file: When used with a special remote that claims
    urls and checks their contents, don't override the user's provided
    filename with filenames that the special remote suggests. Also,
    don't allow adding the url if the special remote says it contains
    multiple files.
  * import: --deduplicate and --cleanduplicates now output the keys
    corresponding to duplicated files they process.
  * expire: New command, for expiring inactive repositories.
  * fsck: Record fsck activity for use by expire command.
  * Fix truncation of parameters that could occur when using xargs git-annex.
  * Significantly sped up processing of large numbers of directories
    passed to a single git-annex command.
  * version: Add --raw
  * init: Improve fifo test to detect NFS systems that support fifos
    but not well enough for sshcaching.
  * --quiet now suppresses progress displays from eg, rsync.
    (The option already suppressed git-annex's own built-in progress
    displays.)

 -- Joey Hess <id@joeyh.name>  Mon, 06 Apr 2015 12:48:48 -0400

git-annex (5.20150327) unstable; urgency=medium

  * readpresentkey: New plumbing command for checking location log.
  * checkpresentkey: New plumbing command to check if a key can be verified
    to be present on a remote.
  * Added a post-update-annex hook, which is run after the git-annex branch
    is updated. Needed for git update-server-info.
  * migrate: --force will force migration of keys already using the
    destination backend. Useful in rare cases.
  * Man pages for individual commands now available, and can be
    opened using "git annex help <command>"
  * --auto is no longer a global option; only get, drop, and copy
    accept it. (Not a behavior change unless you were passing it to a
    command that ignored it.)
  * Improve error message when --in @date is used and there is no
    reflog for the git-annex branch.
  * assistant: Committing a whole lot of files at once could overflow
    command-line length limits and cause the commit to fail. This
    only happened when using the assistant in an indirect mode repository.
  * Work around curl bug when asked to download an empty url to a file.
  * Fix bug introduced in the last release that broke git-annex sync
    when git-annex was installed from the standalone tarball.

 -- Joey Hess <id@joeyh.name>  Fri, 27 Mar 2015 13:10:59 -0400

git-annex (5.20150317) unstable; urgency=medium

  * fsck: Incremental fsck uses sqlite to store its records, instead
    of abusing the sticky bit. Existing sticky bits are ignored;
    incremental fscks started by old versions won't be resumed by
    this version.
  * fsck: Multiple incremental fscks of different repos (including remotes)
    can now be running at the same time in the same repo without it
    getting confused about which files have been checked for which remotes.
  * unannex: Refuse to unannex when repo is too new to have a HEAD,
    since in this case there must be staged changes in the index
    (if there is anything to unannex), and the unannex code path
    needs to run with a clean index.
  * Linux standalone: Set LOCPATH=/dev/null to work around
    https://ghc.haskell.org/trac/ghc/ticket/7695
    This prevents localization from working, but git-annex
    is not localized anyway.
  * sync: As well as the synced/git-annex push, attempt a
    git-annex:git-annex push, as long as the remote branch
    is an ancestor of the local branch, to better support bare git repos.
    (This used to be done, but it forgot to do it since version 4.20130909.)
  * When re-execing git-annex, use current program location, rather than
    ~/.config/git-annex/program, when possible.
  * Submodules are now supported by git-annex!
  * metadata: Fix encoding problem that led to mojibake when storing
    metadata strings that contained both unicode characters and a space
    (or '!') character.
  * Also potentially fixes encoding problem when embedding credentials
    that contain unicode characters.
  * sync: Fix committing when in a direct mode repo that has no HEAD ref.
    (For example, a newly checked out git submodule.)
  * Added SETURIPRESENT and SETURIMISSING to external special remote protocol,
    useful for things like ipfs that don't use regular urls.
  * addurl: Added --raw option, which bypasses special handling of quvi,
    bittorrent etc urls.
  * git-annex-shell: Improve error message when the specified repository
    doesn't exist or git config fails for some reason.
  * fromkey --force: Skip test that the key has its content in the annex.
  * fromkey: Add stdin mode.
  * registerurl: New plumbing command for mass-adding urls to keys.
  * remotedaemon: Fixed support for notifications of changes to gcrypt
    remotes, which was never tested and didn't quite work before.

 -- Joey Hess <id@joeyh.name>  Tue, 17 Mar 2015 13:02:36 -0400

git-annex (5.20150219) unstable; urgency=medium

  * glacier: Detect when the glacier command in PATH is the wrong one,
    from boto, rather than from glacier-cli, and refuse to use it,
    since the boto program fails to fail when passed
    parameters it does not understand.
  * groupwanted: New command to set the groupwanted preferred content
    expression.
  * import: Support file matching options such as --exclude, --include, 
    --smallerthan, --largerthan
  * The file matching options are now only accepted by commands that
    can actually use them, instead of by all commands.
  * import: Avoid checksumming file twice when run in the default
    or --duplicate mode.
  * Windows: Fix bug in dropping an annexed file, which
    caused a symlink to be staged that contained backslashes.
  * webapp: Fix reversion in opening webapp when starting it manually
    inside a repository.
  * assistant: Improve sanity check for control characters when pairing.
  * Improve race recovery code when committing to git-annex branch.
  * addurl: Avoid crash if quvi is not installed, when git-annex was
    built with process-1.2
  * bittorrent: Fix mojibake introduced in parsing arai2c progress output.
  * fsck --from: If a download from a remote fails, propagate the failure.
  * metadata: When setting metadata, do not recurse into directories by
    default, since that can be surprising behavior and difficult to recover
    from. The old behavior is available by using --force.
  * sync, assistant: Include repository name in head branch commit message.
  * The ssh-options git config is now used by gcrypt, rsync, and ddar
    special remotes that use ssh as a transport.
  * sync, assistant: Use the ssh-options git config when doing git pull
    and push.
  * remotedaemon: Use the ssh-options git config.
  * Linux standalone: Improved process names of linker shimmed programs.

 -- Joey Hess <id@joeyh.name>  Thu, 19 Feb 2015 14:16:03 -0400

git-annex (5.20150205) unstable; urgency=medium

  * info: Can now display info about a given uuid.
  * Added to remote/uuid info: Count of the number of keys present
    on the remote, and their size. This is rather expensive to calculate,
    so comes last and --fast will disable it.
  * info remote: Include the date of the last sync with the remote.
  * sync: Added --message/-m option like git commit.
  * remotedaemon: Fix problem that could prevent ssh connections being
    made after two LOSTNET messages were received in a row (perhaps due to
    two different network interfaces being brought down).
  * Fix build failure when wget is not installed.
  * Fix wording of message displayed when unable to get a file that
    is available in untrusted repositories.
  * addurl: When a Content-Disposition header suggests a filename to use,
    addurl will consider using it, if it's reasonable and doesn't conflict
    with an existing file. (--file overrides this)
  * Fix default repository description created by git annex init,
    which got broken by the relative path changes in the last release.
  * init: Repository tuning parameters can now be passed when initializing a
    repository for the first time. For details, see
    http://git-annex.branchable.com/tuning/
  * merge: Refuse to merge changes from a git-annex branch of a repo
    that has been tuned in incompatible ways.
  * Support annex.tune.objecthash1, annex.tune.objecthashlower, and
    annex.tune.branchhash1.
  * Remove support for building without cryptohash.
  * Added MD5 and MD5E backends.
  * assistant: Fix local pairing when ssh pubkey comment contains spaces.
  * Avoid using fileSize which maxes out at just 2 gb on Windows.
    Instead, use hFileSize, which doesn't have a bounded size.
    Fixes support for files > 2 gb on Windows.
  * Windows: Fix running of the pre-commit-annex hook.
  * Windows: Fix S3 special remote; need to call withSocketsDo. Thanks, Trent.

 -- Joey Hess <id@joeyh.name>  Thu, 05 Feb 2015 14:08:33 -0400

git-annex (5.20150113) unstable; urgency=medium

  * unlock: Don't allow unlocking files that have never been committed to git
    before, to avoid an intractable problem that prevents the pre-commit
    hook from telling if such a file is intended to be an annexed file or not.
  * Avoid re-checksumming when migrating from hash to hashE backend.
    Closes: #774494
  * Fix build with process 1.2.1.0.
  * Android: Provide a version built with -fPIE -pie to support Android 5.0.
  * sync: Fix an edge case where syncing in a bare repository would try to
    merge and so fail.
  * Check git version at runtime, rather than assuming it will be the same
    as the git version used at build time when running git-checkattr and
    git-branch remove.
  * Switch to using relative paths to the git repository.
    - This allows the git repository to be moved while git-annex is running in
      it, with fewer problems.
    - On Windows, this avoids some of the problems with the absurdly small
      MAX_PATH of 260 bytes. In particular, git-annex repositories should
      work in deeper/longer directory structures than before.
  * Generate shorter keys for WORM and URL, avoiding keys that are longer
    than used for SHA256, so as to not break on systems like Windows that
    have very small maximum path length limits.
  * Bugfix: A file named HEAD in the work tree could confuse some git commands
    run by git-annex.

 -- Joey Hess <id@joeyh.name>  Tue, 13 Jan 2015 12:10:08 -0400

git-annex (5.20141231) unstable; urgency=medium

  * vicfg: Avoid crashing on badly encoded config data.
  * Work around statfs() overflow on some XFS systems.
  * sync: Now supports remote groups, the same way git remote update does.
  * setpresentkey: A new plumbing-level command.
  * Run shutdown cleanup actions even if there were failures processing
    the command. Among other fixes, this means that addurl will stage
    added files even if adding one of the urls fails.
  * bittorrent: Fix locking problem when using addurl file://
  * Windows: Fix local rsync filepath munging (fixes 26 test suite failures).
  * Windows: Got the rsync special remote working.
  * Windows: Fix handling of views of filenames containing '%'
  * OSX: Switched away from deprecated statfs64 interface.

 -- Joey Hess <id@joeyh.name>  Wed, 31 Dec 2014 15:15:46 -0400

git-annex (5.20141219) unstable; urgency=medium

  * Webapp: When adding a new box.com remote, use the new style chunking.
    Thanks, Jon Ander Peñalba.
  * External special remote protocol now includes commands for setting
    and getting the urls associated with a key.
  * Urls can now be claimed by remotes. This will allow creating,
    for example, a external special remote that handles magnet: and
    *.torrent urls.
  * Use wget -q --show-progress for less verbose wget output,
    when built with wget 1.16.
  * Added bittorrent special remote.
  * addurl behavior change: When downloading an url ending in .torrent,
    it will download files from bittorrent, instead of the old behavior
    of adding the torrent file to the repository.
  * Added Recommends on aria2.
  * When possible, build with the haskell torrent library for parsing
    torrent files. As a fallback, can instead use btshowmetainfo from
    bittornado | bittorrent.
  * Fix build with -f-S3.

 -- Joey Hess <id@joeyh.name>  Fri, 19 Dec 2014 16:53:26 -0400

git-annex (5.20141203) unstable; urgency=medium

  * proxy: New command for direct mode repositories, allows bypassing
    the direct mode guard in a safe way to do all sorts of things
    including git revert, git mv, git checkout ...
  * undo: New command to undo the most recent change to a file
    or to the contents of a directory.
  * Add undo action to nautilus and konqueror integration.
  * diffdriver: New git-annex command, to make git external diff drivers
    work with annexed files.
  * pre-commit: Block partial commit of unlocked annexed file, since
    that left a typechange staged in index due to some infelicity of git's
    handling of partial commits.
  * Work around behavior change in lsof 4.88's -F output format.
  * S3: Switched to using the haskell aws library.
  * S3: No longer buffers entire files in memory when uploading without
    chunking.
  * S3: When built with a new enough version of the haskell aws library,
    supports doing multipart uploads, in order to store extremely large
    files in S3 when not using chunking.
  * Don't show "(gpg)" when decrypting the remote encryption cipher,
    since this could be taken to read that's the only time git-annex
    runs gpg, which is not the case.
  * Debian package is now maintained by Gergely Nagy.
  * Windows: Remove Alt+A keyboard shortcut, which turns out to have scope
    outside the menus.
  * Windows: Install ssh and other bundled programs to Git/cmd,
    instead of Git/bin, since the latter is not in the default msysgit PATH.

 -- Joey Hess <id@joeyh.name>  Wed, 03 Dec 2014 15:16:52 -0400

git-annex (5.20141125) unstable; urgency=medium

  * Remove fixup code for bad bare repositories created by
    versions 5.20131118 through 5.20131127. That fixup code would
    accidentially fire when --git-dir was incorrectly
    pointed at the working tree of a git-annex repository,
    possibly resulting in data loss. Closes: #768093
  * Windows: Fix crash when user.name is not set in git config.

 -- Joey Hess <joeyh@debian.org>  Wed, 05 Nov 2014 11:41:51 -0400

git-annex (5.20141024) unstable; urgency=medium

  * vicfg: Deleting configurations now resets to the default, where
    before it has no effect.
  * Remove hurd stuff from cabal file, since hackage currently rejects
    it, and the test suite fails on hurd.
  * initremote: Don't allow creating a special remote that has the same
    name as an existing git remote.
  * Windows: Use haskell setenv library to clean up several ugly workarounds
    for inability to manipulate the environment on windows. This includes
    making git-annex not re-exec itself on start on windows, and making the
    test suite on Windows run tests without forking.
  * glacier: Fix pipe setup when calling glacier-cli to retrieve an object.
  * info: When run on a single annexed file, displays some info about the 
    file, including its key and size.
  * info: When passed the name or uuid of a remote, displays info about that
    remote. Remotes that support encryption, chunking, or embedded
    creds will include that in their info.
  * enableremote: When the remote has creds, update the local creds cache
    file. Before, the old version of the creds could be left there, and
    would continue to be used.

 -- Joey Hess <joeyh@debian.org>  Fri, 24 Oct 2014 13:03:29 -0400

git-annex (5.20141013) unstable; urgency=medium

  * Adjust cabal file to support building w/o assistant on the hurd.
  * Support building with yesod 1.4.
  * S3: Fix embedcreds=yes handling for the Internet Archive.
  * map: Handle .git prefixed remote repos. Closes: #614759
  * repair: Prevent auto gc from happening when fetching from a remote.

 -- Joey Hess <joeyh@debian.org>  Mon, 13 Oct 2014 10:13:06 -0400

git-annex (5.20140927) unstable; urgency=medium

  * Really depend (not just build-depend) on new enough git for --no-gpg-sign
    to work. Closes: #763057
  * Add temporary workaround for bug #763078 which broke building on armel
    and armhf.

 -- Joey Hess <joeyh@debian.org>  Sat, 27 Sep 2014 14:25:09 -0400

git-annex (5.20140926) unstable; urgency=high

  * Depend on new enough git for --no-gpg-sign to work. Closes: #762446
  * Work around failure to build on mips by using cabal, not Setup,
    to build in debian/rules.

 -- Joey Hess <joeyh@debian.org>  Fri, 26 Sep 2014 15:09:02 -0400

git-annex (5.20140919) unstable; urgency=high

  * Security fix for S3 and glacier when using embedcreds=yes with
    encryption=pubkey or encryption=hybrid. CVE-2014-6274
    The creds embedded in the git repo were *not* encrypted.
    git-annex enableremote will warn when used on a remote that has
    this problem. For details, see:
    https://git-annex.branchable.com/upgrades/insecure_embedded_creds/
  * assistant: Detect when repository has been deleted or moved, and
    automatically shut down the assistant. Closes: #761261
  * Windows: Avoid crashing trying to list gpg secret keys, for gcrypt
    which is not yet supported on Windows.
  * WebDav: Fix enableremote crash when the remote already exists.
    (Bug introduced in version 5.20140817.)
  * add: In direct mode, adding an annex symlink will check it into git,
    as was already done in indirect mode.

 -- Joey Hess <joeyh@debian.org>  Fri, 19 Sep 2014 12:53:42 -0400

git-annex (5.20140915) unstable; urgency=medium

  * New annex.hardlink setting. Closes: #758593
  * init: Automatically detect when a repository was cloned with --shared,
    and set annex.hardlink=true, as well as marking the repository as
    untrusted.
  * Fix parsing of ipv6 address in git remote address when it was not
    formatted as an url.
  * The annex-rsync-transport configuration is now also used when checking
    if a key is present on a rsync remote, and when dropping a key from
    the remote.
  * Promote file not found warning message to an error.
  * Fix transfer lock file FD leak that could occur when two separate
    git-annex processes were both working to perform the same set of
    transfers.
  * sync: Ensure that pending changes to git-annex branch are committed
    before push when in direct mode. (Fixing a very minor reversion.)
  * WORM backend: Switched to include the relative path to the file inside
    the repository, rather than just the file's base name. Note that if you're
    relying on such things to keep files separate with WORM, you should really
    be using a better backend.
  * Rather than crashing when there's a problem with the requested bloomfilter
    capacity/accuracy, fall back to a reasonable default bloom filter size.
  * Fix build with optparse-applicative 0.10. Closes: #761484
  * webapp: Fixed visual glitch in xmpp pairing that was reported live by a
    user who tracked me down in front of a coffee cart in Portland. 
    (New bug reporting method of choice?)

 -- Joey Hess <joeyh@debian.org>  Mon, 15 Sep 2014 10:45:00 -0400

git-annex (5.20140831) unstable; urgency=medium

  * Make --help work when not in a git repository. Closes: #758592
  * Ensure that all lock fds are close-on-exec, fixing various problems with
    them being inherited by child processes such as git commands.
  * When accessing a local remote, shut down git-cat-file processes
    afterwards, to ensure that remotes on removable media can be unmounted.
    Closes: #758630
  * Fix handing of autocorrection when running outside a git repository.
  * Fix stub git-annex test support when built without tasty.
  * Do not preserve permissions and acls when copying files from
    one local git repository to another. Timestamps are still preserved
    as long as cp --preserve=timestamps is supported. Closes: #729757

 -- Joey Hess <joeyh@debian.org>  Sun, 31 Aug 2014 12:30:08 -0700

git-annex (5.20140817) unstable; urgency=medium

  * New chunk= option to chunk files stored in special remotes.
    Supported by: directory, S3, webdav, gcrypt, rsync, and all external
    and hook special remotes.
  * Partially transferred files are automatically resumed when using
    chunked remotes!
  * The old chunksize= option is deprecated. Do not use for new remotes.
  * Legacy code for directory remotes using the old chunksize= option
    will keep them working, but more slowly than before.
  * webapp: Automatically install Konqueror integration scripts
    to get and drop files.
  * repair: Removing bad objects could leave fsck finding no more
    unreachable objects, but some branches no longer accessible.
    Fix this, including support for fixing up repositories that
    were incompletely repaired before.
  * Fix cost calculation for non-encrypted remotes.
  * Display exception message when a transfer fails due to an exception.
  * WebDAV: Sped up by avoiding making multiple http connections
    when storing a file.
  * WebDAV: Avoid buffering whole file in memory when uploading and
    downloading.
  * WebDAV: Dropped support for DAV before 1.0.
  * testremote: New command to test uploads/downloads to a remote.
  * Dropping an object from a bup special remote now deletes the git branch
    for the object, although of course the object's content cannot be deleted
    due to the nature of bup.
  * unlock: Better error handling; continue past files that are not available
    or cannot be unlocked due to disk space, and try all specified files.
  * Windows: Now uses actual inode equivilants in new direct mode
    repositories, for safer detection of eg, renaming of files with the same
    size and mtime.
  * direct: Fix ugly warning messages.
  * WORM backend: When adding a file in a subdirectory, avoid including the
    subdirectory in the key name.
  * S3, Glacier, WebDAV: Fix bug that prevented accessing the creds
    when the repository was configured with encryption=shared embedcreds=yes.
  * direct: Avoid leaving file content in misctemp if interrupted.
  * git-annex-shell sendkey: Don't fail if a remote asks for a key to be sent
    that already has a transfer lock file indicating it's being sent to that
    remote. The remote may have moved between networks, or reconnected.
  * Switched from the old haskell HTTP library to http-conduit.

 -- Joey Hess <joeyh@debian.org>  Sun, 17 Aug 2014 10:30:58 -0400

git-annex (5.20140717) unstable; urgency=high

  * Fix minor FD leak in journal code. Closes: #754608
  * direct: Fix handling of case where a work tree subdirectory cannot
    be written to due to permissions.
  * migrate: Avoid re-checksumming when migrating from hashE to hash backend.
  * uninit: Avoid failing final removal in some direct mode repositories
    due to file modes.
  * S3: Deal with AWS ACL configurations that do not allow creating or
    checking the location of a bucket, but only reading and writing content to
    it.
  * resolvemerge: New plumbing command that runs the automatic merge conflict
    resolver.
  * Deal with change in git 2.0 that made indirect mode merge conflict
    resolution leave behind old files.
  * sync: Fix git sync with local git remotes even when they don't have an
    annex.uuid set. (The assistant already did so.)
  * Set gcrypt-publish-participants when setting up a gcrypt repository,
    to avoid unncessary passphrase prompts.
    This is a security/usability tradeoff. To avoid exposing the gpg key
    ids who can decrypt the repository, users can unset
    gcrypt-publish-participants.
  * Install nautilus hooks even when ~/.local/share/nautilus/ does not yet
    exist, since it is not automatically created for Gnome 3 users.
  * Windows: Move .vbs files out of git\bin, to avoid that being in the
    PATH, which caused some weird breakage. (Thanks, divB)
  * Windows: Fix locking issue that prevented the webapp starting
    (since 5.20140707).

 -- Joey Hess <joeyh@debian.org>  Thu, 17 Jul 2014 11:27:25 -0400

git-annex (5.20140709) unstable; urgency=medium

  * Fix race in direct mode merge code that could cause all files in the
    repository to be removed. It should be able to recover repositories
    experiencing this bug without data loss. See:
    http://git-annex.branchable.com/bugs/bad_merge_commit_deleting_all_files/
  * Fix git version that supported --no-gpg-sign.
  * Fix bug in automatic merge conflict resolution, when one side is an
    annexed symlink, and the other side is a non-annexed symlink.
  * Really fix bug that caused the assistant to make many unncessary
    empty merge commits.

 -- Joey Hess <joeyh@debian.org>  Wed, 09 Jul 2014 15:28:03 -0400

git-annex (5.20140707) unstable; urgency=medium

  * assistant: Fix bug, introduced in last release, that caused the assistant
    to make many unncessary empty merge commits.
  * assistant: Fix one-way assistant->assistant sync in direct mode.
  * Fix bug in annex.queuesize calculation that caused much more
    queue flushing than necessary.
  * importfeed: When annex.genmetadata is set, metadata from the feed
    is added to files that are imported from it.
  * Support users who have set commit.gpgsign, by disabling gpg signatures
    for git-annex branch commits and commits made by the assistant.
  * Fix memory leak when committing millions of changes to the git-annex
    branch, eg after git-annex add has run on 2 million files in one go.
  * Support building with bloomfilter 2.0.0.
  * Run standalone install process when the assistant is started
    (was only being run when the webapp was opened).
  * Android: patch git to avoid fchmod, which fails on /sdcard.
  * Windows: Got rid of that pesky DOS box when starting the webapp.
  * Windows: Added Startup menu item so assistant starts automatically
    on login.
  * Windows: Fix opening file browser from webapp when repo is in a
    directory with spaces.
  * Windows: Assistant now logs to daemon.log.

 -- Joey Hess <joeyh@debian.org>  Mon, 07 Jul 2014 12:24:13 -0400

git-annex (5.20140613) unstable; urgency=medium

  * Ignore setsid failures.
  * Avoid leaving behind .tmp files when failing in some cases, including
    importing files to a disk that is full.
  * Avoid bad commits after interrupted direct mode sync (or merge).
  * Fix build with wai 0.3.0.
  * Deal with FAT's low resolution timestamps, which in combination with
    Linux's caching of higher res timestamps while a FAT is mounted, caused
    direct mode repositories on FAT to seem to have modified files after
    they were unmounted and remounted.
  * Windows: Fix opening webapp when repository is in a directory with
    spaces in the path.
  * Detect when Windows has lost its mind in a timezone change, and
    automatically apply a delta to the timestamps it returns, to get back to
    sane values.

 -- Joey Hess <joeyh@debian.org>  Fri, 13 Jun 2014 09:58:07 -0400

git-annex (5.20140606) unstable; urgency=medium

  * webapp: When adding a new local repository, fix bug that caused its
    group and preferred content to be set in the current repository,
    even when not combining.
  * webapp: Avoid stomping on existing description, group and
    preferred content settings when enabling or combining with
    an already existing remote.
  * assistant: Make sanity checker tmp dir cleanup code more robust.
  * unused: Avoid checking view branches for unused files.
  * webapp: Include ssh port in mangled hostname.
  * Windows: Fix bug introduced in last release that caused files
    in the git-annex branch to have lines teminated with \r.
  * Windows: Fix retrieving of files from local bare git repositories.

 -- Joey Hess <joeyh@debian.org>  Fri, 06 Jun 2014 12:54:06 -0400

git-annex (5.20140529) unstable; urgency=medium

  * Fix encoding of data written to git-annex branch. Avoid truncating
    unicode characters to 8 bits. Allow any encoding to be used, as with
    filenames (but utf8 is the sane choice). Affects metadata and repository
    descriptions, and preferred content expressions.
  * assistant: When there are multiple remotes giving different ways
    to access the same repository, honor remote cost settings and use
    the cheapest available.
  * webapp: More robust startup when annex directory is not a git repo.
  * initremote/enableremote: Basic support for using with regular git remotes;
    initremote stores the location of an already existing git remote,
    and enableremote setups up a remote using its stored location.
  * webapp: Support for enabling known git repositories on ssh servers.
    The repository must have been added using initremote.
  * webapp: When setting up a ssh remote, record it using initremote,
    so that it can be easily enabled elsewhere.
  * webapp: When setting up a ssh remote, if the user inputs ~/foo,
    normalize that to foo, since it's in the home directory by default.
  * Use exceptions in place of deprecated MonadCatchIO-transformers
    Thanks, Ben Gamari.
  * android: Run busybox install with -s, since some versions of Android
    prohibit making hard links.
  * Android webapp: Fix EvilSplicer bugs that mangled the css files,
    preventing icons from displaying, and also slightly broke the js files.

 -- Joey Hess <joeyh@debian.org>  Thu, 29 May 2014 14:41:56 -0400

git-annex (5.20140517) unstable; urgency=medium

  * webapp: Switched to bootstrap 3.
    Thanks, Sören Brunk.
  * Standalone builds now check gpg signatures before upgrading.
  * Simplified repository description line format. The remote name,
    if any, is always in square brackets after the description.
  * assistant: Clean up stale tmp files on startup.
  * webapp: Better ssh password prompting.
  * Depend on git-remote-gcrypt 0.20130908-6. Older versions
    fail when the assistant is run with no controlling tty.
  * Added ddar special remote.
    Thanks, Robie Basak.
  * webapp: Fixed drag and drop to reorder the list of remotes.
  * group: When no groups are specified to set, lists the current groups
    of a repository.
  * Add remote.$name.annex-shell configuration.
    Thanks, Fraser Tweedale 
  * Support symlinking git-annex and git-annex-shell
    from the Linux standalone bundle into PATH.
    Thanks, jlebar.

 -- Joey Hess <joeyh@debian.org>  Sat, 17 May 2014 13:30:39 -0400

git-annex (5.20140421) unstable; urgency=medium

  * assistant: Now detects immediately when other repositories push
    changes to a ssh remote, and pulls.
    ** XMPP is no longer needed in this configuration! **
    This requires the remote server have git-annex-shell with
    notifychanges support (>= 5.20140405)
  * webapp: Show a network signal icon next to ssh and xmpp remotes that
    it's currently connected with.
  * webapp: Rework xmpp nudge to prompt for either xmpp or a ssh remote 
    to be set up.
  * sync, assistant, remotedaemon: Use ssh connection caching for git pushes
    and pulls.
  * remotedaemon: When network connection is lost, close all cached ssh
    connections.
  * Improve handling of monthly/yearly scheduling.
  * Avoid depending on shakespeare except for when building the webapp.
  * uninit: Avoid making unncessary copies of files.
  * info: Allow use in a repository where annex.uuid is not set.
  * reinit: New command that can initialize a new repository using
    the configuration of a previously known repository.
    Useful if a repository got deleted and you want
    to clone it back the way it was.
  * drop --from: When local repository is untrusted, its copy of a file does
    not count.
  * Bring back rsync -p, but only when git-annex is running on a non-crippled
    file system. This is a better approach to fix #700282 while not
    unncessarily losing file permissions on non-crippled systems.
  * webapp: Start even if the current directory is listed in
    ~/.config/git-annex/autostart but no longer has a git repository in it.
  * findref: New command, like find but shows files in a specified git ref.
  * webapp: Fix UI for removing XMPP connection.
  * When init detects that git is not configured to commit, and sets
    user.email to work around the problem, also make it set user.name.
  * webapp: Support using git-annex on a remote server, which was installed
    from the standalone tarball or OSX app, and so does not have
    git-annex in PATH (and may also not have git or rsync in PATH).
  * standalone tarball, OSX app: Install a ~/.ssh/git-annex-wrapper, which
    can be used to run git-annex, git, rsync, etc.

 -- Joey Hess <joeyh@debian.org>  Sun, 20 Apr 2014 19:43:14 -0400

git-annex (5.20140412) unstable; urgency=high

  * Last release didn't quite fix the high cpu issue in all cases, this should.

 -- Joey Hess <joeyh@debian.org>  Fri, 11 Apr 2014 17:14:38 -0400

git-annex (5.20140411) unstable; urgency=high

  * importfeed: Filename template can now contain an itempubdate variable.
    Needs feed 0.3.9.2.
  * Fix rsync progress parsing in locales that use comma in number display.
    Closes: #744148
  * assistant: Fix high CPU usage triggered when a monthly fsck is scheduled,
    and the last time the job ran was a day of the month > 12. This caused a
    runaway loop. Thanks to Anarcat for his assistance, and to Maximiliano
    Curia for identifying the cause of this bug.
  * Remove wget from OSX dmg, due to issues with cert paths that broke
    git-annex automatic upgrading. Instead, curl is used, unless the
    OSX system has wget installed, which will then be used.

 -- Joey Hess <joeyh@debian.org>  Fri, 11 Apr 2014 14:59:49 -0400

git-annex (5.20140405) unstable; urgency=medium

  * git-annex-shell: Added notifychanges command.
  * Improve display of dbus notifications. Thanks, Johan Kiviniemi.
  * Fix nautilus script installation to not crash when the nautilus script dir
    does not exist. Instead, only install scripts when the directory already
    exists.

 -- Joey Hess <joeyh@debian.org>  Sat, 05 Apr 2014 16:54:33 -0400

git-annex (5.20140402) unstable; urgency=medium

  * unannex, uninit: Avoid committing after every file is unannexed,
    for massive speedup.
  * --notify-finish switch will cause desktop notifications after each 
    file upload/download/drop completes
    (using the dbus Desktop Notifications Specification)
  * --notify-start switch will show desktop notifications when each
    file upload/download starts.
  * webapp: Automatically install Nautilus integration scripts
    to get and drop files.
  * tahoe: Pass -d parameter before subcommand; putting it after
    the subcommand no longer works with tahoe-lafs version 1.10.
    (Thanks, Alberto Berti)
  * forget --drop-dead: Avoid removing the dead remote from the trust.log,
    so that if git remotes for it still exist anywhere, git annex info
    will still know it's dead and not show it.
  * git-annex-shell: Make configlist automatically initialize
    a remote git repository, as long as a git-annex branch has
    been pushed to it, to simplify setup of remote git repositories,
    including via gitolite.
  * add --include-dotfiles: New option, perhaps useful for backups.
  * Version 5.20140227 broke creation of glacier repositories,
    not including the datacenter and vault in their configuration.
    This bug is fixed, but glacier repositories set up with the broken
    version of git-annex need to have the datacenter and vault set
    in order to be usable. This can be done using git annex enableremote
    to add the missing settings. For details, see
    http://git-annex.branchable.com/bugs/problems_with_glacier/
  * Added required content configuration.
  * assistant: Improve ssh authorized keys line generated in local pairing
    or for a remote ssh server to set environment variables in an 
    alternative way that works with the non-POSIX fish shell, as well
    as POSIX shells.

 -- Joey Hess <joeyh@debian.org>  Wed, 02 Apr 2014 16:42:53 -0400

git-annex (5.20140320) unstable; urgency=medium

  * Fix zombie leak and general inneficiency when copying files to a
    local git repo.
  * Fix ssh connection caching stop method to work with openssh 6.5p1,
    which broke the old method.
  * webapp: Added a "Sync now" item to each repository's menu.
  * webapp: Use securemem for constant time auth token comparisons.
  * copy --fast --to remote: Avoid printing anything for files that
    are already believed to be present on the remote.
  * Commands that allow specifying which repository to act on using
    the repository's description will now fail when multiple repositories
    match, rather than picking a repository at random.
    (So will --in=)
  * Better workaround for problem umasks when eg, setting up ssh keys.
  * "standard" can now be used as a first-class keyword in preferred content
    expressions. For example "standard or (include=otherdir/*)"
  * groupwanted can be used in preferred content expressions.
  * vicfg: Allows editing preferred content expressions for groups.
  * Improve behavior when unable to parse a preferred content expression
    (thanks, ion).
  * metadata: Add --get
  * metadata: Support --key option (and some other ones like --all)
  * For each metadata field, there's now an automatically maintained
    "$field-lastchanged" that gives the date of the last change to that
    field. Also the "lastchanged" field for the date of the last change
    to any of a file's metadata.
  * unused: In direct mode, files that are deleted from the work tree
    and so have no content present are no longer incorrectly detected as
    unused.
  * Avoid encoding errors when using the unused log file.
  * map: Fix crash when one of the remotes of a repo is a local directory
    that does not exist, or is not a git repo.
  * repair: Improve memory usage when git fsck finds a great many broken
    objects.
  * Windows: Fix some filename encoding bugs.
  * rsync special remote: Fix slashes when used on Windows.

 -- Joey Hess <joeyh@debian.org>  Thu, 20 Mar 2014 13:21:12 -0400

git-annex (5.20140306) unstable; urgency=high

  * sync: Fix bug in direct mode that caused a file that was not
    checked into git to be deleted when there was a conflicting
    merge with a remote.
  * webapp: Now supports HTTPS.
  * webapp: No longer supports a port specified after --listen, since
    it was buggy, and that use case is better supported by setting up HTTPS.
  * annex.listen can be configured, instead of using --listen
  * annex.startupscan can be set to false to disable the assistant's startup
    scan.
  * Probe for quvi version at run time.
  * webapp: Filter out from Switch Repository list any
    repositories listed in autostart file that don't have a
    git directory anymore. (Or are bare)
  * webapp: Refuse to start in a bare git repository.
  * assistant --autostart: Refuse to start in a bare git repository.
  * webapp: Don't list the public repository group when editing a
    git repository; it only makes sense for special remotes.
  * view, vfilter: Add support for filtering tags and values out of a view,
    using !tag and field!=value.
  * vadd: Allow listing multiple desired values for a field.
  * view: Refuse to enter a view when no branch is currently checked out.
  * metadata: To only set a field when it's not already got a value, use
    -s field?=value
  * Run .git/hooks/pre-commit-annex whenever a commit is made.
  * sync: Automatically resolve merge conflict between and annexed file
    and a regular git file.
  * glacier: Pass --region to glacier checkpresent.
  * webdav: When built with a new enough haskell DAV (0.6), disable
    the http response timeout, which was only 5 seconds.
  * webapp: Include no-pty in ssh authorized_keys lines.
  * assistant: Smarter log file rotation, which takes free disk space
    into account.

 -- Joey Hess <joeyh@debian.org>  Thu, 06 Mar 2014 12:28:04 -0400

git-annex (5.20140227) unstable; urgency=medium

  * metadata: Field names limited to alphanumerics and a few whitelisted
    punctuation characters to avoid issues with views, etc.
  * metadata: Field names are now case insensative.
  * When constructing views, metadata is available about the location of the
    file in the view's reference branch. Allows incorporating parts of the
    directory hierarchy in a view.
    For example `git annex view tag=* podcasts/=*` makes a view in the form
    tag/showname.
  * --metadata field=value can now use globs to match, and matches
    case insensatively, the same as git annex view field=value does.
  * annex.genmetadata can be set to make git-annex automatically set
    metadata (year and month) when adding files.
  * Make annex.web-options be used in several places that call curl.
  * Fix handling of rsync remote urls containing a username,
    including rsync.net.
  * Preserve metadata when staging a new version of an annexed file.
  * metadata: Support --json
  * webapp: Fix creation of box.com and Amazon S3 and Glacier
    repositories, broken in 5.20140221.
  * webdav: When built with DAV 0.6.0, use the new DAV monad to avoid
    locking files, which is not needed by git-annex's use of webdav, and
    does not work on Box.com.
  * webdav: Fix path separator bug when used on Windows.
  * repair: Optimise unpacking of pack files, and avoid repeated error
    messages about corrupt pack files.
  * Add build dep on regex-compat to fix build on mipsel, which lacks
    regex-tdfa.
  * Disable test suite on sparc, which is missing optparse-applicative.
  * Put non-object tmp files in .git/annex/misctmp, leaving .git/annex/tmp
    for only partially transferred objects.

 -- Joey Hess <joeyh@debian.org>  Thu, 27 Feb 2014 11:34:19 -0400

git-annex (5.20140221) unstable; urgency=medium

  * metadata: New command that can attach metadata to files.
  * --metadata can be used to limit commands to acting on files
    that have particular metadata.
  * Preferred content expressions can use metadata=field=value
    to limit them to acting on files that have particular metadata.
  * view: New command that creates and checks out a branch that provides
    a structured view of selected metadata.
  * vfilter, vadd, vpop, vcycle: New commands for operating within views.
  * pre-commit: Update metadata when committing changes to locations
    of annexed files within a view.
  * Add progress display for transfers to/from external special remotes.
  * unused: Fix to actually detect unused keys when in direct mode.
  * fsck: When run with --all or --unused, while .gitattributes
    annex.numcopies cannot be honored since it's operating on keys
    instead of files, make it honor the global numcopies setting,
    and the annex.numcopies git config setting.
  * trust, untrust, semitrust, dead: Warn when the trust level is
    overridden in .git/config.
  * glacier: Do not try to run glacier value create when an existing glacier
    remote is enabled.
  * fsck: Refuse to do anything if more than one of --incremental, --more,
    and --incremental-schedule are given, since it's not clear which option
    should win.
  * Windows webapp: Can set up box.com, Amazon S3, and rsync.net remotes
  * Windows webapp: Can create repos on removable drives.
  * Windows: Ensure HOME is set, as needed by bundled cygwin utilities.

 -- Joey Hess <joeyh@debian.org>  Fri, 21 Feb 2014 11:23:59 -0400

git-annex (5.20140210) unstable; urgency=medium

  * --in can now refer to files that were located in a repository at
    some past date. For example, --in="here@{yesterday}"
  * Fixed direct mode annexed content locking code, which is used to
    guard against recursive file drops.
  * This is the first beta-level release of the Windows port with important
    fixes (see below).
    (The webapp and assistant are still alpha-level on Windows.)
  * sync --content: Honor annex-ignore configuration.
  * sync: Don't try to sync with xmpp remotes, which are only currently
    supported when using the assistant.
  * sync --content: Re-pull from remotes after downloading content,
    since that can take a while and other changes may be pushed in the
    meantime.
  * sync --content: Reuse smart copy code from copy command, including
    handling and repairing out of date location tracking info.
    Closes: #737480
  * sync --content: Drop files from remotes that don't want them after
    getting them.
  * sync: Fix bug in automatic merge conflict resolution code when used
    on a filesystem not supporting symlinks, which resulted in it losing
    track of the symlink bit of annexed files.
  * Added ways to configure rsync options to be used only when uploading
    or downloading from a remote. Useful to eg limit upload bandwidth.
  * Fix initremote with encryption=pubkey to work with S3, glacier, webdav,
    and external special remotes.
  * Avoid building with DAV 0.6 which is badly broken (see #737902).
  * Fix dropping of unused keys with spaces in their name.
  * Fix build on platforms not supporting the webapp.
  * Document in man page that sshcaching uses ssh ControlMaster.
    Closes: #737476
  * Windows: It's now safe to run multiple git-annex processes concurrently
    on Windows; the lock files have been sorted out.
  * Windows: Avoid using unix-compat's rename, which refuses to rename
    directories.
  * Windows: Fix deletion of repositories by test suite and webapp.
  * Windows: Test suite 100% passes again.
  * Windows: Fix bug in symlink calculation code.
  * Windows: Fix handling of absolute unix-style git repository paths.
  * Android: Avoid crashing when unable to set file mode for ssh config file
    due to Android filesystem horribleness.

 -- Joey Hess <joeyh@debian.org>  Mon, 10 Feb 2014 12:54:57 -0400

git-annex (5.20140127) unstable; urgency=medium

  * sync --content: New option that makes the content of annexed files be
    transferred. Similar to the assistant, this honors any configured
    preferred content expressions.
  * Remove --json option from commands not supporting it.
  * status: Support --json.
  * list: Fix specifying of files to list.
  * Allow --all to be mixed with matching options like --copies and --in
    (but not --include and --exclude).
  * numcopies: New command, sets global numcopies value that is seen by all
    clones of a repository.
  * The annex.numcopies git config setting is deprecated. Once the numcopies
    command is used to set the global number of copies, any annex.numcopies
    git configs will be ignored.
  * assistant: Make the prefs page set the global numcopies.
  * Add lackingcopies, approxlackingcopies, and unused to
    preferred content expressions.
  * Client, transfer, incremental backup, and archive repositories
    now want to get content that does not yet have enough copies.
  * Client, transfer, and source repositories now do not want to retain
    unused file contents.
  * assistant: Checks daily for unused file contents, and when possible
    moves them to a repository (such as a backup repository) that
    wants to retain them.
  * assistant: annex.expireunused can be configured to cause unused
    file contents to be deleted after some period of time.
  * webapp: Nudge user to see if they want to expire old unused file
    contents when a lot of them seem to be piling up in the repository.
  * repair: Check git version at run time.
  * assistant: Run the periodic git gc in batch mode.
  * added annex.secure-erase-command config option.
  * test suite: Use tasty-rerun, and expose tasty command-line options.
  * Optimise non-bare http remotes; no longer does a 404 to the wrong
    url every time before trying the right url. Needs annex-bare to be
    set to false, which is done when initially probing the uuid of a
    http remote.
  * webapp: After upgrading a git repository to git-annex, fix
    bug that made it temporarily not be synced with.
  * whereis: Support --all.
  * All commands that support --all also support a --key option,
    which limits them to acting on a single key.

 -- Joey Hess <joeyh@debian.org>  Mon, 27 Jan 2014 13:43:28 -0400

git-annex (5.20140117) unstable; urgency=medium

  * Really fix FTBFS on mipsel and sparc due to test suite not being available
    on those architectures.

 -- Joey Hess <joeyh@debian.org>  Fri, 17 Jan 2014 14:46:27 -0400

git-annex (5.20140116) unstable; urgency=medium

  * Added tahoe special remote.
  * external special remote protocol: Added GETGITDIR, and GETAVAILABILITY.
  * Refuse to build with git older than 1.7.1.1, which is needed for
    git checkout -B
  * map: Fix display of v5 direct mode repos.
  * repair: Support old git versions from before git fsck --no-dangling was
    implemented.
  * Fix a long-standing bug that could cause the wrong index file to be used
    when committing to the git-annex branch, if GIT_INDEX_FILE is set in the
    environment. This typically resulted in git-annex branch log files being
    committed to the master branch and later showing up in the work tree.
    (These log files can be safely removed.)
  * assistant: Detect if .git/annex/index is corrupt at startup, and
    recover.
  * repair: Fix bug in packed refs file exploding code that caused a .gitrefs
    directory to be created instead of .git/refs
  * Fix FTBFS on mipsel and sparc due to test suite not being available
    on those architectures.
  * Android: Avoid passing --clobber to busybox wget.

 -- Joey Hess <joeyh@debian.org>  Thu, 16 Jan 2014 11:34:54 -0400

git-annex (5.20140107) unstable; urgency=medium

  * mirror: Support --all (and --unused).
  * external special remote protocol: Added GETUUID, GETWANTED, SETWANTED,
    SETSTATE, GETSTATE, DEBUG.
  * Windows: Fix bug in direct mode merge code that could cause files
    in subdirectories to go missing.
  * Windows: Avoid eating stdin when running ssh to add a authorized key,
    since this is used for password prompting.
  * Avoid looping if long-running git cat-file or git hash-object crashes
    and keeps crashing when restarted.
  * Assistant: Remove stale MERGE_HEAD files in lockfile cleanup.
  * Remotes can now be made read-only, by setting remote.<name>.annex-readonly
  * wanted, schedule: Avoid printing "ok" after requested value.
  * assistant: Ensure that .ssh/config and .ssh/authorized_keys are not
    group or world writable when writing to those files, as that can make
    ssh refuse to use them, if it allows another user to write to them.
  * addurl, importfeed: Honor annex.diskreserve as long as the size of the
    url can be checked.
  * add: Fix rollback when disk is completely full.
  * assistant: Fixed several minor memory leaks that manifested when
    adding a large number of files.
  * assistant: Start a new git-annex transferkeys process
    after a network connection change, so that remotes that use a persistent
    network connection are restarted.
  * Adjust Debian build deps to match current state of sparc, mipsel.

 -- Joey Hess <joeyh@debian.org>  Tue, 07 Jan 2014 12:22:18 -0400

git-annex (5.20131230) unstable; urgency=medium

  * Added new external special remote interface.
  * importfeed: Support youtube playlists.
  * Add tasty to build-depends, so that test suite builds again.
    (tasty was stuck in incoming.)
  * Fix typo in test suite.
  * Fix bug in Linux standalone build's shimming that broke git-annex-shell.
  * Include git-receive-pack, git-upload-pack, git, and git-shell wrappers
    in the Linux standalone build, and OSX app, so they will be available
    when it's added to PATH.
  * addurl, importfeed: Sanitize | and some other symbols and special
    characters.
  * Auto-upgrade v3 indirect repos to v5 with no changes.
    This also fixes a problem when a direct mode repo was somehow set to v3
    rather than v4, and so the automatic direct mode upgrade to v5 was not
    done.
  * Android: Avoid trying to use Android's own ionice, which does not
    allow specifying a command to run. Fixes transferring files to/from
    android and probably a few other things.

 -- Joey Hess <joeyh@debian.org>  Mon, 30 Dec 2013 14:13:40 -0400

git-annex (5.20131221) unstable; urgency=low

  * assistant: Fix OSX-specific bug that caused the startup scan to try to
    follow symlinks to other directories, and add their contents to the annex.
  * assistant: Set StrictHostKeyChecking yes when creating ssh remotes,
    and add it to the configuration for any ssh remotes previously created
    by the assistant. This avoids repeated prompts by ssh if the host key
    changes, instead syncing with such a remote will fail. Closes: #732602
  * Fix test suite to cover lock --force change.
  * Add plumbing-level lookupkey and examinekey commands.
  * find --format: Added hashdirlower, hashdirmixed, keyname, and mtime
    format variables.
  * assistant: Always batch changes found in startup scan.
  * An armel Linux standalone build is now available, which includes the
    webapp.
  * Programs from Linux and OSX standalone builds can now be symlinked
    into a directory in PATH as an alternative installation method, and will
    use readlink to find where the build was unpacked.
  * Include man pages in Linux and OSX standalone builds.
  * Linux standalone build now includes its own glibc and forces the linker to
    use it, to remove dependence on the host glibc.

 -- Joey Hess <joeyh@debian.org>  Sat, 21 Dec 2013 12:00:17 -0400

git-annex (5.20131213) unstable; urgency=low

  * Avoid using git commit in direct mode, since in some situations
    it will read the full contents of files in the tree.
  * assistant: Batch jobs are now run with ionice and nocache, when
    those commands are available.
  * assistant: Run transferkeys as batch jobs.
  * Automatically fix up bad bare repositories created by
    versions 5.20131118 through 5.20131127.
  * rsync special remote: Fix fallback mode for rsync remotes that
    use hashDirMixed. Closes: #731142
  * copy --from, get --from: When --force is used, ignore the
    location log and always try to get the file from the remote.
  * Deal with box.com changing the url of their webdav endpoint.
  * Android: Fix SRV record lookups for XMPP to use android getprop
    command to find DNS server, since there is no resolv.conf.
  * import: Add --skip-duplicates option.
  * lock: Require --force. Closes: #731606
  * import: better handling of overwriting an existing file/directory/broken
    link when importing
  * Windows: assistant and webapp work! (very experimental)
  * Windows: Support annex.diskreserve.
  * Fix bad behavior in Firefox, which was caused by an earlier fix to
    bad behavior in Chromium.
  * repair: Improve repair of git-annex index file.
  * repair: Remove damaged git-annex sync branches.
  * status: Ignore new files that are gitignored.
  * Fix direct mode's handling when modifications to non-annexed files
    are pulled from a remote. A bug prevented the files from being updated
    in the work tree, and this caused the modification to be reverted.
  * OSX: Remove ssh and ssh-keygen from dmg as they're included in OSX by
    default.

 -- Joey Hess <joeyh@debian.org>  Fri, 13 Dec 2013 14:20:32 -0400

git-annex (5.20131130) unstable; urgency=low

  * init: Fix a bug that caused git annex init, when run in a bare
    repository, to set core.bare=false.

 -- Joey Hess <joeyh@debian.org>  Sat, 30 Nov 2013 16:32:35 -0400

git-annex (5.20131127.1) unstable; urgency=low

  * Rebuild that does not try to use quvi 0.9 from experimental.

 -- Joey Hess <joeyh@debian.org>  Thu, 28 Nov 2013 07:57:36 -0400

git-annex (5.20131127) unstable; urgency=low

  * webapp: Detect when upgrades are available, and upgrade if the user
    desires.
    (Only when git-annex is installed using the prebuilt binaries
    from git-annex upstream, not from eg Debian.)
  * assistant: Detect when the git-annex binary is modified or replaced,
    and either prompt the user to restart the program, or automatically
    restart it.
  * annex.autoupgrade configures both the above upgrade behaviors.
  * Added support for quvi 0.9. Slightly suboptimal due to limitations in its
    interface compared with the old version.
  * Bug fix: annex.version did not get set on automatic upgrade to v5 direct
    mode repo, so the upgrade was performed repeatedly, slowing commands down.
  * webapp: Fix bug that broke switching between local repositories
    that use the new guarded direct mode.
  * Android: Fix stripping of the git-annex binary.
  * Android: Make terminal app show git-annex version number.
  * Android: Re-enable XMPP support.
  * reinject: Allow to be used in direct mode.
  * Futher improvements to git repo repair. Has now been tested in tens
    of thousands of intentionally damaged repos, and successfully
    repaired them all.
  * Allow use of --unused in bare repository.

 -- Joey Hess <joeyh@debian.org>  Wed, 27 Nov 2013 18:41:44 -0400

git-annex (5.20131120) unstable; urgency=low

  * Fix Debian package to not try to run test suite, since haskell-tasty
    is not out of new or in Build-Depends yet.
  * dropunused, addunused: Allow "all" instead of a range to
    act on all unused data.
  * Ensure execute bit is set on directories when core.sharedrepository is set.
  * Ensure that core.sharedrepository is honored when creating the .git/annex
    directory.
  * Improve repair code in the case where the index file is corrupt,
    and this hides other problems from git fsck.

 -- Joey Hess <joeyh@debian.org>  Wed, 20 Nov 2013 12:54:18 -0400

git-annex (5.20131118) unstable; urgency=low

  * Direct mode repositories now have core.bare=true set, to prevent
    accidentally running git commands that try to operate on the work tree,
    and so do the wrong thing in direct mode.
  * annex.version is now set to 5 for direct mode repositories.
    This upgrade is handled fully automatically, no need to run
    git annex upgrade
  * The "status" command has been renamed to "info", to allow
    "git annex status" to be used in direct mode repositories, now that
    "git status" won't work in them.
  * The -c option now not only modifies the git configuration seen by
    git-annex, but it is passed along to every git command git-annex runs.
  * watcher: Avoid loop when adding a file owned by someone else fails
    in indirect mode because its permissions cannot be modified.
  * webapp: Avoid encoding problems when displaying the daemon log file.
  * webapp: Improve UI around remote that have no annex.uuid set,
    either because setup of them is incomplete, or because the remote
    git repository is not a git-annex repository.
  * Include ssh-keygen in standalone bundle.
  * Allow optionally configuring git-annex with -fEKG to enable awesome
    remote monitoring interfaceat http://localhost:4242/
  * Fix bug that caused bad information to be written to the git-annex branch
    when running describe or other commands with a remote that has no uuid.
  * Work around Android linker problem that had prevented git-annex from
    running on Android 4.3 and 4.4.
  * repair: Handle case where index file is corrupt, but all objects are ok.
  * assistant: Notice on startup when the index file is corrupt, and
    auto-repair.
  * Fix direct mode merge bug when a direct mode file was deleted and replaced
    with a directory. An ordering problem caused the directory to not get
    created in this case.
    Thanks to Tim for the test case.
  * Direct mode .git/annex/objects directories are no longer left writable,
    because that allowed writing to symlinks of files that are not present,
    which followed the link and put bad content in an object location.
    Thanks to Tim for the test case.
  * fsck: Fix up .git/annex/object directory permissions.
  * Switched to the tasty test framework.
  * Android: Adjust default .gitignore to ignore .thumbnails at any location
    in the tree, not just at its top.
  * webapp: Check annex.version.

 -- Joey Hess <joeyh@debian.org>  Mon, 18 Nov 2013 10:45:43 -0400

git-annex (4.20131106) unstable; urgency=low

  * Improve local pairing behavior when two computers both try to start
    the pairing process separately.
  * sync: Work even when the local git repository is new and empty,
    with no master branch.
  * gcrypt, bup: Fix bug that prevented using these special remotes
    with encryption=pubkey.
  * Fix enabling of gcrypt repository accessed over ssh;
    git-annex-shell gcryptsetup had a bug that caused it to fail
    with permission denied.
  * Fix zombie process that occurred when switching between repository
    views in the webapp.
  * map: Work when there are gcrypt remotes.
  * Fix build w/o webapp.
  * Fix exception handling bug that could cause .git/annex/index to be used
    for git commits outside the git-annex branch. Known to affect git-annex
    when used with the git shipped with Ubuntu 13.10.

 -- Joey Hess <joeyh@debian.org>  Wed, 06 Nov 2013 11:17:47 -0400

git-annex (4.20131101) unstable; urgency=low

  * The "git annex content" command is renamed to "git annex wanted".
  * New --want-get and --want-drop options which can be used to
    test preferred content settings.
    For example, "git annex find --in . --want-drop"
  * assistant: When autostarted, wait 5 seconds before running the startup
    scan, to avoid contending with the user's desktop login process.
  * webapp: When setting up a bare shared repository, enable non-fast-forward
    pushes.
  * sync: Show a hint about receive.denyNonFastForwards when a push fails.
  * directory, webdav: Fix bug introduced in version 4.20131002 that
    caused the chunkcount file to not be written. Work around repositories
    without such a file, so files can still be retreived from them.
  * assistant: Automatically repair damanged git repository, if it can
    be done without losing data.
  * assistant: Support repairing git remotes that are locally accessible
    (eg, on removable drives).
  * add: Fix reversion in 4.20130827 when adding unlocked files that have
    not yet been committed.
  * unannex: New, much slower, but more safe behavior: Copies files out of
    the annex. This avoids an unannex of one file breaking other files that
    link to the same content. Also, it means that the content
    remains in the annex using up space until cleaned up with 
    "git annex unused".
    (The behavior of unannex --fast has not changed; it still hard links
    to content in the annex. --fast was not made the default because it is
    potentially unsafe; editing such a hard linked file can unexpectedly
    change content stored in the annex.)

 -- Joey Hess <joeyh@debian.org>  Fri, 01 Nov 2013 11:34:27 -0400

git-annex (4.20131024) unstable; urgency=low

  * webapp: Fix bug when adding a remote and git-remote-gcrypt
    is not installed.
  * The assitant can now run scheduled incremental fsck jobs on the local
    repository and remotes. These can be configured using vicfg or with the
    webapp.
  * repair: New command, which can repair damaged git repositories
    (even ones not using git-annex).
  * webapp: When git repository damange is detected, repairs can be
    done using the webapp UI.
  * Automatically and safely detect and recover from dangling
    .git/annex/index.lock files, which would prevent git from
    committing to the git-annex branch, eg after a crash.
  * assistant: Detect stale git lock files at startup time, and remove them.
  * addurl: Better sanitization of generated filenames.
  * Better sanitization of problem characters when generating URL and WORM
    keys.
  * The control socket path passed to ssh needs to be 17 characters
    shorter than the maximum unix domain socket length, because ssh
    appends stuff to it to make a temporary filename. Closes: #725512
  * status: Fix space leak in local mode, introduced in version 4.20130920.
  * import: Skip .git directories.
  * Remove bogus runshell loop check.
  * addurl: Improve message when adding url with wrong size to existing file.
  * Fixed handling of URL keys that have no recorded size.
  * status: Fix a crash if a temp file went away while its size was
    being checked for status.
  * Deal with git check-attr -z output format change in git 1.8.5.
  * Work around sed output difference that led to version containing a newline
    on OSX.
  * sync: Fix automatic resolution of merge conflicts where one side is an
    annexed file, and the other side is a non-annexed file, or a directory.
  * S3: Try to ensure bucket name is valid for archive.org.
  * assistant: Bug fix: When run in a subdirectory, files from incoming merges
    were wrongly added to that subdirectory, and removed from their original
    locations.
  * Windows: Deal with strange msysgit 1.8.4 behavior of not understanding
    DOS formatted paths for --git-dir and --work-tree.
  * Removed workaround for bug in git 1.8.4r0.
  * Added git-recover-repository command to git-annex source
    (not built by default; this needs to move to someplace else).
  * webapp: Move sidebar to the right hand side of the screen.

 -- Joey Hess <joeyh@debian.org>  Thu, 24 Oct 2013 12:59:55 -0400

git-annex (4.20131002) unstable; urgency=low

  * Note that the layout of gcrypt repositories has changed, and
    if you created one you must manually upgrade it.
    See http://git-annex.branchable.com/upgrades/gcrypt/
  * webapp: Support setting up and using encrypted git repositories on
    any ssh server, as well as on rsync.net.
  * git-annex-shell: Added support for operating inside gcrypt repositories.
  * Disable receive.denyNonFastForwards when setting up a gcrypt special
    remote, since gcrypt needs to be able to fast-forward the master branch.
  * import: Preserve top-level directory structure.
  * Use cryptohash rather than SHA for hashing when no external hash program
    is available. This is a significant speedup for SHA256 on OSX, for
    example.
  * Added SKEIN256 and SKEIN512 backends.
  * Android build redone from scratch, many dependencies updated,
    and entire build can now be done using provided scripts.
  * assistant: Clear the list of failed transfers when doing a full transfer
    scan. This prevents repeated retries to download files that are not
    available, or are not referenced by the current git tree.
  * indirect, direct: Better behavior when a file is not owned by
    the user running the conversion.
  * add, import, assistant: Better preserve the mtime of symlinks,
    when when adding content that gets deduplicated.
  * Send a git-annex user-agent when downloading urls.
    Overridable with --user-agent option.
    (Not yet done for S3 or WebDAV due to limitations of libraries used.)
  * webapp: Fixed a bug where when a new remote is added, one file
    may fail to sync to or from it due to the transferrer process not
    yet knowing about the new remote.
  * OSX: Bundled gpg upgraded, now compatible with config files
    written by MacGPG.
  * assistant: More robust inotify handling; avoid crashing if a directory
    cannot be read.
  * Moved list of backends and remote types from status to version
    command.

 -- Joey Hess <joeyh@debian.org>  Wed, 02 Oct 2013 16:00:39 -0400

git-annex (4.20130920) unstable; urgency=low

  * webapp: Initial support for setting up encrypted removable drives.
  * Recommend using my patched gcrypt, which fixes some bugs:
    https://github.com/joeyh/git-remote-gcrypt
  * Support hot-swapping of removable drives containing gcrypt repositories.
  * list: New command, displays a compact table of remotes that
    contain files.
    (Thanks, anarcat for display code and mastensg for inspiration.)
  * fsck: Fix detection and fixing of present direct mode files that are
    wrongly represented as standin symlinks on crippled filesystems.
  * sync: Fix bug that caused direct mode mappings to not be updated
    when merging files into the tree on Windows.
  * sync: Don't fail if the directory it is run in gets removed by the
    sync.
  * addurl: Fix quvi audodetection, broken in last release.
  * status: In local mode, displays information about variance from configured
    numcopies levels. (--fast avoids calculating these)
  * gcrypt: Ensure that signing key is set to one of the participants keys.
  * webapp: Show encryption information when editing a remote.
  * Avoid unnecessarily catting non-symlink files from git, which can be
    so large it runs out of memory.

 -- Joey Hess <joeyh@debian.org>  Fri, 20 Sep 2013 10:34:51 -0400

git-annex (4.20130911) unstable; urgency=low

  * Fix problem with test suite in non-unicode locale.

 -- Joey Hess <joeyh@debian.org>  Wed, 11 Sep 2013 12:14:16 -0400

git-annex (4.20130909) unstable; urgency=low

  * initremote: Syntax change when setting up an encrypted special remote.
    Now use keyid=$KEYID rather than the old encryption=$KEYID
  * forget: New command, causes git-annex branch history to be forgotten
    in a way that will spread to other clones of the repository.
    (As long as they're running this version or newer of git-annex.)
  * forget --drop-dead: Completely removes mentions of repositories that
    have been marked as dead from the git-annex branch.
  * sync, assistant: Force push of the git-annex branch. Necessary
    to ensure it gets pushed to remotes after being rewritten by forget.
  * Added gcrypt support. This combines a fully encrypted git
    repository (using git-remote-gcrypt) with an encrypted git-annex special
    remote.
  * sync: Support syncing with gcrypt remotes.
  * importfeed: Also ignore transient problems with downloading content
    from feeds.
  * Honor core.sharedrepository when receiving and adding files in direct
    mode.
  * enableremote: gpg keys can be removed from those a remote encrypts
    to by passing "keyid-=$KEYID". keyid+= is also provided.
    (Thanks, guilhem for the patch.)
  * Added encryption=pubkey scheme, which encrypts to public keys directly
    rather than the hybrid approach. See documentation for advantages
    and disadvantages, but encryption=hybrid is the recommended scheme still.
    (Thanks, guilhem for the patch.)
  * Fix Feeds display in build flags.
  * Remind user when annex-ignore is set for some remotes, if unable to
    get or drop a file, possibly because it's on an ignored remote.
  * gpg: Force --no-textmode in case the user has it turned on in config.
  * webapp: Improve javascript's handling of longpolling connection
    failures, by reloading the current page in this case.
    Works around chromium behavior where ajax connections to urls
    that were already accessed are denied after navigating back to
    a previous page.
  * Allow building without quvi support.

 -- Joey Hess <joeyh@debian.org>  Mon, 09 Sep 2013 09:47:02 -0400

git-annex (4.20130827) unstable; urgency=low

  * Youtube support! (And 53 other video hosts). When quvi is installed,
    git-annex addurl automatically uses it to detect when an page is
    a video, and downloads the video file.
  * web special remote: Also support using quvi, for getting files,
    or checking if files exist in the web.
  * unused: Is now a minimum of 30 times faster, and typically many
    more times than that (when a repository has several branches).
    (Thanks, guilhem for the patch.)
  * unused: Fix bugs in two edge cases involving manually staged changes.
    (Thanks, guilhem for the patch.)
  * Android: Fix bug in terminal app that caused it to spin using much 
    CPU and battery. This problem was introduced in version 4.20130601.
  * sync, merge: Bug fix: Don't try to merge into master when in a bare repo.
  * import: Add options to control handling of duplicate files:
    --duplicate, --deduplicate, and --clean-duplicates
  * mirror: New command, makes two repositories contain the same set of files.
  * Set --clobber when running wget to ensure resuming works properly.
  * Unescape characters in 'file://...' URIs. (Thanks, guilhem for the patch.)
  * Better error message when trying to use a git remote that has annex.ignore
    set.
  * Fix bug that caused typechanged symlinks to be assumed to be unlocked
    files, so they were added to the annex by the pre-commit hook.
  * Debian: Run the builtin test suite as an autopkgtest.
  * Debian: Recommend ssh-askpass, which ssh will use when the assistant
    is run w/o a tty. Closes: #719832

 -- Joey Hess <joeyh@debian.org>  Tue, 27 Aug 2013 11:03:00 -0400

git-annex (4.20130815) unstable; urgency=low

  * assistant, watcher: .gitignore files and other git ignores are now
    honored, when git 1.8.4 or newer is installed.
    (Thanks, Adam Spiers, for getting the necessary support into git for this.)
  * importfeed: Ignores transient problems with feeds. Only exits nonzero
    when a feed has repeatedly had a problems for at least 1 day.
  * importfeed: Fix handling of dots in extensions.
  * Windows: Added support for encrypted special remotes.
  * Windows: Fixed permissions problem that prevented removing files
    from directory special remote. Directory special remotes now fully usable.

 -- Joey Hess <joeyh@debian.org>  Thu, 15 Aug 2013 10:14:33 +0200

git-annex (4.20130802) unstable; urgency=low

  * dropunused behavior change: Now refuses to drop the last copy of a
    file, unless you use the --force.
    This was the last place in git-annex that could remove data referred
    to by the git history, without being forced.
    Like drop, dropunused checks remotes, and honors the global
    annex.numcopies setting. (However, .gitattributes settings cannot
    apply to unused files.) 
  * Fix inverted logic in last release's fix for data loss bug,
    that caused git-annex sync on FAT or other crippled filesystems to add
    symlink standin files to the annex.
  * importfeed can be used to import files from podcast feeds.
  * webapp: When setting up a dedicated ssh key to access the annex
    on a host, set IdentitiesOnly to prevent the ssh-agent from forcing
    use of a different ssh key. That could result in unncessary password
    prompts, or prevent git-annex-shell from being run on the remote host.
  * webapp: Improve handling of remotes whose setup has stalled.
  * Add status message to XMPP presence tag, to identify to others that
    the client is a git-annex client. Closes: #717652
  * webapp: When creating a repository on a removable drive, set
    core.fsyncobjectfiles, to help prevent data loss when the drive is yanked.
  * Always build with -threaded, to avoid a deadlock when communicating with
    gpg.
  * unused: No longer shows as unused tmp files that are actively being
    transferred.
  * assistant: Fix NetWatcher to not sync with remotes that have
    remote.<name>.annex-sync set to false.
  * assistant: Fix deadlock that could occur when adding a lot of files
    at once in indirect mode.
  * assistant: Fix bug that caused it to stall when adding a very large
    number of files at once (around 5 thousand).
  * OSX: Make git-annex-webapp run in the background, so that the app icon
    can be clicked on the open a new webapp when the assistant is already
    running.
  * Improve test suite on Windows; now tests git annex sync.
  * Fix a few bugs involving filenames that are at or near the filesystem's
    maximum filename length limit.
  * find: Avoid polluting stdout with progress messages. Closes: #718186
  * Escape ':' in file/directory names to avoid it being treated
    as a pathspec by some git commands. Closes: #718185
  * Slow and ugly work around for bug #718517 in git 1.8.4~rc0, which broke
    git-cat-file --batch for filenames containing spaces.
    (Will be reverted after next git pre-release fixes the problem.)

 -- Joey Hess <joeyh@debian.org>  Fri, 02 Aug 2013 11:35:16 -0400

git-annex (4.20130723) unstable; urgency=low

  * Fix data loss bug when adding an (uncompressed) tarball of a
    git-annex repository, or other file that begins with something
    that can be mistaken for a git-annex link. Closes: #717456
  * New improved version of the git-annex logo, contributed by
    John Lawrence.
  * Rsync.net have committed to support git-annex and offer a special
    discounted rate for git-annex users. Updated the webapp to reflect this.
    http://www.rsync.net/products/git-annex-pricing.html
  * Install XDG desktop icon files.
  * Support unannex and uninit in direct mode.
  * Support import in direct mode.
  * webapp: Better display of added files.
  * fix: Preserve the original mtime of fixed symlinks.
  * uninit: Preserve .git/annex/objects at the end, if it still
    has content, so that old versions of files and deleted files
    are not deleted. Print a message with some suggested actions.
  * When a transfer is already being run by another process,
    proceed on to the next file, rather than dying.
  * Fix checking when content is present in a non-bare repository
    accessed via http.
  * Display byte sizes with more precision.
  * watcher: Fixed a crash that could occur when a directory was renamed
    or deleted before it could be scanned.
  * watcher: Partially worked around a bug in hinotify, no longer crashes
    if hinotify cannot process a directory (but can't detect changes in it)
  * directory special remote: Fix checking that there is enough disk space
    to hold an object, was broken when using encryption.
  * webapp: Differentiate between creating a new S3/Glacier/WebDav remote,
    and initializing an existing remote. When creating a new remote, avoid
    conflicts with other existing (or deleted) remotes with the same name.
  * When an XMPP server has SRV records, try them, but don't then fall
    back to the regular host if they all fail.
  * For long hostnames, use a hash of the hostname to generate the socket
    file for ssh connection caching.

 -- Joey Hess <joeyh@debian.org>  Tue, 23 Jul 2013 10:46:05 -0400

git-annex (4.20130709) unstable; urgency=low

  * --all: New switch that makes git-annex operate on all data stored
    in the git annex, including old versions of files. Supported by
    fsck, get, move, copy.
  * --unused: New switch that makes git-annex operate on all data found
    by the last run of git annex unused. Supported by fsck, move, copy.
  * get, move, copy: Can now be run in a bare repository,
    like fsck already could. --all is enabled automatically in this case.
  * merge: Now also merges synced/master or similar branches, which 
    makes it useful to put in a post-receive hook to make a repository
    automatically update its working copy when git annex sync or the assistant
    sync with it.
  * webapp: Fix ssh setup with nonstandard port, broken in last release.
  * init: Detect systems on which git commit fails due to not being able to
    determine the FQDN, and put in a workaround so committing to the git-annex
    branch works.
  * addurl --pathdepth: Fix failure when the pathdepth specified is deeper
    than the urls's path.
  * Windows: Look for .exe extension when searching for a command in path.
  * Pass -f to curl when downloading a file with it, so it propigates failure. 
  * Windows: Fix url to object when using a http remote.
  * webapp: Fix authorized_keys line added when setting up a rsync remote
    on a server that also supports git-annex, to not force running
    git-annex-shell.
  * OSX Mountain Lion: Fixed gpg bundled in dmg to not fail due to a missing
    gpg-agent.
  * Android: gpg is built without --enable-minimal, so it interoperates
    better with other gpg builds that may default to using other algorithms
    for encryption.
  * dropunused, addunused: Complain when asked to operate on a number that
    does not correspond to any unused key.
  * fsck: Don't claim to fix direct mode when run on a symlink whose content
    is not present.
  * Make --numcopies override annex.numcopies set in .gitattributes.

 -- Joey Hess <joeyh@debian.org>  Tue, 09 Jul 2013 13:55:39 -0400

git-annex (4.20130627) unstable; urgency=low

  * assistant --autostart: Automatically ionices the daemons it starts.
  * assistant: Daily sanity check thread is run niced.
  * bup: Handle /~/ in bup remote paths.
    Thanks, Oliver Matthews
  * fsck: Ensures that direct mode is used for files when it's enabled.
  * webapp: Fix bug when setting up a remote ssh repo repeatedly on the same
    server.
  * webapp: Ensure that ssh keys generated for different directories
    on a server are always different.
  * webapp: Fix bug setting up ssh repo if the user enters "~/" at the start 
    of the path.
  * assistant: Fix bug that prevented adding files written by gnucash, 
    and more generally support adding hard links to files. However,
    other operations on hard links are still unsupported.
  * webapp: Fix bug that caused the webapp to hang when built with yesod 1.2.

 -- Joey Hess <joeyh@debian.org>  Thu, 27 Jun 2013 14:21:55 -0400

git-annex (4.20130621) unstable; urgency=low

  * Supports indirect mode on encfs in paranoia mode, and other
    filesystems that do not support hard links, but do support
    symlinks and other POSIX filesystem features.
  * Android: Add .thumbnails to .gitignore when setting up a camera
    repository.
  * Android: Make the "Open webapp" menu item open the just created
    repository when a new repo is made.
  * webapp: When the user switches to display a different repository,
    that repository becomes the default repository to be displayed next time
    the webapp gets started.
  * glacier: Better handling of the glacier inventory, which avoids
    duplicate uploads to the same glacier repository by `git annex copy`.
  * Direct mode: No longer temporarily remove write permission bit of files
    when adding them.
  * sync: Better support for bare git remotes. Now pushes directly to the
    master branch on such a remote, instead of to synced/master. This
    makes it easier to clone from a bare git remote that has been populated
    with git annex sync or by the assistant.
  * Android: Fix use of cp command to not try to use features present
    only on build system.
  * Windows: Fix hang when adding several files at once.
  * assistant: In direct mode, objects are now only dropped when all
    associated files are unwanted. This avoids a repreated drop/get loop
    of a file that has a copy in an archive directory, and a copy not in an
    archive directory. (Indirect mode still has some buggy behavior in this
    area, since it does not keep track of associated files.)
    Closes: #712060
  * status: No longer shows dead repositories.
  * annex.debug can now be set to enable debug logging by default.
    The webapp's debugging check box does this.
  * fsck: Avoid getting confused by Windows path separators
  * Windows: Multiple bug fixes, including fixing the data written to the
    git-annex branch.
  * Windows: The test suite now passes on Windows (a few broken parts are
    disabled).
  * assistant: On Linux, the expensive transfer scan is run niced.
  * Enable assistant and WebDAV support on powerpc and sparc architectures,
    which now have the necessary dependencies built.

 -- Joey Hess <joeyh@debian.org>  Fri, 21 Jun 2013 10:18:41 -0400

git-annex (4.20130601) unstable; urgency=medium

  * XMPP: Git push over xmpp made much more robust.
  * XMPP: Avoid redundant and unncessary pushes. Note that this breaks
    compatibility with previous versions of git-annex, which will refuse
    to accept any XMPP pushes from this version.
  * XMPP: Send pings and use them to detect when contact with the server
    is lost.
  * hook special remote: Added combined hook program support.
  * Android app: Avoid using hard links to app's lib directory, which
    is sometimes on a different filesystem than the data directory.
  * Fix bug in parsing of parens in some preferred content expressions.
    This fixes the behavior of the manual mode group.
  * assistant: Work around git-cat-file's not reloading the index after files
    are staged.
  * Improve error handling when getting uuid of http remotes to auto-ignore,
    like with ssh remotes.
  * content: New command line way to view and configure a repository's
    preferred content settings.
  * sync: Fix double merge conflict resolution handling.
  * XMPP: Fix a file descriptor leak.
  * Android: Added an "Open WebApp" item to the terminal's menu.
  * Android: Work around Android devices where the `am` command doesn't work.
  * Can now restart certain long-running git processes if they crash, and
    continue working.

 -- Joey Hess <joeyh@debian.org>  Sat, 01 Jun 2013 19:16:04 -0400

git-annex (4.20130521) unstable; urgency=low

  * Sanitize debian changelog version before putting it into cabal file.
    Closes: #708619
  * Switch to MonadCatchIO-transformers for better handling of state while
    catching exceptions.
  * Fix a zombie that could result when running a process like gpg to
    read and write to it.
  * Allow building with gpg2.
  * Disable building with the haskell threaded runtime when the webapp
    is not built. This may fix builds on mips, s390x and sparc, which are
    failing to link -lHSrts_thr
  * Temporarily build without webapp on kfreebsd-i386, until yesod is
    installable there again.
  * Direct mode bug fix: After a conflicted merge was automatically resolved,
    the content of a file that was already present could incorrectly
    be replaced with a symlink.
  * Fix a bug in the git-annex branch handling code that could
    cause info from a remote to not be merged and take effect immediately.
  * Direct mode is now fully tested by the test suite.
  * Detect bad content in ~/.config/git-annex/program and look in PATH instead.
  * OSX: Fixed gpg included in dmg.
  * Linux standalone: Back to being built with glibc 2.13 for maximum
    portability.

 -- Joey Hess <joeyh@debian.org>  Tue, 21 May 2013 13:10:26 -0400

git-annex (4.20130516) unstable; urgency=low

  * Android: The webapp is ported and working.
  * Windows: There is a very rough Windows port. Do not trust it with
    important data.
  * git-annex-shell: Ensure that received files can be read. Files
    transferred from some Android devices may have very broken permissions
    as received.
  * direct mode: Direct mode commands now work on files staged in the index,
    they do not need to be committed to git.
  * Temporarily add an upper bound to the version of yesod that can be built
    with, since yesod 1.2 has a great many changes that will require extensive
    work on the webapp.
  * Disable building with the haskell threaded runtime when the assistant
    is not built. This may fix builds on s390x and sparc, which are failing
    to link -lHSrts_thr
  * Avoid depending on regex-tdfa on mips, mipsel, and s390, where it fails
    to build.
  * direct: Fix a bug that could cause some files to be left in indirect mode.
  * When initializing a directory special remote with a relative path,
    the path is made absolute.
  * SHA: Add a runtime sanity check that sha commands output something
    that appears to be a real sha.
  * configure: Better checking that sha commands output in the desired format.
  * rsync special remotes: When sending from a crippled filesystem, use
    the destination's default file permissions, as the local ones can
    be arbitrarily broken. (Ie, ----rwxr-x for files on Android)
  * migrate: Detect if a file gets corrupted while it's being migrated.
  * Debian: Add a menu file.

 -- Joey Hess <joeyh@debian.org>  Thu, 16 May 2013 11:03:35 -0400

git-annex (4.20130501) unstable; urgency=low

  * sync, assistant: Behavior changes: Sync with remotes that have
    annex-ignore set, so that git remotes on servers without git-annex
    installed can be used to keep clients' git repos in sync.
  * assistant: Work around misfeature in git 1.8.2 that makes
    `git commit --alow-empty -m ""` run an editor.
  * sync: Bug fix, avoid adding to the annex the 
    dummy symlinks used on crippled filesystems.
  * Add public repository group.
    (And inpreferreddir to preferred content expressions.)
  * webapp: Can now set up Internet Archive repositories.
  * S3: Dropping content from the Internet Archive doesn't work, but
    their API indicates it does. Always refuse to drop from there.
  * Automatically register public urls for files uploaded to the
    Internet Archive.
  * To enable an existing special remote, the new enableremote command
    must be used. The initremote command now is used only to create
    new special remotes.
  * initremote: If two existing remotes have the same name,
    prefer the one with a higher trust level.
  * assistant: Improved XMPP protocol to better support multiple repositories
    using the same XMPP account. Fixes bad behavior when sharing with a friend
    when you or the friend have multiple reposotories on an XMPP account.
    Note that XMPP pairing with your own devices still pairs with all
    repositories using your XMPP account.
  * assistant: Fix bug that could cause incoming pushes to not get
    merged into the local tree. Particularly affected XMPP pushes.
  * webapp: Display some additional information about a repository on
    its edit page.
  * webapp: Install FDO desktop menu file when started in standalone mode.
  * webapp: Don't default to making repository in cwd when started
    from within a directory containing a git-annex file (eg, standalone
    tarball directory).
  * Detect systems that have no user name set in GECOS, and also
    don't have user.name set in git config, and put in a workaround
    so that commits to the git-annex branch (and the assistant)
    will still succeed despite git not liking the system configuration.
  * webapp: When told to add a git repository on a remote server, and
    the repository already exists as a non-bare repository, use it,
    rather than initializing a bare repository in the same directory.
  * direct, indirect: Refuse to do anything when the assistant
    or git-annex watch daemon is running.
  * assistant: When built with git before 1.8.0, use `git remote rm`
    to delete a remote. Newer git uses `git remote remove`.
  * rmurl: New command, removes one of the recorded urls for a file.
  * Detect when the remote is broken like bitbucket is, and exits 0 when
    it fails to run git-annex-shell.
  * assistant: Several improvements to performance and behavior when
    performing bulk adds of a large number of files (tens to hundreds
    of thousands).
  * assistant: Sanitize XMPP presence information logged for debugging.
  * webapp: Now automatically fills in any creds used by an existing remote
    when creating a new remote of the same type. Done for Internet Archive,
    S3, Glacier, and Box.com remotes.
  * Store an annex-uuid file in the bucket when setting up a new S3 remote.
  * Support building with DAV 0.4.

 -- Joey Hess <joeyh@debian.org>  Wed, 01 May 2013 01:42:46 -0400

git-annex (4.20130417) unstable; urgency=low

  * initremote: Generates encryption keys with high quality entropy.
    This can be disabled using --fast to get the old behavior.
    The assistant still uses low-quality entropy when creating encrypted
    remotes, to avoid delays. (Thanks, guilhem for the patch.)
  * Bugfix: Direct mode no longer repeatedly checksums duplicated files.
  * assistant: Work around horrible, terrible, very bad behavior of
    gnome-keyring, by not storing special-purpose ssh keys in ~/.ssh/*.pub.
    Apparently gnome-keyring apparently will load and indiscriminately use
    such keys in some cases, even if they are not using any of the standard
    ssh key names. Instead store the keys in ~/.ssh/annex/,
    which gnome-keyring will not check.
  * addurl: Bugfix: Did not properly add file in direct mode.
  * assistant: Bug fix to avoid annexing the files that git uses
    to stand in for symlinks on FAT and other filesystem not supporting
    symlinks.
  * Adjust preferred content expressions so that content in archive
    directories is preferred until it has reached an archive or smallarchive
    repository.
  * webapp: New --listen= option allows running the webapp on one computer
    and connecting to it from another. (Note: Does not yet use HTTPS.)
  * Added annex.web-download-command setting.
  * Added per-remote annex-rsync-transport option. (guilhem again)
  * Ssh connection caching is now also used by rsync special remotes.
    (guilhem yet again)
  * The version number is now derived from git, unless built with
    VERSION_FROM_CHANGELOG.
  * assistant: Stop any transfers the assistant initiated on shutdown.
  * assistant: Added sequence numbers to XMPP git push packets. (Not yet used.)
  * addurl: Register transfer so the webapp can see it.
  * addurl: Automatically retry downloads that fail, as long as some
    additional content was downloaded.
  * webapp: Much improved progress bar display for downloads from encrypted
    remotes.
  * Avoid using runghc, as that needs ghci.
  * webapp: When a repository's group is changed, rescan for transfers.
  * webapp: Added animations.
  * webapp: Include the repository directory in the mangled hostname and
    ssh key name, so that a locked down ssh key for one repository is not
    re-used when setting up additional repositories on the same server.
  * Fall back to internal url downloader when built without curl.
  * fsck: Check content of direct mode files (only when the inode cache
    thinks they are unmodified).

 -- Joey Hess <joeyh@debian.org>  Wed, 17 Apr 2013 09:07:38 -0400

git-annex (4.20130405) unstable; urgency=low

  * Group subcommands into sections in usage. Closes: #703797
  * Per-command usage messages.
  * webapp: Fix a race that sometimes caused alerts or other notifications
    to be missed if they occurred while a page was loading.
  * webapp: Progess bar fixes for many types of special remotes.
  * Build debian package without using cabal, which writes to HOME.
    Closes: #704205
  * webapp: Run ssh server probes in a way that will work when the
    login shell is a monstrosity that should have died 25 years ago,
    such as csh.
  * New annex.largefiles setting, which configures which files
    `git annex add` and the assistant add to the annex.
  * assistant: Check small files into git directly.
  * Remotes can be configured to use other MAC algorithms than HMACSHA1
    to encrypt filenames.
    Thanks, guilhem for the patch.
  * git-annex-shell: Passes rsync --bwlimit options on rsync.
    Thanks, guilhem for the patch.
  * webapp: Added UI to delete repositories. Closes: #689847
  * Adjust built-in preferred content expressions to make most types
    of repositories want content that is only located on untrusted, dead,
    and unwanted repositories.
  * drop --auto: Fix bug that prevented dropping files from untrusted
    repositories.
  * assistant: Fix bug that could cause direct mode files to be unstaged
    from git.
  * Update working tree files fully atomically.
  * webapp: Improved transfer queue management.
  * init: Probe whether the filesystem supports fifos, and if not,
    disable ssh connection caching.
  * Use lower case hash directories for storing files on crippled filesystems,
    same as is already done for bare repositories.

 -- Joey Hess <joeyh@debian.org>  Fri, 05 Apr 2013 10:42:18 -0400

git-annex (4.20130323) unstable; urgency=low

  * webapp: Repository list is now included in the dashboard, and other
    UI tweaks.
  * webapp: Improved UI for pairing your own devices together using XMPP.
  * webapp: Display an alert when there are XMPP remotes, and a cloud
    transfer repository needs to be configured.
  * Add incrementalbackup repository group.
  * webapp: Encourage user to install git-annex on a server when adding
    a ssh server, rather than just funneling them through to rsync.
  * xmpp: --debug now enables a sanitized dump of the XMPP protocol
  * xmpp: Try harder to detect presence of clients when there's a git push
    to send.
  * xmpp: Re-enable XA flag, since disabling it did not turn out to help
    with the problems Google Talk has with not always sending presence
    messages to clients.
  * map: Combine duplicate repositories, for a nicer looking map.
  * Fix several bugs caused by a bad Ord instance for Remote.
  * webapp: Switch all forms to POST.
  * assistant: Avoid syncing with annex-ignored remotes when reconnecting
    to the network, or connecting a drive.
  * assistant: Fix OSX bug that prevented committing changed files to a
    repository when in indirect mode.
  * webapp: Improved alerts displayed when syncing with remotes, and 
    when syncing with a remote fails.
  * webapp: Force wrap long filenames in transfer display.
  * assistant: The ConfigMonitor left one zombie behind each time
    it checked for changes, now fixed.
  * get, copy, move: Display an error message when an identical transfer
    is already in progress, rather than failing with no indication why.
  * assistant: Several optimisations to file transfers.
  * OSX app and standalone Linux tarball now both support being added to
    PATH; no need to use runshell to start git-annex.
  * webapp: When adding a removable drive, you can now specify the
    directory inside it to use.
  * webapp: Confirm whether user wants to combine repositories when
    adding a removable drive that already has a repository on it.

 -- Joey Hess <joeyh@debian.org>  Fri, 22 Mar 2013 18:54:05 -0400

git-annex (4.20130314) unstable; urgency=low

  * Bugfix: git annex add, when ran without any file or directory specified,
    should add files in the current directory, but not act on unlocked files
    elsewhere in the tree.
  * Bugfix: drop --from an unavailable remote no longer updates the location
    log, incorrectly, to say the remote does not have the key.
  * Bugfix: If the UUID of a remote is not known, prevent --from, --to,
    and other ways of specifying remotes by name from selecting it,
    since it is not possible to sanely use it.
  * Bugfix: Fix bug in inode cache sentinal check, which broke
    copying to local repos if the repo being copied from had moved
    to a different filesystem or otherwise changed all its inodes

  * Switch from using regex-compat to regex-tdfa, as the C regex library
    is rather buggy.
  * status: Can now be run with a directory path to show only the
    status of that directory, rather than the whole annex.
  * Added remote.<name>.annex-gnupg-options setting.
    Thanks, guilhem for the patch.
  * addurl: Add --relaxed option.
  * addurl: Escape invalid characters in urls, rather than failing to
    use an invalid url.
  * addurl: Properly handle url-escaped characters in file:// urls.

  * assistant: Fix dropping content when a file is moved to an archive
    directory, and getting contennt when a file is moved back out.
  * assistant: Fix bug in direct mode that could occur when a symlink is
    moved out of an archive directory, and resulted in the file not being
    set to direct mode when it was transferred.
  * assistant: Generate better commits for renames.
  * assistant: Logs are rotated to avoid them using too much disk space.
  * assistant: Avoid noise in logs from git commit about typechanged
    files in direct mode repositories.
  * assistant: Set gc.auto=0 when creating repositories to prevent
    automatic commits from causing git-gc runs.
  * assistant: If gc.auto=0, run git-gc once a day, packing loose objects
    very non-aggressively.
  * assistant: XMPP git pull and push requests are cached and sent when
    presence of a new client is detected.
  * assistant: Sync with all git remotes on startup.
  * assistant: Get back in sync with XMPP remotes after network reconnection,
    and on startup.
  * assistant: Fix syncing after XMPP pairing.
  * assistant: Optimised handling of renamed files in direct mode,
    avoiding re-checksumming.
  * assistant: Detects most renames, including directory renames, and
    combines all their changes into a single commit.
  * assistant: Fix ~/.ssh/git-annex-shell wrapper to work when the
    ssh key does not force a command.
  * assistant: Be smarter about avoiding unncessary transfers.

  * webapp: Work around bug in Warp's slowloris attack prevention code,
    that caused regular browsers to stall when they reuse a connection
    after leaving it idle for 30 seconds.
    (See https://github.com/yesodweb/wai/issues/146)
  * webapp: New preferences page allows enabling/disabling debug logging
    at runtime, as well as configuring numcopies and diskreserve.
  * webapp: Repository costs can be configured by dragging repositories around
    in the repository list.
  * webapp: Proceed automatically on from "Configure jabber account"
    to pairing.
  * webapp: Only show up to 10 queued transfers.
  * webapp: DTRT when told to create a git repo that already exists.
  * webapp: Set locally paired repositories to a lower cost than other
    network remotes.

  * Run ssh with -T to avoid tty allocation and any login scripts that
    may do undesired things with it.
  * Several improvements to Makefile and cabal file. Thanks, Peter Simmons
  * Stop depending on testpack.
  * Android: Enable test suite. 

 -- Joey Hess <joeyh@debian.org>  Thu, 14 Mar 2013 15:29:20 -0400

git-annex (4.20130227) unstable; urgency=low

  * annex.version is now set to 4 for direct mode repositories.
  * Should now fully support git repositories with core.symlinks=false;
    always using git's pseudosymlink files in such repositories.
  * webapp: Allow creating repositories on filesystems that lack support for
    symlinks.
  * webapp: Can now add a new local repository, and make it sync with
    the main local repository.
  * Android: Bundle now includes openssh.
  * Android: Support ssh connection caching.
  * Android: Assistant is fully working. (But no webapp yet.)
  * Direct mode: Support filesystems like FAT which can change their inodes
    each time they are mounted.
  * Direct mode: Fix support for adding a modified file.
  * Avoid passing -p to rsync, to interoperate with crippled filesystems.
    Closes: #700282
  * Additional GIT_DIR support bugfixes. May actually work now.
  * webapp: Display any error message from git init if it fails to create
    a repository.
  * Fix a reversion in matching globs introduced in the last release,
    where "*" did not match files inside subdirectories. No longer uses
    the Glob library.
  * copy: Update location log when no copy was performed, if the location
    log was out of date.
  * Makefile now builds using cabal, taking advantage of cabal's automatic
    detection of appropriate build flags.
  * test: The test suite is now built into the git-annex binary, and can
    be run at any time.

 -- Joey Hess <joeyh@debian.org>  Wed, 27 Feb 2013 14:07:24 -0400

git-annex (3.20130216) unstable; urgency=low

  * Now uses the Haskell uuid library, rather than needing a uuid program.
  * Now uses the Haskell Glob library, rather than pcre-light, avoiding
    the need to install libpcre. Currently done only for Cabal or when
    the Makefile is made to use -DWITH_GLOB
  * Android port now available (command-line only).
  * New annex.crippledfilesystem setting, allows use of git-annex
    repositories on FAT and even worse filesystems; avoiding use of
    hard links and locked down permissions settings. (Support is incomplete.)
  * init: Detect when the repository is on a filesystem that does not
    support hard links, or symlinks, or unix permissions, and set
    annex.crippledfilesystem, as well as annex.direct.
  * add: Improved detection of files that are modified while being added.
  * Fix a bug in direct mode, introduced in the previous release, where
    if a file was dropped and then got back, it would be stored in indirect
    mode.

 -- Joey Hess <joeyh@debian.org>  Sat, 16 Feb 2013 10:03:26 -0400

git-annex (3.20130207) unstable; urgency=low

  * webapp: Now allows restarting any threads that crash.
  * Adjust debian package to only build-depend on DAV on architectures
    where it is available.
  * addurl --fast: Use curl, rather than haskell HTTP library, to support https.
  * annex.autocommit: New setting, can be used to disable autocommit
    of changed files by the assistant, while it still does data syncing
    and other tasks.
  * assistant: Ignore .DS_Store on OSX.
  * assistant: Fix location log when adding new file in direct mode.
  * Deal with stale mappings for deleted file in direct mode.
  * pre-commit: Update direct mode mappings. 
  * uninit, unannex --fast: If hard link creation fails, fall back to slow
    mode.
  * Clean up direct mode cache and mapping info when dropping keys.
  * dropunused: Clean up stale direct mode cache and mapping info not
    removed before.

 -- Joey Hess <joeyh@debian.org>  Thu, 07 Feb 2013 12:45:25 -0400

git-annex (3.20130124) unstable; urgency=low

  * Added source repository group, that only retains files until they've
    been transferred to another repository. Useful for things like
    repositories on cameras.
  * Added manual repository group. Use to prevent the assistant from
    downloading any file contents to keep things in sync. Instead
    `git annex get`, `git annex drop` etc can be used manually as desired.
  * webapp: More adjustments to longpoll code to deal with changes in
    variable quoting in different versions of shakespeare-js.
  * webapp: Avoid an error if a transfer is stopped just as it finishes.
    Closes: #698184 
  * webapp: Now always logs to .git/annex/daemon.log
  * webapp: Has a page to view the log, accessed from the control menu.
  * webapp: Fix crash adding removable drive that has an annex directory
    in it that is not a git repository.
  * Deal with incompatability in gpg2, which caused prompts for encryption
    passphrases rather than using the supplied --passphrase-fd.
  * bugfix: Union merges involving two or more repositories could sometimes
    result in data from one repository getting lost. This could result
    in the location log data becoming wrong, and fsck being needed to fix it.
  * sync: Automatic merge conflict resolution now stages deleted files.
  * Depend on git 1.7.7.6 for --no-edit. Closes: #698399
  * Fix direct mode mapping code to always store direct mode filenames
    relative to the top of the repository, even when operating inside a
    subdirectory.
  * fsck: Detect and fix consistency errors in direct mode mapping files.
  * Avoid filename encoding errors when writing direct mode mappings.

 -- Joey Hess <joeyh@debian.org>  Tue, 22 Jan 2013 07:11:59 +1100

git-annex (3.20130114) unstable; urgency=low

  * Now handles the case where a file that's being transferred to a remote
    is modified in place, which direct mode allows. When this
    happens, the transfer now fails, rather than allow possibly corrupt
    data into the remote.
  * fsck: Better checking of file content in direct mode.
  * drop: Suggest using git annex move when numcopies prevents dropping a file.
  * webapp: Repo switcher filters out repos that do not exist any more
    (or are on a drive that's not mounted).
  * webapp: Use IP address, rather than localhost, since some systems may
    have configuration problems or other issues that prevent web browsers
    from connecting to the right localhost IP for the webapp.
  * webapp: Adjust longpoll code to work with recent versions of
    shakespeare-js.
  * assistant: Support new gvfs dbus names used in Gnome 3.6.
  * In direct mode, files with the same key are no longer hardlinked, as
    that would cause a surprising behavior if modifying one, where the other
    would also change.
  * webapp: Avoid illegal characters in hostname when creating S3 or
    Glacier remote.
  * assistant: Avoid committer crashing if a file is deleted at the wrong
    instant.

 -- Joey Hess <joeyh@debian.org>  Mon, 14 Jan 2013 15:25:18 -0400

git-annex (3.20130107) unstable; urgency=low

  * webapp: Add UI to stop and restart assistant.
  * committer: Fix a file handle leak.
  * assistant: Make expensive transfer scan work fully in direct mode.
  * More commands work in direct mode repositories: find, whereis, move, copy,
    drop, log, fsck, add, addurl.
  * sync: No longer automatically adds files in direct mode.
  * assistant: Detect when system is not configured with a user name,
    and set environment to prevent git from failing.
  * direct: Avoid hardlinking symlinks that point to the same content
    when the content is not present.
  * Fix transferring files to special remotes in direct mode.

 -- Joey Hess <joeyh@debian.org>  Mon, 07 Jan 2013 01:01:41 -0400

git-annex (3.20130102) unstable; urgency=low

  * direct, indirect: New commands, that switch a repository to and from
    direct mode. In direct mode, files are accessed directly, rather than
    via symlinks. Note that direct mode is currently experimental. Many
    git-annex commands do not work in direct mode. Some git commands can
    cause data loss when used in direct mode repositories.
  * assistant: Now uses direct mode by default when setting up a new
    local repository.
  * OSX assistant: Uses the FSEvents API to detect file changes.
    This avoids issues with running out of file descriptors on large trees,
    as well as allowing detection of modification of files in direct mode.
    Other BSD systems still use kqueue.
  * kqueue: Fix bug that made broken symlinks not be noticed.
  * vicfg: Quote filename. Closes: #696193
  * Bugfix: Fixed bug parsing transfer info files, where the newline after
    the filename was included in it. This was generally benign, but in
    the assistant, it caused unexpected dropping of preferred content.
  * Bugfix: Remove leading \ from checksums output by sha*sum commands,
    when the filename contains \ or a newline. Closes: #696384
  * fsck: Still accept checksums with a leading \ as valid, now that
    above bug is fixed.
  * SHA*E backends: Exclude non-alphanumeric characters from extensions.
  * migrate: Remove leading \ in SHA* checksums, and non-alphanumerics
    from extensions of SHA*E keys.

 -- Joey Hess <joeyh@debian.org>  Wed, 02 Jan 2013 13:21:34 -0400

git-annex (3.20121211) unstable; urgency=low

  * webapp: Defaults to sharing box.com account info with friends, allowing
    one-click enabling of the repository.
  * Fix broken .config/git-annex/program installed by standalone tarball.
  * assistant: Retrival from glacier now handled.
  * Include ssh in standalone tarball and OSX app.
  * watch: Avoid leaving hard links to files behind in .git/annex/tmp
    if a file is deleted or moved while it's being quarantined in preparation
    to being added to the annex.
  * Allow `git annex drop --from web`; of course this does not remove
    any file from the web, but it does make git-annex remove all urls
    associated with a file.
  * webapp: S3 and Glacier forms now have a select list of all
    currently-supported AWS regions.
  * webdav: Avoid trying to set props, avoiding incompatability with
    livedrive.com. Needs DAV version 0.3.
  * webapp: Prettify error display.
  * webapp: Fix bad interaction between required fields and modals.
  * webapp: Added help buttons and links next to fields that require
    explanations.
  * webapp: Encryption can be disabled when setting up remotes.
  * assistant: Avoid trying to drop content from remotes that don't have it.
  * assistant: Allow periods in ssh key comments.
  * get/copy --auto: Transfer data even if it would exceed numcopies,
    when preferred content settings want it.
  * drop --auto: Fix dropping content when there are no preferred content
    settings.
  * webapp: Allow user to specify the port when setting up a ssh or rsync
    remote.
  * assistant: Fix syncing to just created ssh remotes.
  * Enable WebDAV support in Debian package. Closes: #695532

 -- Joey Hess <joeyh@debian.org>  Tue, 11 Dec 2012 11:25:03 -0400

git-annex (3.20121127) unstable; urgency=low

  * Fix dirContentsRecursive, which had missed some files in deeply nested
    subdirectories. Could affect various parts of git-annex.
  * rsync: Fix bug introduced in last release that broke encrypted rsync
    special remotes.
  * The standalone builds now unset their special path and library path
    variables before running the system web browser.

 -- Joey Hess <joeyh@debian.org>  Tue, 27 Nov 2012 17:07:32 -0400

git-annex (3.20121126) unstable; urgency=low

  * New webdav and Amazon glacier special remotes.
  * Display a warning when a non-existing file or directory is specified.
  * webapp: Added configurator for Box.com.
  * webapp: Show error messages to user when testing XMPP creds.
  * Fix build of assistant without yesod.
  * webapp: The list of repositiories refreshes when new repositories are
    added, including when new repository configurations are pushed in from
    remotes.
  * OSX: Fix RunAtLoad value in plist file.
  * Getting a file from chunked directory special remotes no longer buffers
    it all in memory.
  * S3: Added progress display for uploading and downloading.
  * directory special remote: Made more efficient and robust.
  * Bugfix: directory special remote could loop forever storing a key 
    when a too small chunksize was configured.
  * Allow controlling whether login credentials for S3 and webdav are
    committed to the repository, by setting embedcreds=yes|no when running
    initremote.
  * Added smallarchive repository group, that only archives files that are
    in archive directories. Used by default for glacier when set up in the
    webapp.
  * assistant: Fixed handling of toplevel archive directory and
    client repository group.
  * assistant: Apply preferred content settings when a new symlink
    is created, or a symlink gets renamed. Made archive directories work.

 -- Joey Hess <joeyh@debian.org>  Mon, 26 Nov 2012 11:37:49 -0400

git-annex (3.20121112) unstable; urgency=low

  * assistant: Can use XMPP to notify other nodes about pushes made to other
    repositories, as well as pushing to them directly over XMPP.
  * wepapp: Added an XMPP configuration interface.
  * webapp: Supports pairing over XMPP, with both friends, and other repos
    using the same account.
  * assistant: Drops non-preferred content when possible.
  * assistant: Notices, and applies config changes as they are made to
    the git-annex branch, including config changes pushed in from remotes.
  * git-annex-shell: GIT_ANNEX_SHELL_DIRECTORY can be set to limit it
    to operating on a specified directory.
  * webapp: When setting up authorized_keys, use GIT_ANNEX_SHELL_DIRECTORY.
  * Preferred content path matching bugfix.
  * Preferred content expressions cannot use "in=".
  * Preferred content expressions can use "present".
  * Fix handling of GIT_DIR when it refers to a git submodule.
  * Depend on and use the Haskell SafeSemaphore library, which provides
    exception-safe versions of SampleVar and QSemN.
    Thanks, Ben Gamari for an excellent patch set.
  * file:/// URLs can now be used with the web special remote.
  * webapp: Allow dashes in ssh key comments when pairing.
  * uninit: Check and abort if there are symlinks to annexed content that
    are not checked into git.
  * webapp: Switched to using the same multicast IP address that avahi uses.
  * bup: Don't pass - to bup-split to make it read stdin; bup 0.25
    does not accept that.
  * bugfix: Don't fail transferring content from read-only repos.
    Closes: #691341
  * configure: Check that checksum programs produce correct checksums.
  * Re-enable dbus, using a new version of the library that fixes the memory
    leak.
  * NetWatcher: When dbus connection is lost, try to reconnect.
  * Use USER and HOME environment when set, and only fall back to getpwent,
    which doesn't work with LDAP or NIS.
  * rsync special remote: Include annex-rsync-options when running rsync
    to test a key's presence.
  * The standalone tarball's runshell now takes care of installing a
    ~/.ssh/git-annex-shell wrapper the first time it's run.
  * webapp: Make an initial, empty commit so there is a master branch 
  * assistant: Fix syncing local drives.
  * webapp: Fix creation of rsync.net repositories.
  * webapp: Fix renaming of special remotes.
  * webapp: Generate better git remote names.
  * webapp: Ensure that rsync special remotes are enabled using the same
    name they were originally created using.
  * Bugfix: Fix hang in webapp when setting up a ssh remote with an absolute
    path.

 -- Joey Hess <joeyh@debian.org>  Mon, 12 Nov 2012 10:39:47 -0400

git-annex (3.20121017) unstable; urgency=low

  * Fix zombie cleanup reversion introduced in 3.20121009.
  * Additional fix to support git submodules.

 -- Joey Hess <joeyh@debian.org>  Tue, 16 Oct 2012 21:10:14 -0400

git-annex (3.20121016) unstable; urgency=low

  * vicfg: New file format, avoids ambiguity with repos that have the same
    description, or no description.
  * Bug fix: A recent change caused git-annex-shell to crash.
  * Better preferred content expression for transfer repos.
  * webapp: Repository edit form can now edit the name of a repository.
  * webapp: Make bare repositories on removable drives, as there is nothing
    to ensure non-bare repos get updated when syncing.
  * webapp: Better behavior when pausing syncing to a remote when a transfer
    scan is running and queueing new transfers for that remote.
  * The standalone binaries are now built to not use ssh connection caching,
    in order to work with old versions of ssh.
  * A relative core.worktree is relative to the gitdir. Now that this is
    handled correctly, git-annex can be used in git submodules.
  * Temporarily disable use of dbus, as the haskell dbus library blows up
    when losing connection, which will need to be fixed upstream. 

 -- Joey Hess <joeyh@debian.org>  Tue, 16 Oct 2012 15:25:22 -0400

git-annex (3.20121010) unstable; urgency=low

  * Renamed --ingroup to --inallgroup.
  * Standard groups changed to client, transfer, archive, and backup.
    Each of these has its own standard preferred content setting.
  * dead: Remove dead repository from all groups.
  * Avoid unsetting HOME when running certian git commands. Closes: #690193
  * test: Fix threaded runtime hang.
  * Makefile: Avoid building with -threaded if the ghc threaded runtime does
    not exist.
  * webapp: Improve wording of intro display. Closes: #689848
  * webapp: Repositories can now be configured, to change their description,
    their group, or even to disable syncing to them.
  * git config remote.name.annex-sync can be used to control whether
    a remote gets synced.
  * Fix a crash when merging files in the git-annex branch that contain
    invalid utf8.
  * Automatically detect when a ssh remote does not have git-annex-shell
    installed, and set annex-ignore.

 -- Joey Hess <joeyh@debian.org>  Fri, 12 Oct 2012 13:45:21 -0400

git-annex (3.20121009) unstable; urgency=low

  * watch, assistant: It's now safe to git annex unlock files while
    the watcher is running, as well as modify files checked into git
    as normal files. Additionally, .gitignore settings are now honored.
    Closes: #689979
  * group, ungroup: New commands to indicate groups of repositories.
  * webapp: Adds newly created repositories to one of these groups:
    clients, drives, servers
  * vicfg: New command, allows editing (or simply viewing) most
    of the repository configuration settings stored in the git-annex branch.
  * Added preferred content expressions, configurable using vicfg.
  * get --auto: If the local repository has preferred content
    configured, only get that content.
  * drop --auto: If the repository the content is dropped from has
    preferred content configured, drop only content that is not preferred.
  * copy --auto: Only transfer content that the destination repository prefers.
  * assistant: Now honors preferred content settings when deciding what to
    transfer.
  * --copies=group:number can now be used to match files that are present
    in a specified number of repositories in a group.
  * Added --smallerthan, --largerthan, and --inall limits.
  * Only build-depend on libghc-clientsession-dev on arches that will have
    the webapp.
  * uninit: Unset annex.version. Closes: #689852

 -- Joey Hess <joeyh@debian.org>  Tue, 09 Oct 2012 15:13:23 -0400

git-annex (3.20121001) unstable; urgency=low

  * fsck: Now has an incremental mode. Start a new incremental fsck pass
    with git annex fsck --incremental. Now the fsck can be interrupted
    as desired, and resumed with git annex fsck --more.
    Thanks, Justin Azoff
  * New --time-limit option, makes long git-annex commands stop after
    a specified amount of time.
  * fsck: New --incremental-schedule option which is nice for scheduling
    eg, monthly incremental fsck runs in cron jobs.
  * Fix fallback to ~/Desktop when xdg-user-dir is not available.
    Closes: #688833
  * S3: When using a shared cipher, S3 credentials are not stored encrypted
    in the git repository, as that would allow anyone with access to
    the repository access to the S3 account. Instead, they're stored
    in a 600 mode file in the local git repo.
  * webapp: Avoid crashing when ssh-keygen -F chokes on an invalid known_hosts
    file.
  * Always do a system wide installation when DESTDIR is set. Closes: #689052
  * The Makefile now builds with the new yesod by default.
    Systems like Debian that have the old yesod 1.0.1 should set
    GIT_ANNEX_LOCAL_FEATURES=-DWITH_OLD_YESOD
  * copy: Avoid updating the location log when no copy is performed.
  * configure: Test that uuid -m works, falling back to plain uuid if not.
  * Avoid building the webapp on Debian architectures that do not yet
    have template haskell and thus yesod. (Should be available for arm soonish
    I hope).

 -- Joey Hess <joeyh@debian.org>  Mon, 01 Oct 2012 13:56:55 -0400

git-annex (3.20120924) unstable; urgency=low

  * assistant: New command, a daemon which does everything watch does,
    as well as automatically syncing file contents between repositories.
  * webapp: An interface for managing and configuring the assistant.
  * The default backend used when adding files to the annex is changed
    from SHA256 to SHA256E, to simplify interoperability with OSX, media
    players, and various programs that needlessly look at symlink targets.
    To get old behavior, add a .gitattributes containing: * annex.backend=SHA256
  * init: If no description is provided for a new repository, one will
    automatically be generated, like "joey@gnu:~/foo"
  * test: Set a lot of git environment variables so testing works in strange
    environments that normally need git config to set names, etc.
    Closes: #682351 Thanks, gregor herrmann
  * Disable ssh connection caching if the path to the control socket would be
    too long (and use relative path to minimise path to the control socket).
  * migrate: Check content before generating the new key, to avoid generating
    a key for corrupt data.
  * Support repositories created with --separate-git-dir. Closes: #684405
  * reinject: When the provided file doesn't match, leave it where it is,
    rather than moving to .git/annex/bad/
  * Avoid crashing on encoding errors in filenames when writing transfer info
    files and reading from checksum commands.
  * sync: Pushes the git-annex branch to remote/synced/git-annex, rather
    than directly to remote/git-annex.
  * Now supports matching files that are present on a number of remotes
    with a specified trust level. Example: --copies=trusted:2
    Thanks, Nicolas Pouillard

 -- Joey Hess <joeyh@debian.org>  Mon, 24 Sep 2012 13:47:48 -0400

git-annex (3.20120825) unstable; urgency=low

  * S3: Add fileprefix setting.
  * Pass --use-agent to gpg when in no tty mode. Thanks, Eskild Hustvedt.
  * Bugfix: Fix fsck in SHA*E backends, when the key contains composite
    extensions, as added in 3.20120721.

 -- Joey Hess <joeyh@debian.org>  Sat, 25 Aug 2012 10:00:10 -0400

git-annex (3.20120807) unstable; urgency=low

  * initremote: Avoid recording remote's description before checking
    that its config is valid.
  * unused, status: Avoid crashing when ran in bare repo.
  * Avoid crashing when "git annex get" fails to download from one
    location, and falls back to downloading from a second location.

 -- Joey Hess <joeyh@debian.org>  Tue, 07 Aug 2012 13:35:07 -0400

git-annex (3.20120721) unstable; urgency=low

  * get, move, copy: Now refuse to do anything when the requested file
    transfer is already in progress by another process.
  * status: Lists transfers that are currently in progress.
  * Fix passing --uuid to git-annex-shell.
  * When shaNsum commands cannot be found, use the Haskell SHA library
    (already a dependency) to do the checksumming. This may be slower,
    but avoids portability problems.
  * Use SHA library for files less than 50 kb in size, at which point it's
    faster than forking the more optimised external program.
  * SHAnE backends are now smarter about composite extensions, such as
    .tar.gz Closes: #680450
  * map: Write map.dot to .git/annex, which avoids watch trying to annex it.

 -- Joey Hess <joeyh@debian.org>  Sat, 21 Jul 2012 16:52:48 -0400

git-annex (3.20120629) unstable; urgency=low

  * cabal: Only try to use inotify on Linux.
  * Version build dependency on STM, and allow building without it,
    which disables the watch command.
  * Avoid ugly failure mode when moving content from a local repository
    that is not available.
  * Got rid of the last place that did utf8 decoding.
  * Accept arbitrarily encoded repository filepaths etc when reading
    git config output. This fixes support for remotes with unusual characters
    in their names.
  * sync: Automatically resolves merge conflicts.

 -- Joey Hess <joeyh@debian.org>  Fri, 29 Jun 2012 10:17:49 -0400

git-annex (3.20120624) unstable; urgency=low

  * watch: New subcommand, a daemon which notices changes to
    files and automatically annexes new files, etc, so you don't
    need to manually run git commands when manipulating files.
    Available on Linux, BSDs, and OSX!
  * Enable diskfree on kfreebsd, using kqueue.
  * unused: Fix crash when key names contain invalid utf8.
  * sync: Avoid recent git's interactive merge.

 -- Joey Hess <joeyh@debian.org>  Sun, 24 Jun 2012 12:36:50 -0400

git-annex (3.20120614) unstable; urgency=medium

  * addurl: Was broken by a typo introduced 2 released ago, now fixed.
    Closes: #677576
  * Install man page when run by cabal, in a location where man will
    find it, even when installing under $HOME. Thanks, Nathan Collins

 -- Joey Hess <joeyh@debian.org>  Thu, 14 Jun 2012 20:21:29 -0400

git-annex (3.20120611) unstable; urgency=medium

  * add: Prevent (most) modifications from being made to a file while it
    is being added to the annex.
  * initremote: Automatically describe a remote when creating it.
  * uninit: Refuse to run in a subdirectory. Closes: #677076

 -- Joey Hess <joeyh@debian.org>  Mon, 11 Jun 2012 10:32:01 -0400

git-annex (3.20120605) unstable; urgency=low

  * sync: Show a nicer message if a user tries to sync to a special remote.
  * lock: Reset unlocked file to index, rather than to branch head.
  * import: New subcommand, pulls files from a directory outside the annex
    and adds them.
  * Fix display of warning message when encountering a file that uses an
    unsupported backend.
  * Require that the SHA256 backend can be used when building, since it's the
    default.
  * Preserve parent environment when running hooks of the hook special remote.

 -- Joey Hess <joeyh@debian.org>  Tue, 05 Jun 2012 14:03:39 -0400

git-annex (3.20120522) unstable; urgency=low

  * Pass -a to cp even when it supports --reflink=auto, to preserve
    permissions.
  * Clean up handling of git directory and git worktree.
  * Add support for core.worktree, and fix support for GIT_WORK_TREE and
    GIT_DIR.

 -- Joey Hess <joeyh@debian.org>  Tue, 22 May 2012 11:16:13 -0400

git-annex (3.20120511) unstable; urgency=low

  * Rsync special remotes can be configured with shellescape=no
    to avoid shell quoting that is normally done when using rsync over ssh.
    This is known to be needed for certian rsync hosting providers
    (specificially hidrive.strato.com) that use rsync over ssh but do not
    pass it through the shell.
  * dropunused: Allow specifying ranges to drop.
  * addunused: New command, the opposite of dropunused, it relinks unused
    content into the git repository.
  * Fix use of several config settings: annex.ssh-options,
    annex.rsync-options, annex.bup-split-options. (And adjust types to avoid
    the bugs that broke several config settings.)

 -- Joey Hess <joeyh@debian.org>  Fri, 11 May 2012 12:29:30 -0400

git-annex (3.20120430) unstable; urgency=low

  * Fix use of annex.diskreserve config setting.
  * Directory special remotes now check annex.diskreserve.
  * Support git's core.sharedRepository configuration.
  * Add annex.http-headers and annex.http-headers-command config
    settings, to allow custom headers to be sent with all HTTP requests.
    (Requested by the Internet Archive)
  * uninit: Clear annex.uuid from .git/config. Closes: #670639
  * Added shared cipher mode to encryptable special remotes. This option
    avoids gpg key distribution, at the expense of flexability, and with
    the requirement that all clones of the git repository be equally trusted.

 -- Joey Hess <joeyh@debian.org>  Mon, 30 Apr 2012 13:16:10 -0400

git-annex (3.20120418) unstable; urgency=low

  * bugfix: Adding a dotfile also caused all non-dotfiles to be added.
  * bup: Properly handle key names with spaces or other things that are
    not legal git refs.
  * git-annex (but not git-annex-shell) supports the git help.autocorrect
    configuration setting, doing fuzzy matching using the restricted
    Damerau-Levenshtein edit distance, just as git does. This adds a build
    dependency on the haskell edit-distance library.
  * Renamed diskfree.c to avoid OSX case insensativity bug.
  * cabal now installs git-annex-shell as a symlink to git-annex.
  * cabal file now autodetects whether S3 support is available.

 -- Joey Hess <joeyh@debian.org>  Wed, 18 Apr 2012 12:11:32 -0400

git-annex (3.20120406) unstable; urgency=low

  * Disable diskfree on kfreebsd, as I have a build failure on kfreebsd-i386
    that is quite likely caused by it.

 -- Joey Hess <joeyh@debian.org>  Sat, 07 Apr 2012 15:50:36 -0400

git-annex (3.20120405) unstable; urgency=low

  * Rewrote free disk space checking code, moving the portability
    handling into a small C library.
  * status: Display amount of free disk space.

 -- Joey Hess <joeyh@debian.org>  Thu, 05 Apr 2012 16:19:10 -0400

git-annex (3.20120315) unstable; urgency=low

  * fsck: Fix up any broken links and misplaced content caused by the
    directory hash calculation bug fixed in the last release.
  * sync: Sync to lower cost remotes first.
  * status: Fixed to run in constant space.
  * status: More accurate display of sizes of tmp and bad keys.
  * unused: Now uses a bloom filter, and runs in constant space.
    Use of a bloom filter does mean it will not notice a small
    number of unused keys. For repos with up to half a million keys,
    it will miss one key in 1000.
  * Added annex.bloomcapacity and annex.bloomaccuracy, which can be
    adjusted as desired to tune the bloom filter.
  * status: Display amount of memory used by bloom filter, and
    detect when it's too small for the number of keys in a repository.
  * git-annex-shell: Runs hooks/annex-content after content is received
    or dropped.
  * Work around a bug in rsync (IMHO) introduced by openSUSE's SIP patch.
  * git-annex now behaves as git-annex-shell if symlinked to and run by that
    name. The Makefile sets this up, saving some 8 mb of installed size.
  * git-union-merge is a demo program, so it is no longer built by default.

 -- Joey Hess <joeyh@debian.org>  Thu, 15 Mar 2012 11:05:28 -0400

git-annex (3.20120309) unstable; urgency=low

  * Fix key directory hash calculation code to behave as it did before 
    version 3.20120227 when a key contains non-ascii characters (only
    WORM backend is likely to have been affected).

 -- Joey Hess <joeyh@debian.org>  Fri, 09 Mar 2012 20:05:09 -0400

git-annex (3.20120230) unstable; urgency=low

  * "here" can be used to refer to the current repository,
    which can read better than the old "." (which still works too).
  * Directory special remotes now support chunking files written to them,
    avoiding writing files larger than a specified size.
  * Add progress bar display to the directory special remote.
  * Add configurable hooks that are run when git-annex starts and stops
    using a remote: remote.name.annex-start-command and
    remote.name.annex-stop-command
  * Fix a bug in symlink calculation code, that triggered in rare
    cases where an annexed file is in a subdirectory that nearly
    matched to the .git/annex/object/xx/yy subdirectories.

 -- Joey Hess <joeyh@debian.org>  Mon, 05 Mar 2012 13:38:13 -0400

git-annex (3.20120229) unstable; urgency=low

  * Fix test suite to not require a unicode locale.
  * Fix cabal build failure. Thanks, Sergei Trofimovich

 -- Joey Hess <joeyh@debian.org>  Wed, 29 Feb 2012 02:31:31 -0400

git-annex (3.20120227) unstable; urgency=low

  * Modifications to support ghc 7.4's handling of filenames.
    This version can only be built with ghc 7.4 or newer. See the ghc7.0
    branch for older ghcs.
  * S3: Fix irrefutable pattern failure when accessing encrypted S3
    credentials.
  * Use the haskell IfElse library.
  * Fix teardown of stale cached ssh connections.
  * Fixed to use the strict state monad, to avoid leaking all kinds of memory
    due to lazy state update thunks when adding/fixing many files.
  * Fixed some memory leaks that occurred when committing journal files.
  * Added a annex.queuesize setting, useful when adding hundreds of thousands
    of files on a system with plenty of memory.
  * whereis: Prints the urls of files that the web special remote knows about.
  * addurl --fast: Verifies that the url can be downloaded (only getting
    its head), and records the size in the key.
  * When checking that an url has a key, verify that the Content-Length,
    if available, matches the size of the key.
  * addurl: Added a --file option, which can be used to specify what
    file the url is added to. This can be used to override the default
    filename that is used when adding an url, which is based on the url.
    Or, when the file already exists, the url is recorded as another
    location of the file.
  * addurl: Normalize badly encoded urls.
  * addurl: Add --pathdepth option.
  * rekey: New plumbing level command, can be used to change the keys used
    for files en masse.
  * Store web special remote url info in a more efficient location.
    (Urls stored with this version will not be visible to older versions.)
  * Deal with NFS problem that caused a failure to remove a directory
    when removing content from the annex.
  * Make a single location log commit after a remote has received or
    dropped files. Uses a new "git-annex-shell commit" command when available.
  * To avoid commits of data to the git-annex branch after each command
    is run, set annex.alwayscommit=false. Its data will then be committed
    less frequently, when a merge or sync is done.
  * configure: Check if ssh connection caching is supported by the installed
    version of ssh and default annex.sshcaching accordingly.
  * move --from, copy --from: Now 10 times faster when scanning to find
    files in a remote on a local disk; rather than go through the location log
    to see which files are present on the remote, it simply looks at the 
    disk contents directly.

 -- Joey Hess <joeyh@debian.org>  Mon, 27 Feb 2012 12:58:21 -0400

git-annex (3.20120123) unstable; urgency=low

  * fsck --from: Fscking a remote is now supported. It's done by retrieving
    the contents of the specified files from the remote, and checking them,
    so can be an expensive operation. Still, if the remote is a special
    remote, or a git repository that you cannot run fsck in locally, it's
    nice to have the ability to fsck it.
  * If you have any directory special remotes, now would be a good time to
    fsck them, in case you were hit by the data loss bug fixed in the
    previous release!
  * fsck --from remote --fast: Avoids expensive file transfers, at the
    expense of not checking file size and/or contents.
  * Ssh connection caching is now enabled automatically by git-annex.
    Only one ssh connection is made to each host per git-annex run, which
    can speed some things up a lot, as well as avoiding repeated password
    prompts. Concurrent git-annex processes also share ssh connections.
    Cached ssh connections are shut down when git-annex exits.
  * To disable the ssh caching (if for example you have your own broader
    ssh caching configuration), set annex.sshcaching=false.

 -- Joey Hess <joeyh@debian.org>  Mon, 23 Jan 2012 13:48:48 -0400

git-annex (3.20120116) unstable; urgency=medium

  * Fix data loss bug in directory special remote, when moving a file
    to the remote failed, and partially transferred content was left
    behind in the directory, re-running the same move would think it
    succeeded and delete the local copy.

 -- Joey Hess <joeyh@debian.org>  Mon, 16 Jan 2012 16:43:45 -0400

git-annex (3.20120115) unstable; urgency=low

  * Add a sanity check for bad StatFS results. On architectures
    where StatFS does not currently work (s390, mips, powerpc, sparc),
    this disables the diskreserve checking code, and attempting to
    configure an annex.diskreserve will result in an error.
  * Fix QuickCheck dependency in cabal file.
  * Minor optimisations.

 -- Joey Hess <joeyh@debian.org>  Sun, 15 Jan 2012 13:54:20 -0400

git-annex (3.20120113) unstable; urgency=low

  * log: Add --gource mode, which generates output usable by gource.
  * map: Fix display of remote repos
  * Add annex-trustlevel configuration settings, which can be used to 
    override the trust level of a remote.
  * git-annex, git-union-merge: Support GIT_DIR and GIT_WORK_TREE.
  * Add libghc-testpack-dev to build depends on all arches.

 -- Joey Hess <joeyh@debian.org>  Fri, 13 Jan 2012 15:35:17 -0400

git-annex (3.20120106) unstable; urgency=low

  * Support unescaped repository urls, like git does.
  * log: New command that displays the location log for files,
    showing each repository they were added to and removed from.
  * Fix overbroad gpg --no-tty fix from last release.

 -- Joey Hess <joeyh@debian.org>  Sat, 07 Jan 2012 13:16:23 -0400

git-annex (3.20120105) unstable; urgency=low

  * Added annex-web-options configuration settings, which can be
    used to provide parameters to whichever of wget or curl git-annex uses
    (depends on which is available, but most of their important options
    suitable for use here are the same).
  * Dotfiles, and files inside dotdirs are not added by "git annex add"
    unless the dotfile or directory is explicitly listed. So "git annex add ."
    will add all untracked files in the current directory except for those in
    dotdirs.
  * Added quickcheck to build dependencies, and fail if test suite cannot be
    built.
  * fsck: Do backend-specific check before checking numcopies is satisfied.
  * Run gpg with --no-tty. Closes: #654721

 -- Joey Hess <joeyh@debian.org>  Thu, 05 Jan 2012 13:44:12 -0400

git-annex (3.20111231) unstable; urgency=low

  * sync: Improved to work well without a central bare repository.
    Thanks to Joachim Breitner.
  * Rather than manually committing, pushing, pulling, merging, and git annex
    merging, we encourage you to give "git annex sync" a try.
  * sync --fast: Selects some of the remotes with the lowest annex.cost
    and syncs those, in addition to any specified at the command line.
  * Union merge now finds the least expensive way to represent the merge.
  * reinject: Add a sanity check for using an annexed file as the source file.
  * Properly handle multiline git config values.
  * Fix the hook special remote, which bitrotted a while ago.
  * map: --fast disables use of dot to display map
  * Test suite improvements. Current top-level test coverage: 75%
  * Improve deletion of files from rsync special remotes. Closes: #652849
  * Add --include, which is the same as --not --exclude.
  * Format strings can be specified using the new --format option, to control
    what is output by git annex find.
  * Support git annex find --json
  * Fixed behavior when multiple insteadOf configs are provided for the
    same url base.
  * Can now be built with older git versions (before 1.7.7); the resulting
    binary should only be used with old git.
  * Updated to build with monad-control 0.3.

 -- Joey Hess <joeyh@debian.org>  Sat, 31 Dec 2011 14:55:29 -0400

git-annex (3.20111211) unstable; urgency=medium

  * Fix bug in last version in getting contents from bare repositories.
  * Ensure that git-annex branch changes are merged into git-annex's index,
    which fixes a bug that could cause changes that were pushed to the
    git-annex branch to get reverted. As a side effect, it's now safe
    for users to check out and commit changes directly to the git-annex
    branch.
  * map: Fix a failure to detect a loop when both repositories are local
    and refer to each other with relative paths.
  * Prevent key names from containing newlines.
  * add: If interrupted, add can leave files converted to symlinks but not
    yet added to git. Running the add again will now clean up this situtation.
  * Fix caching of decrypted ciphers, which failed when drop had to check
    multiple different encrypted special remotes.
  * unannex: Can be run on files that have been added to the annex, but not
    yet committed.
  * sync: New command that synchronises the local repository and default
    remote, by running git commit, pull, and push for you.
  * Version monad-control dependency in cabal file.

 -- Joey Hess <joeyh@debian.org>  Sun, 11 Dec 2011 21:24:39 -0400

git-annex (3.20111203) unstable; urgency=low

  * The VFAT filesystem on recent versions of Linux, when mounted with
    shortname=mixed, does not get along well with git-annex's mixed case
    .git/annex/objects hash directories. To avoid this problem, new content
    is now stored in all-lowercase hash directories. Except for non-bare
    repositories which would be a pain to transition and cannot be put on FAT.
    (Old mixed-case hash directories are still tried for backwards
    compatibility.)
  * Flush json output, avoiding a buffering problem that could result in
    doubled output.
  * Avoid needing haskell98 and other fixes for new ghc. Thanks, Mark Wright.
  * Bugfix: dropunused did not drop keys with two spaces in their name.
  * Support for storing .git/annex on a different device than the rest of the
    git repository.
  * --inbackend can be used to make git-annex only operate on files
    whose content is stored using a specified key-value backend.
  * dead: A command which says that a repository is gone for good
    and you don't want git-annex to mention it again.

 -- Joey Hess <joeyh@debian.org>  Sat, 03 Dec 2011 21:01:45 -0400

git-annex (3.20111122) unstable; urgency=low

  * merge: Improve commit messages to mention what was merged.
  * Avoid doing auto-merging in commands that don't need fully current
    information from the git-annex branch. In particular, git annex add
    no longer needs to auto-merge.
  * init: When run in an already initalized repository, and without
    a description specified, don't delete the old description. 
  * Optimised union merging; now only runs git cat-file once, and runs
    in constant space.
  * status: Now displays trusted, untrusted, and semitrusted repositories
    separately.
  * status: Include all special remotes in the list of repositories.
  * status: Fix --json mode.
  * status: --fast is back
  * Fix support for insteadOf url remapping. Closes: #644278
  * When not run in a git repository, git-annex can still display a usage
    message, and "git annex version" even works.
  * migrate: Don't fall over a stale temp file.
  * Avoid excessive escaping for rsync special remotes that are not accessed
    over ssh.
  * find: Support --print0

 -- Joey Hess <joeyh@debian.org>  Tue, 22 Nov 2011 14:31:45 -0400

git-annex (3.20111111) unstable; urgency=low

  * Handle a case where an annexed file is moved into a gitignored directory,
    by having fix --force add its change.
  * Avoid cyclic drop problems.
  * Optimized copy --from and get --from to avoid checking the location log
    for files that are already present.
  * Automatically fix up badly formatted uuid.log entries produced by
    3.20111105, whenever the uuid.log is changed (ie, by init or describe).
  * map: Support remotes with /~/ and /~user/

 -- Joey Hess <joeyh@debian.org>  Fri, 11 Nov 2011 13:44:18 -0400

git-annex (3.20111107) unstable; urgency=low

  * merge: Use fast-forward merges when possible.
    Thanks Valentin Haenel for a test case showing how non-fast-forward
    merges could result in an ongoing pull/merge/push cycle.
  * Don't try to read config from repos with annex-ignore set.
  * Bugfix: In the past two releases, git-annex init has written the uuid.log
    in the wrong format, with the UUID and description flipped.

 -- Joey Hess <joeyh@debian.org>  Mon, 07 Nov 2011 12:47:44 -0400

git-annex (3.20111105) unstable; urgency=low

  * The default backend used when adding files to the annex is changed
    from WORM to SHA256.
    To get old behavior, add a .gitattributes containing: * annex.backend=WORM
  * Sped up some operations on remotes that are on the same host.
  * copy --to: Fixed leak when copying many files to a remote on the same
    host.
  * uninit: Add guard against being run with the git-annex branch checked out.
  * Fail if --from or --to is passed to commands that do not support them.
  * drop --from is now supported to remove file content from a remote.
  * status: Now always shows the current repository, even when it does not
    appear in uuid.log.
  * fsck: Now works in bare repositories. Checks location log information,
    and file contents. Does not check that numcopies is satisfied, as
    .gitattributes information about numcopies is not available in a bare
    repository.
  * unused, dropunused: Now work in bare repositories.
  * Removed the setkey command, and added a reinject command with a more
    useful interface.
  * The fromkey command now takes the key as its first parameter. The --key
    option is no longer used.
  * Built without any filename containing .git being excluded. Closes: #647215
  * Record uuid when auto-initializing a remote so it shows in status.
  * Bugfix: Fixed git-annex init crash in a bare repository when there was
    already an existing git-annex branch.
  * Pass -t to rsync to preserve timestamps.

 -- Joey Hess <joeyh@debian.org>  Sat, 05 Nov 2011 15:47:52 -0400

git-annex (3.20111025) unstable; urgency=low

  * A remote can have a annexUrl configured, that is used by git-annex
    instead of its usual url. (Similar to pushUrl.)
  * migrate: Copy url logs for keys when migrating.
  * git-annex-shell: GIT_ANNEX_SHELL_READONLY and GIT_ANNEX_SHELL_LIMITED
    environment variables can be set to limit what commands can be run.
    This is used by gitolite's new git-annex support!

 -- Joey Hess <joeyh@debian.org>  Tue, 25 Oct 2011 13:03:08 -0700

git-annex (3.20111011) unstable; urgency=low

  * This version of git-annex only works with git 1.7.7 and newer.
    The breakage with old versions is subtle, and affects the
    annex.numcopies settings in .gitattributes, so be sure to upgrade git
    to 1.7.7. (Debian package now depends on that version.)
  * Don't pass absolute paths to git show-attr, as it started following
    symlinks when that's done in 1.7.7. Instead, use relative paths,
    which show-attr only handles 100% correctly in 1.7.7. Closes: #645046
  * Fix referring to remotes by uuid.
  * New or changed repository descriptions in uuid.log now have a timestamp,
    which is used to ensure the newest description is used when the uuid.log
    has been merged.
  * Note that older versions of git-annex will display the timestamp as part
    of the repository description, which is ugly but otherwise harmless.
  * Add timestamps to trust.log and remote.log too.
  * git-annex-shell: Added the --uuid option.
  * git-annex now asks git-annex-shell to verify that it's operating in 
    the expected repository.
  * Note that this git-annex will not interoperate with remotes using 
    older versions of git-annex-shell.
  * Now supports git's insteadOf configuration, to modify the url
    used to access a remote. Note that pushInsteadOf is not used;
    that and pushurl are reserved for actual git pushes. Closes: #644278
  * status: List all known repositories.
  * When displaying a list of repositories, show git remote names
    in addition to their descriptions.
  * Add locking to avoid races when changing the git-annex branch.
  * Various speed improvements gained by using ByteStrings.
  * Contain the zombie hordes.

 -- Joey Hess <joeyh@debian.org>  Tue, 11 Oct 2011 23:00:02 -0400

git-annex (3.20110928) unstable; urgency=low

  * --in can be used to make git-annex only operate on files
    believed to be present in a given repository.
  * Arbitrarily complex expressions can be built to limit the files git-annex
    operates on, by combining the options --not --and --or -( and -)
    Example: git annex get --exclude '*.mp3' --and --not -( --in usbdrive --or --in archive -)
  * --copies=N can be used to make git-annex only operate on files with
    the specified number of copies. (And --not --copies=N for the inverse.)
  * find: Rather than only showing files whose contents are present,
    when used with --exclude --copies or --in, displays all files that
    match the specified conditions.
  * Note that this is a behavior change for git-annex find! Old behavior
    can be gotten by using: git-annex find --in .
  * status: Massively sped up; remove --fast mode.
  * unused: File contents used by branches and tags are no longer
    considered unused, even when not used by the current branch. This is
    the final piece of the puzzle needed for git-annex to to play nicely
    with branches.

 -- Joey Hess <joeyh@debian.org>  Wed, 28 Sep 2011 18:14:02 -0400

git-annex (3.20110915) unstable; urgency=low

  * whereis: Show untrusted locations separately and do not include in
    location count.
  * Fix build without S3.
  * addurl: Always use whole url as destination filename, rather than
    only its file component.
  * get, drop, copy: Added --auto option, which decides whether
    to get/drop content as needed to work toward the configured numcopies.
  * bugfix: drop and fsck did not honor --exclude

 -- Joey Hess <joeyh@debian.org>  Thu, 15 Sep 2011 22:25:46 -0400

git-annex (3.20110906) unstable; urgency=low

  * Improve display of newlines around error and warning messages.
  * Fix Makefile to work with cabal again.

 -- Joey Hess <joeyh@debian.org>  Tue, 06 Sep 2011 13:45:16 -0400

git-annex (3.20110902) unstable; urgency=low

  * Set EMAIL when running test suite so that git does not need to be
    configured first. Closes: #638998
  * The wget command will now be used in preference to curl, if available.
  * init: Make description an optional parameter.
  * unused, status: Sped up by avoiding unnecessary stats of annexed files.
  * unused --remote: Reduced memory use to 1/4th what was used before.
  * Add --json switch, to produce machine-consumable output.

 -- Joey Hess <joeyh@debian.org>  Fri, 02 Sep 2011 21:20:37 -0400

git-annex (3.20110819) unstable; urgency=low

  * Now "git annex init" only has to be run once, when a git repository
    is first being created. Clones will automatically notice that git-annex
    is in use and automatically perform a basic initalization. It's
    still recommended to run "git annex init" in any clones, to describe them.
  * Added annex-cost-command configuration, which can be used to vary the
    cost of a remote based on the output of a shell command.
  * Fix broken upgrade from V1 repository. Closes: #638584

 -- Joey Hess <joeyh@debian.org>  Fri, 19 Aug 2011 20:34:09 -0400

git-annex (3.20110817) unstable; urgency=low

  * Fix shell escaping in rsync special remote.
  * addurl: --fast can be used to avoid immediately downloading the url.
  * Added support for getting content from git remotes using http (and https).
  * Added curl to Debian package dependencies.

 -- Joey Hess <joeyh@debian.org>  Wed, 17 Aug 2011 01:29:02 -0400

git-annex (3.20110719) unstable; urgency=low

  * add: Be even more robust to avoid ever leaving the file seemingly deleted.
    Closes: #634233
  * Bugfix: Make add ../ work.
  * Support the standard git -c name=value
  * unannex: Clean up use of git commit -a.

 -- Joey Hess <joeyh@debian.org>  Tue, 19 Jul 2011 23:39:53 -0400

git-annex (3.20110707) unstable; urgency=low

  * Fix sign bug in disk free space checking.
  * Bugfix: Forgot to de-escape keys when upgrading. Could result in
    bad location log data for keys that contain [&:%] in their names.
    (A workaround for this problem is to run git annex fsck.)
  * add: Avoid a failure mode that resulted in the file seemingly being
    deleted (content put in the annex but no symlink present).

 -- Joey Hess <joeyh@debian.org>  Thu, 07 Jul 2011 19:29:39 -0400

git-annex (3.20110705) unstable; urgency=low

  * uninit: Delete the git-annex branch and .git/annex/
  * unannex: In --fast mode, file content is left in the annex, and a
    hard link made to it.
  * uninit: Use unannex in --fast mode, to support unannexing multiple
    files that link to the same content.
  * Drop the dependency on the haskell curl bindings, use regular haskell HTTP.
  * Fix a pipeline stall when upgrading (caused by #624389).

 -- Joey Hess <joeyh@debian.org>  Tue, 05 Jul 2011 14:37:39 -0400

git-annex (3.20110702) unstable; urgency=low

  * Now the web can be used as a special remote. 
    This feature replaces the old URL backend.
  * addurl: New command to download an url and store it in the annex.
  * Sped back up fsck, copy --from, and other commands that often
    have to read a lot of information from the git-annex branch. Such
    commands are now faster than they were before introduction of the
    git-annex branch.
  * Always ensure git-annex branch exists.
  * Modify location log parser to allow future expansion.
  * --force will cause add, etc, to operate on ignored files.
  * Avoid mangling encoding when storing the description of repository
    and other content.
  * cabal can now be used to build git-annex. This is substantially
    slower than using make, does not build or install documentation,
    does not run the test suite, and is not particularly recommended,
    but could be useful to some.

 -- Joey Hess <joeyh@debian.org>  Sat, 02 Jul 2011 15:00:18 -0400

git-annex (3.20110624) experimental; urgency=low

  * New repository format, annex.version=3. Use `git annex upgrade` to migrate.
  * git-annex now stores its logs in a git-annex branch.
  * merge: New subcommand. Auto-merges the new git-annex branch.
  * Improved handling of bare git repos with annexes. Many more commands will
    work in them.
  * git-annex is now more robust; it will never leave state files
    uncommitted when some other git process comes along and locks the index
    at an inconvenient time.
  * rsync is now used when copying files from repos on other filesystems.
    cp is still used when copying file from repos on the same filesystem,
    since --reflink=auto can make it significantly faster on filesystems
    such as btrfs.
  * Allow --trust etc to specify a repository by name, for temporarily 
    trusting repositories that are not configured remotes.
  * unlock: Made atomic.
  * git-union-merge: New git subcommand, that does a generic union merge
    operation, and operates efficiently without touching the working tree.

 -- Joey Hess <joeyh@debian.org>  Fri, 24 Jun 2011 14:32:18 -0400

git-annex (0.20110610) unstable; urgency=low

  * Add --numcopies option.
  * Add --trust, --untrust, and --semitrust options.
  * get --from is the same as copy --from
  * Bugfix: Fix fsck to not think all SHAnE keys are bad.

 -- Joey Hess <joeyh@debian.org>  Fri, 10 Jun 2011 11:48:40 -0400

git-annex (0.20110601) unstable; urgency=low

  * Minor bugfixes and error message improvements.
  * Massively sped up `git annex lock` by avoiding use of the uber-slow
    `git reset`, and only running `git checkout` once, even when many files
    are being locked.
  * Fix locking of files with staged changes.
  * Somewhat sped up `git commit` of modifications to unlocked files.
  * Build fix for older ghc.

 -- Joey Hess <joeyh@debian.org>  Wed, 01 Jun 2011 11:50:47 -0400

git-annex (0.20110522) unstable; urgency=low

  * Closer emulation of git's behavior when told to use "foo/.git" as a
    git repository instead of just "foo". Closes: #627563
  * Fix bug in --exclude introduced in 0.20110516.

 -- Joey Hess <joeyh@debian.org>  Fri, 27 May 2011 20:20:41 -0400

git-annex (0.20110521) unstable; urgency=low

  * status: New subcommand to show info about an annex, including its size.
  * --backend now overrides any backend configured in .gitattributes files.
  * Add --debug option. Closes: #627499

 -- Joey Hess <joeyh@debian.org>  Sat, 21 May 2011 11:52:53 -0400

git-annex (0.20110516) unstable; urgency=low

  * Add a few tweaks to make it easy to use the Internet Archive's variant
    of S3. In particular, munge key filenames to comply with the IA's filename
    limits, disable encryption, support their nonstandard way of creating
    buckets, and allow x-archive-* headers to be specified in initremote to
    set item metadata.
  * Added filename extension preserving variant backends SHA1E, SHA256E, etc.
  * migrate: Use current filename when generating new key, for backends
    where the filename affects the key name.
  * Work around a bug in Network.URI's handling of bracketed ipv6 addresses.

 -- Joey Hess <joeyh@debian.org>  Mon, 16 May 2011 14:16:52 -0400

git-annex (0.20110503) unstable; urgency=low

  * Fix hasKeyCheap setting for bup and rsync special remotes.
  * Add hook special remotes.
  * Avoid crashing when an existing key is readded to the annex.
  * unused: Now also lists files fsck places in .git/annex/bad/
  * S3: When encryption is enabled, the Amazon S3 login credentials
    are stored, encrypted, in .git-annex/remotes.log, so environment
    variables need not be set after the remote is initialized.

 -- Joey Hess <joeyh@debian.org>  Tue, 03 May 2011 20:56:01 -0400

git-annex (0.20110427) unstable; urgency=low

  * Switch back to haskell SHA library, so git-annex remains buildable on
    Debian stable.
  * Added rsync special remotes. This could be used, for example, to 
    store annexed content on rsync.net (encrypted naturally). Or anywhere else.
  * Bugfix: Avoid pipeline stall when running git annex drop or fsck on a
    lot of files. Possibly only occured with ghc 7.

 -- Joey Hess <joeyh@debian.org>  Wed, 27 Apr 2011 22:50:26 -0400

git-annex (0.20110425) unstable; urgency=low

  * Use haskell Crypto library instead of haskell SHA library.
  * Remove testpack from build depends for non x86 architectures where it
    is not available. The test suite will not be run if it cannot be compiled.
  * Avoid using absolute paths when staging location log, as that can
    confuse git when a remote's path contains a symlink. Closes: #621386

 -- Joey Hess <joeyh@debian.org>  Mon, 25 Apr 2011 15:47:00 -0400

git-annex (0.20110420) unstable; urgency=low

  * Update Debian build dependencies for ghc 7.
  * Debian package is now built with S3 support.
    Thanks Joachim Breitner for making this possible.
  * Somewhat improved memory usage of S3, still work to do.
    Thanks Greg Heartsfield for ongoing work to improve the hS3 library
    for git-annex.

 -- Joey Hess <joeyh@debian.org>  Thu, 21 Apr 2011 15:00:48 -0400

git-annex (0.20110419) unstable; urgency=low

  * Don't run gpg in batch mode, so it can prompt for passphrase when
    there is no agent.
  * Add missing build dep on dataenc.
  * S3: Fix stalls when transferring encrypted data.
  * bup: Avoid memory leak when transferring encrypted data.

 -- Joey Hess <joeyh@debian.org>  Tue, 19 Apr 2011 21:26:51 -0400

git-annex (0.20110417) unstable; urgency=low

  * bup is now supported as a special type of remote.
  * The data sent to special remotes (Amazon S3, bup, etc) can be encrypted
    using GPG for privacy.
  * Use lowercase hash directories for locationlog files, to avoid
    some issues with git on OSX with the mixed-case directories.
    No migration is needed; the old mixed case hash directories are still
    read; new information is written to the new directories.
  * Unused files on remotes, particulary special remotes, can now be
    identified and dropped, by using "--from remote" with git annex unused
    and git annex dropunused.
  * Clear up short option confusion between --from and --force (-f is now
    --from, and there is no short option for --force).
  * Add build depend on perlmagick so docs are consistently built.
    Closes: #621410
  * Add doc-base file. Closes: #621408
  * Periodically flush git command queue, to avoid boating memory usage
    too much.
  * Support "sha1" and "sha512" commands on FreeBSD, and allow building
    if any/all SHA commands are not available. Thanks, Fraser Tweedale

 -- Joey Hess <joeyh@debian.org>  Sun, 17 Apr 2011 12:00:24 -0400

git-annex (0.20110401) experimental; urgency=low

  * Amazon S3 is now supported as a special type of remote.
    Warning: Encrypting data before sending it to S3 is not yet supported.
  * Note that Amazon S3 support is not built in by default on Debian yet,
    as hS3 is not packaged.
  * fsck: Ensure that files and directories in .git/annex/objects
    have proper permissions.
  * Added a special type of remote called a directory remote, which
    simply stores files in an arbitrary local directory.
  * Bugfix: copy --to --fast never really copied, fixed.

 -- Joey Hess <joeyh@debian.org>  Fri, 01 Apr 2011 21:27:22 -0400

git-annex (0.20110328) experimental; urgency=low

  * annex.diskreserve can be given in arbitrary units (ie "0.5 gigabytes")
  * Generalized remotes handling, laying groundwork for remotes that are
    not regular git remotes. (Think Amazon S3.)
  * Provide a less expensive version of `git annex copy --to`, enabled
    via --fast. This assumes that location tracking information is correct,
    rather than contacting the remote for every file.
  * Bugfix: Keys could be received into v1 annexes from v2 annexes, via
    v1 git-annex-shell. This results in some oddly named keys in the v1
    annex. Recognise and fix those keys when upgrading, instead of crashing.

 -- Joey Hess <joeyh@debian.org>  Mon, 28 Mar 2011 10:47:29 -0400

git-annex (0.20110325) experimental; urgency=low

  * Free space checking is now done, for transfers of data for keys
    that have free space metadata. (Notably, not for SHA* keys generated
    with git-annex 0.2x or earlier.) The code is believed to work on
    Linux, FreeBSD, and OSX; check compile-time messages to see if it
    is not enabled for your OS.
  * Add annex.diskreserve config setting, to control how much free space
    to reserve for other purposes and avoid using (defaults to 1 mb).
  * Add --fast flag, that can enable less expensive, but also less thorough
    versions of some commands.
  * fsck: In fast mode, avoid checking checksums.
  * unused: In fast mode, just show all existing temp files as unused,
    and avoid expensive scan for other unused content.
  * migrate: Support migrating v1 SHA keys to v2 SHA keys with
    size information that can be used for free space checking.
  * Fix space leak in fsck and drop commands.
  * migrate: Bugfix for case when migrating a file results in a key that
    is already present in .git/annex/objects.
  * dropunused: Significantly sped up; only read unused log file once.

 -- Joey Hess <joeyh@debian.org>  Fri, 25 Mar 2011 00:47:37 -0400

git-annex (0.20110320) experimental; urgency=low

  * Fix dropping of files using the URL backend.
  * Fix support for remotes with '.' in their names.
  * Add version command to show git-annex version as well as repository
    version information.
  * No longer auto-upgrade to repository format 2, to avoid accidental
    upgrades, etc. Use git-annex upgrade when you're ready to run this
    version.

 -- Joey Hess <joeyh@debian.org>  Sun, 20 Mar 2011 16:36:33 -0400

git-annex (0.20110316) experimental; urgency=low

  * New repository format, annex.version=2.
  * The first time git-annex is run in an old format repository, it
    will automatically upgrade it to the new format, staging all
    necessary changes to git. Also added a "git annex upgrade" command.
  * Colons are now avoided in filenames, so bare clones of git repos
    can be put on USB thumb drives formatted with vFAT or similar
    filesystems.
  * Added two levels of hashing to object directory and .git-annex logs,
    to improve scalability with enormous numbers of annexed
    objects. (With one hundred million annexed objects, each
    directory would contain fewer than 1024 files.)
  * The setkey, fromkey, and dropkey subcommands have changed how
    the key is specified. --backend is no longer used with these.

 -- Joey Hess <joeyh@debian.org>  Wed, 16 Mar 2011 16:20:23 -0400

git-annex (0.24) unstable; urgency=low

  Branched the 0.24 series, which will be maintained for a while to
  support v1 git-annex repos, while main development moves to the 0.2011
  series, with v2 git-annex repos.

  * Add Suggests on graphviz. Closes: #618039
  * When adding files to the annex, the symlinks pointing at the annexed
    content are made to have the same mtime as the original file.
    While git does not preserve that information, this allows a tool
    like metastore to be used with annexed files.
    (Currently this is only done on systems supporting POSIX 200809.)

 -- Joey Hess <joeyh@debian.org>  Wed, 16 Mar 2011 18:35:13 -0400

git-annex (0.23) unstable; urgency=low

  * Support ssh remotes with a port specified.
  * whereis: New subcommand to show where a file's content has gotten to.
  * Rethink filename encoding handling for display. Since filename encoding
    may or may not match locale settings, any attempt to decode filenames 
    will fail for some files. So instead, do all output in binary mode.

 -- Joey Hess <joeyh@debian.org>  Sat, 12 Mar 2011 15:02:49 -0400

git-annex (0.22) unstable; urgency=low

  * Git annexes can now be attached to bare git repositories.
    (Both the local and remote host must have this version of git-annex
    installed for it to work.)
  * Support filenames that start with a dash; when such a file is passed
    to a utility it will be escaped to avoid it being interpreted as an
    option. (I went a little overboard and got the type checker involved
    in this, so such files are rather comprehensively supported now.)
  * New backends: SHA512 SHA384 SHA256 SHA224
    (Supported on systems where corresponding shaNsum commands are available.)
  * describe: New subcommand that can set or change the description of
    a repository.
  * Fix test suite to reap zombies.
    (Zombies can be particularly annoying on OSX; thanks to Jimmy Tang
    for his help eliminating the infestation... for now.)
  * Make test suite not rely on a working cp -pr.
    (The Unix wars are still ON!)
  * Look for dir.git directories the same as git does.
  * Support remote urls specified as relative paths.
  * Support non-ssh remote paths that contain tilde expansions.
  * fsck: Check for and repair location log damage.
  * Bugfix: When fsck detected and moved away corrupt file content, it did
    not update the location log.

 -- Joey Hess <joeyh@debian.org>  Fri, 04 Mar 2011 15:10:57 -0400

git-annex (0.21) unstable; urgency=low

  * test: Don't rely on chmod -R working.
  * unannex: Fix recently introduced bug when attempting to unannex more
    than one file at a time.
  * test: Set git user name and email in case git can't guess values.
  * Fix display of unicode filenames.

 -- Joey Hess <joeyh@debian.org>  Fri, 11 Feb 2011 23:21:08 -0400

git-annex (0.20) unstable; urgency=low

  * Preserve specified file ordering when instructed to act on multiple
    files or directories. For example, "git annex get a b" will now always
    get "a" before "b". Previously it could operate in either order.
  * unannex: Commit staged changes at end, to avoid some confusing behavior
    with the pre-commit hook, which would see some types of commits after
    an unannex as checking in of an unlocked file.
  * map: New subcommand that uses graphviz to display a nice map of
    the git repository network.
  * Deal with the mtl/monads-fd conflict.
  * configure: Check for sha1sum.

 -- Joey Hess <joeyh@debian.org>  Tue, 08 Feb 2011 18:57:24 -0400

git-annex (0.19) unstable; urgency=low

  * configure: Support using the uuidgen command if the uuid command is
    not available.
  * Allow --exclude to be specified more than once.
  * There are now three levels of repository trust.
  * untrust: Now marks the current repository as untrusted.
  * semitrust: Now restores the default trust level. (What untrust used to do.)
  * fsck, drop: Take untrusted repositories into account.
  * Bugfix: Files were copied from trusted remotes first even if their
    annex.cost was higher than other remotes.
  * Improved temp file handling. Transfers of content can now be resumed
    from temp files later; the resume does not have to be the immediate
    next git-annex run.
  * unused: Include partially transferred content in the list.
  * Bugfix: Running a second git-annex while a first has a transfer in
    progress no longer deletes the first processes's temp file.

 -- Joey Hess <joeyh@debian.org>  Fri, 28 Jan 2011 14:31:37 -0400

git-annex (0.18) unstable; urgency=low

  * Bugfix: `copy --to` and `move --to` forgot to stage location log changes
    after transferring the file to the remote repository.
    (Did not affect ssh remotes.)
  * fsck: Fix bug in moving of corrupted files to .git/annex/bad/
  * migrate: Fix support for --backend option.
  * unlock: Fix behavior when file content is not present.
  * Test suite improvements. Current top-level test coverage: 80%

 -- Joey Hess <joeyh@debian.org>  Fri, 14 Jan 2011 14:17:44 -0400

git-annex (0.17) unstable; urgency=low

  * unannex: Now skips files whose content is not present, rather than
    it being an error.
  * New migrate subcommand can be used to switch files to using a different
    backend, safely and with no duplication of content.
  * bugfix: Fix crash caused by empty key name. (Thanks Henrik for reporting.)

 -- Joey Hess <joeyh@debian.org>  Sun, 09 Jan 2011 10:04:11 -0400

git-annex (0.16) unstable; urgency=low

  * git-annex-shell: Avoid exposing any git repo config except for the
    annex.uuid when doing configlist.
  * bugfix: Running `move --to` with a remote whose UUID was not yet known
    could result in git-annex not recording on the local side where the
    file was moved to. This could not result in data loss, or even a
    significant problem, since the remote *did* record that it had the file.
  * Also, add a general guard to detect attempts to record information
    about repositories with missing UUIDs.
  * bugfix: Running `move --to` with a non-ssh remote failed.
  * bugfix: Running `copy --to` with a non-ssh remote actually did a move.
  * Many test suite improvements. Current top-level test coverage: 65%

 -- Joey Hess <joeyh@debian.org>  Fri, 07 Jan 2011 14:33:13 -0400

git-annex (0.15) unstable; urgency=low

  * Support scp-style urls for remotes (host:path).
  * Support ssh urls containing "~".
  * Add trust and untrust subcommands, to allow configuring repositories
    that are trusted to retain files without explicit checking.
  * Fix bug in numcopies handling when multiple remotes pointed to the
    same repository.
  * Introduce the git-annex-shell command. It's now possible to make
    a user have it as a restricted login shell, similar to git-shell.
  * Note that git-annex will always use git-annex-shell when accessing
    a ssh remote, so all of your remotes need to be upgraded to this
    version of git-annex at the same time.
  * Now rsync is exclusively used for copying files to and from remotes.
    scp is not longer supported.

 -- Joey Hess <joeyh@debian.org>  Fri, 31 Dec 2010 22:00:52 -0400

git-annex (0.14) unstable; urgency=low

  * Bugfix to git annex unused in a repository with nothing yet annexed.
  * Support upgrading from a v0 annex with nothing in it.
  * Avoid multiple calls to git ls-files when passed eg, "*".

 -- Joey Hess <joeyh@debian.org>  Fri, 24 Dec 2010 17:38:48 -0400

git-annex (0.13) unstable; urgency=low

  * Makefile: Install man page and html (when built).
  * Makefile: Add GHCFLAGS variable.
  * Fix upgrade from 0.03.
  * Support remotes using git+ssh and ssh+git as protocol.
    Closes: #607056

 -- Joey Hess <joeyh@debian.org>  Tue, 14 Dec 2010 13:05:10 -0400

git-annex (0.12) unstable; urgency=low

  * Add --exclude option to exclude files from processing.
  * mwdn2man: Fix a bug in newline supression. Closes: #606578
  * Bugfix to git annex add of an unlocked file in a subdir. Closes: #606579
  * Makefile: Add PREFIX variable.

 -- Joey Hess <joeyh@debian.org>  Sat, 11 Dec 2010 17:32:00 -0400

git-annex (0.11) unstable; urgency=low

  * If available, rsync will be used for file transfers from remote
    repositories. This allows resuming interrupted transfers.
  * Added remote.annex-rsync-options.
  * Avoid deleting temp files when rsync fails.
  * Improve detection of version 0 repos.
  * Add uninit subcommand. Closes: #605749

 -- Joey Hess <joeyh@debian.org>  Sat, 04 Dec 2010 17:27:42 -0400

git-annex (0.10) unstable; urgency=low

  * In .gitattributes, the annex.numcopies attribute can be used
    to control the number of copies to retain of different types of files.
  * Bugfix: Always correctly handle gitattributes when in a subdirectory of
    the repository. (Had worked ok for ones like "*.mp3", but failed for
    ones like "dir/*".)
  * fsck: Fix warning about not enough copies of a file, when locations
    are known, but are not available in currently configured remotes.
  * precommit: Optimise to avoid calling git-check-attr more than once.
  * The git-annex-backend attribute has been renamed to annex.backend.

 -- Joey Hess <joeyh@debian.org>  Sun, 28 Nov 2010 19:28:05 -0400

git-annex (0.09) unstable; urgency=low

  * Add copy subcommand.
  * Fix bug in setkey subcommand triggered by move --to.

 -- Joey Hess <joeyh@debian.org>  Sat, 27 Nov 2010 17:14:59 -0400

git-annex (0.08) unstable; urgency=low

  * Fix `git annex add ../foo` (when ran in a subdir of the repo).
  * Add configure step to build process.
  * Only use cp -a if it is supported, falling back to cp -p or plain cp
    as needed for portability.
  * cp --reflink=auto is used if supported, and will make git annex unlock
    much faster on filesystems like btrfs that support copy on write.

 -- Joey Hess <joeyh@debian.org>  Sun, 21 Nov 2010 13:45:44 -0400

git-annex (0.07) unstable; urgency=low

  * find: New subcommand.
  * unused: New subcommand, finds unused data. (Split out from fsck.)
  * dropunused: New subcommand, provides for easy dropping of unused keys
    by number, as listed by the unused subcommand.
  * fsck: Print warnings to stderr; --quiet can now be used to only see
    problems.

 -- Joey Hess <joeyh@debian.org>  Mon, 15 Nov 2010 18:41:50 -0400

git-annex (0.06) unstable; urgency=low

  * fsck: Check if annex.numcopies is satisfied.
  * fsck: Verify the sha1 of files when the SHA1 backend is used.
  * fsck: Verify the size of files when the WORM backend is used.
  * fsck: Allow specifying individual files if fscking everything
    is not desired.
  * fsck: Fix bug, introduced in 0.04, in detection of unused data.

 -- Joey Hess <joeyh@debian.org>  Sat, 13 Nov 2010 16:24:29 -0400

git-annex (0.05) unstable; urgency=low

  * Optimize both pre-commit and lock subcommands to not call git diff
    on every file being committed/locked.
    (This actually also works around a bug in ghc, that caused
    git-annex 0.04 pre-commit to sometimes corrupt filename being read
    from git ls-files and fail. 
    See <http://hackage.haskell.org/trac/ghc/ticket/4493>
    The excessive number of calls made by pre-commit exposed the ghc bug.
    Thanks Josh Triplett for the debugging.)
  * Build with -O2.

 -- Joey Hess <joeyh@debian.org>  Thu, 11 Nov 2010 18:31:09 -0400

git-annex (0.04) unstable; urgency=low

  * Add unlock subcommand, which replaces the symlink with a copy of
    the file's content in preparation of changing it. The "edit" subcommand
    is an alias for unlock.
  * Add lock subcommand.
  * Unlocked files will now automatically be added back into the annex when
    committed (and the updated symlink committed), by some magic in the
    pre-commit hook.
  * The SHA1 backend is now fully usable.
  * Add annex.version, which will be used to automate upgrades
    between incompatible versions.
  * Reorganised the layout of .git/annex/
  * The new layout will be automatically upgraded to the first time
    git-annex is used in a repository with the old layout.
  * Note that git-annex 0.04 cannot transfer content from old repositories
    that have not yet been upgraded.
  * Annexed file contents are now made unwritable and put in unwriteable
    directories, to avoid them accidentially being removed or modified.
    (Thanks Josh Triplett for the idea.)
  * Add build dep on libghc6-testpack-dev. Closes: #603016
  * Avoid using runghc to run test suite as it is not available on all
    architectures. Closes: #603006

 -- Joey Hess <joeyh@debian.org>  Wed, 10 Nov 2010 14:23:23 -0400

git-annex (0.03) unstable; urgency=low

  * Fix support for file:// remotes.
  * Add --verbose
  * Fix SIGINT handling.
  * Fix handling of files with unusual characters in their name.
  * Fixed memory leak; git-annex no longer reads the whole file list
    from git before starting, and will be much faster with large repos.
  * Fix crash on unknown symlinks.
  * Added remote.annex-scp-options and remote.annex-ssh-options.
  * The backends to use when adding different sets of files can be configured
    via gitattributes.
  * In .gitattributes, the git-annex-backend attribute can be set to the
    names of backends to use when adding different types of files.
  * Add fsck subcommand. (For now it only finds unused key contents in the
    annex.)

 -- Joey Hess <joeyh@debian.org>  Sun, 07 Nov 2010 18:26:04 -0400

git-annex (0.02) unstable; urgency=low

  * Can scp annexed files from remote hosts, and check remote hosts for
    file content when dropping files.
  * New move subcommand, that makes it easy to move file contents from
    or to a remote.
  * New fromkey subcommand, for registering urls, etc.
  * git-annex init will now set up a pre-commit hook that fixes up symlinks
    before they are committed, to ensure that moving symlinks around does not
    break them.
  * More intelligent and fast staging of modified files; git add coalescing.
  * Add remote.annex-ignore git config setting to allow completly disabling
    a given remote.
  * --from/--to can be used to control the remote repository that git-annex
    uses.
  * --quiet can be used to avoid verbose output
  * New plumbing-level dropkey and addkey subcommands.
  * Lots of bug fixes.

 -- Joey Hess <joeyh@debian.org>  Wed, 27 Oct 2010 16:39:29 -0400

git-annex (0.01) unstable; urgency=low

  * First prerelease.

 -- Joey Hess <joeyh@debian.org>  Wed, 20 Oct 2010 12:54:24 -0400<|MERGE_RESOLUTION|>--- conflicted
+++ resolved
@@ -1,10 +1,3 @@
-<<<<<<< HEAD
-git-annex (5.20150824-1) unstable; urgency=medium
-
-  * Package 5.20150824-1
-
- -- Richard Hartmann <richih@debian.org>  Sun, 13 Sep 2015 22:02:06 +0200
-=======
 git-annex (5.20150916) unstable; urgency=medium
 
   * Fix Windows build to work with ghc 7.10.
@@ -39,7 +32,12 @@
     the expression.
 
  -- Joey Hess <id@joeyh.name>  Wed, 16 Sep 2015 10:31:24 -0400
->>>>>>> 23f3bd64
+
+git-annex (5.20150824-1) unstable; urgency=medium
+
+  * Package 5.20150824-1
+
+ -- Richard Hartmann <richih@debian.org>  Sun, 13 Sep 2015 22:02:06 +0200
 
 git-annex (5.20150824) unstable; urgency=medium
 
