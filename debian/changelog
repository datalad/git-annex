--- conflicted
+++ resolved
@@ -1,4 +1,3 @@
-<<<<<<< HEAD
 git-annex (3.20120124) UNRELEASED; urgency=low
 
   * Modifications to support ghc 7.4's handling of filenames.
@@ -39,7 +38,7 @@
     version of ssh and default annex.sshcaching accordingly.
 
  -- Joey Hess <joeyh@debian.org>  Tue, 24 Jan 2012 16:21:55 -0400
-=======
+
 git-annex (3.20120123~bpo60+4) squeeze-backports; urgency=low
 
   * Fix a bug in symlink calculation code, that triggered in rare
@@ -47,7 +46,6 @@
     matched to the .git/annex/object/xx/yy subdirectories.
 
  -- Joey Hess <joeyh@debian.org>  Mon, 05 Mar 2012 13:52:22 -0400
->>>>>>> 12a474a0
 
 git-annex (3.20120123~bpo60+3) squeeze-backports; urgency=low
 
