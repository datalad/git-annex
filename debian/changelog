<<<<<<< HEAD
git-annex (5.20151116-1) unstable; urgency=medium

  * Package 5.20151116-1

 -- Richard Hartmann <richih@debian.org>  Sat, 28 Nov 2015 10:19:20 +0100
=======
git-annex (5.20151208) unstable; urgency=medium

  * Build with -j1 again to get reproducible build.
  * Display progress meter in -J mode when copying from a local git repo,
    to a local git repo, and from a remote git repo.
  * Display progress meter in -J mode when downloading from the web.
  * map: Improve display of git remotes with non-ssh urls, including http
    and gcrypt. 
  * When core.sharedRepository is set, annex object files are not made mode
    444, since that prevents a user other than the file owner from locking
    them. Instead, a mode such as 664 is used in this case.
  * tahoe: Include tahoe capabilities in whereis display.
  * import: Changed to honor annex.largefiles settings.
  * addurl, importfeed: Changed to honor annex.largefiles settings,
    when the content of the url is downloaded. (Not when using --fast or
    --relaxed.)
  * webapp: Fix bugs that could result in a relative path such as "."
    being written to ~/.config/git-annex/autostart, and ignore any such 
    relative paths in the file.
    This was a reversion caused by the relative path changes in 5.20150113.
  * dropunused: Make more robust when trying to drop an object that has
    already been dropped.
  * Fix reversion in handling of long filenames, particularly when using
    addurl/importfeed, which was introduced in the previous release.

 -- Joey Hess <id@joeyh.name>  Tue, 08 Dec 2015 11:14:03 -0400
>>>>>>> e74e6129

git-annex (5.20151116) unstable; urgency=medium

  * Use concurrent-output library when configured with -fConcurrentOutput.
    This allows nicely displayed messages when using the -J flag.
  * Additional commands now support the -J flag: 
    fsck, drop, add, addurl, import
  * import: Avoid very ugly error messages when the directory files
    are imported to is not a directort, but perhaps an annexed file.
  * Concurrent progress bars are now displayed when using -J with a command
    that moves file contents around.
  * Fix race that could result in an annexed file's symlink not being
    created, when eg, running concurrent git-annex adds.
  * add: Fix error recovery rollback to not move the injested file content
    out of the annex back to the file, because other files may point to
    that same content. Instead, copy the injected file content out to
    recover.
  * quvi may output utf-8 encoded data when the conifigured locale doesn't
    support that; avoid crashing on such invalid encoding.
  * runshell: Avoid failing when $HOME/.ssh does not exist and cannot be
    created.
  * Make the git-annex-standalone.deb prevent runshell from installing
    wrappers into $HOME/.ssh
  * Make git-annex-standalone.deb include the git-annex html documentation,
    desktop file, and base completion file, same as the regular git-annex.deb.
  * fsck: When fscking a dead repo, avoid incorrect "fixing location log"
    message, and display a warning about it being dead, since it's unusual
    to have access to a dead repo.
  * assistant: Pass ssh-options through 3 more git pull/push calls
    that were missed before.
  * Added annex.pidlock and annex.pidlocktimeout configuration to support
    filesystems where POSIX fcntl locks cannot be used.
  * init: Automatically enable annex.pidlock when necessary.

 -- Joey Hess <id@joeyh.name>  Mon, 16 Nov 2015 14:17:40 -0400

git-annex (5.20151102.1) unstable; urgency=medium

  * Avoid installing desktop file and program file if cabal install
    git-annex is run as root, since that is not a systemwide install,
    but to /root, and so generating a systemwide desktop file is not right.
  * When cabal install is run with the desktop file location not writable,
    display a warning, but continue successfully.

 -- Joey Hess <id@joeyh.name>  Tue, 03 Nov 2015 12:08:38 -0400

git-annex (5.20151102) unstable; urgency=medium

  * Use statvfs on OSX.
  * Symlink timestamp preservation code uses functions
    from unix-2.7.0 when available, which should be more portable.
  * enableremote: List uuids and descriptions of remotes that can be
    enabled, and accept either the uuid or the description in leu if the
    name.
  * Catch up with current git behavior when both repo and repo.git exist;
    it seems it now prefers repo in this case, although historically it may
    have preferred repo.git.
  * Fix failure to build with aws-0.13.0.
  * When built with aws-0.13.0, the S3 special remote can be used to create
    google nearline buckets, by setting storageclass=NEARLINE.

 -- Joey Hess <id@joeyh.name>  Mon, 02 Nov 2015 12:41:20 -0400

git-annex (5.20151019-1) unstable; urgency=medium

  * Package 5.20151019-1

 -- Richard Hartmann <richih@debian.org>  Mon, 19 Oct 2015 21:54:57 +0200

git-annex (5.20151019) unstable; urgency=medium

  * Fix a longstanding, but unlikely to occur bug, where dropping
    a file from a remote could race with other drops of the same file,
    and result in all copies of its content being lost.
  * git-annex-shell: Added lockcontent command, to prevent dropping of
    a key's content. This is necessary due to the above bugfix.
  * In some cases, the above bugfix changes what git-annex allows you to
    drop:
    - When a file is present in several special remotes,
      but not in any accessible git repositories, dropping it from one of
      the special remotes will now fail. Instead, the file has to be
      moved from one of the special remotes to the git repository, and can
      then safely be dropped from the git repository.
    - If a git remote has too old a version of git-annex-shell installed,
      git-annex won't trust it to hold onto a copy of a file when dropping
      that file from the local git repository.
  * Changed drop ordering when using git annex sync --content or the
    assistant, to drop from remotes first and from the local repo last.
    This works better with the behavior changes to drop in many cases.
  * Do verification of checksums of annex objects downloaded from remotes.
  * When annex objects are received into git repositories from other git
    repos, their checksums are verified then too.
  * To get the old, faster, behavior of not verifying checksums, set
    annex.verify=false, or remote.<name>.annex-verify=false.
  * setkey, rekey: These commands also now verify that the provided file
    matches the expected checksum of the key, unless annex.verify=false.
  * reinject: Already verified content; this can now be disabled by
    setting annex.verify=false.
  * sync, merge, assistant: When git merge failed for a reason other
    than a conflicted merge, such as a crippled filesystem not allowing
    particular characters in filenames, git-annex would make a merge commit
    that could omit such files or otherwise be bad. Fixed by aborting the
    whole merge process when git merge fails for any reason other than a
    merge conflict.
  * Allow building with S3 disabled again.
  * Ported disk free space checking code to work on Solaris.
  * Windows webapp: Fix support for entering password when setting
    up a ssh remote.
  * copy --auto was checking the wrong repo's preferred content.
    (--from was checking what --to should, and vice-versa.)
    Fixed this bug, which was introduced in version 5.20150727.
  * Avoid unncessary write to the location log when a file is unlocked
    and then added back with unchanged content.
  * S3: Fix support for using https.
  * Avoid displaying network transport warning when a ssh remote
    does not yet have an annex.uuid set.
  * Debian: Add torrent library to build-depends as it's packaged now,
    and stop recommending bittornado | bittorrent.
  * Debian: Remove build dependency on transformers library, as it is now
    included in ghc.
  * Debian: Remove menu file, since a desktop file is provided and
    lintian says there can be only one.

 -- Joey Hess <id@joeyh.name>  Mon, 19 Oct 2015 13:59:01 -0400

git-annex (5.20150930-1) unstable; urgency=medium

  * Package 5.20150930-1

 -- Richard Hartmann <richih@debian.org>  Sun, 18 Oct 2015 20:39:03 +0200

git-annex (5.20150930) unstable; urgency=medium

  * Added new linux standalone "ancient" build to support kernels
    like 2.6.32.
  * info: Don't allow use in a non-git-annex repository, since it
    uses the git-annex branch and would create it if it were missing.
  * assistant: When updating ~/.ssh/config, preserve any symlinks.
  * webapp: Remove the "disable remote" feature from the UI.
  * S3: When built with aws-0.13.0, supports using more storage classes.
    In particular, storageclass=STANDARD_IA to use Amazon's
    new Infrequently Accessed storage, and storageclass=NEARLINE
    to use Google's NearLine storage.
  * Improve ~/.ssh/config modification code to not add trailing spaces
    to lines it cannot parse.
  * Fix a crash at direct mode merge time when .git/index doesn't exist
    yet. Triggered by eg, git-annex sync --no-commit in a fresh clone of
    a repository.
  * status: Show added but not yet committed files.
  * Added stack.yaml to support easy builds from source with stack.

 -- Joey Hess <id@joeyh.name>  Wed, 30 Sep 2015 14:31:52 -0400

git-annex (5.20150916-1) unstable; urgency=medium

  * Package 5.20150916-1

 -- Richard Hartmann <richih@debian.org>  Thu, 17 Sep 2015 12:13:47 +0200

git-annex (5.20150916) unstable; urgency=medium

  * Fix Windows build to work with ghc 7.10.
  * init: Fix reversion in detection of repo made with git clone --shared
  * info: Support querying info of individual files in direct mode.
  * unused: Fix reversion in 5.20150727 that broke parsing of the
    --unused-refspec option. Thanks, Øyvind A. Holm.
  * Make full option parsing be done when not in a git repo, so --help
    can be displayed for commands that require a git repo, etc.
  * fsck: Work around bug in persistent that broke display of
    problematically encoded filenames on stderr when using --incremental.
  * When gpg.program is configured, it's used to get the command to run
    for gpg. Useful on systems that have only a gpg2 command or want to
    use it instead of the gpg command.
  * Windows: Switched to using git for Windows, rather than msysgit.
    Using msysgit with git-annex is no longer supported.
  * Windows: Even when the user neglects to tell the git installer to
    add git to PATH, git-annex will still work from within the git bash
    shell, and the webapp can be used too.
  * sync: Add --no-commit, --no-pull, --no-push options to turn off parts of
    the sync process, as well as supporting --commit, --pull, --push, and
    --no-content options to specify the (current) default behavior.
  * annex.hardlink extended to also try to use hard links when copying from
    the repository to a remote.
  * Improve bash completion, so it completes names of remotes and backends
    in appropriate places.
  * Special remotes configured with autoenable=true will be automatically
    enabled when git-annex init is run.
  * Fix bug in combination of preferred and required content settings.
    When one was set to the empty string and the other set to some expression,
    this bug caused all files to be wanted, instead of only files matching
    the expression.

 -- Joey Hess <id@joeyh.name>  Wed, 16 Sep 2015 10:31:24 -0400

git-annex (5.20150824-1) unstable; urgency=medium

  * Package 5.20150824-1

 -- Richard Hartmann <richih@debian.org>  Sun, 13 Sep 2015 22:02:06 +0200

git-annex (5.20150824) unstable; urgency=medium

  * Sped up downloads of files from ssh remotes, reducing the
    non-data-transfer overhead 6x.
  * sync: Support --jobs
  * sync --content: Avoid unnecessary second pull from remotes when 
    no file transfers are made.
  * External special remotes can now be built that can be used in readonly
    mode, where git-annex downloads content from the remote using regular
    http.
  * Added WHEREIS to external special remote protocol.
  * importfeed --relaxed: Avoid hitting the urls of items in the feed.
  * Fix reversion in init when ran as root, introduced in version 5.20150731.
  * Reorder declaration to fix build with yesod-core > 1.4.13.
    Thanks, Michael Alan Dorman.
  * Fix building without quvi and without database.
    Thanks, Ben Boeckel.
  * Avoid building the assistant on the hurd, since an inotify equivalent
    is not yet implemented in git-annex for the hurd.
  * --debug log messages are now timestamped with fractional seconds.
  * --debug is passed along to git-annex-shell when git-annex is in debug mode.
  * Makefile: Pass LDFLAGS, CFLAGS, and CPPFLAGS through ghc and on to
    ld, cc, and cpp.
  * As a result of the Makefile changes, the Debian package is built
    with various hardening options. Although their benefit to a largely
    haskell program is unknown.

 -- Joey Hess <id@joeyh.name>  Mon, 24 Aug 2015 14:11:05 -0700

git-annex (5.20150812-2) unstable; urgency=medium

  * Override lintian errors

 -- Richard Hartmann <richih@debian.org>  Sat, 15 Aug 2015 02:02:00 +0200

git-annex (5.20150812-1) unstable; urgency=medium

  * Package 5.20150812-1

 -- Richard Hartmann <richih@debian.org>  Thu, 13 Aug 2015 20:47:58 +0200

git-annex (5.20150812) unstable; urgency=medium

  * Added support for SHA3 hashed keys (in 8 varieties), when git-annex is
    built using the cryptonite library.
  * metadata: Fix reversion introduced in 5.20150727 that caused recursive
    display of metadata to not work.
  * Windows: Fix bug that caused git-annex sync to fail due to missing
    environment variable.
  * Fix setting/setting/viewing metadata that contains unicode or other
    special characters, when in a non-unicode locale.
  * Simplify setup process for a ssh remote. Now it suffices to run git
    remote add, followed by git-annex sync. Now the remote is automatically
    initialized for use by git-annex, where before the git-annex branch had
    to manually be pushed before using git-annex sync. Note that this
    involved changes to git-annex-shell, so if the remote is using an old
    version, the manual push is still needed.
  * git-annex-shell: Don't let configlist auto-init repository when in
    readonly mode.
  * Perform a clean shutdown when --time-limit is reached.
    This includes running queued git commands, and cleanup actions normally
    run when a command is finished.
  * fsck: Commit incremental fsck database when --time-limit is reached.
    Previously, some of the last files fscked did not make it into the
    database when using --time-limit.
  * fsck: Commit incremental fsck database after every 1000 files
    fscked, or every 5 minutes, whichever comes first. Previously,
    commits were made every 1000 files fscked.
  * Linux standalone: Work around problem that prevented it from working
    properly if unpacked into a directory that contains ":" or ";" in its
    name.
  * proxy: Fix proxy git commit of non-annexed files in direct mode. 
  * proxy: If a non-proxied git command, such as git revert
    would normally fail because of unstaged files in the work tree,
    make the proxied command fail the same way.
  * proxy: Fix removal of files deleted by the proxied command.
  * proxy: Fix behavior when run in subdirectory of git repo.
  * Improve Setup.hs file so that cabal copy --destdir works.
    Thanks, Magnus Therning.
  * Tighten dependency on optparse-applicative to 0.11.0.
  * Added back debian/cabal-wrapper, since it still seems needed after all.

 -- Joey Hess <id@joeyh.name>  Wed, 12 Aug 2015 11:14:58 -0400

git-annex (5.20150731-1) unstable; urgency=medium

  * Package 5.20150731

 -- Richard Hartmann <richih@debian.org>  Tue, 04 Aug 2015 23:41:14 +0200

git-annex (5.20150731) unstable; urgency=medium

  * webapp: Support enabling known gitlab.com remotes.
  * Fix rsync special remote to work when -Jn is used for concurrent
    uploads.
  * The last release accidentially removed a number of options from the
    copy command. (-J, file matching options, etc). These have been added
    back.
  * init: Detect when the filesystem is crippled such that it ignores
    attempts to remove the write bit from a file, and enable direct mode.
    Seen with eg, NTFS fuse on linux.
  * Fix man page installation by cabal install; all the new man pages are
    now installed.

 -- Joey Hess <id@joeyh.name>  Fri, 31 Jul 2015 11:34:36 -0400

git-annex (5.20150727-2) unstable; urgency=medium

  * Remove lintian from gbp.conf for now.

 -- Richard Hartmann <richih@debian.org>  Wed, 29 Jul 2015 21:05:31 +0200

git-annex (5.20150727-1) unstable; urgency=medium

  * Package 5.20150727

 -- Richard Hartmann <richih@debian.org>  Wed, 29 Jul 2015 00:44:11 +0200

git-annex (5.20150727) unstable; urgency=medium

  * Fix bug that prevented uploads to remotes using new-style chunking
    from resuming after the last successfully uploaded chunk.
  * Switched option parsing to use optparse-applicative. This was a very large
    and invasive change, and may have caused some minor behavior changes to
    edge cases of option parsing. (For example, the metadata command no
    longer accepts the combination of --get and --set, which never actually
    worked.)
  * Bash completion file is now included in the git-annex source tree, 
    and installed into Debian package (and any other packages built using make
    install). This bash completion is generated by the option parser, so it
    covers all commands, all options, and will never go out of date!
  * As well as tab completing "git-annex" commands, "git annex" will also tab
    complete. However, git's bash completion script needs a patch,
    which I've submitted, for this to work prefectly.
  * version --raw now works when run outside a git repository.
  * assistant --startdelay now works when run outside a git repository.
  * dead now accepts multiple --key options.
  * addurl now accepts --prefix and --suffix options to adjust the
    filenames used.
  * sync --content: Fix bug that caused files to be uploaded to eg,
    more archive remotes than wanted copies, only to later be dropped
    to satisfy the preferred content settings.
  * importfeed: Improve detection of known items whose url has changed,
    and avoid adding redundant files. Where before this only looked at
    permalinks in rss feeds, it now also looks at guids.
  * importfeed: Look at not only permalinks, but now also guids
    to identify previously downloaded files.
  * Webapp: Now features easy setup of git-annex repositories on gitlab.com.
  * Adjust debian build deps: The webapp can now build on arm64, s390x
    and hurd-i386. WebDAV support is also available on those architectures.
  * Debian package now maintained by Richard Hartmann.
  * Support building without persistent database on for systems that
    lack TH. This removes support for incremental fsck.

 -- Joey Hess <id@joeyh.name>  Mon, 27 Jul 2015 12:24:49 -0400

git-annex (5.20150710-2) unstable; urgency=medium

  [ Richard Hartmann ]
  * Joey Hess had fixed 786659. Closes: #786659

 -- Richard Hartmann <richih@debian.org>  Thu, 23 Jul 2015 01:05:44 +0200

git-annex (5.20150710-1) unstable; urgency=medium

  [ Joey Hess ]
  * add: Stage symlinks the same as git add would, even if they are not a
    link to annexed content.
  * sync: When annex.autocommit=false, avoid making any commit of local
    changes, while still merging with remote to the extent possible.
  * unused: --used-refspec can now be configured to look at refs in the
    reflog. This provides a way to not consider old versions of files to be
    unused after they have reached a specified age, when the old refs in
    the reflog expire.
  * log: Fix reversion introduced in version 5.20150528 that broke this command.
  * assistant --autostart: First stop any daemons that are already running,
    which might be left over from a previous login session and so unable to
    use the ssh agent of a new login session.
  * assistant: Fix local pairing to not include newline in ssh pubkey,
    which is rejected on the other end for security reasons.
  * assistant: Fix ANNEX_SHELL_DIR written to ~/.ssh/authorized_keys 
    in local pairing to be the absolute path to the repository, not "."
    This was a reversion caused by the relative path changes in 5.20150113.
  * Brought back the setkey plumbing command that was removed in 2011, since
    we found a use case for it. Note that the command's syntax was changed
    for consistency.
  * bugfix: Pass --full-tree when using git ls-files to get a list of files
    on the git-annex branch, so it works when run in a subdirectory.
    This bug affected git-annex unused, and potentially also transitions
    running code and other things.
  * Support git's undocumented core.sharedRepository=2 value, which
    is equivalent to "world", and is set when a repo was created using
    git init --shared=world.
  * When building on linux, pass --as-needed to linker to avoid linking
    with unused shared libraries including libyaml.
  * import: Fix failure of cross-device import on Windows.
  * merge: Avoid creating the synced/master branch.
  * Removed support for optparse-applicative versions older than 0.10.

  [ Richard Hartmann ]
  * Switch to dpkg-source 3.0 (quilt) format, just so we have any non-native
    format
  * Switched Maintainer to Richard Hartmann

 -- Richard Hartmann <richih@debian.org>  Wed, 22 Jul 2015 23:49:46 +0200

git-annex (5.20150617) unstable; urgency=medium

  * Now supports git annex sync --all --content to sync all versions of all
    files with all repos that want them.
  * Added new "anything" preferred content expression, which matches all
    versions of all files.
  * Standard preferred content for client, backup, incremental backup,
    and unwanted groups have been adjusted to work better when used
    with git annex sync --all --content.
  * fromkey, registerurl: Improve handling of urls that happen to also
    be parsable as strange keys.
  * sync, remotedaemon: Pass configured ssh-options even when
    annex.sshcaching is disabled.
  * assistant: Consume systemd-networkd dbus events to learn about
    changes to network connections, as was already done with
    network-manager and wicd.
    Thanks to Sebastian Reuße for the patches.
  * get --incomplete: New option to resume any interrupted downloads.
  * dead --key: Can be used to mark a key as dead.
  * fsck: Ignore keys that are known to be dead when running in
    --all/--unused/--key mode or a in a bare repo. Closes: #753888
    Otherwise, still reports files with lost contents, even if the content
    is dead.
  * S3: Special remotes can be configured with public=yes to allow
    the public to access the bucket's content.
  * S3: Publically accessible buckets can be used without creds.
  * import --clean-duplicates: Fix bug that didn't count local or trusted
    repo's copy of a file as one of the necessary copies to allow removing
    it from the import location.
  * tahoe: Use ~/.tahoe-git-annex/ rather than ~/.tahoe/git-annex/
    when setting up a tahoe special remote to avoid old versions of
    tahoe create-client choking.
  * Fix bug that prevented enumerating locally present objects in repos
    tuned with annex.tune.objecthash1=true.
    Fixes: unused, object count in info, unannex.
  * Improve url parsing to handle some urls containing illegal []
    characters in their paths.
  * info: Added json output for "backend usage", "numcopies stats",
    "repositories containing these files", and "transfers in progress".
  * Fix incremental backup standard preferred content expression to match
    its documentation, which says it does not want files that have reached
    a backup repository.
  * Increased the default annex.bloomaccuracy from 1000 to 10000000.
    This makes git annex unused use up to 16 mb more memory than it did
    before, but the massive increase in accuracy makes this worthwhile
    for all but the smallest systems.
  * Build documentation with deterministic=1 for reproducible builds.
    (A new ikiwiki feature.) Closes: #785736
  * Re-remove dependency on obsolete hamlet package. Closes: #786659
  * debian/cabal-wrapper: Removed this hack which should not be needed anymore.

 -- Joey Hess <id@joeyh.name>  Wed, 17 Jun 2015 13:50:35 -0400

git-annex (5.20150528) unstable; urgency=medium

  * fromkey, registerurl: Allow urls to be specified instead of keys,
    and generate URL keys.
  * Linux standalone, OSX app: Improve runshell script to always quote
    shell vars, so that it will work when eg, untarred into a directory
    path with spaces in its name.
  * Revert removal dependency on obsolete hamlet package, since the
    autobuilders are not ready for this change yet and it prevented them
    from building the webapp. Reopens: #786659
  * fsck: When checksumming a file fails due to a hardware fault,
    the file is now moved to the bad directory, and the fsck proceeds.
    Before, the fsck immediately failed.
  * Linux standalone: The webapp was not built in the previous release,
    this release fixes that oversight.

 -- Joey Hess <id@joeyh.name>  Thu, 28 May 2015 10:48:03 -0400

git-annex (5.20150522) unstable; urgency=medium

  * import: Refuse to import files that are within the work tree, as that
    does not make sense and could cause data loss.
  * drop: Now supports --all, --unused, and --key.
  * drop: Now defaults to --all when run in a bare repository.
    (Previously, did nothing when run in a bare repository.)
  * get, move, copy, mirror: Concurrent transfers are now supported!
    For example: git-annex get -J10
    However, progress bars are not yet displayed for concurrent transfers,
    pending an updated version of the ascii-progress library.
  * --quiet now makes progress output by rsync, wget, etc be quiet too.
  * Take space that will be used by other running downloads into account when
    checking annex.diskreserve.
  * Avoid accumulating transfer failure log files unless the assistant is
    being used.
  * Fix an unlikely race that could result in two transfers of the same key
    running at once.
  * Stale transfer lock and info files will be cleaned up automatically
    when get/unused/info commands are run.
  * unused: Add --used-refspec option and annex.used-refspec, which can
    specify a set of refs to consider used, rather than the default of
    considering all refs used.
  * webapp: Fix zombie xdg-open process left when opening file browser.
    Closes: #785498
  * Safer posix fctnl locking implementation, using lock pools and STM.
  * Build documentation with TZ=UTC for reproducible builds. See #785736.
  * OSX: Corrected the location of trustedkeys.gpg, so the built-in
    upgrade code will find it. Fixes OSX upgrade going forward, but
    older versions won't upgrade themselves due to this problem.
  * Remove dependency on obsolete hamlet package. Closes: #786659

 -- Joey Hess <id@joeyh.name>  Fri, 22 May 2015 14:20:18 -0400

git-annex (5.20150508.1) unstable; urgency=medium

  * Now builds cleanly using ghc 7.10 (as well as ghc back to 7.6).
  * Imrovements to the git-annex-standalone.deb build process.
    (Thanks, Yaroslav Halchenko)

 -- Joey Hess <id@joeyh.name>  Mon, 11 May 2015 12:08:58 -0400

git-annex (5.20150508) unstable; urgency=medium

  * Improve behavior when a git-annex command is told to operate
    on a file that doesn't exist. It will now continue to other
    files specified after that on the command line, and only error out at
    the end.
  * S3: Enable debug logging when annex.debug or --debug is set.
  * S3: git annex info will show additional information about a S3 remote
    (endpoint, port, storage class)
  * S3: Let git annex enableremote be used, without trying to recreate
    a bucket that should already exist.
  * S3: Fix incompatability with bucket names used by hS3; the aws library
    cannot handle upper-case bucket names. git-annex now converts them to
    lower case automatically.
  * import: Check for gitignored files before moving them into the tree.
    (Needs git 1.8.4 or newer.)
  * import: Don't stop entire import when one file fails due to being
    gitignored or conflicting with something in the work tree.
  * import: Before removing a duplicate file in --deduplicate or
    --clean-duplicates mode, verify that enough copies of its content still
    exist.
  * Improve integration with KDE's file manager to work with dolphin
    version 14.12.3 while still being compatable with 4.14.2.
    Thanks, silvio.
  * assistant: Added --autostop to complement --autostart.
  * Work around wget bug #784348 which could cause it to clobber git-annex
    symlinks when downloading from ftp.
  * Support checking ftp urls for file presence.
  * Fix bogus failure of fsck --fast.
  * fsck: Ignore error recording the fsck in the activity log,
    which can happen when running fsck in a read-only repository.
    Closes: #698559
    (fsck can still need to write to the repository if it find problems,
    but a successful fsck can be done read-only)
  * Improve quvi 0.4 output parsing to handle cases wher there is no known
    filename extension. This is currently the case when using quvi with
    youtube. In this case, the extension ".m" will be used.
  * Dropped support for older versions of yesod, warp, and dbus than the ones
    in Debian Jessie.
  * Switch from the obsolete dataenc library for base64 encoding to sandi.
    (Thanks, Magnus Therning)
  * Debian's ghc now supports TH on arm! Adjust build dependencies
    to build the webapp on arm, and enable DAV support on arm. \o/
  * Adjust some other arch specific build dependencies that are now
    available on more architectures in Devian unstable.
  * Windows: Remove cygwin ssh, the newer version of which has stopped
    honoring the setting of HOME. Instead, copy msysgit's ssh into PATH.
    Note that setting up a remote ssh server using password authentication
    is known to be broken in this release on Windows.
  * Windows: Roll back to an older version of rsync from cygwin.
    The newer version has some dependency on a newer ssh from cygwin.

 -- Joey Hess <id@joeyh.name>  Fri, 08 May 2015 13:42:30 -0400

git-annex (5.20150420) unstable; urgency=medium

  * Fix activity log parsing, which caused the log to not retain
    activity from other uuids.
  * Union merge could fall over if there was a file in the repository
    with the same name as a git ref. Now fixed.
  * info dir: Added information about repositories that
    contain files in the specified directory.
  * info: Added --bytes option.
  * bittorrent: Fix handling of magnet links.
  * When a key's size is unknown, still check the annex.diskreserve,
    and avoid getting content if the disk is too full.
  * Fix fsck --from a git remote in a local directory, and from
    a directory special remote.
    This was a reversion caused by the relative path changes in 5.20150113.
  * fsck --from remote: When bad content is found in the remote,
    and the local repo does not have a copy of the content, preserve
    the bad content in .git/annex/bad/ to avoid further data loss.
  * fsck --from remote: Avoid downloading a key if it would go over
    the annex.diskreserve limit.
  * required: New command, like wanted, but for required content.
  * Removed dependency on haskell SHA library,
    instead using cryptohash >= 0.11.0.
  * Make repo init more robust.
  * New debian/rules build-standalone target, which generates a
    git-annex-standalone.deb that should work on many old Debian etc
    systems. Thanks, Yaroslav Halchenko.
  * Windows: Renamed start menu file to avoid loop in some versions
    of Windows where the menu file is treated as a git-annex program.
  * Windows: Fixed support of remotes on other drives.
    (A reversion introduced in version 5.20150113.)
  * Windows: Bundled versions of rsync, wget, ssh, and gpg from
    cygwin all updated. Thanks, Yury V. Zaytsev.

 -- Joey Hess <id@joeyh.name>  Mon, 20 Apr 2015 14:44:04 -0400

git-annex (5.20150409) unstable; urgency=medium

  * This fixes a bug in the assistant introduced by the literal pathspec
    changes in version 5.20150406.
  * --quiet now suppresses progress displays from eg, rsync.
    (Second time's the charm..)
  * fromkey, registerurl: When reading from stdin, allow the
    filename and url, respectively, to contain whitespace.
  * add: If annex.largefiles is set and does not match a file that's being
    added, the file will be checked into git rather than being added to the
    annex. Previously, git annex add skipped over such files; this new
    behavior is more useful in direct mode.
  * proxy: Made it work when run in a new repository before initial
    commit.
  * info: Display repository mode: bare when in a bare (non-direct mode)
    repo.
  * importfeed: Fix feed download when curl is used.
  * importfeed: Error out when passed a non-url.
  * webapp: When adding another local repository, and combining it
    with the current repository, the new repository's remote path
    was set to "." rather than the path to the current repository.
    This was a reversion caused by the relative path changes in 5.20150113.
  * contentlocationn: New plumbing command.

 -- Joey Hess <id@joeyh.name>  Thu, 09 Apr 2015 15:06:38 -0400

git-annex (5.20150406.1) unstable; urgency=medium

  * Fixes a bug in the last release that caused rsync and possibly
    other commands to hang at the end of a file transfer.
    (--quiet is back to not blocking progress displays until
    that code can be fixed properly.)

 -- Joey Hess <id@joeyh.name>  Mon, 06 Apr 2015 17:13:13 -0400

git-annex (5.20150406) unstable; urgency=medium

  * Prevent git-ls-files from double-expanding wildcards when an
    unexpanded wildcard is passed to a git-annex command like add or find.
  * Fix make build target. Thanks, Justin Geibel.
  * Fix GETURLS in external special remote protocol to strip
    downloader prefix from logged url info before checking for the
    specified prefix.
  * importfeed: Avoid downloading a redundant item from a feed whose
    permalink has been seen before, even when the url has changed.
  * importfeed: Always store itemid in metadata; before this was only
    done when annex.genmetadata was set.
  * Relax debian package dependencies to git >= 1:1.8.1 rather
    than needing >= 1:2.0.
  * test: Fix --list-tests
  * addurl --file: When used with a special remote that claims
    urls and checks their contents, don't override the user's provided
    filename with filenames that the special remote suggests. Also,
    don't allow adding the url if the special remote says it contains
    multiple files.
  * import: --deduplicate and --cleanduplicates now output the keys
    corresponding to duplicated files they process.
  * expire: New command, for expiring inactive repositories.
  * fsck: Record fsck activity for use by expire command.
  * Fix truncation of parameters that could occur when using xargs git-annex.
  * Significantly sped up processing of large numbers of directories
    passed to a single git-annex command.
  * version: Add --raw
  * init: Improve fifo test to detect NFS systems that support fifos
    but not well enough for sshcaching.
  * --quiet now suppresses progress displays from eg, rsync.
    (The option already suppressed git-annex's own built-in progress
    displays.)

 -- Joey Hess <id@joeyh.name>  Mon, 06 Apr 2015 12:48:48 -0400

git-annex (5.20150327) unstable; urgency=medium

  * readpresentkey: New plumbing command for checking location log.
  * checkpresentkey: New plumbing command to check if a key can be verified
    to be present on a remote.
  * Added a post-update-annex hook, which is run after the git-annex branch
    is updated. Needed for git update-server-info.
  * migrate: --force will force migration of keys already using the
    destination backend. Useful in rare cases.
  * Man pages for individual commands now available, and can be
    opened using "git annex help <command>"
  * --auto is no longer a global option; only get, drop, and copy
    accept it. (Not a behavior change unless you were passing it to a
    command that ignored it.)
  * Improve error message when --in @date is used and there is no
    reflog for the git-annex branch.
  * assistant: Committing a whole lot of files at once could overflow
    command-line length limits and cause the commit to fail. This
    only happened when using the assistant in an indirect mode repository.
  * Work around curl bug when asked to download an empty url to a file.
  * Fix bug introduced in the last release that broke git-annex sync
    when git-annex was installed from the standalone tarball.

 -- Joey Hess <id@joeyh.name>  Fri, 27 Mar 2015 13:10:59 -0400

git-annex (5.20150317) unstable; urgency=medium

  * fsck: Incremental fsck uses sqlite to store its records, instead
    of abusing the sticky bit. Existing sticky bits are ignored;
    incremental fscks started by old versions won't be resumed by
    this version.
  * fsck: Multiple incremental fscks of different repos (including remotes)
    can now be running at the same time in the same repo without it
    getting confused about which files have been checked for which remotes.
  * unannex: Refuse to unannex when repo is too new to have a HEAD,
    since in this case there must be staged changes in the index
    (if there is anything to unannex), and the unannex code path
    needs to run with a clean index.
  * Linux standalone: Set LOCPATH=/dev/null to work around
    https://ghc.haskell.org/trac/ghc/ticket/7695
    This prevents localization from working, but git-annex
    is not localized anyway.
  * sync: As well as the synced/git-annex push, attempt a
    git-annex:git-annex push, as long as the remote branch
    is an ancestor of the local branch, to better support bare git repos.
    (This used to be done, but it forgot to do it since version 4.20130909.)
  * When re-execing git-annex, use current program location, rather than
    ~/.config/git-annex/program, when possible.
  * Submodules are now supported by git-annex!
  * metadata: Fix encoding problem that led to mojibake when storing
    metadata strings that contained both unicode characters and a space
    (or '!') character.
  * Also potentially fixes encoding problem when embedding credentials
    that contain unicode characters.
  * sync: Fix committing when in a direct mode repo that has no HEAD ref.
    (For example, a newly checked out git submodule.)
  * Added SETURIPRESENT and SETURIMISSING to external special remote protocol,
    useful for things like ipfs that don't use regular urls.
  * addurl: Added --raw option, which bypasses special handling of quvi,
    bittorrent etc urls.
  * git-annex-shell: Improve error message when the specified repository
    doesn't exist or git config fails for some reason.
  * fromkey --force: Skip test that the key has its content in the annex.
  * fromkey: Add stdin mode.
  * registerurl: New plumbing command for mass-adding urls to keys.
  * remotedaemon: Fixed support for notifications of changes to gcrypt
    remotes, which was never tested and didn't quite work before.

 -- Joey Hess <id@joeyh.name>  Tue, 17 Mar 2015 13:02:36 -0400

git-annex (5.20150219) unstable; urgency=medium

  * glacier: Detect when the glacier command in PATH is the wrong one,
    from boto, rather than from glacier-cli, and refuse to use it,
    since the boto program fails to fail when passed
    parameters it does not understand.
  * groupwanted: New command to set the groupwanted preferred content
    expression.
  * import: Support file matching options such as --exclude, --include, 
    --smallerthan, --largerthan
  * The file matching options are now only accepted by commands that
    can actually use them, instead of by all commands.
  * import: Avoid checksumming file twice when run in the default
    or --duplicate mode.
  * Windows: Fix bug in dropping an annexed file, which
    caused a symlink to be staged that contained backslashes.
  * webapp: Fix reversion in opening webapp when starting it manually
    inside a repository.
  * assistant: Improve sanity check for control characters when pairing.
  * Improve race recovery code when committing to git-annex branch.
  * addurl: Avoid crash if quvi is not installed, when git-annex was
    built with process-1.2
  * bittorrent: Fix mojibake introduced in parsing arai2c progress output.
  * fsck --from: If a download from a remote fails, propagate the failure.
  * metadata: When setting metadata, do not recurse into directories by
    default, since that can be surprising behavior and difficult to recover
    from. The old behavior is available by using --force.
  * sync, assistant: Include repository name in head branch commit message.
  * The ssh-options git config is now used by gcrypt, rsync, and ddar
    special remotes that use ssh as a transport.
  * sync, assistant: Use the ssh-options git config when doing git pull
    and push.
  * remotedaemon: Use the ssh-options git config.
  * Linux standalone: Improved process names of linker shimmed programs.

 -- Joey Hess <id@joeyh.name>  Thu, 19 Feb 2015 14:16:03 -0400

git-annex (5.20150205) unstable; urgency=medium

  * info: Can now display info about a given uuid.
  * Added to remote/uuid info: Count of the number of keys present
    on the remote, and their size. This is rather expensive to calculate,
    so comes last and --fast will disable it.
  * info remote: Include the date of the last sync with the remote.
  * sync: Added --message/-m option like git commit.
  * remotedaemon: Fix problem that could prevent ssh connections being
    made after two LOSTNET messages were received in a row (perhaps due to
    two different network interfaces being brought down).
  * Fix build failure when wget is not installed.
  * Fix wording of message displayed when unable to get a file that
    is available in untrusted repositories.
  * addurl: When a Content-Disposition header suggests a filename to use,
    addurl will consider using it, if it's reasonable and doesn't conflict
    with an existing file. (--file overrides this)
  * Fix default repository description created by git annex init,
    which got broken by the relative path changes in the last release.
  * init: Repository tuning parameters can now be passed when initializing a
    repository for the first time. For details, see
    http://git-annex.branchable.com/tuning/
  * merge: Refuse to merge changes from a git-annex branch of a repo
    that has been tuned in incompatible ways.
  * Support annex.tune.objecthash1, annex.tune.objecthashlower, and
    annex.tune.branchhash1.
  * Remove support for building without cryptohash.
  * Added MD5 and MD5E backends.
  * assistant: Fix local pairing when ssh pubkey comment contains spaces.
  * Avoid using fileSize which maxes out at just 2 gb on Windows.
    Instead, use hFileSize, which doesn't have a bounded size.
    Fixes support for files > 2 gb on Windows.
  * Windows: Fix running of the pre-commit-annex hook.
  * Windows: Fix S3 special remote; need to call withSocketsDo. Thanks, Trent.

 -- Joey Hess <id@joeyh.name>  Thu, 05 Feb 2015 14:08:33 -0400

git-annex (5.20150113) unstable; urgency=medium

  * unlock: Don't allow unlocking files that have never been committed to git
    before, to avoid an intractable problem that prevents the pre-commit
    hook from telling if such a file is intended to be an annexed file or not.
  * Avoid re-checksumming when migrating from hash to hashE backend.
    Closes: #774494
  * Fix build with process 1.2.1.0.
  * Android: Provide a version built with -fPIE -pie to support Android 5.0.
  * sync: Fix an edge case where syncing in a bare repository would try to
    merge and so fail.
  * Check git version at runtime, rather than assuming it will be the same
    as the git version used at build time when running git-checkattr and
    git-branch remove.
  * Switch to using relative paths to the git repository.
    - This allows the git repository to be moved while git-annex is running in
      it, with fewer problems.
    - On Windows, this avoids some of the problems with the absurdly small
      MAX_PATH of 260 bytes. In particular, git-annex repositories should
      work in deeper/longer directory structures than before.
  * Generate shorter keys for WORM and URL, avoiding keys that are longer
    than used for SHA256, so as to not break on systems like Windows that
    have very small maximum path length limits.
  * Bugfix: A file named HEAD in the work tree could confuse some git commands
    run by git-annex.

 -- Joey Hess <id@joeyh.name>  Tue, 13 Jan 2015 12:10:08 -0400

git-annex (5.20141231) unstable; urgency=medium

  * vicfg: Avoid crashing on badly encoded config data.
  * Work around statfs() overflow on some XFS systems.
  * sync: Now supports remote groups, the same way git remote update does.
  * setpresentkey: A new plumbing-level command.
  * Run shutdown cleanup actions even if there were failures processing
    the command. Among other fixes, this means that addurl will stage
    added files even if adding one of the urls fails.
  * bittorrent: Fix locking problem when using addurl file://
  * Windows: Fix local rsync filepath munging (fixes 26 test suite failures).
  * Windows: Got the rsync special remote working.
  * Windows: Fix handling of views of filenames containing '%'
  * OSX: Switched away from deprecated statfs64 interface.

 -- Joey Hess <id@joeyh.name>  Wed, 31 Dec 2014 15:15:46 -0400

git-annex (5.20141219) unstable; urgency=medium

  * Webapp: When adding a new box.com remote, use the new style chunking.
    Thanks, Jon Ander Peñalba.
  * External special remote protocol now includes commands for setting
    and getting the urls associated with a key.
  * Urls can now be claimed by remotes. This will allow creating,
    for example, a external special remote that handles magnet: and
    *.torrent urls.
  * Use wget -q --show-progress for less verbose wget output,
    when built with wget 1.16.
  * Added bittorrent special remote.
  * addurl behavior change: When downloading an url ending in .torrent,
    it will download files from bittorrent, instead of the old behavior
    of adding the torrent file to the repository.
  * Added Recommends on aria2.
  * When possible, build with the haskell torrent library for parsing
    torrent files. As a fallback, can instead use btshowmetainfo from
    bittornado | bittorrent.
  * Fix build with -f-S3.

 -- Joey Hess <id@joeyh.name>  Fri, 19 Dec 2014 16:53:26 -0400

git-annex (5.20141203) unstable; urgency=medium

  * proxy: New command for direct mode repositories, allows bypassing
    the direct mode guard in a safe way to do all sorts of things
    including git revert, git mv, git checkout ...
  * undo: New command to undo the most recent change to a file
    or to the contents of a directory.
  * Add undo action to nautilus and konqueror integration.
  * diffdriver: New git-annex command, to make git external diff drivers
    work with annexed files.
  * pre-commit: Block partial commit of unlocked annexed file, since
    that left a typechange staged in index due to some infelicity of git's
    handling of partial commits.
  * Work around behavior change in lsof 4.88's -F output format.
  * S3: Switched to using the haskell aws library.
  * S3: No longer buffers entire files in memory when uploading without
    chunking.
  * S3: When built with a new enough version of the haskell aws library,
    supports doing multipart uploads, in order to store extremely large
    files in S3 when not using chunking.
  * Don't show "(gpg)" when decrypting the remote encryption cipher,
    since this could be taken to read that's the only time git-annex
    runs gpg, which is not the case.
  * Debian package is now maintained by Gergely Nagy.
  * Windows: Remove Alt+A keyboard shortcut, which turns out to have scope
    outside the menus.
  * Windows: Install ssh and other bundled programs to Git/cmd,
    instead of Git/bin, since the latter is not in the default msysgit PATH.

 -- Joey Hess <id@joeyh.name>  Wed, 03 Dec 2014 15:16:52 -0400

git-annex (5.20141125) unstable; urgency=medium

  * Remove fixup code for bad bare repositories created by
    versions 5.20131118 through 5.20131127. That fixup code would
    accidentially fire when --git-dir was incorrectly
    pointed at the working tree of a git-annex repository,
    possibly resulting in data loss. Closes: #768093
  * Windows: Fix crash when user.name is not set in git config.

 -- Joey Hess <joeyh@debian.org>  Wed, 05 Nov 2014 11:41:51 -0400

git-annex (5.20141024) unstable; urgency=medium

  * vicfg: Deleting configurations now resets to the default, where
    before it has no effect.
  * Remove hurd stuff from cabal file, since hackage currently rejects
    it, and the test suite fails on hurd.
  * initremote: Don't allow creating a special remote that has the same
    name as an existing git remote.
  * Windows: Use haskell setenv library to clean up several ugly workarounds
    for inability to manipulate the environment on windows. This includes
    making git-annex not re-exec itself on start on windows, and making the
    test suite on Windows run tests without forking.
  * glacier: Fix pipe setup when calling glacier-cli to retrieve an object.
  * info: When run on a single annexed file, displays some info about the 
    file, including its key and size.
  * info: When passed the name or uuid of a remote, displays info about that
    remote. Remotes that support encryption, chunking, or embedded
    creds will include that in their info.
  * enableremote: When the remote has creds, update the local creds cache
    file. Before, the old version of the creds could be left there, and
    would continue to be used.

 -- Joey Hess <joeyh@debian.org>  Fri, 24 Oct 2014 13:03:29 -0400

git-annex (5.20141013) unstable; urgency=medium

  * Adjust cabal file to support building w/o assistant on the hurd.
  * Support building with yesod 1.4.
  * S3: Fix embedcreds=yes handling for the Internet Archive.
  * map: Handle .git prefixed remote repos. Closes: #614759
  * repair: Prevent auto gc from happening when fetching from a remote.

 -- Joey Hess <joeyh@debian.org>  Mon, 13 Oct 2014 10:13:06 -0400

git-annex (5.20140927) unstable; urgency=medium

  * Really depend (not just build-depend) on new enough git for --no-gpg-sign
    to work. Closes: #763057
  * Add temporary workaround for bug #763078 which broke building on armel
    and armhf.

 -- Joey Hess <joeyh@debian.org>  Sat, 27 Sep 2014 14:25:09 -0400

git-annex (5.20140926) unstable; urgency=high

  * Depend on new enough git for --no-gpg-sign to work. Closes: #762446
  * Work around failure to build on mips by using cabal, not Setup,
    to build in debian/rules.

 -- Joey Hess <joeyh@debian.org>  Fri, 26 Sep 2014 15:09:02 -0400

git-annex (5.20140919) unstable; urgency=high

  * Security fix for S3 and glacier when using embedcreds=yes with
    encryption=pubkey or encryption=hybrid. CVE-2014-6274
    The creds embedded in the git repo were *not* encrypted.
    git-annex enableremote will warn when used on a remote that has
    this problem. For details, see:
    https://git-annex.branchable.com/upgrades/insecure_embedded_creds/
  * assistant: Detect when repository has been deleted or moved, and
    automatically shut down the assistant. Closes: #761261
  * Windows: Avoid crashing trying to list gpg secret keys, for gcrypt
    which is not yet supported on Windows.
  * WebDav: Fix enableremote crash when the remote already exists.
    (Bug introduced in version 5.20140817.)
  * add: In direct mode, adding an annex symlink will check it into git,
    as was already done in indirect mode.

 -- Joey Hess <joeyh@debian.org>  Fri, 19 Sep 2014 12:53:42 -0400

git-annex (5.20140915) unstable; urgency=medium

  * New annex.hardlink setting. Closes: #758593
  * init: Automatically detect when a repository was cloned with --shared,
    and set annex.hardlink=true, as well as marking the repository as
    untrusted.
  * Fix parsing of ipv6 address in git remote address when it was not
    formatted as an url.
  * The annex-rsync-transport configuration is now also used when checking
    if a key is present on a rsync remote, and when dropping a key from
    the remote.
  * Promote file not found warning message to an error.
  * Fix transfer lock file FD leak that could occur when two separate
    git-annex processes were both working to perform the same set of
    transfers.
  * sync: Ensure that pending changes to git-annex branch are committed
    before push when in direct mode. (Fixing a very minor reversion.)
  * WORM backend: Switched to include the relative path to the file inside
    the repository, rather than just the file's base name. Note that if you're
    relying on such things to keep files separate with WORM, you should really
    be using a better backend.
  * Rather than crashing when there's a problem with the requested bloomfilter
    capacity/accuracy, fall back to a reasonable default bloom filter size.
  * Fix build with optparse-applicative 0.10. Closes: #761484
  * webapp: Fixed visual glitch in xmpp pairing that was reported live by a
    user who tracked me down in front of a coffee cart in Portland. 
    (New bug reporting method of choice?)

 -- Joey Hess <joeyh@debian.org>  Mon, 15 Sep 2014 10:45:00 -0400

git-annex (5.20140831) unstable; urgency=medium

  * Make --help work when not in a git repository. Closes: #758592
  * Ensure that all lock fds are close-on-exec, fixing various problems with
    them being inherited by child processes such as git commands.
  * When accessing a local remote, shut down git-cat-file processes
    afterwards, to ensure that remotes on removable media can be unmounted.
    Closes: #758630
  * Fix handing of autocorrection when running outside a git repository.
  * Fix stub git-annex test support when built without tasty.
  * Do not preserve permissions and acls when copying files from
    one local git repository to another. Timestamps are still preserved
    as long as cp --preserve=timestamps is supported. Closes: #729757

 -- Joey Hess <joeyh@debian.org>  Sun, 31 Aug 2014 12:30:08 -0700

git-annex (5.20140817) unstable; urgency=medium

  * New chunk= option to chunk files stored in special remotes.
    Supported by: directory, S3, webdav, gcrypt, rsync, and all external
    and hook special remotes.
  * Partially transferred files are automatically resumed when using
    chunked remotes!
  * The old chunksize= option is deprecated. Do not use for new remotes.
  * Legacy code for directory remotes using the old chunksize= option
    will keep them working, but more slowly than before.
  * webapp: Automatically install Konqueror integration scripts
    to get and drop files.
  * repair: Removing bad objects could leave fsck finding no more
    unreachable objects, but some branches no longer accessible.
    Fix this, including support for fixing up repositories that
    were incompletely repaired before.
  * Fix cost calculation for non-encrypted remotes.
  * Display exception message when a transfer fails due to an exception.
  * WebDAV: Sped up by avoiding making multiple http connections
    when storing a file.
  * WebDAV: Avoid buffering whole file in memory when uploading and
    downloading.
  * WebDAV: Dropped support for DAV before 1.0.
  * testremote: New command to test uploads/downloads to a remote.
  * Dropping an object from a bup special remote now deletes the git branch
    for the object, although of course the object's content cannot be deleted
    due to the nature of bup.
  * unlock: Better error handling; continue past files that are not available
    or cannot be unlocked due to disk space, and try all specified files.
  * Windows: Now uses actual inode equivilants in new direct mode
    repositories, for safer detection of eg, renaming of files with the same
    size and mtime.
  * direct: Fix ugly warning messages.
  * WORM backend: When adding a file in a subdirectory, avoid including the
    subdirectory in the key name.
  * S3, Glacier, WebDAV: Fix bug that prevented accessing the creds
    when the repository was configured with encryption=shared embedcreds=yes.
  * direct: Avoid leaving file content in misctemp if interrupted.
  * git-annex-shell sendkey: Don't fail if a remote asks for a key to be sent
    that already has a transfer lock file indicating it's being sent to that
    remote. The remote may have moved between networks, or reconnected.
  * Switched from the old haskell HTTP library to http-conduit.

 -- Joey Hess <joeyh@debian.org>  Sun, 17 Aug 2014 10:30:58 -0400

git-annex (5.20140717) unstable; urgency=high

  * Fix minor FD leak in journal code. Closes: #754608
  * direct: Fix handling of case where a work tree subdirectory cannot
    be written to due to permissions.
  * migrate: Avoid re-checksumming when migrating from hashE to hash backend.
  * uninit: Avoid failing final removal in some direct mode repositories
    due to file modes.
  * S3: Deal with AWS ACL configurations that do not allow creating or
    checking the location of a bucket, but only reading and writing content to
    it.
  * resolvemerge: New plumbing command that runs the automatic merge conflict
    resolver.
  * Deal with change in git 2.0 that made indirect mode merge conflict
    resolution leave behind old files.
  * sync: Fix git sync with local git remotes even when they don't have an
    annex.uuid set. (The assistant already did so.)
  * Set gcrypt-publish-participants when setting up a gcrypt repository,
    to avoid unncessary passphrase prompts.
    This is a security/usability tradeoff. To avoid exposing the gpg key
    ids who can decrypt the repository, users can unset
    gcrypt-publish-participants.
  * Install nautilus hooks even when ~/.local/share/nautilus/ does not yet
    exist, since it is not automatically created for Gnome 3 users.
  * Windows: Move .vbs files out of git\bin, to avoid that being in the
    PATH, which caused some weird breakage. (Thanks, divB)
  * Windows: Fix locking issue that prevented the webapp starting
    (since 5.20140707).

 -- Joey Hess <joeyh@debian.org>  Thu, 17 Jul 2014 11:27:25 -0400

git-annex (5.20140709) unstable; urgency=medium

  * Fix race in direct mode merge code that could cause all files in the
    repository to be removed. It should be able to recover repositories
    experiencing this bug without data loss. See:
    http://git-annex.branchable.com/bugs/bad_merge_commit_deleting_all_files/
  * Fix git version that supported --no-gpg-sign.
  * Fix bug in automatic merge conflict resolution, when one side is an
    annexed symlink, and the other side is a non-annexed symlink.
  * Really fix bug that caused the assistant to make many unncessary
    empty merge commits.

 -- Joey Hess <joeyh@debian.org>  Wed, 09 Jul 2014 15:28:03 -0400

git-annex (5.20140707) unstable; urgency=medium

  * assistant: Fix bug, introduced in last release, that caused the assistant
    to make many unncessary empty merge commits.
  * assistant: Fix one-way assistant->assistant sync in direct mode.
  * Fix bug in annex.queuesize calculation that caused much more
    queue flushing than necessary.
  * importfeed: When annex.genmetadata is set, metadata from the feed
    is added to files that are imported from it.
  * Support users who have set commit.gpgsign, by disabling gpg signatures
    for git-annex branch commits and commits made by the assistant.
  * Fix memory leak when committing millions of changes to the git-annex
    branch, eg after git-annex add has run on 2 million files in one go.
  * Support building with bloomfilter 2.0.0.
  * Run standalone install process when the assistant is started
    (was only being run when the webapp was opened).
  * Android: patch git to avoid fchmod, which fails on /sdcard.
  * Windows: Got rid of that pesky DOS box when starting the webapp.
  * Windows: Added Startup menu item so assistant starts automatically
    on login.
  * Windows: Fix opening file browser from webapp when repo is in a
    directory with spaces.
  * Windows: Assistant now logs to daemon.log.

 -- Joey Hess <joeyh@debian.org>  Mon, 07 Jul 2014 12:24:13 -0400

git-annex (5.20140613) unstable; urgency=medium

  * Ignore setsid failures.
  * Avoid leaving behind .tmp files when failing in some cases, including
    importing files to a disk that is full.
  * Avoid bad commits after interrupted direct mode sync (or merge).
  * Fix build with wai 0.3.0.
  * Deal with FAT's low resolution timestamps, which in combination with
    Linux's caching of higher res timestamps while a FAT is mounted, caused
    direct mode repositories on FAT to seem to have modified files after
    they were unmounted and remounted.
  * Windows: Fix opening webapp when repository is in a directory with
    spaces in the path.
  * Detect when Windows has lost its mind in a timezone change, and
    automatically apply a delta to the timestamps it returns, to get back to
    sane values.

 -- Joey Hess <joeyh@debian.org>  Fri, 13 Jun 2014 09:58:07 -0400

git-annex (5.20140606) unstable; urgency=medium

  * webapp: When adding a new local repository, fix bug that caused its
    group and preferred content to be set in the current repository,
    even when not combining.
  * webapp: Avoid stomping on existing description, group and
    preferred content settings when enabling or combining with
    an already existing remote.
  * assistant: Make sanity checker tmp dir cleanup code more robust.
  * unused: Avoid checking view branches for unused files.
  * webapp: Include ssh port in mangled hostname.
  * Windows: Fix bug introduced in last release that caused files
    in the git-annex branch to have lines teminated with \r.
  * Windows: Fix retrieving of files from local bare git repositories.

 -- Joey Hess <joeyh@debian.org>  Fri, 06 Jun 2014 12:54:06 -0400

git-annex (5.20140529) unstable; urgency=medium

  * Fix encoding of data written to git-annex branch. Avoid truncating
    unicode characters to 8 bits. Allow any encoding to be used, as with
    filenames (but utf8 is the sane choice). Affects metadata and repository
    descriptions, and preferred content expressions.
  * assistant: When there are multiple remotes giving different ways
    to access the same repository, honor remote cost settings and use
    the cheapest available.
  * webapp: More robust startup when annex directory is not a git repo.
  * initremote/enableremote: Basic support for using with regular git remotes;
    initremote stores the location of an already existing git remote,
    and enableremote setups up a remote using its stored location.
  * webapp: Support for enabling known git repositories on ssh servers.
    The repository must have been added using initremote.
  * webapp: When setting up a ssh remote, record it using initremote,
    so that it can be easily enabled elsewhere.
  * webapp: When setting up a ssh remote, if the user inputs ~/foo,
    normalize that to foo, since it's in the home directory by default.
  * Use exceptions in place of deprecated MonadCatchIO-transformers
    Thanks, Ben Gamari.
  * android: Run busybox install with -s, since some versions of Android
    prohibit making hard links.
  * Android webapp: Fix EvilSplicer bugs that mangled the css files,
    preventing icons from displaying, and also slightly broke the js files.

 -- Joey Hess <joeyh@debian.org>  Thu, 29 May 2014 14:41:56 -0400

git-annex (5.20140517) unstable; urgency=medium

  * webapp: Switched to bootstrap 3.
    Thanks, Sören Brunk.
  * Standalone builds now check gpg signatures before upgrading.
  * Simplified repository description line format. The remote name,
    if any, is always in square brackets after the description.
  * assistant: Clean up stale tmp files on startup.
  * webapp: Better ssh password prompting.
  * Depend on git-remote-gcrypt 0.20130908-6. Older versions
    fail when the assistant is run with no controlling tty.
  * Added ddar special remote.
    Thanks, Robie Basak.
  * webapp: Fixed drag and drop to reorder the list of remotes.
  * group: When no groups are specified to set, lists the current groups
    of a repository.
  * Add remote.$name.annex-shell configuration.
    Thanks, Fraser Tweedale 
  * Support symlinking git-annex and git-annex-shell
    from the Linux standalone bundle into PATH.
    Thanks, jlebar.

 -- Joey Hess <joeyh@debian.org>  Sat, 17 May 2014 13:30:39 -0400

git-annex (5.20140421) unstable; urgency=medium

  * assistant: Now detects immediately when other repositories push
    changes to a ssh remote, and pulls.
    ** XMPP is no longer needed in this configuration! **
    This requires the remote server have git-annex-shell with
    notifychanges support (>= 5.20140405)
  * webapp: Show a network signal icon next to ssh and xmpp remotes that
    it's currently connected with.
  * webapp: Rework xmpp nudge to prompt for either xmpp or a ssh remote 
    to be set up.
  * sync, assistant, remotedaemon: Use ssh connection caching for git pushes
    and pulls.
  * remotedaemon: When network connection is lost, close all cached ssh
    connections.
  * Improve handling of monthly/yearly scheduling.
  * Avoid depending on shakespeare except for when building the webapp.
  * uninit: Avoid making unncessary copies of files.
  * info: Allow use in a repository where annex.uuid is not set.
  * reinit: New command that can initialize a new repository using
    the configuration of a previously known repository.
    Useful if a repository got deleted and you want
    to clone it back the way it was.
  * drop --from: When local repository is untrusted, its copy of a file does
    not count.
  * Bring back rsync -p, but only when git-annex is running on a non-crippled
    file system. This is a better approach to fix #700282 while not
    unncessarily losing file permissions on non-crippled systems.
  * webapp: Start even if the current directory is listed in
    ~/.config/git-annex/autostart but no longer has a git repository in it.
  * findref: New command, like find but shows files in a specified git ref.
  * webapp: Fix UI for removing XMPP connection.
  * When init detects that git is not configured to commit, and sets
    user.email to work around the problem, also make it set user.name.
  * webapp: Support using git-annex on a remote server, which was installed
    from the standalone tarball or OSX app, and so does not have
    git-annex in PATH (and may also not have git or rsync in PATH).
  * standalone tarball, OSX app: Install a ~/.ssh/git-annex-wrapper, which
    can be used to run git-annex, git, rsync, etc.

 -- Joey Hess <joeyh@debian.org>  Sun, 20 Apr 2014 19:43:14 -0400

git-annex (5.20140412) unstable; urgency=high

  * Last release didn't quite fix the high cpu issue in all cases, this should.

 -- Joey Hess <joeyh@debian.org>  Fri, 11 Apr 2014 17:14:38 -0400

git-annex (5.20140411) unstable; urgency=high

  * importfeed: Filename template can now contain an itempubdate variable.
    Needs feed 0.3.9.2.
  * Fix rsync progress parsing in locales that use comma in number display.
    Closes: #744148
  * assistant: Fix high CPU usage triggered when a monthly fsck is scheduled,
    and the last time the job ran was a day of the month > 12. This caused a
    runaway loop. Thanks to Anarcat for his assistance, and to Maximiliano
    Curia for identifying the cause of this bug.
  * Remove wget from OSX dmg, due to issues with cert paths that broke
    git-annex automatic upgrading. Instead, curl is used, unless the
    OSX system has wget installed, which will then be used.

 -- Joey Hess <joeyh@debian.org>  Fri, 11 Apr 2014 14:59:49 -0400

git-annex (5.20140405) unstable; urgency=medium

  * git-annex-shell: Added notifychanges command.
  * Improve display of dbus notifications. Thanks, Johan Kiviniemi.
  * Fix nautilus script installation to not crash when the nautilus script dir
    does not exist. Instead, only install scripts when the directory already
    exists.

 -- Joey Hess <joeyh@debian.org>  Sat, 05 Apr 2014 16:54:33 -0400

git-annex (5.20140402) unstable; urgency=medium

  * unannex, uninit: Avoid committing after every file is unannexed,
    for massive speedup.
  * --notify-finish switch will cause desktop notifications after each 
    file upload/download/drop completes
    (using the dbus Desktop Notifications Specification)
  * --notify-start switch will show desktop notifications when each
    file upload/download starts.
  * webapp: Automatically install Nautilus integration scripts
    to get and drop files.
  * tahoe: Pass -d parameter before subcommand; putting it after
    the subcommand no longer works with tahoe-lafs version 1.10.
    (Thanks, Alberto Berti)
  * forget --drop-dead: Avoid removing the dead remote from the trust.log,
    so that if git remotes for it still exist anywhere, git annex info
    will still know it's dead and not show it.
  * git-annex-shell: Make configlist automatically initialize
    a remote git repository, as long as a git-annex branch has
    been pushed to it, to simplify setup of remote git repositories,
    including via gitolite.
  * add --include-dotfiles: New option, perhaps useful for backups.
  * Version 5.20140227 broke creation of glacier repositories,
    not including the datacenter and vault in their configuration.
    This bug is fixed, but glacier repositories set up with the broken
    version of git-annex need to have the datacenter and vault set
    in order to be usable. This can be done using git annex enableremote
    to add the missing settings. For details, see
    http://git-annex.branchable.com/bugs/problems_with_glacier/
  * Added required content configuration.
  * assistant: Improve ssh authorized keys line generated in local pairing
    or for a remote ssh server to set environment variables in an 
    alternative way that works with the non-POSIX fish shell, as well
    as POSIX shells.

 -- Joey Hess <joeyh@debian.org>  Wed, 02 Apr 2014 16:42:53 -0400

git-annex (5.20140320) unstable; urgency=medium

  * Fix zombie leak and general inneficiency when copying files to a
    local git repo.
  * Fix ssh connection caching stop method to work with openssh 6.5p1,
    which broke the old method.
  * webapp: Added a "Sync now" item to each repository's menu.
  * webapp: Use securemem for constant time auth token comparisons.
  * copy --fast --to remote: Avoid printing anything for files that
    are already believed to be present on the remote.
  * Commands that allow specifying which repository to act on using
    the repository's description will now fail when multiple repositories
    match, rather than picking a repository at random.
    (So will --in=)
  * Better workaround for problem umasks when eg, setting up ssh keys.
  * "standard" can now be used as a first-class keyword in preferred content
    expressions. For example "standard or (include=otherdir/*)"
  * groupwanted can be used in preferred content expressions.
  * vicfg: Allows editing preferred content expressions for groups.
  * Improve behavior when unable to parse a preferred content expression
    (thanks, ion).
  * metadata: Add --get
  * metadata: Support --key option (and some other ones like --all)
  * For each metadata field, there's now an automatically maintained
    "$field-lastchanged" that gives the date of the last change to that
    field. Also the "lastchanged" field for the date of the last change
    to any of a file's metadata.
  * unused: In direct mode, files that are deleted from the work tree
    and so have no content present are no longer incorrectly detected as
    unused.
  * Avoid encoding errors when using the unused log file.
  * map: Fix crash when one of the remotes of a repo is a local directory
    that does not exist, or is not a git repo.
  * repair: Improve memory usage when git fsck finds a great many broken
    objects.
  * Windows: Fix some filename encoding bugs.
  * rsync special remote: Fix slashes when used on Windows.

 -- Joey Hess <joeyh@debian.org>  Thu, 20 Mar 2014 13:21:12 -0400

git-annex (5.20140306) unstable; urgency=high

  * sync: Fix bug in direct mode that caused a file that was not
    checked into git to be deleted when there was a conflicting
    merge with a remote.
  * webapp: Now supports HTTPS.
  * webapp: No longer supports a port specified after --listen, since
    it was buggy, and that use case is better supported by setting up HTTPS.
  * annex.listen can be configured, instead of using --listen
  * annex.startupscan can be set to false to disable the assistant's startup
    scan.
  * Probe for quvi version at run time.
  * webapp: Filter out from Switch Repository list any
    repositories listed in autostart file that don't have a
    git directory anymore. (Or are bare)
  * webapp: Refuse to start in a bare git repository.
  * assistant --autostart: Refuse to start in a bare git repository.
  * webapp: Don't list the public repository group when editing a
    git repository; it only makes sense for special remotes.
  * view, vfilter: Add support for filtering tags and values out of a view,
    using !tag and field!=value.
  * vadd: Allow listing multiple desired values for a field.
  * view: Refuse to enter a view when no branch is currently checked out.
  * metadata: To only set a field when it's not already got a value, use
    -s field?=value
  * Run .git/hooks/pre-commit-annex whenever a commit is made.
  * sync: Automatically resolve merge conflict between and annexed file
    and a regular git file.
  * glacier: Pass --region to glacier checkpresent.
  * webdav: When built with a new enough haskell DAV (0.6), disable
    the http response timeout, which was only 5 seconds.
  * webapp: Include no-pty in ssh authorized_keys lines.
  * assistant: Smarter log file rotation, which takes free disk space
    into account.

 -- Joey Hess <joeyh@debian.org>  Thu, 06 Mar 2014 12:28:04 -0400

git-annex (5.20140227) unstable; urgency=medium

  * metadata: Field names limited to alphanumerics and a few whitelisted
    punctuation characters to avoid issues with views, etc.
  * metadata: Field names are now case insensative.
  * When constructing views, metadata is available about the location of the
    file in the view's reference branch. Allows incorporating parts of the
    directory hierarchy in a view.
    For example `git annex view tag=* podcasts/=*` makes a view in the form
    tag/showname.
  * --metadata field=value can now use globs to match, and matches
    case insensatively, the same as git annex view field=value does.
  * annex.genmetadata can be set to make git-annex automatically set
    metadata (year and month) when adding files.
  * Make annex.web-options be used in several places that call curl.
  * Fix handling of rsync remote urls containing a username,
    including rsync.net.
  * Preserve metadata when staging a new version of an annexed file.
  * metadata: Support --json
  * webapp: Fix creation of box.com and Amazon S3 and Glacier
    repositories, broken in 5.20140221.
  * webdav: When built with DAV 0.6.0, use the new DAV monad to avoid
    locking files, which is not needed by git-annex's use of webdav, and
    does not work on Box.com.
  * webdav: Fix path separator bug when used on Windows.
  * repair: Optimise unpacking of pack files, and avoid repeated error
    messages about corrupt pack files.
  * Add build dep on regex-compat to fix build on mipsel, which lacks
    regex-tdfa.
  * Disable test suite on sparc, which is missing optparse-applicative.
  * Put non-object tmp files in .git/annex/misctmp, leaving .git/annex/tmp
    for only partially transferred objects.

 -- Joey Hess <joeyh@debian.org>  Thu, 27 Feb 2014 11:34:19 -0400

git-annex (5.20140221) unstable; urgency=medium

  * metadata: New command that can attach metadata to files.
  * --metadata can be used to limit commands to acting on files
    that have particular metadata.
  * Preferred content expressions can use metadata=field=value
    to limit them to acting on files that have particular metadata.
  * view: New command that creates and checks out a branch that provides
    a structured view of selected metadata.
  * vfilter, vadd, vpop, vcycle: New commands for operating within views.
  * pre-commit: Update metadata when committing changes to locations
    of annexed files within a view.
  * Add progress display for transfers to/from external special remotes.
  * unused: Fix to actually detect unused keys when in direct mode.
  * fsck: When run with --all or --unused, while .gitattributes
    annex.numcopies cannot be honored since it's operating on keys
    instead of files, make it honor the global numcopies setting,
    and the annex.numcopies git config setting.
  * trust, untrust, semitrust, dead: Warn when the trust level is
    overridden in .git/config.
  * glacier: Do not try to run glacier value create when an existing glacier
    remote is enabled.
  * fsck: Refuse to do anything if more than one of --incremental, --more,
    and --incremental-schedule are given, since it's not clear which option
    should win.
  * Windows webapp: Can set up box.com, Amazon S3, and rsync.net remotes
  * Windows webapp: Can create repos on removable drives.
  * Windows: Ensure HOME is set, as needed by bundled cygwin utilities.

 -- Joey Hess <joeyh@debian.org>  Fri, 21 Feb 2014 11:23:59 -0400

git-annex (5.20140210) unstable; urgency=medium

  * --in can now refer to files that were located in a repository at
    some past date. For example, --in="here@{yesterday}"
  * Fixed direct mode annexed content locking code, which is used to
    guard against recursive file drops.
  * This is the first beta-level release of the Windows port with important
    fixes (see below).
    (The webapp and assistant are still alpha-level on Windows.)
  * sync --content: Honor annex-ignore configuration.
  * sync: Don't try to sync with xmpp remotes, which are only currently
    supported when using the assistant.
  * sync --content: Re-pull from remotes after downloading content,
    since that can take a while and other changes may be pushed in the
    meantime.
  * sync --content: Reuse smart copy code from copy command, including
    handling and repairing out of date location tracking info.
    Closes: #737480
  * sync --content: Drop files from remotes that don't want them after
    getting them.
  * sync: Fix bug in automatic merge conflict resolution code when used
    on a filesystem not supporting symlinks, which resulted in it losing
    track of the symlink bit of annexed files.
  * Added ways to configure rsync options to be used only when uploading
    or downloading from a remote. Useful to eg limit upload bandwidth.
  * Fix initremote with encryption=pubkey to work with S3, glacier, webdav,
    and external special remotes.
  * Avoid building with DAV 0.6 which is badly broken (see #737902).
  * Fix dropping of unused keys with spaces in their name.
  * Fix build on platforms not supporting the webapp.
  * Document in man page that sshcaching uses ssh ControlMaster.
    Closes: #737476
  * Windows: It's now safe to run multiple git-annex processes concurrently
    on Windows; the lock files have been sorted out.
  * Windows: Avoid using unix-compat's rename, which refuses to rename
    directories.
  * Windows: Fix deletion of repositories by test suite and webapp.
  * Windows: Test suite 100% passes again.
  * Windows: Fix bug in symlink calculation code.
  * Windows: Fix handling of absolute unix-style git repository paths.
  * Android: Avoid crashing when unable to set file mode for ssh config file
    due to Android filesystem horribleness.

 -- Joey Hess <joeyh@debian.org>  Mon, 10 Feb 2014 12:54:57 -0400

git-annex (5.20140127) unstable; urgency=medium

  * sync --content: New option that makes the content of annexed files be
    transferred. Similar to the assistant, this honors any configured
    preferred content expressions.
  * Remove --json option from commands not supporting it.
  * status: Support --json.
  * list: Fix specifying of files to list.
  * Allow --all to be mixed with matching options like --copies and --in
    (but not --include and --exclude).
  * numcopies: New command, sets global numcopies value that is seen by all
    clones of a repository.
  * The annex.numcopies git config setting is deprecated. Once the numcopies
    command is used to set the global number of copies, any annex.numcopies
    git configs will be ignored.
  * assistant: Make the prefs page set the global numcopies.
  * Add lackingcopies, approxlackingcopies, and unused to
    preferred content expressions.
  * Client, transfer, incremental backup, and archive repositories
    now want to get content that does not yet have enough copies.
  * Client, transfer, and source repositories now do not want to retain
    unused file contents.
  * assistant: Checks daily for unused file contents, and when possible
    moves them to a repository (such as a backup repository) that
    wants to retain them.
  * assistant: annex.expireunused can be configured to cause unused
    file contents to be deleted after some period of time.
  * webapp: Nudge user to see if they want to expire old unused file
    contents when a lot of them seem to be piling up in the repository.
  * repair: Check git version at run time.
  * assistant: Run the periodic git gc in batch mode.
  * added annex.secure-erase-command config option.
  * test suite: Use tasty-rerun, and expose tasty command-line options.
  * Optimise non-bare http remotes; no longer does a 404 to the wrong
    url every time before trying the right url. Needs annex-bare to be
    set to false, which is done when initially probing the uuid of a
    http remote.
  * webapp: After upgrading a git repository to git-annex, fix
    bug that made it temporarily not be synced with.
  * whereis: Support --all.
  * All commands that support --all also support a --key option,
    which limits them to acting on a single key.

 -- Joey Hess <joeyh@debian.org>  Mon, 27 Jan 2014 13:43:28 -0400

git-annex (5.20140117) unstable; urgency=medium

  * Really fix FTBFS on mipsel and sparc due to test suite not being available
    on those architectures.

 -- Joey Hess <joeyh@debian.org>  Fri, 17 Jan 2014 14:46:27 -0400

git-annex (5.20140116) unstable; urgency=medium

  * Added tahoe special remote.
  * external special remote protocol: Added GETGITDIR, and GETAVAILABILITY.
  * Refuse to build with git older than 1.7.1.1, which is needed for
    git checkout -B
  * map: Fix display of v5 direct mode repos.
  * repair: Support old git versions from before git fsck --no-dangling was
    implemented.
  * Fix a long-standing bug that could cause the wrong index file to be used
    when committing to the git-annex branch, if GIT_INDEX_FILE is set in the
    environment. This typically resulted in git-annex branch log files being
    committed to the master branch and later showing up in the work tree.
    (These log files can be safely removed.)
  * assistant: Detect if .git/annex/index is corrupt at startup, and
    recover.
  * repair: Fix bug in packed refs file exploding code that caused a .gitrefs
    directory to be created instead of .git/refs
  * Fix FTBFS on mipsel and sparc due to test suite not being available
    on those architectures.
  * Android: Avoid passing --clobber to busybox wget.

 -- Joey Hess <joeyh@debian.org>  Thu, 16 Jan 2014 11:34:54 -0400

git-annex (5.20140107) unstable; urgency=medium

  * mirror: Support --all (and --unused).
  * external special remote protocol: Added GETUUID, GETWANTED, SETWANTED,
    SETSTATE, GETSTATE, DEBUG.
  * Windows: Fix bug in direct mode merge code that could cause files
    in subdirectories to go missing.
  * Windows: Avoid eating stdin when running ssh to add a authorized key,
    since this is used for password prompting.
  * Avoid looping if long-running git cat-file or git hash-object crashes
    and keeps crashing when restarted.
  * Assistant: Remove stale MERGE_HEAD files in lockfile cleanup.
  * Remotes can now be made read-only, by setting remote.<name>.annex-readonly
  * wanted, schedule: Avoid printing "ok" after requested value.
  * assistant: Ensure that .ssh/config and .ssh/authorized_keys are not
    group or world writable when writing to those files, as that can make
    ssh refuse to use them, if it allows another user to write to them.
  * addurl, importfeed: Honor annex.diskreserve as long as the size of the
    url can be checked.
  * add: Fix rollback when disk is completely full.
  * assistant: Fixed several minor memory leaks that manifested when
    adding a large number of files.
  * assistant: Start a new git-annex transferkeys process
    after a network connection change, so that remotes that use a persistent
    network connection are restarted.
  * Adjust Debian build deps to match current state of sparc, mipsel.

 -- Joey Hess <joeyh@debian.org>  Tue, 07 Jan 2014 12:22:18 -0400

git-annex (5.20131230) unstable; urgency=medium

  * Added new external special remote interface.
  * importfeed: Support youtube playlists.
  * Add tasty to build-depends, so that test suite builds again.
    (tasty was stuck in incoming.)
  * Fix typo in test suite.
  * Fix bug in Linux standalone build's shimming that broke git-annex-shell.
  * Include git-receive-pack, git-upload-pack, git, and git-shell wrappers
    in the Linux standalone build, and OSX app, so they will be available
    when it's added to PATH.
  * addurl, importfeed: Sanitize | and some other symbols and special
    characters.
  * Auto-upgrade v3 indirect repos to v5 with no changes.
    This also fixes a problem when a direct mode repo was somehow set to v3
    rather than v4, and so the automatic direct mode upgrade to v5 was not
    done.
  * Android: Avoid trying to use Android's own ionice, which does not
    allow specifying a command to run. Fixes transferring files to/from
    android and probably a few other things.

 -- Joey Hess <joeyh@debian.org>  Mon, 30 Dec 2013 14:13:40 -0400

git-annex (5.20131221) unstable; urgency=low

  * assistant: Fix OSX-specific bug that caused the startup scan to try to
    follow symlinks to other directories, and add their contents to the annex.
  * assistant: Set StrictHostKeyChecking yes when creating ssh remotes,
    and add it to the configuration for any ssh remotes previously created
    by the assistant. This avoids repeated prompts by ssh if the host key
    changes, instead syncing with such a remote will fail. Closes: #732602
  * Fix test suite to cover lock --force change.
  * Add plumbing-level lookupkey and examinekey commands.
  * find --format: Added hashdirlower, hashdirmixed, keyname, and mtime
    format variables.
  * assistant: Always batch changes found in startup scan.
  * An armel Linux standalone build is now available, which includes the
    webapp.
  * Programs from Linux and OSX standalone builds can now be symlinked
    into a directory in PATH as an alternative installation method, and will
    use readlink to find where the build was unpacked.
  * Include man pages in Linux and OSX standalone builds.
  * Linux standalone build now includes its own glibc and forces the linker to
    use it, to remove dependence on the host glibc.

 -- Joey Hess <joeyh@debian.org>  Sat, 21 Dec 2013 12:00:17 -0400

git-annex (5.20131213) unstable; urgency=low

  * Avoid using git commit in direct mode, since in some situations
    it will read the full contents of files in the tree.
  * assistant: Batch jobs are now run with ionice and nocache, when
    those commands are available.
  * assistant: Run transferkeys as batch jobs.
  * Automatically fix up bad bare repositories created by
    versions 5.20131118 through 5.20131127.
  * rsync special remote: Fix fallback mode for rsync remotes that
    use hashDirMixed. Closes: #731142
  * copy --from, get --from: When --force is used, ignore the
    location log and always try to get the file from the remote.
  * Deal with box.com changing the url of their webdav endpoint.
  * Android: Fix SRV record lookups for XMPP to use android getprop
    command to find DNS server, since there is no resolv.conf.
  * import: Add --skip-duplicates option.
  * lock: Require --force. Closes: #731606
  * import: better handling of overwriting an existing file/directory/broken
    link when importing
  * Windows: assistant and webapp work! (very experimental)
  * Windows: Support annex.diskreserve.
  * Fix bad behavior in Firefox, which was caused by an earlier fix to
    bad behavior in Chromium.
  * repair: Improve repair of git-annex index file.
  * repair: Remove damaged git-annex sync branches.
  * status: Ignore new files that are gitignored.
  * Fix direct mode's handling when modifications to non-annexed files
    are pulled from a remote. A bug prevented the files from being updated
    in the work tree, and this caused the modification to be reverted.
  * OSX: Remove ssh and ssh-keygen from dmg as they're included in OSX by
    default.

 -- Joey Hess <joeyh@debian.org>  Fri, 13 Dec 2013 14:20:32 -0400

git-annex (5.20131130) unstable; urgency=low

  * init: Fix a bug that caused git annex init, when run in a bare
    repository, to set core.bare=false.

 -- Joey Hess <joeyh@debian.org>  Sat, 30 Nov 2013 16:32:35 -0400

git-annex (5.20131127.1) unstable; urgency=low

  * Rebuild that does not try to use quvi 0.9 from experimental.

 -- Joey Hess <joeyh@debian.org>  Thu, 28 Nov 2013 07:57:36 -0400

git-annex (5.20131127) unstable; urgency=low

  * webapp: Detect when upgrades are available, and upgrade if the user
    desires.
    (Only when git-annex is installed using the prebuilt binaries
    from git-annex upstream, not from eg Debian.)
  * assistant: Detect when the git-annex binary is modified or replaced,
    and either prompt the user to restart the program, or automatically
    restart it.
  * annex.autoupgrade configures both the above upgrade behaviors.
  * Added support for quvi 0.9. Slightly suboptimal due to limitations in its
    interface compared with the old version.
  * Bug fix: annex.version did not get set on automatic upgrade to v5 direct
    mode repo, so the upgrade was performed repeatedly, slowing commands down.
  * webapp: Fix bug that broke switching between local repositories
    that use the new guarded direct mode.
  * Android: Fix stripping of the git-annex binary.
  * Android: Make terminal app show git-annex version number.
  * Android: Re-enable XMPP support.
  * reinject: Allow to be used in direct mode.
  * Futher improvements to git repo repair. Has now been tested in tens
    of thousands of intentionally damaged repos, and successfully
    repaired them all.
  * Allow use of --unused in bare repository.

 -- Joey Hess <joeyh@debian.org>  Wed, 27 Nov 2013 18:41:44 -0400

git-annex (5.20131120) unstable; urgency=low

  * Fix Debian package to not try to run test suite, since haskell-tasty
    is not out of new or in Build-Depends yet.
  * dropunused, addunused: Allow "all" instead of a range to
    act on all unused data.
  * Ensure execute bit is set on directories when core.sharedrepository is set.
  * Ensure that core.sharedrepository is honored when creating the .git/annex
    directory.
  * Improve repair code in the case where the index file is corrupt,
    and this hides other problems from git fsck.

 -- Joey Hess <joeyh@debian.org>  Wed, 20 Nov 2013 12:54:18 -0400

git-annex (5.20131118) unstable; urgency=low

  * Direct mode repositories now have core.bare=true set, to prevent
    accidentally running git commands that try to operate on the work tree,
    and so do the wrong thing in direct mode.
  * annex.version is now set to 5 for direct mode repositories.
    This upgrade is handled fully automatically, no need to run
    git annex upgrade
  * The "status" command has been renamed to "info", to allow
    "git annex status" to be used in direct mode repositories, now that
    "git status" won't work in them.
  * The -c option now not only modifies the git configuration seen by
    git-annex, but it is passed along to every git command git-annex runs.
  * watcher: Avoid loop when adding a file owned by someone else fails
    in indirect mode because its permissions cannot be modified.
  * webapp: Avoid encoding problems when displaying the daemon log file.
  * webapp: Improve UI around remote that have no annex.uuid set,
    either because setup of them is incomplete, or because the remote
    git repository is not a git-annex repository.
  * Include ssh-keygen in standalone bundle.
  * Allow optionally configuring git-annex with -fEKG to enable awesome
    remote monitoring interfaceat http://localhost:4242/
  * Fix bug that caused bad information to be written to the git-annex branch
    when running describe or other commands with a remote that has no uuid.
  * Work around Android linker problem that had prevented git-annex from
    running on Android 4.3 and 4.4.
  * repair: Handle case where index file is corrupt, but all objects are ok.
  * assistant: Notice on startup when the index file is corrupt, and
    auto-repair.
  * Fix direct mode merge bug when a direct mode file was deleted and replaced
    with a directory. An ordering problem caused the directory to not get
    created in this case.
    Thanks to Tim for the test case.
  * Direct mode .git/annex/objects directories are no longer left writable,
    because that allowed writing to symlinks of files that are not present,
    which followed the link and put bad content in an object location.
    Thanks to Tim for the test case.
  * fsck: Fix up .git/annex/object directory permissions.
  * Switched to the tasty test framework.
  * Android: Adjust default .gitignore to ignore .thumbnails at any location
    in the tree, not just at its top.
  * webapp: Check annex.version.

 -- Joey Hess <joeyh@debian.org>  Mon, 18 Nov 2013 10:45:43 -0400

git-annex (4.20131106) unstable; urgency=low

  * Improve local pairing behavior when two computers both try to start
    the pairing process separately.
  * sync: Work even when the local git repository is new and empty,
    with no master branch.
  * gcrypt, bup: Fix bug that prevented using these special remotes
    with encryption=pubkey.
  * Fix enabling of gcrypt repository accessed over ssh;
    git-annex-shell gcryptsetup had a bug that caused it to fail
    with permission denied.
  * Fix zombie process that occurred when switching between repository
    views in the webapp.
  * map: Work when there are gcrypt remotes.
  * Fix build w/o webapp.
  * Fix exception handling bug that could cause .git/annex/index to be used
    for git commits outside the git-annex branch. Known to affect git-annex
    when used with the git shipped with Ubuntu 13.10.

 -- Joey Hess <joeyh@debian.org>  Wed, 06 Nov 2013 11:17:47 -0400

git-annex (4.20131101) unstable; urgency=low

  * The "git annex content" command is renamed to "git annex wanted".
  * New --want-get and --want-drop options which can be used to
    test preferred content settings.
    For example, "git annex find --in . --want-drop"
  * assistant: When autostarted, wait 5 seconds before running the startup
    scan, to avoid contending with the user's desktop login process.
  * webapp: When setting up a bare shared repository, enable non-fast-forward
    pushes.
  * sync: Show a hint about receive.denyNonFastForwards when a push fails.
  * directory, webdav: Fix bug introduced in version 4.20131002 that
    caused the chunkcount file to not be written. Work around repositories
    without such a file, so files can still be retreived from them.
  * assistant: Automatically repair damanged git repository, if it can
    be done without losing data.
  * assistant: Support repairing git remotes that are locally accessible
    (eg, on removable drives).
  * add: Fix reversion in 4.20130827 when adding unlocked files that have
    not yet been committed.
  * unannex: New, much slower, but more safe behavior: Copies files out of
    the annex. This avoids an unannex of one file breaking other files that
    link to the same content. Also, it means that the content
    remains in the annex using up space until cleaned up with 
    "git annex unused".
    (The behavior of unannex --fast has not changed; it still hard links
    to content in the annex. --fast was not made the default because it is
    potentially unsafe; editing such a hard linked file can unexpectedly
    change content stored in the annex.)

 -- Joey Hess <joeyh@debian.org>  Fri, 01 Nov 2013 11:34:27 -0400

git-annex (4.20131024) unstable; urgency=low

  * webapp: Fix bug when adding a remote and git-remote-gcrypt
    is not installed.
  * The assitant can now run scheduled incremental fsck jobs on the local
    repository and remotes. These can be configured using vicfg or with the
    webapp.
  * repair: New command, which can repair damaged git repositories
    (even ones not using git-annex).
  * webapp: When git repository damange is detected, repairs can be
    done using the webapp UI.
  * Automatically and safely detect and recover from dangling
    .git/annex/index.lock files, which would prevent git from
    committing to the git-annex branch, eg after a crash.
  * assistant: Detect stale git lock files at startup time, and remove them.
  * addurl: Better sanitization of generated filenames.
  * Better sanitization of problem characters when generating URL and WORM
    keys.
  * The control socket path passed to ssh needs to be 17 characters
    shorter than the maximum unix domain socket length, because ssh
    appends stuff to it to make a temporary filename. Closes: #725512
  * status: Fix space leak in local mode, introduced in version 4.20130920.
  * import: Skip .git directories.
  * Remove bogus runshell loop check.
  * addurl: Improve message when adding url with wrong size to existing file.
  * Fixed handling of URL keys that have no recorded size.
  * status: Fix a crash if a temp file went away while its size was
    being checked for status.
  * Deal with git check-attr -z output format change in git 1.8.5.
  * Work around sed output difference that led to version containing a newline
    on OSX.
  * sync: Fix automatic resolution of merge conflicts where one side is an
    annexed file, and the other side is a non-annexed file, or a directory.
  * S3: Try to ensure bucket name is valid for archive.org.
  * assistant: Bug fix: When run in a subdirectory, files from incoming merges
    were wrongly added to that subdirectory, and removed from their original
    locations.
  * Windows: Deal with strange msysgit 1.8.4 behavior of not understanding
    DOS formatted paths for --git-dir and --work-tree.
  * Removed workaround for bug in git 1.8.4r0.
  * Added git-recover-repository command to git-annex source
    (not built by default; this needs to move to someplace else).
  * webapp: Move sidebar to the right hand side of the screen.

 -- Joey Hess <joeyh@debian.org>  Thu, 24 Oct 2013 12:59:55 -0400

git-annex (4.20131002) unstable; urgency=low

  * Note that the layout of gcrypt repositories has changed, and
    if you created one you must manually upgrade it.
    See http://git-annex.branchable.com/upgrades/gcrypt/
  * webapp: Support setting up and using encrypted git repositories on
    any ssh server, as well as on rsync.net.
  * git-annex-shell: Added support for operating inside gcrypt repositories.
  * Disable receive.denyNonFastForwards when setting up a gcrypt special
    remote, since gcrypt needs to be able to fast-forward the master branch.
  * import: Preserve top-level directory structure.
  * Use cryptohash rather than SHA for hashing when no external hash program
    is available. This is a significant speedup for SHA256 on OSX, for
    example.
  * Added SKEIN256 and SKEIN512 backends.
  * Android build redone from scratch, many dependencies updated,
    and entire build can now be done using provided scripts.
  * assistant: Clear the list of failed transfers when doing a full transfer
    scan. This prevents repeated retries to download files that are not
    available, or are not referenced by the current git tree.
  * indirect, direct: Better behavior when a file is not owned by
    the user running the conversion.
  * add, import, assistant: Better preserve the mtime of symlinks,
    when when adding content that gets deduplicated.
  * Send a git-annex user-agent when downloading urls.
    Overridable with --user-agent option.
    (Not yet done for S3 or WebDAV due to limitations of libraries used.)
  * webapp: Fixed a bug where when a new remote is added, one file
    may fail to sync to or from it due to the transferrer process not
    yet knowing about the new remote.
  * OSX: Bundled gpg upgraded, now compatible with config files
    written by MacGPG.
  * assistant: More robust inotify handling; avoid crashing if a directory
    cannot be read.
  * Moved list of backends and remote types from status to version
    command.

 -- Joey Hess <joeyh@debian.org>  Wed, 02 Oct 2013 16:00:39 -0400

git-annex (4.20130920) unstable; urgency=low

  * webapp: Initial support for setting up encrypted removable drives.
  * Recommend using my patched gcrypt, which fixes some bugs:
    https://github.com/joeyh/git-remote-gcrypt
  * Support hot-swapping of removable drives containing gcrypt repositories.
  * list: New command, displays a compact table of remotes that
    contain files.
    (Thanks, anarcat for display code and mastensg for inspiration.)
  * fsck: Fix detection and fixing of present direct mode files that are
    wrongly represented as standin symlinks on crippled filesystems.
  * sync: Fix bug that caused direct mode mappings to not be updated
    when merging files into the tree on Windows.
  * sync: Don't fail if the directory it is run in gets removed by the
    sync.
  * addurl: Fix quvi audodetection, broken in last release.
  * status: In local mode, displays information about variance from configured
    numcopies levels. (--fast avoids calculating these)
  * gcrypt: Ensure that signing key is set to one of the participants keys.
  * webapp: Show encryption information when editing a remote.
  * Avoid unnecessarily catting non-symlink files from git, which can be
    so large it runs out of memory.

 -- Joey Hess <joeyh@debian.org>  Fri, 20 Sep 2013 10:34:51 -0400

git-annex (4.20130911) unstable; urgency=low

  * Fix problem with test suite in non-unicode locale.

 -- Joey Hess <joeyh@debian.org>  Wed, 11 Sep 2013 12:14:16 -0400

git-annex (4.20130909) unstable; urgency=low

  * initremote: Syntax change when setting up an encrypted special remote.
    Now use keyid=$KEYID rather than the old encryption=$KEYID
  * forget: New command, causes git-annex branch history to be forgotten
    in a way that will spread to other clones of the repository.
    (As long as they're running this version or newer of git-annex.)
  * forget --drop-dead: Completely removes mentions of repositories that
    have been marked as dead from the git-annex branch.
  * sync, assistant: Force push of the git-annex branch. Necessary
    to ensure it gets pushed to remotes after being rewritten by forget.
  * Added gcrypt support. This combines a fully encrypted git
    repository (using git-remote-gcrypt) with an encrypted git-annex special
    remote.
  * sync: Support syncing with gcrypt remotes.
  * importfeed: Also ignore transient problems with downloading content
    from feeds.
  * Honor core.sharedrepository when receiving and adding files in direct
    mode.
  * enableremote: gpg keys can be removed from those a remote encrypts
    to by passing "keyid-=$KEYID". keyid+= is also provided.
    (Thanks, guilhem for the patch.)
  * Added encryption=pubkey scheme, which encrypts to public keys directly
    rather than the hybrid approach. See documentation for advantages
    and disadvantages, but encryption=hybrid is the recommended scheme still.
    (Thanks, guilhem for the patch.)
  * Fix Feeds display in build flags.
  * Remind user when annex-ignore is set for some remotes, if unable to
    get or drop a file, possibly because it's on an ignored remote.
  * gpg: Force --no-textmode in case the user has it turned on in config.
  * webapp: Improve javascript's handling of longpolling connection
    failures, by reloading the current page in this case.
    Works around chromium behavior where ajax connections to urls
    that were already accessed are denied after navigating back to
    a previous page.
  * Allow building without quvi support.

 -- Joey Hess <joeyh@debian.org>  Mon, 09 Sep 2013 09:47:02 -0400

git-annex (4.20130827) unstable; urgency=low

  * Youtube support! (And 53 other video hosts). When quvi is installed,
    git-annex addurl automatically uses it to detect when an page is
    a video, and downloads the video file.
  * web special remote: Also support using quvi, for getting files,
    or checking if files exist in the web.
  * unused: Is now a minimum of 30 times faster, and typically many
    more times than that (when a repository has several branches).
    (Thanks, guilhem for the patch.)
  * unused: Fix bugs in two edge cases involving manually staged changes.
    (Thanks, guilhem for the patch.)
  * Android: Fix bug in terminal app that caused it to spin using much 
    CPU and battery. This problem was introduced in version 4.20130601.
  * sync, merge: Bug fix: Don't try to merge into master when in a bare repo.
  * import: Add options to control handling of duplicate files:
    --duplicate, --deduplicate, and --clean-duplicates
  * mirror: New command, makes two repositories contain the same set of files.
  * Set --clobber when running wget to ensure resuming works properly.
  * Unescape characters in 'file://...' URIs. (Thanks, guilhem for the patch.)
  * Better error message when trying to use a git remote that has annex.ignore
    set.
  * Fix bug that caused typechanged symlinks to be assumed to be unlocked
    files, so they were added to the annex by the pre-commit hook.
  * Debian: Run the builtin test suite as an autopkgtest.
  * Debian: Recommend ssh-askpass, which ssh will use when the assistant
    is run w/o a tty. Closes: #719832

 -- Joey Hess <joeyh@debian.org>  Tue, 27 Aug 2013 11:03:00 -0400

git-annex (4.20130815) unstable; urgency=low

  * assistant, watcher: .gitignore files and other git ignores are now
    honored, when git 1.8.4 or newer is installed.
    (Thanks, Adam Spiers, for getting the necessary support into git for this.)
  * importfeed: Ignores transient problems with feeds. Only exits nonzero
    when a feed has repeatedly had a problems for at least 1 day.
  * importfeed: Fix handling of dots in extensions.
  * Windows: Added support for encrypted special remotes.
  * Windows: Fixed permissions problem that prevented removing files
    from directory special remote. Directory special remotes now fully usable.

 -- Joey Hess <joeyh@debian.org>  Thu, 15 Aug 2013 10:14:33 +0200

git-annex (4.20130802) unstable; urgency=low

  * dropunused behavior change: Now refuses to drop the last copy of a
    file, unless you use the --force.
    This was the last place in git-annex that could remove data referred
    to by the git history, without being forced.
    Like drop, dropunused checks remotes, and honors the global
    annex.numcopies setting. (However, .gitattributes settings cannot
    apply to unused files.) 
  * Fix inverted logic in last release's fix for data loss bug,
    that caused git-annex sync on FAT or other crippled filesystems to add
    symlink standin files to the annex.
  * importfeed can be used to import files from podcast feeds.
  * webapp: When setting up a dedicated ssh key to access the annex
    on a host, set IdentitiesOnly to prevent the ssh-agent from forcing
    use of a different ssh key. That could result in unncessary password
    prompts, or prevent git-annex-shell from being run on the remote host.
  * webapp: Improve handling of remotes whose setup has stalled.
  * Add status message to XMPP presence tag, to identify to others that
    the client is a git-annex client. Closes: #717652
  * webapp: When creating a repository on a removable drive, set
    core.fsyncobjectfiles, to help prevent data loss when the drive is yanked.
  * Always build with -threaded, to avoid a deadlock when communicating with
    gpg.
  * unused: No longer shows as unused tmp files that are actively being
    transferred.
  * assistant: Fix NetWatcher to not sync with remotes that have
    remote.<name>.annex-sync set to false.
  * assistant: Fix deadlock that could occur when adding a lot of files
    at once in indirect mode.
  * assistant: Fix bug that caused it to stall when adding a very large
    number of files at once (around 5 thousand).
  * OSX: Make git-annex-webapp run in the background, so that the app icon
    can be clicked on the open a new webapp when the assistant is already
    running.
  * Improve test suite on Windows; now tests git annex sync.
  * Fix a few bugs involving filenames that are at or near the filesystem's
    maximum filename length limit.
  * find: Avoid polluting stdout with progress messages. Closes: #718186
  * Escape ':' in file/directory names to avoid it being treated
    as a pathspec by some git commands. Closes: #718185
  * Slow and ugly work around for bug #718517 in git 1.8.4~rc0, which broke
    git-cat-file --batch for filenames containing spaces.
    (Will be reverted after next git pre-release fixes the problem.)

 -- Joey Hess <joeyh@debian.org>  Fri, 02 Aug 2013 11:35:16 -0400

git-annex (4.20130723) unstable; urgency=low

  * Fix data loss bug when adding an (uncompressed) tarball of a
    git-annex repository, or other file that begins with something
    that can be mistaken for a git-annex link. Closes: #717456
  * New improved version of the git-annex logo, contributed by
    John Lawrence.
  * Rsync.net have committed to support git-annex and offer a special
    discounted rate for git-annex users. Updated the webapp to reflect this.
    http://www.rsync.net/products/git-annex-pricing.html
  * Install XDG desktop icon files.
  * Support unannex and uninit in direct mode.
  * Support import in direct mode.
  * webapp: Better display of added files.
  * fix: Preserve the original mtime of fixed symlinks.
  * uninit: Preserve .git/annex/objects at the end, if it still
    has content, so that old versions of files and deleted files
    are not deleted. Print a message with some suggested actions.
  * When a transfer is already being run by another process,
    proceed on to the next file, rather than dying.
  * Fix checking when content is present in a non-bare repository
    accessed via http.
  * Display byte sizes with more precision.
  * watcher: Fixed a crash that could occur when a directory was renamed
    or deleted before it could be scanned.
  * watcher: Partially worked around a bug in hinotify, no longer crashes
    if hinotify cannot process a directory (but can't detect changes in it)
  * directory special remote: Fix checking that there is enough disk space
    to hold an object, was broken when using encryption.
  * webapp: Differentiate between creating a new S3/Glacier/WebDav remote,
    and initializing an existing remote. When creating a new remote, avoid
    conflicts with other existing (or deleted) remotes with the same name.
  * When an XMPP server has SRV records, try them, but don't then fall
    back to the regular host if they all fail.
  * For long hostnames, use a hash of the hostname to generate the socket
    file for ssh connection caching.

 -- Joey Hess <joeyh@debian.org>  Tue, 23 Jul 2013 10:46:05 -0400

git-annex (4.20130709) unstable; urgency=low

  * --all: New switch that makes git-annex operate on all data stored
    in the git annex, including old versions of files. Supported by
    fsck, get, move, copy.
  * --unused: New switch that makes git-annex operate on all data found
    by the last run of git annex unused. Supported by fsck, move, copy.
  * get, move, copy: Can now be run in a bare repository,
    like fsck already could. --all is enabled automatically in this case.
  * merge: Now also merges synced/master or similar branches, which 
    makes it useful to put in a post-receive hook to make a repository
    automatically update its working copy when git annex sync or the assistant
    sync with it.
  * webapp: Fix ssh setup with nonstandard port, broken in last release.
  * init: Detect systems on which git commit fails due to not being able to
    determine the FQDN, and put in a workaround so committing to the git-annex
    branch works.
  * addurl --pathdepth: Fix failure when the pathdepth specified is deeper
    than the urls's path.
  * Windows: Look for .exe extension when searching for a command in path.
  * Pass -f to curl when downloading a file with it, so it propigates failure. 
  * Windows: Fix url to object when using a http remote.
  * webapp: Fix authorized_keys line added when setting up a rsync remote
    on a server that also supports git-annex, to not force running
    git-annex-shell.
  * OSX Mountain Lion: Fixed gpg bundled in dmg to not fail due to a missing
    gpg-agent.
  * Android: gpg is built without --enable-minimal, so it interoperates
    better with other gpg builds that may default to using other algorithms
    for encryption.
  * dropunused, addunused: Complain when asked to operate on a number that
    does not correspond to any unused key.
  * fsck: Don't claim to fix direct mode when run on a symlink whose content
    is not present.
  * Make --numcopies override annex.numcopies set in .gitattributes.

 -- Joey Hess <joeyh@debian.org>  Tue, 09 Jul 2013 13:55:39 -0400

git-annex (4.20130627) unstable; urgency=low

  * assistant --autostart: Automatically ionices the daemons it starts.
  * assistant: Daily sanity check thread is run niced.
  * bup: Handle /~/ in bup remote paths.
    Thanks, Oliver Matthews
  * fsck: Ensures that direct mode is used for files when it's enabled.
  * webapp: Fix bug when setting up a remote ssh repo repeatedly on the same
    server.
  * webapp: Ensure that ssh keys generated for different directories
    on a server are always different.
  * webapp: Fix bug setting up ssh repo if the user enters "~/" at the start 
    of the path.
  * assistant: Fix bug that prevented adding files written by gnucash, 
    and more generally support adding hard links to files. However,
    other operations on hard links are still unsupported.
  * webapp: Fix bug that caused the webapp to hang when built with yesod 1.2.

 -- Joey Hess <joeyh@debian.org>  Thu, 27 Jun 2013 14:21:55 -0400

git-annex (4.20130621) unstable; urgency=low

  * Supports indirect mode on encfs in paranoia mode, and other
    filesystems that do not support hard links, but do support
    symlinks and other POSIX filesystem features.
  * Android: Add .thumbnails to .gitignore when setting up a camera
    repository.
  * Android: Make the "Open webapp" menu item open the just created
    repository when a new repo is made.
  * webapp: When the user switches to display a different repository,
    that repository becomes the default repository to be displayed next time
    the webapp gets started.
  * glacier: Better handling of the glacier inventory, which avoids
    duplicate uploads to the same glacier repository by `git annex copy`.
  * Direct mode: No longer temporarily remove write permission bit of files
    when adding them.
  * sync: Better support for bare git remotes. Now pushes directly to the
    master branch on such a remote, instead of to synced/master. This
    makes it easier to clone from a bare git remote that has been populated
    with git annex sync or by the assistant.
  * Android: Fix use of cp command to not try to use features present
    only on build system.
  * Windows: Fix hang when adding several files at once.
  * assistant: In direct mode, objects are now only dropped when all
    associated files are unwanted. This avoids a repreated drop/get loop
    of a file that has a copy in an archive directory, and a copy not in an
    archive directory. (Indirect mode still has some buggy behavior in this
    area, since it does not keep track of associated files.)
    Closes: #712060
  * status: No longer shows dead repositories.
  * annex.debug can now be set to enable debug logging by default.
    The webapp's debugging check box does this.
  * fsck: Avoid getting confused by Windows path separators
  * Windows: Multiple bug fixes, including fixing the data written to the
    git-annex branch.
  * Windows: The test suite now passes on Windows (a few broken parts are
    disabled).
  * assistant: On Linux, the expensive transfer scan is run niced.
  * Enable assistant and WebDAV support on powerpc and sparc architectures,
    which now have the necessary dependencies built.

 -- Joey Hess <joeyh@debian.org>  Fri, 21 Jun 2013 10:18:41 -0400

git-annex (4.20130601) unstable; urgency=medium

  * XMPP: Git push over xmpp made much more robust.
  * XMPP: Avoid redundant and unncessary pushes. Note that this breaks
    compatibility with previous versions of git-annex, which will refuse
    to accept any XMPP pushes from this version.
  * XMPP: Send pings and use them to detect when contact with the server
    is lost.
  * hook special remote: Added combined hook program support.
  * Android app: Avoid using hard links to app's lib directory, which
    is sometimes on a different filesystem than the data directory.
  * Fix bug in parsing of parens in some preferred content expressions.
    This fixes the behavior of the manual mode group.
  * assistant: Work around git-cat-file's not reloading the index after files
    are staged.
  * Improve error handling when getting uuid of http remotes to auto-ignore,
    like with ssh remotes.
  * content: New command line way to view and configure a repository's
    preferred content settings.
  * sync: Fix double merge conflict resolution handling.
  * XMPP: Fix a file descriptor leak.
  * Android: Added an "Open WebApp" item to the terminal's menu.
  * Android: Work around Android devices where the `am` command doesn't work.
  * Can now restart certain long-running git processes if they crash, and
    continue working.

 -- Joey Hess <joeyh@debian.org>  Sat, 01 Jun 2013 19:16:04 -0400

git-annex (4.20130521) unstable; urgency=low

  * Sanitize debian changelog version before putting it into cabal file.
    Closes: #708619
  * Switch to MonadCatchIO-transformers for better handling of state while
    catching exceptions.
  * Fix a zombie that could result when running a process like gpg to
    read and write to it.
  * Allow building with gpg2.
  * Disable building with the haskell threaded runtime when the webapp
    is not built. This may fix builds on mips, s390x and sparc, which are
    failing to link -lHSrts_thr
  * Temporarily build without webapp on kfreebsd-i386, until yesod is
    installable there again.
  * Direct mode bug fix: After a conflicted merge was automatically resolved,
    the content of a file that was already present could incorrectly
    be replaced with a symlink.
  * Fix a bug in the git-annex branch handling code that could
    cause info from a remote to not be merged and take effect immediately.
  * Direct mode is now fully tested by the test suite.
  * Detect bad content in ~/.config/git-annex/program and look in PATH instead.
  * OSX: Fixed gpg included in dmg.
  * Linux standalone: Back to being built with glibc 2.13 for maximum
    portability.

 -- Joey Hess <joeyh@debian.org>  Tue, 21 May 2013 13:10:26 -0400

git-annex (4.20130516) unstable; urgency=low

  * Android: The webapp is ported and working.
  * Windows: There is a very rough Windows port. Do not trust it with
    important data.
  * git-annex-shell: Ensure that received files can be read. Files
    transferred from some Android devices may have very broken permissions
    as received.
  * direct mode: Direct mode commands now work on files staged in the index,
    they do not need to be committed to git.
  * Temporarily add an upper bound to the version of yesod that can be built
    with, since yesod 1.2 has a great many changes that will require extensive
    work on the webapp.
  * Disable building with the haskell threaded runtime when the assistant
    is not built. This may fix builds on s390x and sparc, which are failing
    to link -lHSrts_thr
  * Avoid depending on regex-tdfa on mips, mipsel, and s390, where it fails
    to build.
  * direct: Fix a bug that could cause some files to be left in indirect mode.
  * When initializing a directory special remote with a relative path,
    the path is made absolute.
  * SHA: Add a runtime sanity check that sha commands output something
    that appears to be a real sha.
  * configure: Better checking that sha commands output in the desired format.
  * rsync special remotes: When sending from a crippled filesystem, use
    the destination's default file permissions, as the local ones can
    be arbitrarily broken. (Ie, ----rwxr-x for files on Android)
  * migrate: Detect if a file gets corrupted while it's being migrated.
  * Debian: Add a menu file.

 -- Joey Hess <joeyh@debian.org>  Thu, 16 May 2013 11:03:35 -0400

git-annex (4.20130501) unstable; urgency=low

  * sync, assistant: Behavior changes: Sync with remotes that have
    annex-ignore set, so that git remotes on servers without git-annex
    installed can be used to keep clients' git repos in sync.
  * assistant: Work around misfeature in git 1.8.2 that makes
    `git commit --alow-empty -m ""` run an editor.
  * sync: Bug fix, avoid adding to the annex the 
    dummy symlinks used on crippled filesystems.
  * Add public repository group.
    (And inpreferreddir to preferred content expressions.)
  * webapp: Can now set up Internet Archive repositories.
  * S3: Dropping content from the Internet Archive doesn't work, but
    their API indicates it does. Always refuse to drop from there.
  * Automatically register public urls for files uploaded to the
    Internet Archive.
  * To enable an existing special remote, the new enableremote command
    must be used. The initremote command now is used only to create
    new special remotes.
  * initremote: If two existing remotes have the same name,
    prefer the one with a higher trust level.
  * assistant: Improved XMPP protocol to better support multiple repositories
    using the same XMPP account. Fixes bad behavior when sharing with a friend
    when you or the friend have multiple reposotories on an XMPP account.
    Note that XMPP pairing with your own devices still pairs with all
    repositories using your XMPP account.
  * assistant: Fix bug that could cause incoming pushes to not get
    merged into the local tree. Particularly affected XMPP pushes.
  * webapp: Display some additional information about a repository on
    its edit page.
  * webapp: Install FDO desktop menu file when started in standalone mode.
  * webapp: Don't default to making repository in cwd when started
    from within a directory containing a git-annex file (eg, standalone
    tarball directory).
  * Detect systems that have no user name set in GECOS, and also
    don't have user.name set in git config, and put in a workaround
    so that commits to the git-annex branch (and the assistant)
    will still succeed despite git not liking the system configuration.
  * webapp: When told to add a git repository on a remote server, and
    the repository already exists as a non-bare repository, use it,
    rather than initializing a bare repository in the same directory.
  * direct, indirect: Refuse to do anything when the assistant
    or git-annex watch daemon is running.
  * assistant: When built with git before 1.8.0, use `git remote rm`
    to delete a remote. Newer git uses `git remote remove`.
  * rmurl: New command, removes one of the recorded urls for a file.
  * Detect when the remote is broken like bitbucket is, and exits 0 when
    it fails to run git-annex-shell.
  * assistant: Several improvements to performance and behavior when
    performing bulk adds of a large number of files (tens to hundreds
    of thousands).
  * assistant: Sanitize XMPP presence information logged for debugging.
  * webapp: Now automatically fills in any creds used by an existing remote
    when creating a new remote of the same type. Done for Internet Archive,
    S3, Glacier, and Box.com remotes.
  * Store an annex-uuid file in the bucket when setting up a new S3 remote.
  * Support building with DAV 0.4.

 -- Joey Hess <joeyh@debian.org>  Wed, 01 May 2013 01:42:46 -0400

git-annex (4.20130417) unstable; urgency=low

  * initremote: Generates encryption keys with high quality entropy.
    This can be disabled using --fast to get the old behavior.
    The assistant still uses low-quality entropy when creating encrypted
    remotes, to avoid delays. (Thanks, guilhem for the patch.)
  * Bugfix: Direct mode no longer repeatedly checksums duplicated files.
  * assistant: Work around horrible, terrible, very bad behavior of
    gnome-keyring, by not storing special-purpose ssh keys in ~/.ssh/*.pub.
    Apparently gnome-keyring apparently will load and indiscriminately use
    such keys in some cases, even if they are not using any of the standard
    ssh key names. Instead store the keys in ~/.ssh/annex/,
    which gnome-keyring will not check.
  * addurl: Bugfix: Did not properly add file in direct mode.
  * assistant: Bug fix to avoid annexing the files that git uses
    to stand in for symlinks on FAT and other filesystem not supporting
    symlinks.
  * Adjust preferred content expressions so that content in archive
    directories is preferred until it has reached an archive or smallarchive
    repository.
  * webapp: New --listen= option allows running the webapp on one computer
    and connecting to it from another. (Note: Does not yet use HTTPS.)
  * Added annex.web-download-command setting.
  * Added per-remote annex-rsync-transport option. (guilhem again)
  * Ssh connection caching is now also used by rsync special remotes.
    (guilhem yet again)
  * The version number is now derived from git, unless built with
    VERSION_FROM_CHANGELOG.
  * assistant: Stop any transfers the assistant initiated on shutdown.
  * assistant: Added sequence numbers to XMPP git push packets. (Not yet used.)
  * addurl: Register transfer so the webapp can see it.
  * addurl: Automatically retry downloads that fail, as long as some
    additional content was downloaded.
  * webapp: Much improved progress bar display for downloads from encrypted
    remotes.
  * Avoid using runghc, as that needs ghci.
  * webapp: When a repository's group is changed, rescan for transfers.
  * webapp: Added animations.
  * webapp: Include the repository directory in the mangled hostname and
    ssh key name, so that a locked down ssh key for one repository is not
    re-used when setting up additional repositories on the same server.
  * Fall back to internal url downloader when built without curl.
  * fsck: Check content of direct mode files (only when the inode cache
    thinks they are unmodified).

 -- Joey Hess <joeyh@debian.org>  Wed, 17 Apr 2013 09:07:38 -0400

git-annex (4.20130405) unstable; urgency=low

  * Group subcommands into sections in usage. Closes: #703797
  * Per-command usage messages.
  * webapp: Fix a race that sometimes caused alerts or other notifications
    to be missed if they occurred while a page was loading.
  * webapp: Progess bar fixes for many types of special remotes.
  * Build debian package without using cabal, which writes to HOME.
    Closes: #704205
  * webapp: Run ssh server probes in a way that will work when the
    login shell is a monstrosity that should have died 25 years ago,
    such as csh.
  * New annex.largefiles setting, which configures which files
    `git annex add` and the assistant add to the annex.
  * assistant: Check small files into git directly.
  * Remotes can be configured to use other MAC algorithms than HMACSHA1
    to encrypt filenames.
    Thanks, guilhem for the patch.
  * git-annex-shell: Passes rsync --bwlimit options on rsync.
    Thanks, guilhem for the patch.
  * webapp: Added UI to delete repositories. Closes: #689847
  * Adjust built-in preferred content expressions to make most types
    of repositories want content that is only located on untrusted, dead,
    and unwanted repositories.
  * drop --auto: Fix bug that prevented dropping files from untrusted
    repositories.
  * assistant: Fix bug that could cause direct mode files to be unstaged
    from git.
  * Update working tree files fully atomically.
  * webapp: Improved transfer queue management.
  * init: Probe whether the filesystem supports fifos, and if not,
    disable ssh connection caching.
  * Use lower case hash directories for storing files on crippled filesystems,
    same as is already done for bare repositories.

 -- Joey Hess <joeyh@debian.org>  Fri, 05 Apr 2013 10:42:18 -0400

git-annex (4.20130323) unstable; urgency=low

  * webapp: Repository list is now included in the dashboard, and other
    UI tweaks.
  * webapp: Improved UI for pairing your own devices together using XMPP.
  * webapp: Display an alert when there are XMPP remotes, and a cloud
    transfer repository needs to be configured.
  * Add incrementalbackup repository group.
  * webapp: Encourage user to install git-annex on a server when adding
    a ssh server, rather than just funneling them through to rsync.
  * xmpp: --debug now enables a sanitized dump of the XMPP protocol
  * xmpp: Try harder to detect presence of clients when there's a git push
    to send.
  * xmpp: Re-enable XA flag, since disabling it did not turn out to help
    with the problems Google Talk has with not always sending presence
    messages to clients.
  * map: Combine duplicate repositories, for a nicer looking map.
  * Fix several bugs caused by a bad Ord instance for Remote.
  * webapp: Switch all forms to POST.
  * assistant: Avoid syncing with annex-ignored remotes when reconnecting
    to the network, or connecting a drive.
  * assistant: Fix OSX bug that prevented committing changed files to a
    repository when in indirect mode.
  * webapp: Improved alerts displayed when syncing with remotes, and 
    when syncing with a remote fails.
  * webapp: Force wrap long filenames in transfer display.
  * assistant: The ConfigMonitor left one zombie behind each time
    it checked for changes, now fixed.
  * get, copy, move: Display an error message when an identical transfer
    is already in progress, rather than failing with no indication why.
  * assistant: Several optimisations to file transfers.
  * OSX app and standalone Linux tarball now both support being added to
    PATH; no need to use runshell to start git-annex.
  * webapp: When adding a removable drive, you can now specify the
    directory inside it to use.
  * webapp: Confirm whether user wants to combine repositories when
    adding a removable drive that already has a repository on it.

 -- Joey Hess <joeyh@debian.org>  Fri, 22 Mar 2013 18:54:05 -0400

git-annex (4.20130314) unstable; urgency=low

  * Bugfix: git annex add, when ran without any file or directory specified,
    should add files in the current directory, but not act on unlocked files
    elsewhere in the tree.
  * Bugfix: drop --from an unavailable remote no longer updates the location
    log, incorrectly, to say the remote does not have the key.
  * Bugfix: If the UUID of a remote is not known, prevent --from, --to,
    and other ways of specifying remotes by name from selecting it,
    since it is not possible to sanely use it.
  * Bugfix: Fix bug in inode cache sentinal check, which broke
    copying to local repos if the repo being copied from had moved
    to a different filesystem or otherwise changed all its inodes

  * Switch from using regex-compat to regex-tdfa, as the C regex library
    is rather buggy.
  * status: Can now be run with a directory path to show only the
    status of that directory, rather than the whole annex.
  * Added remote.<name>.annex-gnupg-options setting.
    Thanks, guilhem for the patch.
  * addurl: Add --relaxed option.
  * addurl: Escape invalid characters in urls, rather than failing to
    use an invalid url.
  * addurl: Properly handle url-escaped characters in file:// urls.

  * assistant: Fix dropping content when a file is moved to an archive
    directory, and getting contennt when a file is moved back out.
  * assistant: Fix bug in direct mode that could occur when a symlink is
    moved out of an archive directory, and resulted in the file not being
    set to direct mode when it was transferred.
  * assistant: Generate better commits for renames.
  * assistant: Logs are rotated to avoid them using too much disk space.
  * assistant: Avoid noise in logs from git commit about typechanged
    files in direct mode repositories.
  * assistant: Set gc.auto=0 when creating repositories to prevent
    automatic commits from causing git-gc runs.
  * assistant: If gc.auto=0, run git-gc once a day, packing loose objects
    very non-aggressively.
  * assistant: XMPP git pull and push requests are cached and sent when
    presence of a new client is detected.
  * assistant: Sync with all git remotes on startup.
  * assistant: Get back in sync with XMPP remotes after network reconnection,
    and on startup.
  * assistant: Fix syncing after XMPP pairing.
  * assistant: Optimised handling of renamed files in direct mode,
    avoiding re-checksumming.
  * assistant: Detects most renames, including directory renames, and
    combines all their changes into a single commit.
  * assistant: Fix ~/.ssh/git-annex-shell wrapper to work when the
    ssh key does not force a command.
  * assistant: Be smarter about avoiding unncessary transfers.

  * webapp: Work around bug in Warp's slowloris attack prevention code,
    that caused regular browsers to stall when they reuse a connection
    after leaving it idle for 30 seconds.
    (See https://github.com/yesodweb/wai/issues/146)
  * webapp: New preferences page allows enabling/disabling debug logging
    at runtime, as well as configuring numcopies and diskreserve.
  * webapp: Repository costs can be configured by dragging repositories around
    in the repository list.
  * webapp: Proceed automatically on from "Configure jabber account"
    to pairing.
  * webapp: Only show up to 10 queued transfers.
  * webapp: DTRT when told to create a git repo that already exists.
  * webapp: Set locally paired repositories to a lower cost than other
    network remotes.

  * Run ssh with -T to avoid tty allocation and any login scripts that
    may do undesired things with it.
  * Several improvements to Makefile and cabal file. Thanks, Peter Simmons
  * Stop depending on testpack.
  * Android: Enable test suite. 

 -- Joey Hess <joeyh@debian.org>  Thu, 14 Mar 2013 15:29:20 -0400

git-annex (4.20130227) unstable; urgency=low

  * annex.version is now set to 4 for direct mode repositories.
  * Should now fully support git repositories with core.symlinks=false;
    always using git's pseudosymlink files in such repositories.
  * webapp: Allow creating repositories on filesystems that lack support for
    symlinks.
  * webapp: Can now add a new local repository, and make it sync with
    the main local repository.
  * Android: Bundle now includes openssh.
  * Android: Support ssh connection caching.
  * Android: Assistant is fully working. (But no webapp yet.)
  * Direct mode: Support filesystems like FAT which can change their inodes
    each time they are mounted.
  * Direct mode: Fix support for adding a modified file.
  * Avoid passing -p to rsync, to interoperate with crippled filesystems.
    Closes: #700282
  * Additional GIT_DIR support bugfixes. May actually work now.
  * webapp: Display any error message from git init if it fails to create
    a repository.
  * Fix a reversion in matching globs introduced in the last release,
    where "*" did not match files inside subdirectories. No longer uses
    the Glob library.
  * copy: Update location log when no copy was performed, if the location
    log was out of date.
  * Makefile now builds using cabal, taking advantage of cabal's automatic
    detection of appropriate build flags.
  * test: The test suite is now built into the git-annex binary, and can
    be run at any time.

 -- Joey Hess <joeyh@debian.org>  Wed, 27 Feb 2013 14:07:24 -0400

git-annex (3.20130216) unstable; urgency=low

  * Now uses the Haskell uuid library, rather than needing a uuid program.
  * Now uses the Haskell Glob library, rather than pcre-light, avoiding
    the need to install libpcre. Currently done only for Cabal or when
    the Makefile is made to use -DWITH_GLOB
  * Android port now available (command-line only).
  * New annex.crippledfilesystem setting, allows use of git-annex
    repositories on FAT and even worse filesystems; avoiding use of
    hard links and locked down permissions settings. (Support is incomplete.)
  * init: Detect when the repository is on a filesystem that does not
    support hard links, or symlinks, or unix permissions, and set
    annex.crippledfilesystem, as well as annex.direct.
  * add: Improved detection of files that are modified while being added.
  * Fix a bug in direct mode, introduced in the previous release, where
    if a file was dropped and then got back, it would be stored in indirect
    mode.

 -- Joey Hess <joeyh@debian.org>  Sat, 16 Feb 2013 10:03:26 -0400

git-annex (3.20130207) unstable; urgency=low

  * webapp: Now allows restarting any threads that crash.
  * Adjust debian package to only build-depend on DAV on architectures
    where it is available.
  * addurl --fast: Use curl, rather than haskell HTTP library, to support https.
  * annex.autocommit: New setting, can be used to disable autocommit
    of changed files by the assistant, while it still does data syncing
    and other tasks.
  * assistant: Ignore .DS_Store on OSX.
  * assistant: Fix location log when adding new file in direct mode.
  * Deal with stale mappings for deleted file in direct mode.
  * pre-commit: Update direct mode mappings. 
  * uninit, unannex --fast: If hard link creation fails, fall back to slow
    mode.
  * Clean up direct mode cache and mapping info when dropping keys.
  * dropunused: Clean up stale direct mode cache and mapping info not
    removed before.

 -- Joey Hess <joeyh@debian.org>  Thu, 07 Feb 2013 12:45:25 -0400

git-annex (3.20130124) unstable; urgency=low

  * Added source repository group, that only retains files until they've
    been transferred to another repository. Useful for things like
    repositories on cameras.
  * Added manual repository group. Use to prevent the assistant from
    downloading any file contents to keep things in sync. Instead
    `git annex get`, `git annex drop` etc can be used manually as desired.
  * webapp: More adjustments to longpoll code to deal with changes in
    variable quoting in different versions of shakespeare-js.
  * webapp: Avoid an error if a transfer is stopped just as it finishes.
    Closes: #698184 
  * webapp: Now always logs to .git/annex/daemon.log
  * webapp: Has a page to view the log, accessed from the control menu.
  * webapp: Fix crash adding removable drive that has an annex directory
    in it that is not a git repository.
  * Deal with incompatability in gpg2, which caused prompts for encryption
    passphrases rather than using the supplied --passphrase-fd.
  * bugfix: Union merges involving two or more repositories could sometimes
    result in data from one repository getting lost. This could result
    in the location log data becoming wrong, and fsck being needed to fix it.
  * sync: Automatic merge conflict resolution now stages deleted files.
  * Depend on git 1.7.7.6 for --no-edit. Closes: #698399
  * Fix direct mode mapping code to always store direct mode filenames
    relative to the top of the repository, even when operating inside a
    subdirectory.
  * fsck: Detect and fix consistency errors in direct mode mapping files.
  * Avoid filename encoding errors when writing direct mode mappings.

 -- Joey Hess <joeyh@debian.org>  Tue, 22 Jan 2013 07:11:59 +1100

git-annex (3.20130114) unstable; urgency=low

  * Now handles the case where a file that's being transferred to a remote
    is modified in place, which direct mode allows. When this
    happens, the transfer now fails, rather than allow possibly corrupt
    data into the remote.
  * fsck: Better checking of file content in direct mode.
  * drop: Suggest using git annex move when numcopies prevents dropping a file.
  * webapp: Repo switcher filters out repos that do not exist any more
    (or are on a drive that's not mounted).
  * webapp: Use IP address, rather than localhost, since some systems may
    have configuration problems or other issues that prevent web browsers
    from connecting to the right localhost IP for the webapp.
  * webapp: Adjust longpoll code to work with recent versions of
    shakespeare-js.
  * assistant: Support new gvfs dbus names used in Gnome 3.6.
  * In direct mode, files with the same key are no longer hardlinked, as
    that would cause a surprising behavior if modifying one, where the other
    would also change.
  * webapp: Avoid illegal characters in hostname when creating S3 or
    Glacier remote.
  * assistant: Avoid committer crashing if a file is deleted at the wrong
    instant.

 -- Joey Hess <joeyh@debian.org>  Mon, 14 Jan 2013 15:25:18 -0400

git-annex (3.20130107) unstable; urgency=low

  * webapp: Add UI to stop and restart assistant.
  * committer: Fix a file handle leak.
  * assistant: Make expensive transfer scan work fully in direct mode.
  * More commands work in direct mode repositories: find, whereis, move, copy,
    drop, log, fsck, add, addurl.
  * sync: No longer automatically adds files in direct mode.
  * assistant: Detect when system is not configured with a user name,
    and set environment to prevent git from failing.
  * direct: Avoid hardlinking symlinks that point to the same content
    when the content is not present.
  * Fix transferring files to special remotes in direct mode.

 -- Joey Hess <joeyh@debian.org>  Mon, 07 Jan 2013 01:01:41 -0400

git-annex (3.20130102) unstable; urgency=low

  * direct, indirect: New commands, that switch a repository to and from
    direct mode. In direct mode, files are accessed directly, rather than
    via symlinks. Note that direct mode is currently experimental. Many
    git-annex commands do not work in direct mode. Some git commands can
    cause data loss when used in direct mode repositories.
  * assistant: Now uses direct mode by default when setting up a new
    local repository.
  * OSX assistant: Uses the FSEvents API to detect file changes.
    This avoids issues with running out of file descriptors on large trees,
    as well as allowing detection of modification of files in direct mode.
    Other BSD systems still use kqueue.
  * kqueue: Fix bug that made broken symlinks not be noticed.
  * vicfg: Quote filename. Closes: #696193
  * Bugfix: Fixed bug parsing transfer info files, where the newline after
    the filename was included in it. This was generally benign, but in
    the assistant, it caused unexpected dropping of preferred content.
  * Bugfix: Remove leading \ from checksums output by sha*sum commands,
    when the filename contains \ or a newline. Closes: #696384
  * fsck: Still accept checksums with a leading \ as valid, now that
    above bug is fixed.
  * SHA*E backends: Exclude non-alphanumeric characters from extensions.
  * migrate: Remove leading \ in SHA* checksums, and non-alphanumerics
    from extensions of SHA*E keys.

 -- Joey Hess <joeyh@debian.org>  Wed, 02 Jan 2013 13:21:34 -0400

git-annex (3.20121211) unstable; urgency=low

  * webapp: Defaults to sharing box.com account info with friends, allowing
    one-click enabling of the repository.
  * Fix broken .config/git-annex/program installed by standalone tarball.
  * assistant: Retrival from glacier now handled.
  * Include ssh in standalone tarball and OSX app.
  * watch: Avoid leaving hard links to files behind in .git/annex/tmp
    if a file is deleted or moved while it's being quarantined in preparation
    to being added to the annex.
  * Allow `git annex drop --from web`; of course this does not remove
    any file from the web, but it does make git-annex remove all urls
    associated with a file.
  * webapp: S3 and Glacier forms now have a select list of all
    currently-supported AWS regions.
  * webdav: Avoid trying to set props, avoiding incompatability with
    livedrive.com. Needs DAV version 0.3.
  * webapp: Prettify error display.
  * webapp: Fix bad interaction between required fields and modals.
  * webapp: Added help buttons and links next to fields that require
    explanations.
  * webapp: Encryption can be disabled when setting up remotes.
  * assistant: Avoid trying to drop content from remotes that don't have it.
  * assistant: Allow periods in ssh key comments.
  * get/copy --auto: Transfer data even if it would exceed numcopies,
    when preferred content settings want it.
  * drop --auto: Fix dropping content when there are no preferred content
    settings.
  * webapp: Allow user to specify the port when setting up a ssh or rsync
    remote.
  * assistant: Fix syncing to just created ssh remotes.
  * Enable WebDAV support in Debian package. Closes: #695532

 -- Joey Hess <joeyh@debian.org>  Tue, 11 Dec 2012 11:25:03 -0400

git-annex (3.20121127) unstable; urgency=low

  * Fix dirContentsRecursive, which had missed some files in deeply nested
    subdirectories. Could affect various parts of git-annex.
  * rsync: Fix bug introduced in last release that broke encrypted rsync
    special remotes.
  * The standalone builds now unset their special path and library path
    variables before running the system web browser.

 -- Joey Hess <joeyh@debian.org>  Tue, 27 Nov 2012 17:07:32 -0400

git-annex (3.20121126) unstable; urgency=low

  * New webdav and Amazon glacier special remotes.
  * Display a warning when a non-existing file or directory is specified.
  * webapp: Added configurator for Box.com.
  * webapp: Show error messages to user when testing XMPP creds.
  * Fix build of assistant without yesod.
  * webapp: The list of repositiories refreshes when new repositories are
    added, including when new repository configurations are pushed in from
    remotes.
  * OSX: Fix RunAtLoad value in plist file.
  * Getting a file from chunked directory special remotes no longer buffers
    it all in memory.
  * S3: Added progress display for uploading and downloading.
  * directory special remote: Made more efficient and robust.
  * Bugfix: directory special remote could loop forever storing a key 
    when a too small chunksize was configured.
  * Allow controlling whether login credentials for S3 and webdav are
    committed to the repository, by setting embedcreds=yes|no when running
    initremote.
  * Added smallarchive repository group, that only archives files that are
    in archive directories. Used by default for glacier when set up in the
    webapp.
  * assistant: Fixed handling of toplevel archive directory and
    client repository group.
  * assistant: Apply preferred content settings when a new symlink
    is created, or a symlink gets renamed. Made archive directories work.

 -- Joey Hess <joeyh@debian.org>  Mon, 26 Nov 2012 11:37:49 -0400

git-annex (3.20121112) unstable; urgency=low

  * assistant: Can use XMPP to notify other nodes about pushes made to other
    repositories, as well as pushing to them directly over XMPP.
  * wepapp: Added an XMPP configuration interface.
  * webapp: Supports pairing over XMPP, with both friends, and other repos
    using the same account.
  * assistant: Drops non-preferred content when possible.
  * assistant: Notices, and applies config changes as they are made to
    the git-annex branch, including config changes pushed in from remotes.
  * git-annex-shell: GIT_ANNEX_SHELL_DIRECTORY can be set to limit it
    to operating on a specified directory.
  * webapp: When setting up authorized_keys, use GIT_ANNEX_SHELL_DIRECTORY.
  * Preferred content path matching bugfix.
  * Preferred content expressions cannot use "in=".
  * Preferred content expressions can use "present".
  * Fix handling of GIT_DIR when it refers to a git submodule.
  * Depend on and use the Haskell SafeSemaphore library, which provides
    exception-safe versions of SampleVar and QSemN.
    Thanks, Ben Gamari for an excellent patch set.
  * file:/// URLs can now be used with the web special remote.
  * webapp: Allow dashes in ssh key comments when pairing.
  * uninit: Check and abort if there are symlinks to annexed content that
    are not checked into git.
  * webapp: Switched to using the same multicast IP address that avahi uses.
  * bup: Don't pass - to bup-split to make it read stdin; bup 0.25
    does not accept that.
  * bugfix: Don't fail transferring content from read-only repos.
    Closes: #691341
  * configure: Check that checksum programs produce correct checksums.
  * Re-enable dbus, using a new version of the library that fixes the memory
    leak.
  * NetWatcher: When dbus connection is lost, try to reconnect.
  * Use USER and HOME environment when set, and only fall back to getpwent,
    which doesn't work with LDAP or NIS.
  * rsync special remote: Include annex-rsync-options when running rsync
    to test a key's presence.
  * The standalone tarball's runshell now takes care of installing a
    ~/.ssh/git-annex-shell wrapper the first time it's run.
  * webapp: Make an initial, empty commit so there is a master branch 
  * assistant: Fix syncing local drives.
  * webapp: Fix creation of rsync.net repositories.
  * webapp: Fix renaming of special remotes.
  * webapp: Generate better git remote names.
  * webapp: Ensure that rsync special remotes are enabled using the same
    name they were originally created using.
  * Bugfix: Fix hang in webapp when setting up a ssh remote with an absolute
    path.

 -- Joey Hess <joeyh@debian.org>  Mon, 12 Nov 2012 10:39:47 -0400

git-annex (3.20121017) unstable; urgency=low

  * Fix zombie cleanup reversion introduced in 3.20121009.
  * Additional fix to support git submodules.

 -- Joey Hess <joeyh@debian.org>  Tue, 16 Oct 2012 21:10:14 -0400

git-annex (3.20121016) unstable; urgency=low

  * vicfg: New file format, avoids ambiguity with repos that have the same
    description, or no description.
  * Bug fix: A recent change caused git-annex-shell to crash.
  * Better preferred content expression for transfer repos.
  * webapp: Repository edit form can now edit the name of a repository.
  * webapp: Make bare repositories on removable drives, as there is nothing
    to ensure non-bare repos get updated when syncing.
  * webapp: Better behavior when pausing syncing to a remote when a transfer
    scan is running and queueing new transfers for that remote.
  * The standalone binaries are now built to not use ssh connection caching,
    in order to work with old versions of ssh.
  * A relative core.worktree is relative to the gitdir. Now that this is
    handled correctly, git-annex can be used in git submodules.
  * Temporarily disable use of dbus, as the haskell dbus library blows up
    when losing connection, which will need to be fixed upstream. 

 -- Joey Hess <joeyh@debian.org>  Tue, 16 Oct 2012 15:25:22 -0400

git-annex (3.20121010) unstable; urgency=low

  * Renamed --ingroup to --inallgroup.
  * Standard groups changed to client, transfer, archive, and backup.
    Each of these has its own standard preferred content setting.
  * dead: Remove dead repository from all groups.
  * Avoid unsetting HOME when running certian git commands. Closes: #690193
  * test: Fix threaded runtime hang.
  * Makefile: Avoid building with -threaded if the ghc threaded runtime does
    not exist.
  * webapp: Improve wording of intro display. Closes: #689848
  * webapp: Repositories can now be configured, to change their description,
    their group, or even to disable syncing to them.
  * git config remote.name.annex-sync can be used to control whether
    a remote gets synced.
  * Fix a crash when merging files in the git-annex branch that contain
    invalid utf8.
  * Automatically detect when a ssh remote does not have git-annex-shell
    installed, and set annex-ignore.

 -- Joey Hess <joeyh@debian.org>  Fri, 12 Oct 2012 13:45:21 -0400

git-annex (3.20121009) unstable; urgency=low

  * watch, assistant: It's now safe to git annex unlock files while
    the watcher is running, as well as modify files checked into git
    as normal files. Additionally, .gitignore settings are now honored.
    Closes: #689979
  * group, ungroup: New commands to indicate groups of repositories.
  * webapp: Adds newly created repositories to one of these groups:
    clients, drives, servers
  * vicfg: New command, allows editing (or simply viewing) most
    of the repository configuration settings stored in the git-annex branch.
  * Added preferred content expressions, configurable using vicfg.
  * get --auto: If the local repository has preferred content
    configured, only get that content.
  * drop --auto: If the repository the content is dropped from has
    preferred content configured, drop only content that is not preferred.
  * copy --auto: Only transfer content that the destination repository prefers.
  * assistant: Now honors preferred content settings when deciding what to
    transfer.
  * --copies=group:number can now be used to match files that are present
    in a specified number of repositories in a group.
  * Added --smallerthan, --largerthan, and --inall limits.
  * Only build-depend on libghc-clientsession-dev on arches that will have
    the webapp.
  * uninit: Unset annex.version. Closes: #689852

 -- Joey Hess <joeyh@debian.org>  Tue, 09 Oct 2012 15:13:23 -0400

git-annex (3.20121001) unstable; urgency=low

  * fsck: Now has an incremental mode. Start a new incremental fsck pass
    with git annex fsck --incremental. Now the fsck can be interrupted
    as desired, and resumed with git annex fsck --more.
    Thanks, Justin Azoff
  * New --time-limit option, makes long git-annex commands stop after
    a specified amount of time.
  * fsck: New --incremental-schedule option which is nice for scheduling
    eg, monthly incremental fsck runs in cron jobs.
  * Fix fallback to ~/Desktop when xdg-user-dir is not available.
    Closes: #688833
  * S3: When using a shared cipher, S3 credentials are not stored encrypted
    in the git repository, as that would allow anyone with access to
    the repository access to the S3 account. Instead, they're stored
    in a 600 mode file in the local git repo.
  * webapp: Avoid crashing when ssh-keygen -F chokes on an invalid known_hosts
    file.
  * Always do a system wide installation when DESTDIR is set. Closes: #689052
  * The Makefile now builds with the new yesod by default.
    Systems like Debian that have the old yesod 1.0.1 should set
    GIT_ANNEX_LOCAL_FEATURES=-DWITH_OLD_YESOD
  * copy: Avoid updating the location log when no copy is performed.
  * configure: Test that uuid -m works, falling back to plain uuid if not.
  * Avoid building the webapp on Debian architectures that do not yet
    have template haskell and thus yesod. (Should be available for arm soonish
    I hope).

 -- Joey Hess <joeyh@debian.org>  Mon, 01 Oct 2012 13:56:55 -0400

git-annex (3.20120924) unstable; urgency=low

  * assistant: New command, a daemon which does everything watch does,
    as well as automatically syncing file contents between repositories.
  * webapp: An interface for managing and configuring the assistant.
  * The default backend used when adding files to the annex is changed
    from SHA256 to SHA256E, to simplify interoperability with OSX, media
    players, and various programs that needlessly look at symlink targets.
    To get old behavior, add a .gitattributes containing: * annex.backend=SHA256
  * init: If no description is provided for a new repository, one will
    automatically be generated, like "joey@gnu:~/foo"
  * test: Set a lot of git environment variables so testing works in strange
    environments that normally need git config to set names, etc.
    Closes: #682351 Thanks, gregor herrmann
  * Disable ssh connection caching if the path to the control socket would be
    too long (and use relative path to minimise path to the control socket).
  * migrate: Check content before generating the new key, to avoid generating
    a key for corrupt data.
  * Support repositories created with --separate-git-dir. Closes: #684405
  * reinject: When the provided file doesn't match, leave it where it is,
    rather than moving to .git/annex/bad/
  * Avoid crashing on encoding errors in filenames when writing transfer info
    files and reading from checksum commands.
  * sync: Pushes the git-annex branch to remote/synced/git-annex, rather
    than directly to remote/git-annex.
  * Now supports matching files that are present on a number of remotes
    with a specified trust level. Example: --copies=trusted:2
    Thanks, Nicolas Pouillard

 -- Joey Hess <joeyh@debian.org>  Mon, 24 Sep 2012 13:47:48 -0400

git-annex (3.20120825) unstable; urgency=low

  * S3: Add fileprefix setting.
  * Pass --use-agent to gpg when in no tty mode. Thanks, Eskild Hustvedt.
  * Bugfix: Fix fsck in SHA*E backends, when the key contains composite
    extensions, as added in 3.20120721.

 -- Joey Hess <joeyh@debian.org>  Sat, 25 Aug 2012 10:00:10 -0400

git-annex (3.20120807) unstable; urgency=low

  * initremote: Avoid recording remote's description before checking
    that its config is valid.
  * unused, status: Avoid crashing when ran in bare repo.
  * Avoid crashing when "git annex get" fails to download from one
    location, and falls back to downloading from a second location.

 -- Joey Hess <joeyh@debian.org>  Tue, 07 Aug 2012 13:35:07 -0400

git-annex (3.20120721) unstable; urgency=low

  * get, move, copy: Now refuse to do anything when the requested file
    transfer is already in progress by another process.
  * status: Lists transfers that are currently in progress.
  * Fix passing --uuid to git-annex-shell.
  * When shaNsum commands cannot be found, use the Haskell SHA library
    (already a dependency) to do the checksumming. This may be slower,
    but avoids portability problems.
  * Use SHA library for files less than 50 kb in size, at which point it's
    faster than forking the more optimised external program.
  * SHAnE backends are now smarter about composite extensions, such as
    .tar.gz Closes: #680450
  * map: Write map.dot to .git/annex, which avoids watch trying to annex it.

 -- Joey Hess <joeyh@debian.org>  Sat, 21 Jul 2012 16:52:48 -0400

git-annex (3.20120629) unstable; urgency=low

  * cabal: Only try to use inotify on Linux.
  * Version build dependency on STM, and allow building without it,
    which disables the watch command.
  * Avoid ugly failure mode when moving content from a local repository
    that is not available.
  * Got rid of the last place that did utf8 decoding.
  * Accept arbitrarily encoded repository filepaths etc when reading
    git config output. This fixes support for remotes with unusual characters
    in their names.
  * sync: Automatically resolves merge conflicts.

 -- Joey Hess <joeyh@debian.org>  Fri, 29 Jun 2012 10:17:49 -0400

git-annex (3.20120624) unstable; urgency=low

  * watch: New subcommand, a daemon which notices changes to
    files and automatically annexes new files, etc, so you don't
    need to manually run git commands when manipulating files.
    Available on Linux, BSDs, and OSX!
  * Enable diskfree on kfreebsd, using kqueue.
  * unused: Fix crash when key names contain invalid utf8.
  * sync: Avoid recent git's interactive merge.

 -- Joey Hess <joeyh@debian.org>  Sun, 24 Jun 2012 12:36:50 -0400

git-annex (3.20120614) unstable; urgency=medium

  * addurl: Was broken by a typo introduced 2 released ago, now fixed.
    Closes: #677576
  * Install man page when run by cabal, in a location where man will
    find it, even when installing under $HOME. Thanks, Nathan Collins

 -- Joey Hess <joeyh@debian.org>  Thu, 14 Jun 2012 20:21:29 -0400

git-annex (3.20120611) unstable; urgency=medium

  * add: Prevent (most) modifications from being made to a file while it
    is being added to the annex.
  * initremote: Automatically describe a remote when creating it.
  * uninit: Refuse to run in a subdirectory. Closes: #677076

 -- Joey Hess <joeyh@debian.org>  Mon, 11 Jun 2012 10:32:01 -0400

git-annex (3.20120605) unstable; urgency=low

  * sync: Show a nicer message if a user tries to sync to a special remote.
  * lock: Reset unlocked file to index, rather than to branch head.
  * import: New subcommand, pulls files from a directory outside the annex
    and adds them.
  * Fix display of warning message when encountering a file that uses an
    unsupported backend.
  * Require that the SHA256 backend can be used when building, since it's the
    default.
  * Preserve parent environment when running hooks of the hook special remote.

 -- Joey Hess <joeyh@debian.org>  Tue, 05 Jun 2012 14:03:39 -0400

git-annex (3.20120522) unstable; urgency=low

  * Pass -a to cp even when it supports --reflink=auto, to preserve
    permissions.
  * Clean up handling of git directory and git worktree.
  * Add support for core.worktree, and fix support for GIT_WORK_TREE and
    GIT_DIR.

 -- Joey Hess <joeyh@debian.org>  Tue, 22 May 2012 11:16:13 -0400

git-annex (3.20120511) unstable; urgency=low

  * Rsync special remotes can be configured with shellescape=no
    to avoid shell quoting that is normally done when using rsync over ssh.
    This is known to be needed for certian rsync hosting providers
    (specificially hidrive.strato.com) that use rsync over ssh but do not
    pass it through the shell.
  * dropunused: Allow specifying ranges to drop.
  * addunused: New command, the opposite of dropunused, it relinks unused
    content into the git repository.
  * Fix use of several config settings: annex.ssh-options,
    annex.rsync-options, annex.bup-split-options. (And adjust types to avoid
    the bugs that broke several config settings.)

 -- Joey Hess <joeyh@debian.org>  Fri, 11 May 2012 12:29:30 -0400

git-annex (3.20120430) unstable; urgency=low

  * Fix use of annex.diskreserve config setting.
  * Directory special remotes now check annex.diskreserve.
  * Support git's core.sharedRepository configuration.
  * Add annex.http-headers and annex.http-headers-command config
    settings, to allow custom headers to be sent with all HTTP requests.
    (Requested by the Internet Archive)
  * uninit: Clear annex.uuid from .git/config. Closes: #670639
  * Added shared cipher mode to encryptable special remotes. This option
    avoids gpg key distribution, at the expense of flexability, and with
    the requirement that all clones of the git repository be equally trusted.

 -- Joey Hess <joeyh@debian.org>  Mon, 30 Apr 2012 13:16:10 -0400

git-annex (3.20120418) unstable; urgency=low

  * bugfix: Adding a dotfile also caused all non-dotfiles to be added.
  * bup: Properly handle key names with spaces or other things that are
    not legal git refs.
  * git-annex (but not git-annex-shell) supports the git help.autocorrect
    configuration setting, doing fuzzy matching using the restricted
    Damerau-Levenshtein edit distance, just as git does. This adds a build
    dependency on the haskell edit-distance library.
  * Renamed diskfree.c to avoid OSX case insensativity bug.
  * cabal now installs git-annex-shell as a symlink to git-annex.
  * cabal file now autodetects whether S3 support is available.

 -- Joey Hess <joeyh@debian.org>  Wed, 18 Apr 2012 12:11:32 -0400

git-annex (3.20120406) unstable; urgency=low

  * Disable diskfree on kfreebsd, as I have a build failure on kfreebsd-i386
    that is quite likely caused by it.

 -- Joey Hess <joeyh@debian.org>  Sat, 07 Apr 2012 15:50:36 -0400

git-annex (3.20120405) unstable; urgency=low

  * Rewrote free disk space checking code, moving the portability
    handling into a small C library.
  * status: Display amount of free disk space.

 -- Joey Hess <joeyh@debian.org>  Thu, 05 Apr 2012 16:19:10 -0400

git-annex (3.20120315) unstable; urgency=low

  * fsck: Fix up any broken links and misplaced content caused by the
    directory hash calculation bug fixed in the last release.
  * sync: Sync to lower cost remotes first.
  * status: Fixed to run in constant space.
  * status: More accurate display of sizes of tmp and bad keys.
  * unused: Now uses a bloom filter, and runs in constant space.
    Use of a bloom filter does mean it will not notice a small
    number of unused keys. For repos with up to half a million keys,
    it will miss one key in 1000.
  * Added annex.bloomcapacity and annex.bloomaccuracy, which can be
    adjusted as desired to tune the bloom filter.
  * status: Display amount of memory used by bloom filter, and
    detect when it's too small for the number of keys in a repository.
  * git-annex-shell: Runs hooks/annex-content after content is received
    or dropped.
  * Work around a bug in rsync (IMHO) introduced by openSUSE's SIP patch.
  * git-annex now behaves as git-annex-shell if symlinked to and run by that
    name. The Makefile sets this up, saving some 8 mb of installed size.
  * git-union-merge is a demo program, so it is no longer built by default.

 -- Joey Hess <joeyh@debian.org>  Thu, 15 Mar 2012 11:05:28 -0400

git-annex (3.20120309) unstable; urgency=low

  * Fix key directory hash calculation code to behave as it did before 
    version 3.20120227 when a key contains non-ascii characters (only
    WORM backend is likely to have been affected).

 -- Joey Hess <joeyh@debian.org>  Fri, 09 Mar 2012 20:05:09 -0400

git-annex (3.20120230) unstable; urgency=low

  * "here" can be used to refer to the current repository,
    which can read better than the old "." (which still works too).
  * Directory special remotes now support chunking files written to them,
    avoiding writing files larger than a specified size.
  * Add progress bar display to the directory special remote.
  * Add configurable hooks that are run when git-annex starts and stops
    using a remote: remote.name.annex-start-command and
    remote.name.annex-stop-command
  * Fix a bug in symlink calculation code, that triggered in rare
    cases where an annexed file is in a subdirectory that nearly
    matched to the .git/annex/object/xx/yy subdirectories.

 -- Joey Hess <joeyh@debian.org>  Mon, 05 Mar 2012 13:38:13 -0400

git-annex (3.20120229) unstable; urgency=low

  * Fix test suite to not require a unicode locale.
  * Fix cabal build failure. Thanks, Sergei Trofimovich

 -- Joey Hess <joeyh@debian.org>  Wed, 29 Feb 2012 02:31:31 -0400

git-annex (3.20120227) unstable; urgency=low

  * Modifications to support ghc 7.4's handling of filenames.
    This version can only be built with ghc 7.4 or newer. See the ghc7.0
    branch for older ghcs.
  * S3: Fix irrefutable pattern failure when accessing encrypted S3
    credentials.
  * Use the haskell IfElse library.
  * Fix teardown of stale cached ssh connections.
  * Fixed to use the strict state monad, to avoid leaking all kinds of memory
    due to lazy state update thunks when adding/fixing many files.
  * Fixed some memory leaks that occurred when committing journal files.
  * Added a annex.queuesize setting, useful when adding hundreds of thousands
    of files on a system with plenty of memory.
  * whereis: Prints the urls of files that the web special remote knows about.
  * addurl --fast: Verifies that the url can be downloaded (only getting
    its head), and records the size in the key.
  * When checking that an url has a key, verify that the Content-Length,
    if available, matches the size of the key.
  * addurl: Added a --file option, which can be used to specify what
    file the url is added to. This can be used to override the default
    filename that is used when adding an url, which is based on the url.
    Or, when the file already exists, the url is recorded as another
    location of the file.
  * addurl: Normalize badly encoded urls.
  * addurl: Add --pathdepth option.
  * rekey: New plumbing level command, can be used to change the keys used
    for files en masse.
  * Store web special remote url info in a more efficient location.
    (Urls stored with this version will not be visible to older versions.)
  * Deal with NFS problem that caused a failure to remove a directory
    when removing content from the annex.
  * Make a single location log commit after a remote has received or
    dropped files. Uses a new "git-annex-shell commit" command when available.
  * To avoid commits of data to the git-annex branch after each command
    is run, set annex.alwayscommit=false. Its data will then be committed
    less frequently, when a merge or sync is done.
  * configure: Check if ssh connection caching is supported by the installed
    version of ssh and default annex.sshcaching accordingly.
  * move --from, copy --from: Now 10 times faster when scanning to find
    files in a remote on a local disk; rather than go through the location log
    to see which files are present on the remote, it simply looks at the 
    disk contents directly.

 -- Joey Hess <joeyh@debian.org>  Mon, 27 Feb 2012 12:58:21 -0400

git-annex (3.20120123) unstable; urgency=low

  * fsck --from: Fscking a remote is now supported. It's done by retrieving
    the contents of the specified files from the remote, and checking them,
    so can be an expensive operation. Still, if the remote is a special
    remote, or a git repository that you cannot run fsck in locally, it's
    nice to have the ability to fsck it.
  * If you have any directory special remotes, now would be a good time to
    fsck them, in case you were hit by the data loss bug fixed in the
    previous release!
  * fsck --from remote --fast: Avoids expensive file transfers, at the
    expense of not checking file size and/or contents.
  * Ssh connection caching is now enabled automatically by git-annex.
    Only one ssh connection is made to each host per git-annex run, which
    can speed some things up a lot, as well as avoiding repeated password
    prompts. Concurrent git-annex processes also share ssh connections.
    Cached ssh connections are shut down when git-annex exits.
  * To disable the ssh caching (if for example you have your own broader
    ssh caching configuration), set annex.sshcaching=false.

 -- Joey Hess <joeyh@debian.org>  Mon, 23 Jan 2012 13:48:48 -0400

git-annex (3.20120116) unstable; urgency=medium

  * Fix data loss bug in directory special remote, when moving a file
    to the remote failed, and partially transferred content was left
    behind in the directory, re-running the same move would think it
    succeeded and delete the local copy.

 -- Joey Hess <joeyh@debian.org>  Mon, 16 Jan 2012 16:43:45 -0400

git-annex (3.20120115) unstable; urgency=low

  * Add a sanity check for bad StatFS results. On architectures
    where StatFS does not currently work (s390, mips, powerpc, sparc),
    this disables the diskreserve checking code, and attempting to
    configure an annex.diskreserve will result in an error.
  * Fix QuickCheck dependency in cabal file.
  * Minor optimisations.

 -- Joey Hess <joeyh@debian.org>  Sun, 15 Jan 2012 13:54:20 -0400

git-annex (3.20120113) unstable; urgency=low

  * log: Add --gource mode, which generates output usable by gource.
  * map: Fix display of remote repos
  * Add annex-trustlevel configuration settings, which can be used to 
    override the trust level of a remote.
  * git-annex, git-union-merge: Support GIT_DIR and GIT_WORK_TREE.
  * Add libghc-testpack-dev to build depends on all arches.

 -- Joey Hess <joeyh@debian.org>  Fri, 13 Jan 2012 15:35:17 -0400

git-annex (3.20120106) unstable; urgency=low

  * Support unescaped repository urls, like git does.
  * log: New command that displays the location log for files,
    showing each repository they were added to and removed from.
  * Fix overbroad gpg --no-tty fix from last release.

 -- Joey Hess <joeyh@debian.org>  Sat, 07 Jan 2012 13:16:23 -0400

git-annex (3.20120105) unstable; urgency=low

  * Added annex-web-options configuration settings, which can be
    used to provide parameters to whichever of wget or curl git-annex uses
    (depends on which is available, but most of their important options
    suitable for use here are the same).
  * Dotfiles, and files inside dotdirs are not added by "git annex add"
    unless the dotfile or directory is explicitly listed. So "git annex add ."
    will add all untracked files in the current directory except for those in
    dotdirs.
  * Added quickcheck to build dependencies, and fail if test suite cannot be
    built.
  * fsck: Do backend-specific check before checking numcopies is satisfied.
  * Run gpg with --no-tty. Closes: #654721

 -- Joey Hess <joeyh@debian.org>  Thu, 05 Jan 2012 13:44:12 -0400

git-annex (3.20111231) unstable; urgency=low

  * sync: Improved to work well without a central bare repository.
    Thanks to Joachim Breitner.
  * Rather than manually committing, pushing, pulling, merging, and git annex
    merging, we encourage you to give "git annex sync" a try.
  * sync --fast: Selects some of the remotes with the lowest annex.cost
    and syncs those, in addition to any specified at the command line.
  * Union merge now finds the least expensive way to represent the merge.
  * reinject: Add a sanity check for using an annexed file as the source file.
  * Properly handle multiline git config values.
  * Fix the hook special remote, which bitrotted a while ago.
  * map: --fast disables use of dot to display map
  * Test suite improvements. Current top-level test coverage: 75%
  * Improve deletion of files from rsync special remotes. Closes: #652849
  * Add --include, which is the same as --not --exclude.
  * Format strings can be specified using the new --format option, to control
    what is output by git annex find.
  * Support git annex find --json
  * Fixed behavior when multiple insteadOf configs are provided for the
    same url base.
  * Can now be built with older git versions (before 1.7.7); the resulting
    binary should only be used with old git.
  * Updated to build with monad-control 0.3.

 -- Joey Hess <joeyh@debian.org>  Sat, 31 Dec 2011 14:55:29 -0400

git-annex (3.20111211) unstable; urgency=medium

  * Fix bug in last version in getting contents from bare repositories.
  * Ensure that git-annex branch changes are merged into git-annex's index,
    which fixes a bug that could cause changes that were pushed to the
    git-annex branch to get reverted. As a side effect, it's now safe
    for users to check out and commit changes directly to the git-annex
    branch.
  * map: Fix a failure to detect a loop when both repositories are local
    and refer to each other with relative paths.
  * Prevent key names from containing newlines.
  * add: If interrupted, add can leave files converted to symlinks but not
    yet added to git. Running the add again will now clean up this situtation.
  * Fix caching of decrypted ciphers, which failed when drop had to check
    multiple different encrypted special remotes.
  * unannex: Can be run on files that have been added to the annex, but not
    yet committed.
  * sync: New command that synchronises the local repository and default
    remote, by running git commit, pull, and push for you.
  * Version monad-control dependency in cabal file.

 -- Joey Hess <joeyh@debian.org>  Sun, 11 Dec 2011 21:24:39 -0400

git-annex (3.20111203) unstable; urgency=low

  * The VFAT filesystem on recent versions of Linux, when mounted with
    shortname=mixed, does not get along well with git-annex's mixed case
    .git/annex/objects hash directories. To avoid this problem, new content
    is now stored in all-lowercase hash directories. Except for non-bare
    repositories which would be a pain to transition and cannot be put on FAT.
    (Old mixed-case hash directories are still tried for backwards
    compatibility.)
  * Flush json output, avoiding a buffering problem that could result in
    doubled output.
  * Avoid needing haskell98 and other fixes for new ghc. Thanks, Mark Wright.
  * Bugfix: dropunused did not drop keys with two spaces in their name.
  * Support for storing .git/annex on a different device than the rest of the
    git repository.
  * --inbackend can be used to make git-annex only operate on files
    whose content is stored using a specified key-value backend.
  * dead: A command which says that a repository is gone for good
    and you don't want git-annex to mention it again.

 -- Joey Hess <joeyh@debian.org>  Sat, 03 Dec 2011 21:01:45 -0400

git-annex (3.20111122) unstable; urgency=low

  * merge: Improve commit messages to mention what was merged.
  * Avoid doing auto-merging in commands that don't need fully current
    information from the git-annex branch. In particular, git annex add
    no longer needs to auto-merge.
  * init: When run in an already initalized repository, and without
    a description specified, don't delete the old description. 
  * Optimised union merging; now only runs git cat-file once, and runs
    in constant space.
  * status: Now displays trusted, untrusted, and semitrusted repositories
    separately.
  * status: Include all special remotes in the list of repositories.
  * status: Fix --json mode.
  * status: --fast is back
  * Fix support for insteadOf url remapping. Closes: #644278
  * When not run in a git repository, git-annex can still display a usage
    message, and "git annex version" even works.
  * migrate: Don't fall over a stale temp file.
  * Avoid excessive escaping for rsync special remotes that are not accessed
    over ssh.
  * find: Support --print0

 -- Joey Hess <joeyh@debian.org>  Tue, 22 Nov 2011 14:31:45 -0400

git-annex (3.20111111) unstable; urgency=low

  * Handle a case where an annexed file is moved into a gitignored directory,
    by having fix --force add its change.
  * Avoid cyclic drop problems.
  * Optimized copy --from and get --from to avoid checking the location log
    for files that are already present.
  * Automatically fix up badly formatted uuid.log entries produced by
    3.20111105, whenever the uuid.log is changed (ie, by init or describe).
  * map: Support remotes with /~/ and /~user/

 -- Joey Hess <joeyh@debian.org>  Fri, 11 Nov 2011 13:44:18 -0400

git-annex (3.20111107) unstable; urgency=low

  * merge: Use fast-forward merges when possible.
    Thanks Valentin Haenel for a test case showing how non-fast-forward
    merges could result in an ongoing pull/merge/push cycle.
  * Don't try to read config from repos with annex-ignore set.
  * Bugfix: In the past two releases, git-annex init has written the uuid.log
    in the wrong format, with the UUID and description flipped.

 -- Joey Hess <joeyh@debian.org>  Mon, 07 Nov 2011 12:47:44 -0400

git-annex (3.20111105) unstable; urgency=low

  * The default backend used when adding files to the annex is changed
    from WORM to SHA256.
    To get old behavior, add a .gitattributes containing: * annex.backend=WORM
  * Sped up some operations on remotes that are on the same host.
  * copy --to: Fixed leak when copying many files to a remote on the same
    host.
  * uninit: Add guard against being run with the git-annex branch checked out.
  * Fail if --from or --to is passed to commands that do not support them.
  * drop --from is now supported to remove file content from a remote.
  * status: Now always shows the current repository, even when it does not
    appear in uuid.log.
  * fsck: Now works in bare repositories. Checks location log information,
    and file contents. Does not check that numcopies is satisfied, as
    .gitattributes information about numcopies is not available in a bare
    repository.
  * unused, dropunused: Now work in bare repositories.
  * Removed the setkey command, and added a reinject command with a more
    useful interface.
  * The fromkey command now takes the key as its first parameter. The --key
    option is no longer used.
  * Built without any filename containing .git being excluded. Closes: #647215
  * Record uuid when auto-initializing a remote so it shows in status.
  * Bugfix: Fixed git-annex init crash in a bare repository when there was
    already an existing git-annex branch.
  * Pass -t to rsync to preserve timestamps.

 -- Joey Hess <joeyh@debian.org>  Sat, 05 Nov 2011 15:47:52 -0400

git-annex (3.20111025) unstable; urgency=low

  * A remote can have a annexUrl configured, that is used by git-annex
    instead of its usual url. (Similar to pushUrl.)
  * migrate: Copy url logs for keys when migrating.
  * git-annex-shell: GIT_ANNEX_SHELL_READONLY and GIT_ANNEX_SHELL_LIMITED
    environment variables can be set to limit what commands can be run.
    This is used by gitolite's new git-annex support!

 -- Joey Hess <joeyh@debian.org>  Tue, 25 Oct 2011 13:03:08 -0700

git-annex (3.20111011) unstable; urgency=low

  * This version of git-annex only works with git 1.7.7 and newer.
    The breakage with old versions is subtle, and affects the
    annex.numcopies settings in .gitattributes, so be sure to upgrade git
    to 1.7.7. (Debian package now depends on that version.)
  * Don't pass absolute paths to git show-attr, as it started following
    symlinks when that's done in 1.7.7. Instead, use relative paths,
    which show-attr only handles 100% correctly in 1.7.7. Closes: #645046
  * Fix referring to remotes by uuid.
  * New or changed repository descriptions in uuid.log now have a timestamp,
    which is used to ensure the newest description is used when the uuid.log
    has been merged.
  * Note that older versions of git-annex will display the timestamp as part
    of the repository description, which is ugly but otherwise harmless.
  * Add timestamps to trust.log and remote.log too.
  * git-annex-shell: Added the --uuid option.
  * git-annex now asks git-annex-shell to verify that it's operating in 
    the expected repository.
  * Note that this git-annex will not interoperate with remotes using 
    older versions of git-annex-shell.
  * Now supports git's insteadOf configuration, to modify the url
    used to access a remote. Note that pushInsteadOf is not used;
    that and pushurl are reserved for actual git pushes. Closes: #644278
  * status: List all known repositories.
  * When displaying a list of repositories, show git remote names
    in addition to their descriptions.
  * Add locking to avoid races when changing the git-annex branch.
  * Various speed improvements gained by using ByteStrings.
  * Contain the zombie hordes.

 -- Joey Hess <joeyh@debian.org>  Tue, 11 Oct 2011 23:00:02 -0400

git-annex (3.20110928) unstable; urgency=low

  * --in can be used to make git-annex only operate on files
    believed to be present in a given repository.
  * Arbitrarily complex expressions can be built to limit the files git-annex
    operates on, by combining the options --not --and --or -( and -)
    Example: git annex get --exclude '*.mp3' --and --not -( --in usbdrive --or --in archive -)
  * --copies=N can be used to make git-annex only operate on files with
    the specified number of copies. (And --not --copies=N for the inverse.)
  * find: Rather than only showing files whose contents are present,
    when used with --exclude --copies or --in, displays all files that
    match the specified conditions.
  * Note that this is a behavior change for git-annex find! Old behavior
    can be gotten by using: git-annex find --in .
  * status: Massively sped up; remove --fast mode.
  * unused: File contents used by branches and tags are no longer
    considered unused, even when not used by the current branch. This is
    the final piece of the puzzle needed for git-annex to to play nicely
    with branches.

 -- Joey Hess <joeyh@debian.org>  Wed, 28 Sep 2011 18:14:02 -0400

git-annex (3.20110915) unstable; urgency=low

  * whereis: Show untrusted locations separately and do not include in
    location count.
  * Fix build without S3.
  * addurl: Always use whole url as destination filename, rather than
    only its file component.
  * get, drop, copy: Added --auto option, which decides whether
    to get/drop content as needed to work toward the configured numcopies.
  * bugfix: drop and fsck did not honor --exclude

 -- Joey Hess <joeyh@debian.org>  Thu, 15 Sep 2011 22:25:46 -0400

git-annex (3.20110906) unstable; urgency=low

  * Improve display of newlines around error and warning messages.
  * Fix Makefile to work with cabal again.

 -- Joey Hess <joeyh@debian.org>  Tue, 06 Sep 2011 13:45:16 -0400

git-annex (3.20110902) unstable; urgency=low

  * Set EMAIL when running test suite so that git does not need to be
    configured first. Closes: #638998
  * The wget command will now be used in preference to curl, if available.
  * init: Make description an optional parameter.
  * unused, status: Sped up by avoiding unnecessary stats of annexed files.
  * unused --remote: Reduced memory use to 1/4th what was used before.
  * Add --json switch, to produce machine-consumable output.

 -- Joey Hess <joeyh@debian.org>  Fri, 02 Sep 2011 21:20:37 -0400

git-annex (3.20110819) unstable; urgency=low

  * Now "git annex init" only has to be run once, when a git repository
    is first being created. Clones will automatically notice that git-annex
    is in use and automatically perform a basic initalization. It's
    still recommended to run "git annex init" in any clones, to describe them.
  * Added annex-cost-command configuration, which can be used to vary the
    cost of a remote based on the output of a shell command.
  * Fix broken upgrade from V1 repository. Closes: #638584

 -- Joey Hess <joeyh@debian.org>  Fri, 19 Aug 2011 20:34:09 -0400

git-annex (3.20110817) unstable; urgency=low

  * Fix shell escaping in rsync special remote.
  * addurl: --fast can be used to avoid immediately downloading the url.
  * Added support for getting content from git remotes using http (and https).
  * Added curl to Debian package dependencies.

 -- Joey Hess <joeyh@debian.org>  Wed, 17 Aug 2011 01:29:02 -0400

git-annex (3.20110719) unstable; urgency=low

  * add: Be even more robust to avoid ever leaving the file seemingly deleted.
    Closes: #634233
  * Bugfix: Make add ../ work.
  * Support the standard git -c name=value
  * unannex: Clean up use of git commit -a.

 -- Joey Hess <joeyh@debian.org>  Tue, 19 Jul 2011 23:39:53 -0400

git-annex (3.20110707) unstable; urgency=low

  * Fix sign bug in disk free space checking.
  * Bugfix: Forgot to de-escape keys when upgrading. Could result in
    bad location log data for keys that contain [&:%] in their names.
    (A workaround for this problem is to run git annex fsck.)
  * add: Avoid a failure mode that resulted in the file seemingly being
    deleted (content put in the annex but no symlink present).

 -- Joey Hess <joeyh@debian.org>  Thu, 07 Jul 2011 19:29:39 -0400

git-annex (3.20110705) unstable; urgency=low

  * uninit: Delete the git-annex branch and .git/annex/
  * unannex: In --fast mode, file content is left in the annex, and a
    hard link made to it.
  * uninit: Use unannex in --fast mode, to support unannexing multiple
    files that link to the same content.
  * Drop the dependency on the haskell curl bindings, use regular haskell HTTP.
  * Fix a pipeline stall when upgrading (caused by #624389).

 -- Joey Hess <joeyh@debian.org>  Tue, 05 Jul 2011 14:37:39 -0400

git-annex (3.20110702) unstable; urgency=low

  * Now the web can be used as a special remote. 
    This feature replaces the old URL backend.
  * addurl: New command to download an url and store it in the annex.
  * Sped back up fsck, copy --from, and other commands that often
    have to read a lot of information from the git-annex branch. Such
    commands are now faster than they were before introduction of the
    git-annex branch.
  * Always ensure git-annex branch exists.
  * Modify location log parser to allow future expansion.
  * --force will cause add, etc, to operate on ignored files.
  * Avoid mangling encoding when storing the description of repository
    and other content.
  * cabal can now be used to build git-annex. This is substantially
    slower than using make, does not build or install documentation,
    does not run the test suite, and is not particularly recommended,
    but could be useful to some.

 -- Joey Hess <joeyh@debian.org>  Sat, 02 Jul 2011 15:00:18 -0400

git-annex (3.20110624) experimental; urgency=low

  * New repository format, annex.version=3. Use `git annex upgrade` to migrate.
  * git-annex now stores its logs in a git-annex branch.
  * merge: New subcommand. Auto-merges the new git-annex branch.
  * Improved handling of bare git repos with annexes. Many more commands will
    work in them.
  * git-annex is now more robust; it will never leave state files
    uncommitted when some other git process comes along and locks the index
    at an inconvenient time.
  * rsync is now used when copying files from repos on other filesystems.
    cp is still used when copying file from repos on the same filesystem,
    since --reflink=auto can make it significantly faster on filesystems
    such as btrfs.
  * Allow --trust etc to specify a repository by name, for temporarily 
    trusting repositories that are not configured remotes.
  * unlock: Made atomic.
  * git-union-merge: New git subcommand, that does a generic union merge
    operation, and operates efficiently without touching the working tree.

 -- Joey Hess <joeyh@debian.org>  Fri, 24 Jun 2011 14:32:18 -0400

git-annex (0.20110610) unstable; urgency=low

  * Add --numcopies option.
  * Add --trust, --untrust, and --semitrust options.
  * get --from is the same as copy --from
  * Bugfix: Fix fsck to not think all SHAnE keys are bad.

 -- Joey Hess <joeyh@debian.org>  Fri, 10 Jun 2011 11:48:40 -0400

git-annex (0.20110601) unstable; urgency=low

  * Minor bugfixes and error message improvements.
  * Massively sped up `git annex lock` by avoiding use of the uber-slow
    `git reset`, and only running `git checkout` once, even when many files
    are being locked.
  * Fix locking of files with staged changes.
  * Somewhat sped up `git commit` of modifications to unlocked files.
  * Build fix for older ghc.

 -- Joey Hess <joeyh@debian.org>  Wed, 01 Jun 2011 11:50:47 -0400

git-annex (0.20110522) unstable; urgency=low

  * Closer emulation of git's behavior when told to use "foo/.git" as a
    git repository instead of just "foo". Closes: #627563
  * Fix bug in --exclude introduced in 0.20110516.

 -- Joey Hess <joeyh@debian.org>  Fri, 27 May 2011 20:20:41 -0400

git-annex (0.20110521) unstable; urgency=low

  * status: New subcommand to show info about an annex, including its size.
  * --backend now overrides any backend configured in .gitattributes files.
  * Add --debug option. Closes: #627499

 -- Joey Hess <joeyh@debian.org>  Sat, 21 May 2011 11:52:53 -0400

git-annex (0.20110516) unstable; urgency=low

  * Add a few tweaks to make it easy to use the Internet Archive's variant
    of S3. In particular, munge key filenames to comply with the IA's filename
    limits, disable encryption, support their nonstandard way of creating
    buckets, and allow x-archive-* headers to be specified in initremote to
    set item metadata.
  * Added filename extension preserving variant backends SHA1E, SHA256E, etc.
  * migrate: Use current filename when generating new key, for backends
    where the filename affects the key name.
  * Work around a bug in Network.URI's handling of bracketed ipv6 addresses.

 -- Joey Hess <joeyh@debian.org>  Mon, 16 May 2011 14:16:52 -0400

git-annex (0.20110503) unstable; urgency=low

  * Fix hasKeyCheap setting for bup and rsync special remotes.
  * Add hook special remotes.
  * Avoid crashing when an existing key is readded to the annex.
  * unused: Now also lists files fsck places in .git/annex/bad/
  * S3: When encryption is enabled, the Amazon S3 login credentials
    are stored, encrypted, in .git-annex/remotes.log, so environment
    variables need not be set after the remote is initialized.

 -- Joey Hess <joeyh@debian.org>  Tue, 03 May 2011 20:56:01 -0400

git-annex (0.20110427) unstable; urgency=low

  * Switch back to haskell SHA library, so git-annex remains buildable on
    Debian stable.
  * Added rsync special remotes. This could be used, for example, to 
    store annexed content on rsync.net (encrypted naturally). Or anywhere else.
  * Bugfix: Avoid pipeline stall when running git annex drop or fsck on a
    lot of files. Possibly only occured with ghc 7.

 -- Joey Hess <joeyh@debian.org>  Wed, 27 Apr 2011 22:50:26 -0400

git-annex (0.20110425) unstable; urgency=low

  * Use haskell Crypto library instead of haskell SHA library.
  * Remove testpack from build depends for non x86 architectures where it
    is not available. The test suite will not be run if it cannot be compiled.
  * Avoid using absolute paths when staging location log, as that can
    confuse git when a remote's path contains a symlink. Closes: #621386

 -- Joey Hess <joeyh@debian.org>  Mon, 25 Apr 2011 15:47:00 -0400

git-annex (0.20110420) unstable; urgency=low

  * Update Debian build dependencies for ghc 7.
  * Debian package is now built with S3 support.
    Thanks Joachim Breitner for making this possible.
  * Somewhat improved memory usage of S3, still work to do.
    Thanks Greg Heartsfield for ongoing work to improve the hS3 library
    for git-annex.

 -- Joey Hess <joeyh@debian.org>  Thu, 21 Apr 2011 15:00:48 -0400

git-annex (0.20110419) unstable; urgency=low

  * Don't run gpg in batch mode, so it can prompt for passphrase when
    there is no agent.
  * Add missing build dep on dataenc.
  * S3: Fix stalls when transferring encrypted data.
  * bup: Avoid memory leak when transferring encrypted data.

 -- Joey Hess <joeyh@debian.org>  Tue, 19 Apr 2011 21:26:51 -0400

git-annex (0.20110417) unstable; urgency=low

  * bup is now supported as a special type of remote.
  * The data sent to special remotes (Amazon S3, bup, etc) can be encrypted
    using GPG for privacy.
  * Use lowercase hash directories for locationlog files, to avoid
    some issues with git on OSX with the mixed-case directories.
    No migration is needed; the old mixed case hash directories are still
    read; new information is written to the new directories.
  * Unused files on remotes, particulary special remotes, can now be
    identified and dropped, by using "--from remote" with git annex unused
    and git annex dropunused.
  * Clear up short option confusion between --from and --force (-f is now
    --from, and there is no short option for --force).
  * Add build depend on perlmagick so docs are consistently built.
    Closes: #621410
  * Add doc-base file. Closes: #621408
  * Periodically flush git command queue, to avoid boating memory usage
    too much.
  * Support "sha1" and "sha512" commands on FreeBSD, and allow building
    if any/all SHA commands are not available. Thanks, Fraser Tweedale

 -- Joey Hess <joeyh@debian.org>  Sun, 17 Apr 2011 12:00:24 -0400

git-annex (0.20110401) experimental; urgency=low

  * Amazon S3 is now supported as a special type of remote.
    Warning: Encrypting data before sending it to S3 is not yet supported.
  * Note that Amazon S3 support is not built in by default on Debian yet,
    as hS3 is not packaged.
  * fsck: Ensure that files and directories in .git/annex/objects
    have proper permissions.
  * Added a special type of remote called a directory remote, which
    simply stores files in an arbitrary local directory.
  * Bugfix: copy --to --fast never really copied, fixed.

 -- Joey Hess <joeyh@debian.org>  Fri, 01 Apr 2011 21:27:22 -0400

git-annex (0.20110328) experimental; urgency=low

  * annex.diskreserve can be given in arbitrary units (ie "0.5 gigabytes")
  * Generalized remotes handling, laying groundwork for remotes that are
    not regular git remotes. (Think Amazon S3.)
  * Provide a less expensive version of `git annex copy --to`, enabled
    via --fast. This assumes that location tracking information is correct,
    rather than contacting the remote for every file.
  * Bugfix: Keys could be received into v1 annexes from v2 annexes, via
    v1 git-annex-shell. This results in some oddly named keys in the v1
    annex. Recognise and fix those keys when upgrading, instead of crashing.

 -- Joey Hess <joeyh@debian.org>  Mon, 28 Mar 2011 10:47:29 -0400

git-annex (0.20110325) experimental; urgency=low

  * Free space checking is now done, for transfers of data for keys
    that have free space metadata. (Notably, not for SHA* keys generated
    with git-annex 0.2x or earlier.) The code is believed to work on
    Linux, FreeBSD, and OSX; check compile-time messages to see if it
    is not enabled for your OS.
  * Add annex.diskreserve config setting, to control how much free space
    to reserve for other purposes and avoid using (defaults to 1 mb).
  * Add --fast flag, that can enable less expensive, but also less thorough
    versions of some commands.
  * fsck: In fast mode, avoid checking checksums.
  * unused: In fast mode, just show all existing temp files as unused,
    and avoid expensive scan for other unused content.
  * migrate: Support migrating v1 SHA keys to v2 SHA keys with
    size information that can be used for free space checking.
  * Fix space leak in fsck and drop commands.
  * migrate: Bugfix for case when migrating a file results in a key that
    is already present in .git/annex/objects.
  * dropunused: Significantly sped up; only read unused log file once.

 -- Joey Hess <joeyh@debian.org>  Fri, 25 Mar 2011 00:47:37 -0400

git-annex (0.20110320) experimental; urgency=low

  * Fix dropping of files using the URL backend.
  * Fix support for remotes with '.' in their names.
  * Add version command to show git-annex version as well as repository
    version information.
  * No longer auto-upgrade to repository format 2, to avoid accidental
    upgrades, etc. Use git-annex upgrade when you're ready to run this
    version.

 -- Joey Hess <joeyh@debian.org>  Sun, 20 Mar 2011 16:36:33 -0400

git-annex (0.20110316) experimental; urgency=low

  * New repository format, annex.version=2.
  * The first time git-annex is run in an old format repository, it
    will automatically upgrade it to the new format, staging all
    necessary changes to git. Also added a "git annex upgrade" command.
  * Colons are now avoided in filenames, so bare clones of git repos
    can be put on USB thumb drives formatted with vFAT or similar
    filesystems.
  * Added two levels of hashing to object directory and .git-annex logs,
    to improve scalability with enormous numbers of annexed
    objects. (With one hundred million annexed objects, each
    directory would contain fewer than 1024 files.)
  * The setkey, fromkey, and dropkey subcommands have changed how
    the key is specified. --backend is no longer used with these.

 -- Joey Hess <joeyh@debian.org>  Wed, 16 Mar 2011 16:20:23 -0400

git-annex (0.24) unstable; urgency=low

  Branched the 0.24 series, which will be maintained for a while to
  support v1 git-annex repos, while main development moves to the 0.2011
  series, with v2 git-annex repos.

  * Add Suggests on graphviz. Closes: #618039
  * When adding files to the annex, the symlinks pointing at the annexed
    content are made to have the same mtime as the original file.
    While git does not preserve that information, this allows a tool
    like metastore to be used with annexed files.
    (Currently this is only done on systems supporting POSIX 200809.)

 -- Joey Hess <joeyh@debian.org>  Wed, 16 Mar 2011 18:35:13 -0400

git-annex (0.23) unstable; urgency=low

  * Support ssh remotes with a port specified.
  * whereis: New subcommand to show where a file's content has gotten to.
  * Rethink filename encoding handling for display. Since filename encoding
    may or may not match locale settings, any attempt to decode filenames 
    will fail for some files. So instead, do all output in binary mode.

 -- Joey Hess <joeyh@debian.org>  Sat, 12 Mar 2011 15:02:49 -0400

git-annex (0.22) unstable; urgency=low

  * Git annexes can now be attached to bare git repositories.
    (Both the local and remote host must have this version of git-annex
    installed for it to work.)
  * Support filenames that start with a dash; when such a file is passed
    to a utility it will be escaped to avoid it being interpreted as an
    option. (I went a little overboard and got the type checker involved
    in this, so such files are rather comprehensively supported now.)
  * New backends: SHA512 SHA384 SHA256 SHA224
    (Supported on systems where corresponding shaNsum commands are available.)
  * describe: New subcommand that can set or change the description of
    a repository.
  * Fix test suite to reap zombies.
    (Zombies can be particularly annoying on OSX; thanks to Jimmy Tang
    for his help eliminating the infestation... for now.)
  * Make test suite not rely on a working cp -pr.
    (The Unix wars are still ON!)
  * Look for dir.git directories the same as git does.
  * Support remote urls specified as relative paths.
  * Support non-ssh remote paths that contain tilde expansions.
  * fsck: Check for and repair location log damage.
  * Bugfix: When fsck detected and moved away corrupt file content, it did
    not update the location log.

 -- Joey Hess <joeyh@debian.org>  Fri, 04 Mar 2011 15:10:57 -0400

git-annex (0.21) unstable; urgency=low

  * test: Don't rely on chmod -R working.
  * unannex: Fix recently introduced bug when attempting to unannex more
    than one file at a time.
  * test: Set git user name and email in case git can't guess values.
  * Fix display of unicode filenames.

 -- Joey Hess <joeyh@debian.org>  Fri, 11 Feb 2011 23:21:08 -0400

git-annex (0.20) unstable; urgency=low

  * Preserve specified file ordering when instructed to act on multiple
    files or directories. For example, "git annex get a b" will now always
    get "a" before "b". Previously it could operate in either order.
  * unannex: Commit staged changes at end, to avoid some confusing behavior
    with the pre-commit hook, which would see some types of commits after
    an unannex as checking in of an unlocked file.
  * map: New subcommand that uses graphviz to display a nice map of
    the git repository network.
  * Deal with the mtl/monads-fd conflict.
  * configure: Check for sha1sum.

 -- Joey Hess <joeyh@debian.org>  Tue, 08 Feb 2011 18:57:24 -0400

git-annex (0.19) unstable; urgency=low

  * configure: Support using the uuidgen command if the uuid command is
    not available.
  * Allow --exclude to be specified more than once.
  * There are now three levels of repository trust.
  * untrust: Now marks the current repository as untrusted.
  * semitrust: Now restores the default trust level. (What untrust used to do.)
  * fsck, drop: Take untrusted repositories into account.
  * Bugfix: Files were copied from trusted remotes first even if their
    annex.cost was higher than other remotes.
  * Improved temp file handling. Transfers of content can now be resumed
    from temp files later; the resume does not have to be the immediate
    next git-annex run.
  * unused: Include partially transferred content in the list.
  * Bugfix: Running a second git-annex while a first has a transfer in
    progress no longer deletes the first processes's temp file.

 -- Joey Hess <joeyh@debian.org>  Fri, 28 Jan 2011 14:31:37 -0400

git-annex (0.18) unstable; urgency=low

  * Bugfix: `copy --to` and `move --to` forgot to stage location log changes
    after transferring the file to the remote repository.
    (Did not affect ssh remotes.)
  * fsck: Fix bug in moving of corrupted files to .git/annex/bad/
  * migrate: Fix support for --backend option.
  * unlock: Fix behavior when file content is not present.
  * Test suite improvements. Current top-level test coverage: 80%

 -- Joey Hess <joeyh@debian.org>  Fri, 14 Jan 2011 14:17:44 -0400

git-annex (0.17) unstable; urgency=low

  * unannex: Now skips files whose content is not present, rather than
    it being an error.
  * New migrate subcommand can be used to switch files to using a different
    backend, safely and with no duplication of content.
  * bugfix: Fix crash caused by empty key name. (Thanks Henrik for reporting.)

 -- Joey Hess <joeyh@debian.org>  Sun, 09 Jan 2011 10:04:11 -0400

git-annex (0.16) unstable; urgency=low

  * git-annex-shell: Avoid exposing any git repo config except for the
    annex.uuid when doing configlist.
  * bugfix: Running `move --to` with a remote whose UUID was not yet known
    could result in git-annex not recording on the local side where the
    file was moved to. This could not result in data loss, or even a
    significant problem, since the remote *did* record that it had the file.
  * Also, add a general guard to detect attempts to record information
    about repositories with missing UUIDs.
  * bugfix: Running `move --to` with a non-ssh remote failed.
  * bugfix: Running `copy --to` with a non-ssh remote actually did a move.
  * Many test suite improvements. Current top-level test coverage: 65%

 -- Joey Hess <joeyh@debian.org>  Fri, 07 Jan 2011 14:33:13 -0400

git-annex (0.15) unstable; urgency=low

  * Support scp-style urls for remotes (host:path).
  * Support ssh urls containing "~".
  * Add trust and untrust subcommands, to allow configuring repositories
    that are trusted to retain files without explicit checking.
  * Fix bug in numcopies handling when multiple remotes pointed to the
    same repository.
  * Introduce the git-annex-shell command. It's now possible to make
    a user have it as a restricted login shell, similar to git-shell.
  * Note that git-annex will always use git-annex-shell when accessing
    a ssh remote, so all of your remotes need to be upgraded to this
    version of git-annex at the same time.
  * Now rsync is exclusively used for copying files to and from remotes.
    scp is not longer supported.

 -- Joey Hess <joeyh@debian.org>  Fri, 31 Dec 2010 22:00:52 -0400

git-annex (0.14) unstable; urgency=low

  * Bugfix to git annex unused in a repository with nothing yet annexed.
  * Support upgrading from a v0 annex with nothing in it.
  * Avoid multiple calls to git ls-files when passed eg, "*".

 -- Joey Hess <joeyh@debian.org>  Fri, 24 Dec 2010 17:38:48 -0400

git-annex (0.13) unstable; urgency=low

  * Makefile: Install man page and html (when built).
  * Makefile: Add GHCFLAGS variable.
  * Fix upgrade from 0.03.
  * Support remotes using git+ssh and ssh+git as protocol.
    Closes: #607056

 -- Joey Hess <joeyh@debian.org>  Tue, 14 Dec 2010 13:05:10 -0400

git-annex (0.12) unstable; urgency=low

  * Add --exclude option to exclude files from processing.
  * mwdn2man: Fix a bug in newline supression. Closes: #606578
  * Bugfix to git annex add of an unlocked file in a subdir. Closes: #606579
  * Makefile: Add PREFIX variable.

 -- Joey Hess <joeyh@debian.org>  Sat, 11 Dec 2010 17:32:00 -0400

git-annex (0.11) unstable; urgency=low

  * If available, rsync will be used for file transfers from remote
    repositories. This allows resuming interrupted transfers.
  * Added remote.annex-rsync-options.
  * Avoid deleting temp files when rsync fails.
  * Improve detection of version 0 repos.
  * Add uninit subcommand. Closes: #605749

 -- Joey Hess <joeyh@debian.org>  Sat, 04 Dec 2010 17:27:42 -0400

git-annex (0.10) unstable; urgency=low

  * In .gitattributes, the annex.numcopies attribute can be used
    to control the number of copies to retain of different types of files.
  * Bugfix: Always correctly handle gitattributes when in a subdirectory of
    the repository. (Had worked ok for ones like "*.mp3", but failed for
    ones like "dir/*".)
  * fsck: Fix warning about not enough copies of a file, when locations
    are known, but are not available in currently configured remotes.
  * precommit: Optimise to avoid calling git-check-attr more than once.
  * The git-annex-backend attribute has been renamed to annex.backend.

 -- Joey Hess <joeyh@debian.org>  Sun, 28 Nov 2010 19:28:05 -0400

git-annex (0.09) unstable; urgency=low

  * Add copy subcommand.
  * Fix bug in setkey subcommand triggered by move --to.

 -- Joey Hess <joeyh@debian.org>  Sat, 27 Nov 2010 17:14:59 -0400

git-annex (0.08) unstable; urgency=low

  * Fix `git annex add ../foo` (when ran in a subdir of the repo).
  * Add configure step to build process.
  * Only use cp -a if it is supported, falling back to cp -p or plain cp
    as needed for portability.
  * cp --reflink=auto is used if supported, and will make git annex unlock
    much faster on filesystems like btrfs that support copy on write.

 -- Joey Hess <joeyh@debian.org>  Sun, 21 Nov 2010 13:45:44 -0400

git-annex (0.07) unstable; urgency=low

  * find: New subcommand.
  * unused: New subcommand, finds unused data. (Split out from fsck.)
  * dropunused: New subcommand, provides for easy dropping of unused keys
    by number, as listed by the unused subcommand.
  * fsck: Print warnings to stderr; --quiet can now be used to only see
    problems.

 -- Joey Hess <joeyh@debian.org>  Mon, 15 Nov 2010 18:41:50 -0400

git-annex (0.06) unstable; urgency=low

  * fsck: Check if annex.numcopies is satisfied.
  * fsck: Verify the sha1 of files when the SHA1 backend is used.
  * fsck: Verify the size of files when the WORM backend is used.
  * fsck: Allow specifying individual files if fscking everything
    is not desired.
  * fsck: Fix bug, introduced in 0.04, in detection of unused data.

 -- Joey Hess <joeyh@debian.org>  Sat, 13 Nov 2010 16:24:29 -0400

git-annex (0.05) unstable; urgency=low

  * Optimize both pre-commit and lock subcommands to not call git diff
    on every file being committed/locked.
    (This actually also works around a bug in ghc, that caused
    git-annex 0.04 pre-commit to sometimes corrupt filename being read
    from git ls-files and fail. 
    See <http://hackage.haskell.org/trac/ghc/ticket/4493>
    The excessive number of calls made by pre-commit exposed the ghc bug.
    Thanks Josh Triplett for the debugging.)
  * Build with -O2.

 -- Joey Hess <joeyh@debian.org>  Thu, 11 Nov 2010 18:31:09 -0400

git-annex (0.04) unstable; urgency=low

  * Add unlock subcommand, which replaces the symlink with a copy of
    the file's content in preparation of changing it. The "edit" subcommand
    is an alias for unlock.
  * Add lock subcommand.
  * Unlocked files will now automatically be added back into the annex when
    committed (and the updated symlink committed), by some magic in the
    pre-commit hook.
  * The SHA1 backend is now fully usable.
  * Add annex.version, which will be used to automate upgrades
    between incompatible versions.
  * Reorganised the layout of .git/annex/
  * The new layout will be automatically upgraded to the first time
    git-annex is used in a repository with the old layout.
  * Note that git-annex 0.04 cannot transfer content from old repositories
    that have not yet been upgraded.
  * Annexed file contents are now made unwritable and put in unwriteable
    directories, to avoid them accidentially being removed or modified.
    (Thanks Josh Triplett for the idea.)
  * Add build dep on libghc6-testpack-dev. Closes: #603016
  * Avoid using runghc to run test suite as it is not available on all
    architectures. Closes: #603006

 -- Joey Hess <joeyh@debian.org>  Wed, 10 Nov 2010 14:23:23 -0400

git-annex (0.03) unstable; urgency=low

  * Fix support for file:// remotes.
  * Add --verbose
  * Fix SIGINT handling.
  * Fix handling of files with unusual characters in their name.
  * Fixed memory leak; git-annex no longer reads the whole file list
    from git before starting, and will be much faster with large repos.
  * Fix crash on unknown symlinks.
  * Added remote.annex-scp-options and remote.annex-ssh-options.
  * The backends to use when adding different sets of files can be configured
    via gitattributes.
  * In .gitattributes, the git-annex-backend attribute can be set to the
    names of backends to use when adding different types of files.
  * Add fsck subcommand. (For now it only finds unused key contents in the
    annex.)

 -- Joey Hess <joeyh@debian.org>  Sun, 07 Nov 2010 18:26:04 -0400

git-annex (0.02) unstable; urgency=low

  * Can scp annexed files from remote hosts, and check remote hosts for
    file content when dropping files.
  * New move subcommand, that makes it easy to move file contents from
    or to a remote.
  * New fromkey subcommand, for registering urls, etc.
  * git-annex init will now set up a pre-commit hook that fixes up symlinks
    before they are committed, to ensure that moving symlinks around does not
    break them.
  * More intelligent and fast staging of modified files; git add coalescing.
  * Add remote.annex-ignore git config setting to allow completly disabling
    a given remote.
  * --from/--to can be used to control the remote repository that git-annex
    uses.
  * --quiet can be used to avoid verbose output
  * New plumbing-level dropkey and addkey subcommands.
  * Lots of bug fixes.

 -- Joey Hess <joeyh@debian.org>  Wed, 27 Oct 2010 16:39:29 -0400

git-annex (0.01) unstable; urgency=low

  * First prerelease.

 -- Joey Hess <joeyh@debian.org>  Wed, 20 Oct 2010 12:54:24 -0400<|MERGE_RESOLUTION|>--- conflicted
+++ resolved
@@ -1,10 +1,3 @@
-<<<<<<< HEAD
-git-annex (5.20151116-1) unstable; urgency=medium
-
-  * Package 5.20151116-1
-
- -- Richard Hartmann <richih@debian.org>  Sat, 28 Nov 2015 10:19:20 +0100
-=======
 git-annex (5.20151208) unstable; urgency=medium
 
   * Build with -j1 again to get reproducible build.
@@ -31,7 +24,12 @@
     addurl/importfeed, which was introduced in the previous release.
 
  -- Joey Hess <id@joeyh.name>  Tue, 08 Dec 2015 11:14:03 -0400
->>>>>>> e74e6129
+
+git-annex (5.20151116-1) unstable; urgency=medium
+
+  * Package 5.20151116-1
+
+ -- Richard Hartmann <richih@debian.org>  Sat, 28 Nov 2015 10:19:20 +0100
 
 git-annex (5.20151116) unstable; urgency=medium
 
