--- conflicted
+++ resolved
@@ -1,6 +1,3 @@
-<<<<<<< HEAD
-git-annex (3.20110719~bpo60+1) squeeze-backports; urgency=low
-=======
 git-annex (3.20110906) unstable; urgency=low
 
   * Improve display of newlines around error and warning messages.
@@ -41,8 +38,7 @@
 
  -- Joey Hess <joeyh@debian.org>  Wed, 17 Aug 2011 01:29:02 -0400
 
-git-annex (3.20110719) unstable; urgency=low
->>>>>>> 6fd0df7c
+git-annex (3.20110719~bpo60+1) squeeze-backports; urgency=low
 
   * Bugfix: Make add ../ work.
   * Support the standard git -c name=value
