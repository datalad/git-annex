--- conflicted
+++ resolved
@@ -1,6 +1,3 @@
-<<<<<<< HEAD
-git-annex (4.20130920~bpo70+1) wheezy-backports; urgency=low
-=======
 git-annex (4.20131002) unstable; urgency=low
 
   * Note that the layout of gcrypt repositories has changed, and
@@ -40,8 +37,7 @@
 
  -- Joey Hess <joeyh@debian.org>  Wed, 02 Oct 2013 16:00:39 -0400
 
-git-annex (4.20130920) unstable; urgency=low
->>>>>>> eb582b17
+git-annex (4.20130920~bpo70+1) wheezy-backports; urgency=low
 
   * webapp: Initial support for setting up encrypted removable drives.
   * Recommend using my patched gcrypt, which fixes some bugs:
