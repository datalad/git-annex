--- conflicted
+++ resolved
@@ -1,5 +1,4 @@
-<<<<<<< HEAD
-git-annex (backport) UNRELEASED; urgency=low
+git-annex (3.20120116~bpo60+1) UNRELEASED; urgency=low
 
   * Removed conflict on newer version of git, this backport can now be used
     with either stable's git, or the git backport.
@@ -7,64 +6,6 @@
     which is not available in stable. 
 
  -- Joey Hess <joeyh@debian.org>  Mon, 12 Dec 2011 01:57:49 -0400
-=======
-git-annex (3.20120116) unstable; urgency=medium
-
-  * Fix data loss bug in directory special remote, when moving a file
-    to the remote failed, and partially transferred content was left
-    behind in the directory, re-running the same move would think it
-    succeeded and delete the local copy.
-
- -- Joey Hess <joeyh@debian.org>  Mon, 16 Jan 2012 16:43:45 -0400
-
-git-annex (3.20120115) unstable; urgency=low
-
-  * Add a sanity check for bad StatFS results. On architectures
-    where StatFS does not currently work (s390, mips, powerpc, sparc),
-    this disables the diskreserve checking code, and attempting to
-    configure an annex.diskreserve will result in an error.
-  * Fix QuickCheck dependency in cabal file.
-  * Minor optimisations.
-
- -- Joey Hess <joeyh@debian.org>  Sun, 15 Jan 2012 13:54:20 -0400
-
-git-annex (3.20120113) unstable; urgency=low
-
-  * log: Add --gource mode, which generates output usable by gource.
-  * map: Fix display of remote repos
-  * Add annex-trustlevel configuration settings, which can be used to 
-    override the trust level of a remote.
-  * git-annex, git-union-merge: Support GIT_DIR and GIT_WORK_TREE.
-  * Add libghc-testpack-dev to build depends on all arches.
-
- -- Joey Hess <joeyh@debian.org>  Fri, 13 Jan 2012 15:35:17 -0400
-
-git-annex (3.20120106) unstable; urgency=low
-
-  * Support unescaped repository urls, like git does.
-  * log: New command that displays the location log for files,
-    showing each repository they were added to and removed from.
-  * Fix overbroad gpg --no-tty fix from last release.
-
- -- Joey Hess <joeyh@debian.org>  Sat, 07 Jan 2012 13:16:23 -0400
-
-git-annex (3.20120105) unstable; urgency=low
-
-  * Added annex-web-options configuration settings, which can be
-    used to provide parameters to whichever of wget or curl git-annex uses
-    (depends on which is available, but most of their important options
-    suitable for use here are the same).
-  * Dotfiles, and files inside dotdirs are not added by "git annex add"
-    unless the dotfile or directory is explicitly listed. So "git annex add ."
-    will add all untracked files in the current directory except for those in
-    dotdirs.
-  * Added quickcheck to build dependencies, and fail if test suite cannot be
-    built.
-  * fsck: Do backend-specific check before checking numcopies is satisfied.
-  * Run gpg with --no-tty. Closes: #654721
-
- -- Joey Hess <joeyh@debian.org>  Thu, 05 Jan 2012 13:44:12 -0400
->>>>>>> 2837e8fe
 
 git-annex (3.20111231) unstable; urgency=low
 
