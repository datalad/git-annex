--- conflicted
+++ resolved
@@ -1,11 +1,3 @@
-<<<<<<< HEAD
-git-annex (4.20131107) UNRELEASED; urgency=low
-
-  * Allow optionally configuring git-annex with -fEKG to enable awesome
-    remote monitoring interfaceat http://localhost:4242/
-
- -- Joey Hess <joeyh@debian.org>  Wed, 06 Nov 2013 16:14:14 -0400
-=======
 git-annex (5.20131102) UNRELEASED; urgency=low
 
   * Direct mode repositories now have core.bare=true set, to prevent
@@ -21,7 +13,13 @@
     git-annex, but it is passed along to every git command git-annex runs.
 
  -- Joey Hess <joeyh@debian.org>  Sat, 02 Nov 2013 14:54:36 -0400
->>>>>>> 59ecc804
+
+git-annex (4.20131107) UNRELEASED; urgency=low
+
+  * Allow optionally configuring git-annex with -fEKG to enable awesome
+    remote monitoring interfaceat http://localhost:4242/
+
+ -- Joey Hess <joeyh@debian.org>  Wed, 06 Nov 2013 16:14:14 -0400
 
 git-annex (4.20131106) unstable; urgency=low
 
