--- conflicted
+++ resolved
@@ -1,20 +1,5 @@
 git-annex (5.20140413) UNRELEASED; urgency=medium
 
-  * Improve handling on monthly/yearly scheduling.
-
- -- Joey Hess <joeyh@debian.org>  Fri, 11 Apr 2014 21:33:35 -0400
-
-git-annex (5.20140412) unstable; urgency=high
-
-  * Last release didn't quite fix the high cpu issue in all cases, this should.
-
- -- Joey Hess <joeyh@debian.org>  Fri, 11 Apr 2014 17:14:38 -0400
-
-git-annex (5.20140411) unstable; urgency=high
-
-  * importfeed: Filename template can now contain an itempubdate variable.
-    Needs feed 0.3.9.2.
-<<<<<<< HEAD
   * assistant: Now detects immediately when other repositories push
     changes to a ssh remote, and pulls.
     XMPP is no longer needed in this configuration!
@@ -23,9 +8,20 @@
     it's currently connected with.
   * webapp: Rework xmpp nudge to prompt for either xmpp or a ssh remote be
     set up.
-
- -- Joey Hess <joeyh@debian.org>  Mon, 07 Apr 2014 16:22:02 -0400
-=======
+  * Improve handling on monthly/yearly scheduling.
+
+ -- Joey Hess <joeyh@debian.org>  Fri, 11 Apr 2014 21:33:35 -0400
+
+git-annex (5.20140412) unstable; urgency=high
+
+  * Last release didn't quite fix the high cpu issue in all cases, this should.
+
+ -- Joey Hess <joeyh@debian.org>  Fri, 11 Apr 2014 17:14:38 -0400
+
+git-annex (5.20140411) unstable; urgency=high
+
+  * importfeed: Filename template can now contain an itempubdate variable.
+    Needs feed 0.3.9.2.
   * Fix rsync progress parsing in locales that use comma in number display.
     Closes: #744148
   * assistant: Fix high CPU usage triggered when a monthly fsck is scheduled,
@@ -37,7 +33,6 @@
     OSX system has wget installed, which will then be used.
 
  -- Joey Hess <joeyh@debian.org>  Fri, 11 Apr 2014 14:59:49 -0400
->>>>>>> 8c15face
 
 git-annex (5.20140405) unstable; urgency=medium
 
