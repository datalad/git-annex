--- conflicted
+++ resolved
@@ -8,7 +8,6 @@
     are present in the annex in memory.
   * status: Fixed to run in constant space.
   * status: More accurate display of sizes of tmp and bad keys.
-<<<<<<< HEAD
   * unused: Now uses a bloom filter, and runs in constant space.
     Use of a bloom filter does mean it will not notice a small
     number of unused keys. For repos with up to half a million keys,
@@ -17,11 +16,9 @@
     adjusted as desired to tune the bloom filter.
   * status: Display about of memory used by bloom filter, and
     detect then it's too small for the number of keys in a repository.
-=======
-  * Work around a bug in rsync (IMHO) introduced by openSUSE's SIP patch.
->>>>>>> 6cb4743c
   * git-annex-shell: Runs hooks/annex-content after content is received
     or dropped.
+  * Work around a bug in rsync (IMHO) introduced by openSUSE's SIP patch.
 
  -- Joey Hess <joeyh@debian.org>  Sat, 10 Mar 2012 14:03:22 -0400
 
