git-annex (4.20130602) UNRELEASED; urgency=low

  * Supports indirect mode on encfs in paranoia mode, and other
    filesystems that do not support hard links, but do support
    symlinks and other POSIX filesystem features.
  * Android: Add .thumbnails to .gitignore when setting up a camera
    repository.
  * Android: Make the "Open webapp" menu item open the just created
    repository when a new repo is made.
  * webapp: When the user switches to display a different repository,
    that repository becomes the default repository to be displayed next time
    the webapp gets started.

 -- Joey Hess <joeyh@debian.org>  Mon, 10 Jun 2013 12:52:44 -0400

git-annex (4.20130601) unstable; urgency=medium

  * XMPP: Git push over xmpp made much more robust.
  * XMPP: Avoid redundant and unncessary pushes. Note that this breaks
    compatibility with previous versions of git-annex, which will refuse
    to accept any XMPP pushes from this version.
  * XMPP: Send pings and use them to detect when contact with the server
    is lost.
  * hook special remote: Added combined hook program support.
  * Android app: Avoid using hard links to app's lib directory, which
    is sometimes on a different filesystem than the data directory.
  * Fix bug in parsing of parens in some preferred content expressions.
    This fixes the behavior of the manual mode group.
  * assistant: Work around git-cat-file's not reloading the index after files
    are staged.
  * Improve error handling when getting uuid of http remotes to auto-ignore,
    like with ssh remotes.
  * content: New command line way to view and configure a repository's
    preferred content settings.
  * sync: Fix double merge conflict resolution handling.
  * XMPP: Fix a file descriptor leak.
  * Android: Added an "Open WebApp" item to the terminal's menu.
<<<<<<< HEAD
  * Android: Work around Android devices where the `am` command doesn't work.
  * Can now restart certain long-running git processes if they crash, and
    continue working.
=======
    Should work for Android devices that cannot auto-open the webapp on start.
  * glacier: Better handling of the glacier inventory, which avoids
    duplicate uploads to the same glacier repository by `git annex copy`.
>>>>>>> aef6d84e

 -- Joey Hess <joeyh@debian.org>  Sat, 01 Jun 2013 19:16:04 -0400

git-annex (4.20130521) unstable; urgency=low

  * Sanitize debian changelog version before putting it into cabal file.
    Closes: #708619
  * Switch to MonadCatchIO-transformers for better handling of state while
    catching exceptions.
  * Fix a zombie that could result when running a process like gpg to
    read and write to it.
  * Allow building with gpg2.
  * Disable building with the haskell threaded runtime when the webapp
    is not built. This may fix builds on mips, s390x and sparc, which are
    failing to link -lHSrts_thr
  * Temporarily build without webapp on kfreebsd-i386, until yesod is
    installable there again.
  * Direct mode bug fix: After a conflicted merge was automatically resolved,
    the content of a file that was already present could incorrectly
    be replaced with a symlink.
  * Fix a bug in the git-annex branch handling code that could
    cause info from a remote to not be merged and take effect immediately.
  * Direct mode is now fully tested by the test suite.
  * Detect bad content in ~/.config/git-annex/program and look in PATH instead.
  * OSX: Fixed gpg included in dmg.
  * Linux standalone: Back to being built with glibc 2.13 for maximum
    portability.

 -- Joey Hess <joeyh@debian.org>  Tue, 21 May 2013 13:10:26 -0400

git-annex (4.20130516) unstable; urgency=low

  * Android: The webapp is ported and working.
  * Windows: There is a very rough Windows port. Do not trust it with
    important data.
  * git-annex-shell: Ensure that received files can be read. Files
    transferred from some Android devices may have very broken permissions
    as received.
  * direct mode: Direct mode commands now work on files staged in the index,
    they do not need to be committed to git.
  * Temporarily add an upper bound to the version of yesod that can be built
    with, since yesod 1.2 has a great many changes that will require extensive
    work on the webapp.
  * Disable building with the haskell threaded runtime when the assistant
    is not built. This may fix builds on s390x and sparc, which are failing
    to link -lHSrts_thr
  * Avoid depending on regex-tdfa on mips, mipsel, and s390, where it fails
    to build.
  * direct: Fix a bug that could cause some files to be left in indirect mode.
  * When initializing a directory special remote with a relative path,
    the path is made absolute.
  * SHA: Add a runtime sanity check that sha commands output something
    that appears to be a real sha.
  * configure: Better checking that sha commands output in the desired format.
  * rsync special remotes: When sending from a crippled filesystem, use
    the destination's default file permissions, as the local ones can
    be arbitrarily broken. (Ie, ----rwxr-x for files on Android)
  * migrate: Detect if a file gets corrupted while it's being migrated.
  * Debian: Add a menu file.

 -- Joey Hess <joeyh@debian.org>  Thu, 16 May 2013 11:03:35 -0400

git-annex (4.20130501) unstable; urgency=low

  * sync, assistant: Behavior changes: Sync with remotes that have
    annex-ignore set, so that git remotes on servers without git-annex
    installed can be used to keep clients' git repos in sync.
  * assistant: Work around misfeature in git 1.8.2 that makes
    `git commit --alow-empty -m ""` run an editor.
  * sync: Bug fix, avoid adding to the annex the 
    dummy symlinks used on crippled filesystems.
  * Add public repository group.
    (And inpreferreddir to preferred content expressions.)
  * webapp: Can now set up Internet Archive repositories.
  * S3: Dropping content from the Internet Archive doesn't work, but
    their API indicates it does. Always refuse to drop from there.
  * Automatically register public urls for files uploaded to the
    Internet Archive.
  * To enable an existing special remote, the new enableremote command
    must be used. The initremote command now is used only to create
    new special remotes.
  * initremote: If two existing remotes have the same name,
    prefer the one with a higher trust level.
  * assistant: Improved XMPP protocol to better support multiple repositories
    using the same XMPP account. Fixes bad behavior when sharing with a friend
    when you or the friend have multiple reposotories on an XMPP account.
    Note that XMPP pairing with your own devices still pairs with all
    repositories using your XMPP account.
  * assistant: Fix bug that could cause incoming pushes to not get
    merged into the local tree. Particularly affected XMPP pushes.
  * webapp: Display some additional information about a repository on
    its edit page.
  * webapp: Install FDO desktop menu file when started in standalone mode.
  * webapp: Don't default to making repository in cwd when started
    from within a directory containing a git-annex file (eg, standalone
    tarball directory).
  * Detect systems that have no user name set in GECOS, and also
    don't have user.name set in git config, and put in a workaround
    so that commits to the git-annex branch (and the assistant)
    will still succeed despite git not liking the system configuration.
  * webapp: When told to add a git repository on a remote server, and
    the repository already exists as a non-bare repository, use it,
    rather than initializing a bare repository in the same directory.
  * direct, indirect: Refuse to do anything when the assistant
    or git-annex watch daemon is running.
  * assistant: When built with git before 1.8.0, use `git remote rm`
    to delete a remote. Newer git uses `git remote remove`.
  * rmurl: New command, removes one of the recorded urls for a file.
  * Detect when the remote is broken like bitbucket is, and exits 0 when
    it fails to run git-annex-shell.
  * assistant: Several improvements to performance and behavior when
    performing bulk adds of a large number of files (tens to hundreds
    of thousands).
  * assistant: Sanitize XMPP presence information logged for debugging.
  * webapp: Now automatically fills in any creds used by an existing remote
    when creating a new remote of the same type. Done for Internet Archive,
    S3, Glacier, and Box.com remotes.
  * Store an annex-uuid file in the bucket when setting up a new S3 remote.
  * Support building with DAV 0.4.

 -- Joey Hess <joeyh@debian.org>  Wed, 01 May 2013 01:42:46 -0400

git-annex (4.20130417) unstable; urgency=low

  * initremote: Generates encryption keys with high quality entropy.
    This can be disabled using --fast to get the old behavior.
    The assistant still uses low-quality entropy when creating encrypted
    remotes, to avoid delays. (Thanks, guilhem for the patch.)
  * Bugfix: Direct mode no longer repeatedly checksums duplicated files.
  * assistant: Work around horrible, terrible, very bad behavior of
    gnome-keyring, by not storing special-purpose ssh keys in ~/.ssh/*.pub.
    Apparently gnome-keyring apparently will load and indiscriminately use
    such keys in some cases, even if they are not using any of the standard
    ssh key names. Instead store the keys in ~/.ssh/annex/,
    which gnome-keyring will not check.
  * addurl: Bugfix: Did not properly add file in direct mode.
  * assistant: Bug fix to avoid annexing the files that git uses
    to stand in for symlinks on FAT and other filesystem not supporting
    symlinks.
  * Adjust preferred content expressions so that content in archive
    directories is preferred until it has reached an archive or smallarchive
    repository.
  * webapp: New --listen= option allows running the webapp on one computer
    and connecting to it from another. (Note: Does not yet use HTTPS.)
  * Added annex.web-download-command setting.
  * Added per-remote annex-rsync-transport option. (guilhem again)
  * Ssh connection caching is now also used by rsync special remotes.
    (guilhem yet again)
  * The version number is now derived from git, unless built with
    VERSION_FROM_CHANGELOG.
  * assistant: Stop any transfers the assistant initiated on shutdown.
  * assistant: Added sequence numbers to XMPP git push packets. (Not yet used.)
  * addurl: Register transfer so the webapp can see it.
  * addurl: Automatically retry downloads that fail, as long as some
    additional content was downloaded.
  * webapp: Much improved progress bar display for downloads from encrypted
    remotes.
  * Avoid using runghc, as that needs ghci.
  * webapp: When a repository's group is changed, rescan for transfers.
  * webapp: Added animations.
  * webapp: Include the repository directory in the mangled hostname and
    ssh key name, so that a locked down ssh key for one repository is not
    re-used when setting up additional repositories on the same server.
  * Fall back to internal url downloader when built without curl.
  * fsck: Check content of direct mode files (only when the inode cache
    thinks they are unmodified).

 -- Joey Hess <joeyh@debian.org>  Wed, 17 Apr 2013 09:07:38 -0400

git-annex (4.20130405) unstable; urgency=low

  * Group subcommands into sections in usage. Closes: #703797
  * Per-command usage messages.
  * webapp: Fix a race that sometimes caused alerts or other notifications
    to be missed if they occurred while a page was loading.
  * webapp: Progess bar fixes for many types of special remotes.
  * Build debian package without using cabal, which writes to HOME.
    Closes: #704205
  * webapp: Run ssh server probes in a way that will work when the
    login shell is a monstrosity that should have died 25 years ago,
    such as csh.
  * New annex.largefiles setting, which configures which files
    `git annex add` and the assistant add to the annex.
  * assistant: Check small files into git directly.
  * Remotes can be configured to use other MAC algorithms than HMACSHA1
    to encrypt filenames.
    Thanks, guilhem for the patch.
  * git-annex-shell: Passes rsync --bwlimit options on rsync.
    Thanks, guilhem for the patch.
  * webapp: Added UI to delete repositories. Closes: #689847
  * Adjust built-in preferred content expressions to make most types
    of repositories want content that is only located on untrusted, dead,
    and unwanted repositories.
  * drop --auto: Fix bug that prevented dropping files from untrusted
    repositories.
  * assistant: Fix bug that could cause direct mode files to be unstaged
    from git.
  * Update working tree files fully atomically.
  * webapp: Improved transfer queue management.
  * init: Probe whether the filesystem supports fifos, and if not,
    disable ssh connection caching.
  * Use lower case hash directories for storing files on crippled filesystems,
    same as is already done for bare repositories.

 -- Joey Hess <joeyh@debian.org>  Fri, 05 Apr 2013 10:42:18 -0400

git-annex (4.20130323) unstable; urgency=low

  * webapp: Repository list is now included in the dashboard, and other
    UI tweaks.
  * webapp: Improved UI for pairing your own devices together using XMPP.
  * webapp: Display an alert when there are XMPP remotes, and a cloud
    transfer repository needs to be configured.
  * Add incrementalbackup repository group.
  * webapp: Encourage user to install git-annex on a server when adding
    a ssh server, rather than just funneling them through to rsync.
  * xmpp: --debug now enables a sanitized dump of the XMPP protocol
  * xmpp: Try harder to detect presence of clients when there's a git push
    to send.
  * xmpp: Re-enable XA flag, since disabling it did not turn out to help
    with the problems Google Talk has with not always sending presence
    messages to clients.
  * map: Combine duplicate repositories, for a nicer looking map.
  * Fix several bugs caused by a bad Ord instance for Remote.
  * webapp: Switch all forms to POST.
  * assistant: Avoid syncing with annex-ignored remotes when reconnecting
    to the network, or connecting a drive.
  * assistant: Fix OSX bug that prevented committing changed files to a
    repository when in indirect mode.
  * webapp: Improved alerts displayed when syncing with remotes, and 
    when syncing with a remote fails.
  * webapp: Force wrap long filenames in transfer display.
  * assistant: The ConfigMonitor left one zombie behind each time
    it checked for changes, now fixed.
  * get, copy, move: Display an error message when an identical transfer
    is already in progress, rather than failing with no indication why.
  * assistant: Several optimisations to file transfers.
  * OSX app and standalone Linux tarball now both support being added to
    PATH; no need to use runshell to start git-annex.
  * webapp: When adding a removable drive, you can now specify the
    directory inside it to use.
  * webapp: Confirm whether user wants to combine repositories when
    adding a removable drive that already has a repository on it.

 -- Joey Hess <joeyh@debian.org>  Fri, 22 Mar 2013 18:54:05 -0400

git-annex (4.20130314) unstable; urgency=low

  * Bugfix: git annex add, when ran without any file or directory specified,
    should add files in the current directory, but not act on unlocked files
    elsewhere in the tree.
  * Bugfix: drop --from an unavailable remote no longer updates the location
    log, incorrectly, to say the remote does not have the key.
  * Bugfix: If the UUID of a remote is not known, prevent --from, --to,
    and other ways of specifying remotes by name from selecting it,
    since it is not possible to sanely use it.
  * Bugfix: Fix bug in inode cache sentinal check, which broke
    copying to local repos if the repo being copied from had moved
    to a different filesystem or otherwise changed all its inodes

  * Switch from using regex-compat to regex-tdfa, as the C regex library
    is rather buggy.
  * status: Can now be run with a directory path to show only the
    status of that directory, rather than the whole annex.
  * Added remote.<name>.annex-gnupg-options setting.
    Thanks, guilhem for the patch.
  * addurl: Add --relaxed option.
  * addurl: Escape invalid characters in urls, rather than failing to
    use an invalid url.
  * addurl: Properly handle url-escaped characters in file:// urls.

  * assistant: Fix dropping content when a file is moved to an archive
    directory, and getting contennt when a file is moved back out.
  * assistant: Fix bug in direct mode that could occur when a symlink is
    moved out of an archive directory, and resulted in the file not being
    set to direct mode when it was transferred.
  * assistant: Generate better commits for renames.
  * assistant: Logs are rotated to avoid them using too much disk space.
  * assistant: Avoid noise in logs from git commit about typechanged
    files in direct mode repositories.
  * assistant: Set gc.auto=0 when creating repositories to prevent
    automatic commits from causing git-gc runs.
  * assistant: If gc.auto=0, run git-gc once a day, packing loose objects
    very non-aggressively.
  * assistant: XMPP git pull and push requests are cached and sent when
    presence of a new client is detected.
  * assistant: Sync with all git remotes on startup.
  * assistant: Get back in sync with XMPP remotes after network reconnection,
    and on startup.
  * assistant: Fix syncing after XMPP pairing.
  * assistant: Optimised handling of renamed files in direct mode,
    avoiding re-checksumming.
  * assistant: Detects most renames, including directory renames, and
    combines all their changes into a single commit.
  * assistant: Fix ~/.ssh/git-annex-shell wrapper to work when the
    ssh key does not force a command.
  * assistant: Be smarter about avoiding unncessary transfers.

  * webapp: Work around bug in Warp's slowloris attack prevention code,
    that caused regular browsers to stall when they reuse a connection
    after leaving it idle for 30 seconds.
    (See https://github.com/yesodweb/wai/issues/146)
  * webapp: New preferences page allows enabling/disabling debug logging
    at runtime, as well as configuring numcopies and diskreserve.
  * webapp: Repository costs can be configured by dragging repositories around
    in the repository list.
  * webapp: Proceed automatically on from "Configure jabber account"
    to pairing.
  * webapp: Only show up to 10 queued transfers.
  * webapp: DTRT when told to create a git repo that already exists.
  * webapp: Set locally paired repositories to a lower cost than other
    network remotes.

  * Run ssh with -T to avoid tty allocation and any login scripts that
    may do undesired things with it.
  * Several improvements to Makefile and cabal file. Thanks, Peter Simmons
  * Stop depending on testpack.
  * Android: Enable test suite. 

 -- Joey Hess <joeyh@debian.org>  Thu, 14 Mar 2013 15:29:20 -0400

git-annex (4.20130227) unstable; urgency=low

  * annex.version is now set to 4 for direct mode repositories.
  * Should now fully support git repositories with core.symlinks=false;
    always using git's pseudosymlink files in such repositories.
  * webapp: Allow creating repositories on filesystems that lack support for
    symlinks.
  * webapp: Can now add a new local repository, and make it sync with
    the main local repository.
  * Android: Bundle now includes openssh.
  * Android: Support ssh connection caching.
  * Android: Assistant is fully working. (But no webapp yet.)
  * Direct mode: Support filesystems like FAT which can change their inodes
    each time they are mounted.
  * Direct mode: Fix support for adding a modified file.
  * Avoid passing -p to rsync, to interoperate with crippled filesystems.
    Closes: #700282
  * Additional GIT_DIR support bugfixes. May actually work now.
  * webapp: Display any error message from git init if it fails to create
    a repository.
  * Fix a reversion in matching globs introduced in the last release,
    where "*" did not match files inside subdirectories. No longer uses
    the Glob library.
  * copy: Update location log when no copy was performed, if the location
    log was out of date.
  * Makefile now builds using cabal, taking advantage of cabal's automatic
    detection of appropriate build flags.
  * test: The test suite is now built into the git-annex binary, and can
    be run at any time.

 -- Joey Hess <joeyh@debian.org>  Wed, 27 Feb 2013 14:07:24 -0400

git-annex (3.20130216) unstable; urgency=low

  * Now uses the Haskell uuid library, rather than needing a uuid program.
  * Now uses the Haskell Glob library, rather than pcre-light, avoiding
    the need to install libpcre. Currently done only for Cabal or when
    the Makefile is made to use -DWITH_GLOB
  * Android port now available (command-line only).
  * New annex.crippledfilesystem setting, allows use of git-annex
    repositories on FAT and even worse filesystems; avoiding use of
    hard links and locked down permissions settings. (Support is incomplete.)
  * init: Detect when the repository is on a filesystem that does not
    support hard links, or symlinks, or unix permissions, and set
    annex.crippledfilesystem, as well as annex.direct.
  * add: Improved detection of files that are modified while being added.
  * Fix a bug in direct mode, introduced in the previous release, where
    if a file was dropped and then got back, it would be stored in indirect
    mode.

 -- Joey Hess <joeyh@debian.org>  Sat, 16 Feb 2013 10:03:26 -0400

git-annex (3.20130207) unstable; urgency=low

  * webapp: Now allows restarting any threads that crash.
  * Adjust debian package to only build-depend on DAV on architectures
    where it is available.
  * addurl --fast: Use curl, rather than haskell HTTP library, to support https.
  * annex.autocommit: New setting, can be used to disable autocommit
    of changed files by the assistant, while it still does data syncing
    and other tasks.
  * assistant: Ignore .DS_Store on OSX.
  * assistant: Fix location log when adding new file in direct mode.
  * Deal with stale mappings for deleted file in direct mode.
  * pre-commit: Update direct mode mappings. 
  * uninit, unannex --fast: If hard link creation fails, fall back to slow
    mode.
  * Clean up direct mode cache and mapping info when dropping keys.
  * dropunused: Clean up stale direct mode cache and mapping info not
    removed before.

 -- Joey Hess <joeyh@debian.org>  Thu, 07 Feb 2013 12:45:25 -0400

git-annex (3.20130124) unstable; urgency=low

  * Added source repository group, that only retains files until they've
    been transferred to another repository. Useful for things like
    repositories on cameras.
  * Added manual repository group. Use to prevent the assistant from
    downloading any file contents to keep things in sync. Instead
    `git annex get`, `git annex drop` etc can be used manually as desired.
  * webapp: More adjustments to longpoll code to deal with changes in
    variable quoting in different versions of shakespeare-js.
  * webapp: Avoid an error if a transfer is stopped just as it finishes.
    Closes: #698184 
  * webapp: Now always logs to .git/annex/daemon.log
  * webapp: Has a page to view the log, accessed from the control menu.
  * webapp: Fix crash adding removable drive that has an annex directory
    in it that is not a git repository.
  * Deal with incompatability in gpg2, which caused prompts for encryption
    passphrases rather than using the supplied --passphrase-fd.
  * bugfix: Union merges involving two or more repositories could sometimes
    result in data from one repository getting lost. This could result
    in the location log data becoming wrong, and fsck being needed to fix it.
  * sync: Automatic merge conflict resolution now stages deleted files.
  * Depend on git 1.7.7.6 for --no-edit. Closes: #698399
  * Fix direct mode mapping code to always store direct mode filenames
    relative to the top of the repository, even when operating inside a
    subdirectory.
  * fsck: Detect and fix consistency errors in direct mode mapping files.
  * Avoid filename encoding errors when writing direct mode mappings.

 -- Joey Hess <joeyh@debian.org>  Tue, 22 Jan 2013 07:11:59 +1100

git-annex (3.20130114) unstable; urgency=low

  * Now handles the case where a file that's being transferred to a remote
    is modified in place, which direct mode allows. When this
    happens, the transfer now fails, rather than allow possibly corrupt
    data into the remote.
  * fsck: Better checking of file content in direct mode.
  * drop: Suggest using git annex move when numcopies prevents dropping a file.
  * webapp: Repo switcher filters out repos that do not exist any more
    (or are on a drive that's not mounted).
  * webapp: Use IP address, rather than localhost, since some systems may
    have configuration problems or other issues that prevent web browsers
    from connecting to the right localhost IP for the webapp.
  * webapp: Adjust longpoll code to work with recent versions of
    shakespeare-js.
  * assistant: Support new gvfs dbus names used in Gnome 3.6.
  * In direct mode, files with the same key are no longer hardlinked, as
    that would cause a surprising behavior if modifying one, where the other
    would also change.
  * webapp: Avoid illegal characters in hostname when creating S3 or
    Glacier remote.
  * assistant: Avoid committer crashing if a file is deleted at the wrong
    instant.

 -- Joey Hess <joeyh@debian.org>  Mon, 14 Jan 2013 15:25:18 -0400

git-annex (3.20130107) unstable; urgency=low

  * webapp: Add UI to stop and restart assistant.
  * committer: Fix a file handle leak.
  * assistant: Make expensive transfer scan work fully in direct mode.
  * More commands work in direct mode repositories: find, whereis, move, copy,
    drop, log, fsck, add, addurl.
  * sync: No longer automatically adds files in direct mode.
  * assistant: Detect when system is not configured with a user name,
    and set environment to prevent git from failing.
  * direct: Avoid hardlinking symlinks that point to the same content
    when the content is not present.
  * Fix transferring files to special remotes in direct mode.

 -- Joey Hess <joeyh@debian.org>  Mon, 07 Jan 2013 01:01:41 -0400

git-annex (3.20130102) unstable; urgency=low

  * direct, indirect: New commands, that switch a repository to and from
    direct mode. In direct mode, files are accessed directly, rather than
    via symlinks. Note that direct mode is currently experimental. Many
    git-annex commands do not work in direct mode. Some git commands can
    cause data loss when used in direct mode repositories.
  * assistant: Now uses direct mode by default when setting up a new
    local repository.
  * OSX assistant: Uses the FSEvents API to detect file changes.
    This avoids issues with running out of file descriptors on large trees,
    as well as allowing detection of modification of files in direct mode.
    Other BSD systems still use kqueue.
  * kqueue: Fix bug that made broken symlinks not be noticed.
  * vicfg: Quote filename. Closes: #696193
  * Bugfix: Fixed bug parsing transfer info files, where the newline after
    the filename was included in it. This was generally benign, but in
    the assistant, it caused unexpected dropping of preferred content.
  * Bugfix: Remove leading \ from checksums output by sha*sum commands,
    when the filename contains \ or a newline. Closes: #696384
  * fsck: Still accept checksums with a leading \ as valid, now that
    above bug is fixed.
  * SHA*E backends: Exclude non-alphanumeric characters from extensions.
  * migrate: Remove leading \ in SHA* checksums, and non-alphanumerics
    from extensions of SHA*E keys.

 -- Joey Hess <joeyh@debian.org>  Wed, 02 Jan 2013 13:21:34 -0400

git-annex (3.20121211) unstable; urgency=low

  * webapp: Defaults to sharing box.com account info with friends, allowing
    one-click enabling of the repository.
  * Fix broken .config/git-annex/program installed by standalone tarball.
  * assistant: Retrival from glacier now handled.
  * Include ssh in standalone tarball and OSX app.
  * watch: Avoid leaving hard links to files behind in .git/annex/tmp
    if a file is deleted or moved while it's being quarantined in preparation
    to being added to the annex.
  * Allow `git annex drop --from web`; of course this does not remove
    any file from the web, but it does make git-annex remove all urls
    associated with a file.
  * webapp: S3 and Glacier forms now have a select list of all
    currently-supported AWS regions.
  * webdav: Avoid trying to set props, avoiding incompatability with
    livedrive.com. Needs DAV version 0.3.
  * webapp: Prettify error display.
  * webapp: Fix bad interaction between required fields and modals.
  * webapp: Added help buttons and links next to fields that require
    explanations.
  * webapp: Encryption can be disabled when setting up remotes.
  * assistant: Avoid trying to drop content from remotes that don't have it.
  * assistant: Allow periods in ssh key comments.
  * get/copy --auto: Transfer data even if it would exceed numcopies,
    when preferred content settings want it.
  * drop --auto: Fix dropping content when there are no preferred content
    settings.
  * webapp: Allow user to specify the port when setting up a ssh or rsync
    remote.
  * assistant: Fix syncing to just created ssh remotes.
  * Enable WebDAV support in Debian package. Closes: #695532

 -- Joey Hess <joeyh@debian.org>  Tue, 11 Dec 2012 11:25:03 -0400

git-annex (3.20121127) unstable; urgency=low

  * Fix dirContentsRecursive, which had missed some files in deeply nested
    subdirectories. Could affect various parts of git-annex.
  * rsync: Fix bug introduced in last release that broke encrypted rsync
    special remotes.
  * The standalone builds now unset their special path and library path
    variables before running the system web browser.

 -- Joey Hess <joeyh@debian.org>  Tue, 27 Nov 2012 17:07:32 -0400

git-annex (3.20121126) unstable; urgency=low

  * New webdav and Amazon glacier special remotes.
  * Display a warning when a non-existing file or directory is specified.
  * webapp: Added configurator for Box.com.
  * webapp: Show error messages to user when testing XMPP creds.
  * Fix build of assistant without yesod.
  * webapp: The list of repositiories refreshes when new repositories are
    added, including when new repository configurations are pushed in from
    remotes.
  * OSX: Fix RunAtLoad value in plist file.
  * Getting a file from chunked directory special remotes no longer buffers
    it all in memory.
  * S3: Added progress display for uploading and downloading.
  * directory special remote: Made more efficient and robust.
  * Bugfix: directory special remote could loop forever storing a key 
    when a too small chunksize was configured.
  * Allow controlling whether login credentials for S3 and webdav are
    committed to the repository, by setting embedcreds=yes|no when running
    initremote.
  * Added smallarchive repository group, that only archives files that are
    in archive directories. Used by default for glacier when set up in the
    webapp.
  * assistant: Fixed handling of toplevel archive directory and
    client repository group.
  * assistant: Apply preferred content settings when a new symlink
    is created, or a symlink gets renamed. Made archive directories work.

 -- Joey Hess <joeyh@debian.org>  Mon, 26 Nov 2012 11:37:49 -0400

git-annex (3.20121112) unstable; urgency=low

  * assistant: Can use XMPP to notify other nodes about pushes made to other
    repositories, as well as pushing to them directly over XMPP.
  * wepapp: Added an XMPP configuration interface.
  * webapp: Supports pairing over XMPP, with both friends, and other repos
    using the same account.
  * assistant: Drops non-preferred content when possible.
  * assistant: Notices, and applies config changes as they are made to
    the git-annex branch, including config changes pushed in from remotes.
  * git-annex-shell: GIT_ANNEX_SHELL_DIRECTORY can be set to limit it
    to operating on a specified directory.
  * webapp: When setting up authorized_keys, use GIT_ANNEX_SHELL_DIRECTORY.
  * Preferred content path matching bugfix.
  * Preferred content expressions cannot use "in=".
  * Preferred content expressions can use "present".
  * Fix handling of GIT_DIR when it refers to a git submodule.
  * Depend on and use the Haskell SafeSemaphore library, which provides
    exception-safe versions of SampleVar and QSemN.
    Thanks, Ben Gamari for an excellent patch set.
  * file:/// URLs can now be used with the web special remote.
  * webapp: Allow dashes in ssh key comments when pairing.
  * uninit: Check and abort if there are symlinks to annexed content that
    are not checked into git.
  * webapp: Switched to using the same multicast IP address that avahi uses.
  * bup: Don't pass - to bup-split to make it read stdin; bup 0.25
    does not accept that.
  * bugfix: Don't fail transferring content from read-only repos.
    Closes: #691341
  * configure: Check that checksum programs produce correct checksums.
  * Re-enable dbus, using a new version of the library that fixes the memory
    leak.
  * NetWatcher: When dbus connection is lost, try to reconnect.
  * Use USER and HOME environment when set, and only fall back to getpwent,
    which doesn't work with LDAP or NIS.
  * rsync special remote: Include annex-rsync-options when running rsync
    to test a key's presence.
  * The standalone tarball's runshell now takes care of installing a
    ~/.ssh/git-annex-shell wrapper the first time it's run.
  * webapp: Make an initial, empty commit so there is a master branch 
  * assistant: Fix syncing local drives.
  * webapp: Fix creation of rsync.net repositories.
  * webapp: Fix renaming of special remotes.
  * webapp: Generate better git remote names.
  * webapp: Ensure that rsync special remotes are enabled using the same
    name they were originally created using.
  * Bugfix: Fix hang in webapp when setting up a ssh remote with an absolute
    path.

 -- Joey Hess <joeyh@debian.org>  Mon, 12 Nov 2012 10:39:47 -0400

git-annex (3.20121017) unstable; urgency=low

  * Fix zombie cleanup reversion introduced in 3.20121009.
  * Additional fix to support git submodules.

 -- Joey Hess <joeyh@debian.org>  Tue, 16 Oct 2012 21:10:14 -0400

git-annex (3.20121016) unstable; urgency=low

  * vicfg: New file format, avoids ambiguity with repos that have the same
    description, or no description.
  * Bug fix: A recent change caused git-annex-shell to crash.
  * Better preferred content expression for transfer repos.
  * webapp: Repository edit form can now edit the name of a repository.
  * webapp: Make bare repositories on removable drives, as there is nothing
    to ensure non-bare repos get updated when syncing.
  * webapp: Better behavior when pausing syncing to a remote when a transfer
    scan is running and queueing new transfers for that remote.
  * The standalone binaries are now built to not use ssh connection caching,
    in order to work with old versions of ssh.
  * A relative core.worktree is relative to the gitdir. Now that this is
    handled correctly, git-annex can be used in git submodules.
  * Temporarily disable use of dbus, as the haskell dbus library blows up
    when losing connection, which will need to be fixed upstream. 

 -- Joey Hess <joeyh@debian.org>  Tue, 16 Oct 2012 15:25:22 -0400

git-annex (3.20121010) unstable; urgency=low

  * Renamed --ingroup to --inallgroup.
  * Standard groups changed to client, transfer, archive, and backup.
    Each of these has its own standard preferred content setting.
  * dead: Remove dead repository from all groups.
  * Avoid unsetting HOME when running certian git commands. Closes: #690193
  * test: Fix threaded runtime hang.
  * Makefile: Avoid building with -threaded if the ghc threaded runtime does
    not exist.
  * webapp: Improve wording of intro display. Closes: #689848
  * webapp: Repositories can now be configured, to change their description,
    their group, or even to disable syncing to them.
  * git config remote.name.annex-sync can be used to control whether
    a remote gets synced.
  * Fix a crash when merging files in the git-annex branch that contain
    invalid utf8.
  * Automatically detect when a ssh remote does not have git-annex-shell
    installed, and set annex-ignore.

 -- Joey Hess <joeyh@debian.org>  Fri, 12 Oct 2012 13:45:21 -0400

git-annex (3.20121009) unstable; urgency=low

  * watch, assistant: It's now safe to git annex unlock files while
    the watcher is running, as well as modify files checked into git
    as normal files. Additionally, .gitignore settings are now honored.
    Closes: #689979
  * group, ungroup: New commands to indicate groups of repositories.
  * webapp: Adds newly created repositories to one of these groups:
    clients, drives, servers
  * vicfg: New command, allows editing (or simply viewing) most
    of the repository configuration settings stored in the git-annex branch.
  * Added preferred content expressions, configurable using vicfg.
  * get --auto: If the local repository has preferred content
    configured, only get that content.
  * drop --auto: If the repository the content is dropped from has
    preferred content configured, drop only content that is not preferred.
  * copy --auto: Only transfer content that the destination repository prefers.
  * assistant: Now honors preferred content settings when deciding what to
    transfer.
  * --copies=group:number can now be used to match files that are present
    in a specified number of repositories in a group.
  * Added --smallerthan, --largerthan, and --inall limits.
  * Only build-depend on libghc-clientsession-dev on arches that will have
    the webapp.
  * uninit: Unset annex.version. Closes: #689852

 -- Joey Hess <joeyh@debian.org>  Tue, 09 Oct 2012 15:13:23 -0400

git-annex (3.20121001) unstable; urgency=low

  * fsck: Now has an incremental mode. Start a new incremental fsck pass
    with git annex fsck --incremental. Now the fsck can be interrupted
    as desired, and resumed with git annex fsck --more.
    Thanks, Justin Azoff
  * New --time-limit option, makes long git-annex commands stop after
    a specified amount of time.
  * fsck: New --incremental-schedule option which is nice for scheduling
    eg, monthly incremental fsck runs in cron jobs.
  * Fix fallback to ~/Desktop when xdg-user-dir is not available.
    Closes: #688833
  * S3: When using a shared cipher, S3 credentials are not stored encrypted
    in the git repository, as that would allow anyone with access to
    the repository access to the S3 account. Instead, they're stored
    in a 600 mode file in the local git repo.
  * webapp: Avoid crashing when ssh-keygen -F chokes on an invalid known_hosts
    file.
  * Always do a system wide installation when DESTDIR is set. Closes: #689052
  * The Makefile now builds with the new yesod by default.
    Systems like Debian that have the old yesod 1.0.1 should set
    GIT_ANNEX_LOCAL_FEATURES=-DWITH_OLD_YESOD
  * copy: Avoid updating the location log when no copy is performed.
  * configure: Test that uuid -m works, falling back to plain uuid if not.
  * Avoid building the webapp on Debian architectures that do not yet
    have template haskell and thus yesod. (Should be available for arm soonish
    I hope).

 -- Joey Hess <joeyh@debian.org>  Mon, 01 Oct 2012 13:56:55 -0400

git-annex (3.20120924) unstable; urgency=low

  * assistant: New command, a daemon which does everything watch does,
    as well as automatically syncing file contents between repositories.
  * webapp: An interface for managing and configuring the assistant.
  * The default backend used when adding files to the annex is changed
    from SHA256 to SHA256E, to simplify interoperability with OSX, media
    players, and various programs that needlessly look at symlink targets.
    To get old behavior, add a .gitattributes containing: * annex.backend=SHA256
  * init: If no description is provided for a new repository, one will
    automatically be generated, like "joey@gnu:~/foo"
  * test: Set a lot of git environment variables so testing works in strange
    environments that normally need git config to set names, etc.
    Closes: #682351 Thanks, gregor herrmann
  * Disable ssh connection caching if the path to the control socket would be
    too long (and use relative path to minimise path to the control socket).
  * migrate: Check content before generating the new key, to avoid generating
    a key for corrupt data.
  * Support repositories created with --separate-git-dir. Closes: #684405
  * reinject: When the provided file doesn't match, leave it where it is,
    rather than moving to .git/annex/bad/
  * Avoid crashing on encoding errors in filenames when writing transfer info
    files and reading from checksum commands.
  * sync: Pushes the git-annex branch to remote/synced/git-annex, rather
    than directly to remote/git-annex.
  * Now supports matching files that are present on a number of remotes
    with a specified trust level. Example: --copies=trusted:2
    Thanks, Nicolas Pouillard

 -- Joey Hess <joeyh@debian.org>  Mon, 24 Sep 2012 13:47:48 -0400

git-annex (3.20120825) unstable; urgency=low

  * S3: Add fileprefix setting.
  * Pass --use-agent to gpg when in no tty mode. Thanks, Eskild Hustvedt.
  * Bugfix: Fix fsck in SHA*E backends, when the key contains composite
    extensions, as added in 3.20120721.

 -- Joey Hess <joeyh@debian.org>  Sat, 25 Aug 2012 10:00:10 -0400

git-annex (3.20120807) unstable; urgency=low

  * initremote: Avoid recording remote's description before checking
    that its config is valid.
  * unused, status: Avoid crashing when ran in bare repo.
  * Avoid crashing when "git annex get" fails to download from one
    location, and falls back to downloading from a second location.

 -- Joey Hess <joeyh@debian.org>  Tue, 07 Aug 2012 13:35:07 -0400

git-annex (3.20120721) unstable; urgency=low

  * get, move, copy: Now refuse to do anything when the requested file
    transfer is already in progress by another process.
  * status: Lists transfers that are currently in progress.
  * Fix passing --uuid to git-annex-shell.
  * When shaNsum commands cannot be found, use the Haskell SHA library
    (already a dependency) to do the checksumming. This may be slower,
    but avoids portability problems.
  * Use SHA library for files less than 50 kb in size, at which point it's
    faster than forking the more optimised external program.
  * SHAnE backends are now smarter about composite extensions, such as
    .tar.gz Closes: #680450
  * map: Write map.dot to .git/annex, which avoids watch trying to annex it.

 -- Joey Hess <joeyh@debian.org>  Sat, 21 Jul 2012 16:52:48 -0400

git-annex (3.20120629) unstable; urgency=low

  * cabal: Only try to use inotify on Linux.
  * Version build dependency on STM, and allow building without it,
    which disables the watch command.
  * Avoid ugly failure mode when moving content from a local repository
    that is not available.
  * Got rid of the last place that did utf8 decoding.
  * Accept arbitrarily encoded repository filepaths etc when reading
    git config output. This fixes support for remotes with unusual characters
    in their names.
  * sync: Automatically resolves merge conflicts.

 -- Joey Hess <joeyh@debian.org>  Fri, 29 Jun 2012 10:17:49 -0400

git-annex (3.20120624) unstable; urgency=low

  * watch: New subcommand, a daemon which notices changes to
    files and automatically annexes new files, etc, so you don't
    need to manually run git commands when manipulating files.
    Available on Linux, BSDs, and OSX!
  * Enable diskfree on kfreebsd, using kqueue.
  * unused: Fix crash when key names contain invalid utf8.
  * sync: Avoid recent git's interactive merge.

 -- Joey Hess <joeyh@debian.org>  Sun, 24 Jun 2012 12:36:50 -0400

git-annex (3.20120614) unstable; urgency=medium

  * addurl: Was broken by a typo introduced 2 released ago, now fixed.
    Closes: #677576
  * Install man page when run by cabal, in a location where man will
    find it, even when installing under $HOME. Thanks, Nathan Collins

 -- Joey Hess <joeyh@debian.org>  Thu, 14 Jun 2012 20:21:29 -0400

git-annex (3.20120611) unstable; urgency=medium

  * add: Prevent (most) modifications from being made to a file while it
    is being added to the annex.
  * initremote: Automatically describe a remote when creating it.
  * uninit: Refuse to run in a subdirectory. Closes: #677076

 -- Joey Hess <joeyh@debian.org>  Mon, 11 Jun 2012 10:32:01 -0400

git-annex (3.20120605) unstable; urgency=low

  * sync: Show a nicer message if a user tries to sync to a special remote.
  * lock: Reset unlocked file to index, rather than to branch head.
  * import: New subcommand, pulls files from a directory outside the annex
    and adds them.
  * Fix display of warning message when encountering a file that uses an
    unsupported backend.
  * Require that the SHA256 backend can be used when building, since it's the
    default.
  * Preserve parent environment when running hooks of the hook special remote.

 -- Joey Hess <joeyh@debian.org>  Tue, 05 Jun 2012 14:03:39 -0400

git-annex (3.20120522) unstable; urgency=low

  * Pass -a to cp even when it supports --reflink=auto, to preserve
    permissions.
  * Clean up handling of git directory and git worktree.
  * Add support for core.worktree, and fix support for GIT_WORK_TREE and
    GIT_DIR.

 -- Joey Hess <joeyh@debian.org>  Tue, 22 May 2012 11:16:13 -0400

git-annex (3.20120511) unstable; urgency=low

  * Rsync special remotes can be configured with shellescape=no
    to avoid shell quoting that is normally done when using rsync over ssh.
    This is known to be needed for certian rsync hosting providers
    (specificially hidrive.strato.com) that use rsync over ssh but do not
    pass it through the shell.
  * dropunused: Allow specifying ranges to drop.
  * addunused: New command, the opposite of dropunused, it relinks unused
    content into the git repository.
  * Fix use of several config settings: annex.ssh-options,
    annex.rsync-options, annex.bup-split-options. (And adjust types to avoid
    the bugs that broke several config settings.)

 -- Joey Hess <joeyh@debian.org>  Fri, 11 May 2012 12:29:30 -0400

git-annex (3.20120430) unstable; urgency=low

  * Fix use of annex.diskreserve config setting.
  * Directory special remotes now check annex.diskreserve.
  * Support git's core.sharedRepository configuration.
  * Add annex.http-headers and annex.http-headers-command config
    settings, to allow custom headers to be sent with all HTTP requests.
    (Requested by the Internet Archive)
  * uninit: Clear annex.uuid from .git/config. Closes: #670639
  * Added shared cipher mode to encryptable special remotes. This option
    avoids gpg key distribution, at the expense of flexability, and with
    the requirement that all clones of the git repository be equally trusted.

 -- Joey Hess <joeyh@debian.org>  Mon, 30 Apr 2012 13:16:10 -0400

git-annex (3.20120418) unstable; urgency=low

  * bugfix: Adding a dotfile also caused all non-dotfiles to be added.
  * bup: Properly handle key names with spaces or other things that are
    not legal git refs.
  * git-annex (but not git-annex-shell) supports the git help.autocorrect
    configuration setting, doing fuzzy matching using the restricted
    Damerau-Levenshtein edit distance, just as git does. This adds a build
    dependency on the haskell edit-distance library.
  * Renamed diskfree.c to avoid OSX case insensativity bug.
  * cabal now installs git-annex-shell as a symlink to git-annex.
  * cabal file now autodetects whether S3 support is available.

 -- Joey Hess <joeyh@debian.org>  Wed, 18 Apr 2012 12:11:32 -0400

git-annex (3.20120406) unstable; urgency=low

  * Disable diskfree on kfreebsd, as I have a build failure on kfreebsd-i386
    that is quite likely caused by it.

 -- Joey Hess <joeyh@debian.org>  Sat, 07 Apr 2012 15:50:36 -0400

git-annex (3.20120405) unstable; urgency=low

  * Rewrote free disk space checking code, moving the portability
    handling into a small C library.
  * status: Display amount of free disk space.

 -- Joey Hess <joeyh@debian.org>  Thu, 05 Apr 2012 16:19:10 -0400

git-annex (3.20120315) unstable; urgency=low

  * fsck: Fix up any broken links and misplaced content caused by the
    directory hash calculation bug fixed in the last release.
  * sync: Sync to lower cost remotes first.
  * status: Fixed to run in constant space.
  * status: More accurate display of sizes of tmp and bad keys.
  * unused: Now uses a bloom filter, and runs in constant space.
    Use of a bloom filter does mean it will not notice a small
    number of unused keys. For repos with up to half a million keys,
    it will miss one key in 1000.
  * Added annex.bloomcapacity and annex.bloomaccuracy, which can be
    adjusted as desired to tune the bloom filter.
  * status: Display amount of memory used by bloom filter, and
    detect when it's too small for the number of keys in a repository.
  * git-annex-shell: Runs hooks/annex-content after content is received
    or dropped.
  * Work around a bug in rsync (IMHO) introduced by openSUSE's SIP patch.
  * git-annex now behaves as git-annex-shell if symlinked to and run by that
    name. The Makefile sets this up, saving some 8 mb of installed size.
  * git-union-merge is a demo program, so it is no longer built by default.

 -- Joey Hess <joeyh@debian.org>  Thu, 15 Mar 2012 11:05:28 -0400

git-annex (3.20120309) unstable; urgency=low

  * Fix key directory hash calculation code to behave as it did before 
    version 3.20120227 when a key contains non-ascii characters (only
    WORM backend is likely to have been affected).

 -- Joey Hess <joeyh@debian.org>  Fri, 09 Mar 2012 20:05:09 -0400

git-annex (3.20120230) unstable; urgency=low

  * "here" can be used to refer to the current repository,
    which can read better than the old "." (which still works too).
  * Directory special remotes now support chunking files written to them,
    avoiding writing files larger than a specified size.
  * Add progress bar display to the directory special remote.
  * Add configurable hooks that are run when git-annex starts and stops
    using a remote: remote.name.annex-start-command and
    remote.name.annex-stop-command
  * Fix a bug in symlink calculation code, that triggered in rare
    cases where an annexed file is in a subdirectory that nearly
    matched to the .git/annex/object/xx/yy subdirectories.

 -- Joey Hess <joeyh@debian.org>  Mon, 05 Mar 2012 13:38:13 -0400

git-annex (3.20120229) unstable; urgency=low

  * Fix test suite to not require a unicode locale.
  * Fix cabal build failure. Thanks, Sergei Trofimovich

 -- Joey Hess <joeyh@debian.org>  Wed, 29 Feb 2012 02:31:31 -0400

git-annex (3.20120227) unstable; urgency=low

  * Modifications to support ghc 7.4's handling of filenames.
    This version can only be built with ghc 7.4 or newer. See the ghc7.0
    branch for older ghcs.
  * S3: Fix irrefutable pattern failure when accessing encrypted S3
    credentials.
  * Use the haskell IfElse library.
  * Fix teardown of stale cached ssh connections.
  * Fixed to use the strict state monad, to avoid leaking all kinds of memory
    due to lazy state update thunks when adding/fixing many files.
  * Fixed some memory leaks that occurred when committing journal files.
  * Added a annex.queuesize setting, useful when adding hundreds of thousands
    of files on a system with plenty of memory.
  * whereis: Prints the urls of files that the web special remote knows about.
  * addurl --fast: Verifies that the url can be downloaded (only getting
    its head), and records the size in the key.
  * When checking that an url has a key, verify that the Content-Length,
    if available, matches the size of the key.
  * addurl: Added a --file option, which can be used to specify what
    file the url is added to. This can be used to override the default
    filename that is used when adding an url, which is based on the url.
    Or, when the file already exists, the url is recorded as another
    location of the file.
  * addurl: Normalize badly encoded urls.
  * addurl: Add --pathdepth option.
  * rekey: New plumbing level command, can be used to change the keys used
    for files en masse.
  * Store web special remote url info in a more efficient location.
    (Urls stored with this version will not be visible to older versions.)
  * Deal with NFS problem that caused a failure to remove a directory
    when removing content from the annex.
  * Make a single location log commit after a remote has received or
    dropped files. Uses a new "git-annex-shell commit" command when available.
  * To avoid commits of data to the git-annex branch after each command
    is run, set annex.alwayscommit=false. Its data will then be committed
    less frequently, when a merge or sync is done.
  * configure: Check if ssh connection caching is supported by the installed
    version of ssh and default annex.sshcaching accordingly.
  * move --from, copy --from: Now 10 times faster when scanning to find
    files in a remote on a local disk; rather than go through the location log
    to see which files are present on the remote, it simply looks at the 
    disk contents directly.

 -- Joey Hess <joeyh@debian.org>  Mon, 27 Feb 2012 12:58:21 -0400

git-annex (3.20120123) unstable; urgency=low

  * fsck --from: Fscking a remote is now supported. It's done by retrieving
    the contents of the specified files from the remote, and checking them,
    so can be an expensive operation. Still, if the remote is a special
    remote, or a git repository that you cannot run fsck in locally, it's
    nice to have the ability to fsck it.
  * If you have any directory special remotes, now would be a good time to
    fsck them, in case you were hit by the data loss bug fixed in the
    previous release!
  * fsck --from remote --fast: Avoids expensive file transfers, at the
    expense of not checking file size and/or contents.
  * Ssh connection caching is now enabled automatically by git-annex.
    Only one ssh connection is made to each host per git-annex run, which
    can speed some things up a lot, as well as avoiding repeated password
    prompts. Concurrent git-annex processes also share ssh connections.
    Cached ssh connections are shut down when git-annex exits.
  * To disable the ssh caching (if for example you have your own broader
    ssh caching configuration), set annex.sshcaching=false.

 -- Joey Hess <joeyh@debian.org>  Mon, 23 Jan 2012 13:48:48 -0400

git-annex (3.20120116) unstable; urgency=medium

  * Fix data loss bug in directory special remote, when moving a file
    to the remote failed, and partially transferred content was left
    behind in the directory, re-running the same move would think it
    succeeded and delete the local copy.

 -- Joey Hess <joeyh@debian.org>  Mon, 16 Jan 2012 16:43:45 -0400

git-annex (3.20120115) unstable; urgency=low

  * Add a sanity check for bad StatFS results. On architectures
    where StatFS does not currently work (s390, mips, powerpc, sparc),
    this disables the diskreserve checking code, and attempting to
    configure an annex.diskreserve will result in an error.
  * Fix QuickCheck dependency in cabal file.
  * Minor optimisations.

 -- Joey Hess <joeyh@debian.org>  Sun, 15 Jan 2012 13:54:20 -0400

git-annex (3.20120113) unstable; urgency=low

  * log: Add --gource mode, which generates output usable by gource.
  * map: Fix display of remote repos
  * Add annex-trustlevel configuration settings, which can be used to 
    override the trust level of a remote.
  * git-annex, git-union-merge: Support GIT_DIR and GIT_WORK_TREE.
  * Add libghc-testpack-dev to build depends on all arches.

 -- Joey Hess <joeyh@debian.org>  Fri, 13 Jan 2012 15:35:17 -0400

git-annex (3.20120106) unstable; urgency=low

  * Support unescaped repository urls, like git does.
  * log: New command that displays the location log for files,
    showing each repository they were added to and removed from.
  * Fix overbroad gpg --no-tty fix from last release.

 -- Joey Hess <joeyh@debian.org>  Sat, 07 Jan 2012 13:16:23 -0400

git-annex (3.20120105) unstable; urgency=low

  * Added annex-web-options configuration settings, which can be
    used to provide parameters to whichever of wget or curl git-annex uses
    (depends on which is available, but most of their important options
    suitable for use here are the same).
  * Dotfiles, and files inside dotdirs are not added by "git annex add"
    unless the dotfile or directory is explicitly listed. So "git annex add ."
    will add all untracked files in the current directory except for those in
    dotdirs.
  * Added quickcheck to build dependencies, and fail if test suite cannot be
    built.
  * fsck: Do backend-specific check before checking numcopies is satisfied.
  * Run gpg with --no-tty. Closes: #654721

 -- Joey Hess <joeyh@debian.org>  Thu, 05 Jan 2012 13:44:12 -0400

git-annex (3.20111231) unstable; urgency=low

  * sync: Improved to work well without a central bare repository.
    Thanks to Joachim Breitner.
  * Rather than manually committing, pushing, pulling, merging, and git annex
    merging, we encourage you to give "git annex sync" a try.
  * sync --fast: Selects some of the remotes with the lowest annex.cost
    and syncs those, in addition to any specified at the command line.
  * Union merge now finds the least expensive way to represent the merge.
  * reinject: Add a sanity check for using an annexed file as the source file.
  * Properly handle multiline git config values.
  * Fix the hook special remote, which bitrotted a while ago.
  * map: --fast disables use of dot to display map
  * Test suite improvements. Current top-level test coverage: 75%
  * Improve deletion of files from rsync special remotes. Closes: #652849
  * Add --include, which is the same as --not --exclude.
  * Format strings can be specified using the new --format option, to control
    what is output by git annex find.
  * Support git annex find --json
  * Fixed behavior when multiple insteadOf configs are provided for the
    same url base.
  * Can now be built with older git versions (before 1.7.7); the resulting
    binary should only be used with old git.
  * Updated to build with monad-control 0.3.

 -- Joey Hess <joeyh@debian.org>  Sat, 31 Dec 2011 14:55:29 -0400

git-annex (3.20111211) unstable; urgency=medium

  * Fix bug in last version in getting contents from bare repositories.
  * Ensure that git-annex branch changes are merged into git-annex's index,
    which fixes a bug that could cause changes that were pushed to the
    git-annex branch to get reverted. As a side effect, it's now safe
    for users to check out and commit changes directly to the git-annex
    branch.
  * map: Fix a failure to detect a loop when both repositories are local
    and refer to each other with relative paths.
  * Prevent key names from containing newlines.
  * add: If interrupted, add can leave files converted to symlinks but not
    yet added to git. Running the add again will now clean up this situtation.
  * Fix caching of decrypted ciphers, which failed when drop had to check
    multiple different encrypted special remotes.
  * unannex: Can be run on files that have been added to the annex, but not
    yet committed.
  * sync: New command that synchronises the local repository and default
    remote, by running git commit, pull, and push for you.
  * Version monad-control dependency in cabal file.

 -- Joey Hess <joeyh@debian.org>  Sun, 11 Dec 2011 21:24:39 -0400

git-annex (3.20111203) unstable; urgency=low

  * The VFAT filesystem on recent versions of Linux, when mounted with
    shortname=mixed, does not get along well with git-annex's mixed case
    .git/annex/objects hash directories. To avoid this problem, new content
    is now stored in all-lowercase hash directories. Except for non-bare
    repositories which would be a pain to transition and cannot be put on FAT.
    (Old mixed-case hash directories are still tried for backwards
    compatibility.)
  * Flush json output, avoiding a buffering problem that could result in
    doubled output.
  * Avoid needing haskell98 and other fixes for new ghc. Thanks, Mark Wright.
  * Bugfix: dropunused did not drop keys with two spaces in their name.
  * Support for storing .git/annex on a different device than the rest of the
    git repository.
  * --inbackend can be used to make git-annex only operate on files
    whose content is stored using a specified key-value backend.
  * dead: A command which says that a repository is gone for good
    and you don't want git-annex to mention it again.

 -- Joey Hess <joeyh@debian.org>  Sat, 03 Dec 2011 21:01:45 -0400

git-annex (3.20111122) unstable; urgency=low

  * merge: Improve commit messages to mention what was merged.
  * Avoid doing auto-merging in commands that don't need fully current
    information from the git-annex branch. In particular, git annex add
    no longer needs to auto-merge.
  * init: When run in an already initalized repository, and without
    a description specified, don't delete the old description. 
  * Optimised union merging; now only runs git cat-file once, and runs
    in constant space.
  * status: Now displays trusted, untrusted, and semitrusted repositories
    separately.
  * status: Include all special remotes in the list of repositories.
  * status: Fix --json mode.
  * status: --fast is back
  * Fix support for insteadOf url remapping. Closes: #644278
  * When not run in a git repository, git-annex can still display a usage
    message, and "git annex version" even works.
  * migrate: Don't fall over a stale temp file.
  * Avoid excessive escaping for rsync special remotes that are not accessed
    over ssh.
  * find: Support --print0

 -- Joey Hess <joeyh@debian.org>  Tue, 22 Nov 2011 14:31:45 -0400

git-annex (3.20111111) unstable; urgency=low

  * Handle a case where an annexed file is moved into a gitignored directory,
    by having fix --force add its change.
  * Avoid cyclic drop problems.
  * Optimized copy --from and get --from to avoid checking the location log
    for files that are already present.
  * Automatically fix up badly formatted uuid.log entries produced by
    3.20111105, whenever the uuid.log is changed (ie, by init or describe).
  * map: Support remotes with /~/ and /~user/

 -- Joey Hess <joeyh@debian.org>  Fri, 11 Nov 2011 13:44:18 -0400

git-annex (3.20111107) unstable; urgency=low

  * merge: Use fast-forward merges when possible.
    Thanks Valentin Haenel for a test case showing how non-fast-forward
    merges could result in an ongoing pull/merge/push cycle.
  * Don't try to read config from repos with annex-ignore set.
  * Bugfix: In the past two releases, git-annex init has written the uuid.log
    in the wrong format, with the UUID and description flipped.

 -- Joey Hess <joeyh@debian.org>  Mon, 07 Nov 2011 12:47:44 -0400

git-annex (3.20111105) unstable; urgency=low

  * The default backend used when adding files to the annex is changed
    from WORM to SHA256.
    To get old behavior, add a .gitattributes containing: * annex.backend=WORM
  * Sped up some operations on remotes that are on the same host.
  * copy --to: Fixed leak when copying many files to a remote on the same
    host.
  * uninit: Add guard against being run with the git-annex branch checked out.
  * Fail if --from or --to is passed to commands that do not support them.
  * drop --from is now supported to remove file content from a remote.
  * status: Now always shows the current repository, even when it does not
    appear in uuid.log.
  * fsck: Now works in bare repositories. Checks location log information,
    and file contents. Does not check that numcopies is satisfied, as
    .gitattributes information about numcopies is not available in a bare
    repository.
  * unused, dropunused: Now work in bare repositories.
  * Removed the setkey command, and added a reinject command with a more
    useful interface.
  * The fromkey command now takes the key as its first parameter. The --key
    option is no longer used.
  * Built without any filename containing .git being excluded. Closes: #647215
  * Record uuid when auto-initializing a remote so it shows in status.
  * Bugfix: Fixed git-annex init crash in a bare repository when there was
    already an existing git-annex branch.
  * Pass -t to rsync to preserve timestamps.

 -- Joey Hess <joeyh@debian.org>  Sat, 05 Nov 2011 15:47:52 -0400

git-annex (3.20111025) unstable; urgency=low

  * A remote can have a annexUrl configured, that is used by git-annex
    instead of its usual url. (Similar to pushUrl.)
  * migrate: Copy url logs for keys when migrating.
  * git-annex-shell: GIT_ANNEX_SHELL_READONLY and GIT_ANNEX_SHELL_LIMITED
    environment variables can be set to limit what commands can be run.
    This is used by gitolite's new git-annex support!

 -- Joey Hess <joeyh@debian.org>  Tue, 25 Oct 2011 13:03:08 -0700

git-annex (3.20111011) unstable; urgency=low

  * This version of git-annex only works with git 1.7.7 and newer.
    The breakage with old versions is subtle, and affects the
    annex.numcopies settings in .gitattributes, so be sure to upgrade git
    to 1.7.7. (Debian package now depends on that version.)
  * Don't pass absolute paths to git show-attr, as it started following
    symlinks when that's done in 1.7.7. Instead, use relative paths,
    which show-attr only handles 100% correctly in 1.7.7. Closes: #645046
  * Fix referring to remotes by uuid.
  * New or changed repository descriptions in uuid.log now have a timestamp,
    which is used to ensure the newest description is used when the uuid.log
    has been merged.
  * Note that older versions of git-annex will display the timestamp as part
    of the repository description, which is ugly but otherwise harmless.
  * Add timestamps to trust.log and remote.log too.
  * git-annex-shell: Added the --uuid option.
  * git-annex now asks git-annex-shell to verify that it's operating in 
    the expected repository.
  * Note that this git-annex will not interoperate with remotes using 
    older versions of git-annex-shell.
  * Now supports git's insteadOf configuration, to modify the url
    used to access a remote. Note that pushInsteadOf is not used;
    that and pushurl are reserved for actual git pushes. Closes: #644278
  * status: List all known repositories.
  * When displaying a list of repositories, show git remote names
    in addition to their descriptions.
  * Add locking to avoid races when changing the git-annex branch.
  * Various speed improvements gained by using ByteStrings.
  * Contain the zombie hordes.

 -- Joey Hess <joeyh@debian.org>  Tue, 11 Oct 2011 23:00:02 -0400

git-annex (3.20110928) unstable; urgency=low

  * --in can be used to make git-annex only operate on files
    believed to be present in a given repository.
  * Arbitrarily complex expressions can be built to limit the files git-annex
    operates on, by combining the options --not --and --or -( and -)
    Example: git annex get --exclude '*.mp3' --and --not -( --in usbdrive --or --in archive -)
  * --copies=N can be used to make git-annex only operate on files with
    the specified number of copies. (And --not --copies=N for the inverse.)
  * find: Rather than only showing files whose contents are present,
    when used with --exclude --copies or --in, displays all files that
    match the specified conditions.
  * Note that this is a behavior change for git-annex find! Old behavior
    can be gotten by using: git-annex find --in .
  * status: Massively sped up; remove --fast mode.
  * unused: File contents used by branches and tags are no longer
    considered unused, even when not used by the current branch. This is
    the final piece of the puzzle needed for git-annex to to play nicely
    with branches.

 -- Joey Hess <joeyh@debian.org>  Wed, 28 Sep 2011 18:14:02 -0400

git-annex (3.20110915) unstable; urgency=low

  * whereis: Show untrusted locations separately and do not include in
    location count.
  * Fix build without S3.
  * addurl: Always use whole url as destination filename, rather than
    only its file component.
  * get, drop, copy: Added --auto option, which decides whether
    to get/drop content as needed to work toward the configured numcopies.
  * bugfix: drop and fsck did not honor --exclude

 -- Joey Hess <joeyh@debian.org>  Thu, 15 Sep 2011 22:25:46 -0400

git-annex (3.20110906) unstable; urgency=low

  * Improve display of newlines around error and warning messages.
  * Fix Makefile to work with cabal again.

 -- Joey Hess <joeyh@debian.org>  Tue, 06 Sep 2011 13:45:16 -0400

git-annex (3.20110902) unstable; urgency=low

  * Set EMAIL when running test suite so that git does not need to be
    configured first. Closes: #638998
  * The wget command will now be used in preference to curl, if available.
  * init: Make description an optional parameter.
  * unused, status: Sped up by avoiding unnecessary stats of annexed files.
  * unused --remote: Reduced memory use to 1/4th what was used before.
  * Add --json switch, to produce machine-consumable output.

 -- Joey Hess <joeyh@debian.org>  Fri, 02 Sep 2011 21:20:37 -0400

git-annex (3.20110819) unstable; urgency=low

  * Now "git annex init" only has to be run once, when a git repository
    is first being created. Clones will automatically notice that git-annex
    is in use and automatically perform a basic initalization. It's
    still recommended to run "git annex init" in any clones, to describe them.
  * Added annex-cost-command configuration, which can be used to vary the
    cost of a remote based on the output of a shell command.
  * Fix broken upgrade from V1 repository. Closes: #638584

 -- Joey Hess <joeyh@debian.org>  Fri, 19 Aug 2011 20:34:09 -0400

git-annex (3.20110817) unstable; urgency=low

  * Fix shell escaping in rsync special remote.
  * addurl: --fast can be used to avoid immediately downloading the url.
  * Added support for getting content from git remotes using http (and https).
  * Added curl to Debian package dependencies.

 -- Joey Hess <joeyh@debian.org>  Wed, 17 Aug 2011 01:29:02 -0400

git-annex (3.20110719) unstable; urgency=low

  * add: Be even more robust to avoid ever leaving the file seemingly deleted.
    Closes: #634233
  * Bugfix: Make add ../ work.
  * Support the standard git -c name=value
  * unannex: Clean up use of git commit -a.

 -- Joey Hess <joeyh@debian.org>  Tue, 19 Jul 2011 23:39:53 -0400

git-annex (3.20110707) unstable; urgency=low

  * Fix sign bug in disk free space checking.
  * Bugfix: Forgot to de-escape keys when upgrading. Could result in
    bad location log data for keys that contain [&:%] in their names.
    (A workaround for this problem is to run git annex fsck.)
  * add: Avoid a failure mode that resulted in the file seemingly being
    deleted (content put in the annex but no symlink present).

 -- Joey Hess <joeyh@debian.org>  Thu, 07 Jul 2011 19:29:39 -0400

git-annex (3.20110705) unstable; urgency=low

  * uninit: Delete the git-annex branch and .git/annex/
  * unannex: In --fast mode, file content is left in the annex, and a
    hard link made to it.
  * uninit: Use unannex in --fast mode, to support unannexing multiple
    files that link to the same content.
  * Drop the dependency on the haskell curl bindings, use regular haskell HTTP.
  * Fix a pipeline stall when upgrading (caused by #624389).

 -- Joey Hess <joeyh@debian.org>  Tue, 05 Jul 2011 14:37:39 -0400

git-annex (3.20110702) unstable; urgency=low

  * Now the web can be used as a special remote. 
    This feature replaces the old URL backend.
  * addurl: New command to download an url and store it in the annex.
  * Sped back up fsck, copy --from, and other commands that often
    have to read a lot of information from the git-annex branch. Such
    commands are now faster than they were before introduction of the
    git-annex branch.
  * Always ensure git-annex branch exists.
  * Modify location log parser to allow future expansion.
  * --force will cause add, etc, to operate on ignored files.
  * Avoid mangling encoding when storing the description of repository
    and other content.
  * cabal can now be used to build git-annex. This is substantially
    slower than using make, does not build or install documentation,
    does not run the test suite, and is not particularly recommended,
    but could be useful to some.

 -- Joey Hess <joeyh@debian.org>  Sat, 02 Jul 2011 15:00:18 -0400

git-annex (3.20110624) experimental; urgency=low

  * New repository format, annex.version=3. Use `git annex upgrade` to migrate.
  * git-annex now stores its logs in a git-annex branch.
  * merge: New subcommand. Auto-merges the new git-annex branch.
  * Improved handling of bare git repos with annexes. Many more commands will
    work in them.
  * git-annex is now more robust; it will never leave state files
    uncommitted when some other git process comes along and locks the index
    at an inconvenient time.
  * rsync is now used when copying files from repos on other filesystems.
    cp is still used when copying file from repos on the same filesystem,
    since --reflink=auto can make it significantly faster on filesystems
    such as btrfs.
  * Allow --trust etc to specify a repository by name, for temporarily 
    trusting repositories that are not configured remotes.
  * unlock: Made atomic.
  * git-union-merge: New git subcommand, that does a generic union merge
    operation, and operates efficiently without touching the working tree.

 -- Joey Hess <joeyh@debian.org>  Fri, 24 Jun 2011 14:32:18 -0400

git-annex (0.20110610) unstable; urgency=low

  * Add --numcopies option.
  * Add --trust, --untrust, and --semitrust options.
  * get --from is the same as copy --from
  * Bugfix: Fix fsck to not think all SHAnE keys are bad.

 -- Joey Hess <joeyh@debian.org>  Fri, 10 Jun 2011 11:48:40 -0400

git-annex (0.20110601) unstable; urgency=low

  * Minor bugfixes and error message improvements.
  * Massively sped up `git annex lock` by avoiding use of the uber-slow
    `git reset`, and only running `git checkout` once, even when many files
    are being locked.
  * Fix locking of files with staged changes.
  * Somewhat sped up `git commit` of modifications to unlocked files.
  * Build fix for older ghc.

 -- Joey Hess <joeyh@debian.org>  Wed, 01 Jun 2011 11:50:47 -0400

git-annex (0.20110522) unstable; urgency=low

  * Closer emulation of git's behavior when told to use "foo/.git" as a
    git repository instead of just "foo". Closes: #627563
  * Fix bug in --exclude introduced in 0.20110516.

 -- Joey Hess <joeyh@debian.org>  Fri, 27 May 2011 20:20:41 -0400

git-annex (0.20110521) unstable; urgency=low

  * status: New subcommand to show info about an annex, including its size.
  * --backend now overrides any backend configured in .gitattributes files.
  * Add --debug option. Closes: #627499

 -- Joey Hess <joeyh@debian.org>  Sat, 21 May 2011 11:52:53 -0400

git-annex (0.20110516) unstable; urgency=low

  * Add a few tweaks to make it easy to use the Internet Archive's variant
    of S3. In particular, munge key filenames to comply with the IA's filename
    limits, disable encryption, support their nonstandard way of creating
    buckets, and allow x-archive-* headers to be specified in initremote to
    set item metadata.
  * Added filename extension preserving variant backends SHA1E, SHA256E, etc.
  * migrate: Use current filename when generating new key, for backends
    where the filename affects the key name.
  * Work around a bug in Network.URI's handling of bracketed ipv6 addresses.

 -- Joey Hess <joeyh@debian.org>  Mon, 16 May 2011 14:16:52 -0400

git-annex (0.20110503) unstable; urgency=low

  * Fix hasKeyCheap setting for bup and rsync special remotes.
  * Add hook special remotes.
  * Avoid crashing when an existing key is readded to the annex.
  * unused: Now also lists files fsck places in .git/annex/bad/
  * S3: When encryption is enabled, the Amazon S3 login credentials
    are stored, encrypted, in .git-annex/remotes.log, so environment
    variables need not be set after the remote is initialized.

 -- Joey Hess <joeyh@debian.org>  Tue, 03 May 2011 20:56:01 -0400

git-annex (0.20110427) unstable; urgency=low

  * Switch back to haskell SHA library, so git-annex remains buildable on
    Debian stable.
  * Added rsync special remotes. This could be used, for example, to 
    store annexed content on rsync.net (encrypted naturally). Or anywhere else.
  * Bugfix: Avoid pipeline stall when running git annex drop or fsck on a
    lot of files. Possibly only occured with ghc 7.

 -- Joey Hess <joeyh@debian.org>  Wed, 27 Apr 2011 22:50:26 -0400

git-annex (0.20110425) unstable; urgency=low

  * Use haskell Crypto library instead of haskell SHA library.
  * Remove testpack from build depends for non x86 architectures where it
    is not available. The test suite will not be run if it cannot be compiled.
  * Avoid using absolute paths when staging location log, as that can
    confuse git when a remote's path contains a symlink. Closes: #621386

 -- Joey Hess <joeyh@debian.org>  Mon, 25 Apr 2011 15:47:00 -0400

git-annex (0.20110420) unstable; urgency=low

  * Update Debian build dependencies for ghc 7.
  * Debian package is now built with S3 support.
    Thanks Joachim Breitner for making this possible.
  * Somewhat improved memory usage of S3, still work to do.
    Thanks Greg Heartsfield for ongoing work to improve the hS3 library
    for git-annex.

 -- Joey Hess <joeyh@debian.org>  Thu, 21 Apr 2011 15:00:48 -0400

git-annex (0.20110419) unstable; urgency=low

  * Don't run gpg in batch mode, so it can prompt for passphrase when
    there is no agent.
  * Add missing build dep on dataenc.
  * S3: Fix stalls when transferring encrypted data.
  * bup: Avoid memory leak when transferring encrypted data.

 -- Joey Hess <joeyh@debian.org>  Tue, 19 Apr 2011 21:26:51 -0400

git-annex (0.20110417) unstable; urgency=low

  * bup is now supported as a special type of remote.
  * The data sent to special remotes (Amazon S3, bup, etc) can be encrypted
    using GPG for privacy.
  * Use lowercase hash directories for locationlog files, to avoid
    some issues with git on OSX with the mixed-case directories.
    No migration is needed; the old mixed case hash directories are still
    read; new information is written to the new directories.
  * Unused files on remotes, particulary special remotes, can now be
    identified and dropped, by using "--from remote" with git annex unused
    and git annex dropunused.
  * Clear up short option confusion between --from and --force (-f is now
    --from, and there is no short option for --force).
  * Add build depend on perlmagick so docs are consistently built.
    Closes: #621410
  * Add doc-base file. Closes: #621408
  * Periodically flush git command queue, to avoid boating memory usage
    too much.
  * Support "sha1" and "sha512" commands on FreeBSD, and allow building
    if any/all SHA commands are not available. Thanks, Fraser Tweedale

 -- Joey Hess <joeyh@debian.org>  Sun, 17 Apr 2011 12:00:24 -0400

git-annex (0.20110401) experimental; urgency=low

  * Amazon S3 is now supported as a special type of remote.
    Warning: Encrypting data before sending it to S3 is not yet supported.
  * Note that Amazon S3 support is not built in by default on Debian yet,
    as hS3 is not packaged.
  * fsck: Ensure that files and directories in .git/annex/objects
    have proper permissions.
  * Added a special type of remote called a directory remote, which
    simply stores files in an arbitrary local directory.
  * Bugfix: copy --to --fast never really copied, fixed.

 -- Joey Hess <joeyh@debian.org>  Fri, 01 Apr 2011 21:27:22 -0400

git-annex (0.20110328) experimental; urgency=low

  * annex.diskreserve can be given in arbitrary units (ie "0.5 gigabytes")
  * Generalized remotes handling, laying groundwork for remotes that are
    not regular git remotes. (Think Amazon S3.)
  * Provide a less expensive version of `git annex copy --to`, enabled
    via --fast. This assumes that location tracking information is correct,
    rather than contacting the remote for every file.
  * Bugfix: Keys could be received into v1 annexes from v2 annexes, via
    v1 git-annex-shell. This results in some oddly named keys in the v1
    annex. Recognise and fix those keys when upgrading, instead of crashing.

 -- Joey Hess <joeyh@debian.org>  Mon, 28 Mar 2011 10:47:29 -0400

git-annex (0.20110325) experimental; urgency=low

  * Free space checking is now done, for transfers of data for keys
    that have free space metadata. (Notably, not for SHA* keys generated
    with git-annex 0.2x or earlier.) The code is believed to work on
    Linux, FreeBSD, and OSX; check compile-time messages to see if it
    is not enabled for your OS.
  * Add annex.diskreserve config setting, to control how much free space
    to reserve for other purposes and avoid using (defaults to 1 mb).
  * Add --fast flag, that can enable less expensive, but also less thorough
    versions of some commands.
  * fsck: In fast mode, avoid checking checksums.
  * unused: In fast mode, just show all existing temp files as unused,
    and avoid expensive scan for other unused content.
  * migrate: Support migrating v1 SHA keys to v2 SHA keys with
    size information that can be used for free space checking.
  * Fix space leak in fsck and drop commands.
  * migrate: Bugfix for case when migrating a file results in a key that
    is already present in .git/annex/objects.
  * dropunused: Significantly sped up; only read unused log file once.

 -- Joey Hess <joeyh@debian.org>  Fri, 25 Mar 2011 00:47:37 -0400

git-annex (0.20110320) experimental; urgency=low

  * Fix dropping of files using the URL backend.
  * Fix support for remotes with '.' in their names.
  * Add version command to show git-annex version as well as repository
    version information.
  * No longer auto-upgrade to repository format 2, to avoid accidental
    upgrades, etc. Use git-annex upgrade when you're ready to run this
    version.

 -- Joey Hess <joeyh@debian.org>  Sun, 20 Mar 2011 16:36:33 -0400

git-annex (0.20110316) experimental; urgency=low

  * New repository format, annex.version=2.
  * The first time git-annex is run in an old format repository, it
    will automatically upgrade it to the new format, staging all
    necessary changes to git. Also added a "git annex upgrade" command.
  * Colons are now avoided in filenames, so bare clones of git repos
    can be put on USB thumb drives formatted with vFAT or similar
    filesystems.
  * Added two levels of hashing to object directory and .git-annex logs,
    to improve scalability with enormous numbers of annexed
    objects. (With one hundred million annexed objects, each
    directory would contain fewer than 1024 files.)
  * The setkey, fromkey, and dropkey subcommands have changed how
    the key is specified. --backend is no longer used with these.

 -- Joey Hess <joeyh@debian.org>  Wed, 16 Mar 2011 16:20:23 -0400

git-annex (0.24) unstable; urgency=low

  Branched the 0.24 series, which will be maintained for a while to
  support v1 git-annex repos, while main development moves to the 0.2011
  series, with v2 git-annex repos.

  * Add Suggests on graphviz. Closes: #618039
  * When adding files to the annex, the symlinks pointing at the annexed
    content are made to have the same mtime as the original file.
    While git does not preserve that information, this allows a tool
    like metastore to be used with annexed files.
    (Currently this is only done on systems supporting POSIX 200809.)

 -- Joey Hess <joeyh@debian.org>  Wed, 16 Mar 2011 18:35:13 -0400

git-annex (0.23) unstable; urgency=low

  * Support ssh remotes with a port specified.
  * whereis: New subcommand to show where a file's content has gotten to.
  * Rethink filename encoding handling for display. Since filename encoding
    may or may not match locale settings, any attempt to decode filenames 
    will fail for some files. So instead, do all output in binary mode.

 -- Joey Hess <joeyh@debian.org>  Sat, 12 Mar 2011 15:02:49 -0400

git-annex (0.22) unstable; urgency=low

  * Git annexes can now be attached to bare git repositories.
    (Both the local and remote host must have this version of git-annex
    installed for it to work.)
  * Support filenames that start with a dash; when such a file is passed
    to a utility it will be escaped to avoid it being interpreted as an
    option. (I went a little overboard and got the type checker involved
    in this, so such files are rather comprehensively supported now.)
  * New backends: SHA512 SHA384 SHA256 SHA224
    (Supported on systems where corresponding shaNsum commands are available.)
  * describe: New subcommand that can set or change the description of
    a repository.
  * Fix test suite to reap zombies.
    (Zombies can be particularly annoying on OSX; thanks to Jimmy Tang
    for his help eliminating the infestation... for now.)
  * Make test suite not rely on a working cp -pr.
    (The Unix wars are still ON!)
  * Look for dir.git directories the same as git does.
  * Support remote urls specified as relative paths.
  * Support non-ssh remote paths that contain tilde expansions.
  * fsck: Check for and repair location log damage.
  * Bugfix: When fsck detected and moved away corrupt file content, it did
    not update the location log.

 -- Joey Hess <joeyh@debian.org>  Fri, 04 Mar 2011 15:10:57 -0400

git-annex (0.21) unstable; urgency=low

  * test: Don't rely on chmod -R working.
  * unannex: Fix recently introduced bug when attempting to unannex more
    than one file at a time.
  * test: Set git user name and email in case git can't guess values.
  * Fix display of unicode filenames.

 -- Joey Hess <joeyh@debian.org>  Fri, 11 Feb 2011 23:21:08 -0400

git-annex (0.20) unstable; urgency=low

  * Preserve specified file ordering when instructed to act on multiple
    files or directories. For example, "git annex get a b" will now always
    get "a" before "b". Previously it could operate in either order.
  * unannex: Commit staged changes at end, to avoid some confusing behavior
    with the pre-commit hook, which would see some types of commits after
    an unannex as checking in of an unlocked file.
  * map: New subcommand that uses graphviz to display a nice map of
    the git repository network.
  * Deal with the mtl/monads-fd conflict.
  * configure: Check for sha1sum.

 -- Joey Hess <joeyh@debian.org>  Tue, 08 Feb 2011 18:57:24 -0400

git-annex (0.19) unstable; urgency=low

  * configure: Support using the uuidgen command if the uuid command is
    not available.
  * Allow --exclude to be specified more than once.
  * There are now three levels of repository trust.
  * untrust: Now marks the current repository as untrusted.
  * semitrust: Now restores the default trust level. (What untrust used to do.)
  * fsck, drop: Take untrusted repositories into account.
  * Bugfix: Files were copied from trusted remotes first even if their
    annex.cost was higher than other remotes.
  * Improved temp file handling. Transfers of content can now be resumed
    from temp files later; the resume does not have to be the immediate
    next git-annex run.
  * unused: Include partially transferred content in the list.
  * Bugfix: Running a second git-annex while a first has a transfer in
    progress no longer deletes the first processes's temp file.

 -- Joey Hess <joeyh@debian.org>  Fri, 28 Jan 2011 14:31:37 -0400

git-annex (0.18) unstable; urgency=low

  * Bugfix: `copy --to` and `move --to` forgot to stage location log changes
    after transferring the file to the remote repository.
    (Did not affect ssh remotes.)
  * fsck: Fix bug in moving of corrupted files to .git/annex/bad/
  * migrate: Fix support for --backend option.
  * unlock: Fix behavior when file content is not present.
  * Test suite improvements. Current top-level test coverage: 80%

 -- Joey Hess <joeyh@debian.org>  Fri, 14 Jan 2011 14:17:44 -0400

git-annex (0.17) unstable; urgency=low

  * unannex: Now skips files whose content is not present, rather than
    it being an error.
  * New migrate subcommand can be used to switch files to using a different
    backend, safely and with no duplication of content.
  * bugfix: Fix crash caused by empty key name. (Thanks Henrik for reporting.)

 -- Joey Hess <joeyh@debian.org>  Sun, 09 Jan 2011 10:04:11 -0400

git-annex (0.16) unstable; urgency=low

  * git-annex-shell: Avoid exposing any git repo config except for the
    annex.uuid when doing configlist.
  * bugfix: Running `move --to` with a remote whose UUID was not yet known
    could result in git-annex not recording on the local side where the
    file was moved to. This could not result in data loss, or even a
    significant problem, since the remote *did* record that it had the file.
  * Also, add a general guard to detect attempts to record information
    about repositories with missing UUIDs.
  * bugfix: Running `move --to` with a non-ssh remote failed.
  * bugfix: Running `copy --to` with a non-ssh remote actually did a move.
  * Many test suite improvements. Current top-level test coverage: 65%

 -- Joey Hess <joeyh@debian.org>  Fri, 07 Jan 2011 14:33:13 -0400

git-annex (0.15) unstable; urgency=low

  * Support scp-style urls for remotes (host:path).
  * Support ssh urls containing "~".
  * Add trust and untrust subcommands, to allow configuring repositories
    that are trusted to retain files without explicit checking.
  * Fix bug in numcopies handling when multiple remotes pointed to the
    same repository.
  * Introduce the git-annex-shell command. It's now possible to make
    a user have it as a restricted login shell, similar to git-shell.
  * Note that git-annex will always use git-annex-shell when accessing
    a ssh remote, so all of your remotes need to be upgraded to this
    version of git-annex at the same time.
  * Now rsync is exclusively used for copying files to and from remotes.
    scp is not longer supported.

 -- Joey Hess <joeyh@debian.org>  Fri, 31 Dec 2010 22:00:52 -0400

git-annex (0.14) unstable; urgency=low

  * Bugfix to git annex unused in a repository with nothing yet annexed.
  * Support upgrading from a v0 annex with nothing in it.
  * Avoid multiple calls to git ls-files when passed eg, "*".

 -- Joey Hess <joeyh@debian.org>  Fri, 24 Dec 2010 17:38:48 -0400

git-annex (0.13) unstable; urgency=low

  * Makefile: Install man page and html (when built).
  * Makefile: Add GHCFLAGS variable.
  * Fix upgrade from 0.03.
  * Support remotes using git+ssh and ssh+git as protocol.
    Closes: #607056

 -- Joey Hess <joeyh@debian.org>  Tue, 14 Dec 2010 13:05:10 -0400

git-annex (0.12) unstable; urgency=low

  * Add --exclude option to exclude files from processing.
  * mwdn2man: Fix a bug in newline supression. Closes: #606578
  * Bugfix to git annex add of an unlocked file in a subdir. Closes: #606579
  * Makefile: Add PREFIX variable.

 -- Joey Hess <joeyh@debian.org>  Sat, 11 Dec 2010 17:32:00 -0400

git-annex (0.11) unstable; urgency=low

  * If available, rsync will be used for file transfers from remote
    repositories. This allows resuming interrupted transfers.
  * Added remote.annex-rsync-options.
  * Avoid deleting temp files when rsync fails.
  * Improve detection of version 0 repos.
  * Add uninit subcommand. Closes: #605749

 -- Joey Hess <joeyh@debian.org>  Sat, 04 Dec 2010 17:27:42 -0400

git-annex (0.10) unstable; urgency=low

  * In .gitattributes, the annex.numcopies attribute can be used
    to control the number of copies to retain of different types of files.
  * Bugfix: Always correctly handle gitattributes when in a subdirectory of
    the repository. (Had worked ok for ones like "*.mp3", but failed for
    ones like "dir/*".)
  * fsck: Fix warning about not enough copies of a file, when locations
    are known, but are not available in currently configured remotes.
  * precommit: Optimise to avoid calling git-check-attr more than once.
  * The git-annex-backend attribute has been renamed to annex.backend.

 -- Joey Hess <joeyh@debian.org>  Sun, 28 Nov 2010 19:28:05 -0400

git-annex (0.09) unstable; urgency=low

  * Add copy subcommand.
  * Fix bug in setkey subcommand triggered by move --to.

 -- Joey Hess <joeyh@debian.org>  Sat, 27 Nov 2010 17:14:59 -0400

git-annex (0.08) unstable; urgency=low

  * Fix `git annex add ../foo` (when ran in a subdir of the repo).
  * Add configure step to build process.
  * Only use cp -a if it is supported, falling back to cp -p or plain cp
    as needed for portability.
  * cp --reflink=auto is used if supported, and will make git annex unlock
    much faster on filesystems like btrfs that support copy on write.

 -- Joey Hess <joeyh@debian.org>  Sun, 21 Nov 2010 13:45:44 -0400

git-annex (0.07) unstable; urgency=low

  * find: New subcommand.
  * unused: New subcommand, finds unused data. (Split out from fsck.)
  * dropunused: New subcommand, provides for easy dropping of unused keys
    by number, as listed by the unused subcommand.
  * fsck: Print warnings to stderr; --quiet can now be used to only see
    problems.

 -- Joey Hess <joeyh@debian.org>  Mon, 15 Nov 2010 18:41:50 -0400

git-annex (0.06) unstable; urgency=low

  * fsck: Check if annex.numcopies is satisfied.
  * fsck: Verify the sha1 of files when the SHA1 backend is used.
  * fsck: Verify the size of files when the WORM backend is used.
  * fsck: Allow specifying individual files if fscking everything
    is not desired.
  * fsck: Fix bug, introduced in 0.04, in detection of unused data.

 -- Joey Hess <joeyh@debian.org>  Sat, 13 Nov 2010 16:24:29 -0400

git-annex (0.05) unstable; urgency=low

  * Optimize both pre-commit and lock subcommands to not call git diff
    on every file being committed/locked.
    (This actually also works around a bug in ghc, that caused
    git-annex 0.04 pre-commit to sometimes corrupt filename being read
    from git ls-files and fail. 
    See <http://hackage.haskell.org/trac/ghc/ticket/4493>
    The excessive number of calls made by pre-commit exposed the ghc bug.
    Thanks Josh Triplett for the debugging.)
  * Build with -O2.

 -- Joey Hess <joeyh@debian.org>  Thu, 11 Nov 2010 18:31:09 -0400

git-annex (0.04) unstable; urgency=low

  * Add unlock subcommand, which replaces the symlink with a copy of
    the file's content in preparation of changing it. The "edit" subcommand
    is an alias for unlock.
  * Add lock subcommand.
  * Unlocked files will now automatically be added back into the annex when
    committed (and the updated symlink committed), by some magic in the
    pre-commit hook.
  * The SHA1 backend is now fully usable.
  * Add annex.version, which will be used to automate upgrades
    between incompatible versions.
  * Reorganised the layout of .git/annex/
  * The new layout will be automatically upgraded to the first time
    git-annex is used in a repository with the old layout.
  * Note that git-annex 0.04 cannot transfer content from old repositories
    that have not yet been upgraded.
  * Annexed file contents are now made unwritable and put in unwriteable
    directories, to avoid them accidentially being removed or modified.
    (Thanks Josh Triplett for the idea.)
  * Add build dep on libghc6-testpack-dev. Closes: #603016
  * Avoid using runghc to run test suite as it is not available on all
    architectures. Closes: #603006

 -- Joey Hess <joeyh@debian.org>  Wed, 10 Nov 2010 14:23:23 -0400

git-annex (0.03) unstable; urgency=low

  * Fix support for file:// remotes.
  * Add --verbose
  * Fix SIGINT handling.
  * Fix handling of files with unusual characters in their name.
  * Fixed memory leak; git-annex no longer reads the whole file list
    from git before starting, and will be much faster with large repos.
  * Fix crash on unknown symlinks.
  * Added remote.annex-scp-options and remote.annex-ssh-options.
  * The backends to use when adding different sets of files can be configured
    via gitattributes.
  * In .gitattributes, the git-annex-backend attribute can be set to the
    names of backends to use when adding different types of files.
  * Add fsck subcommand. (For now it only finds unused key contents in the
    annex.)

 -- Joey Hess <joeyh@debian.org>  Sun, 07 Nov 2010 18:26:04 -0400

git-annex (0.02) unstable; urgency=low

  * Can scp annexed files from remote hosts, and check remote hosts for
    file content when dropping files.
  * New move subcommand, that makes it easy to move file contents from
    or to a remote.
  * New fromkey subcommand, for registering urls, etc.
  * git-annex init will now set up a pre-commit hook that fixes up symlinks
    before they are committed, to ensure that moving symlinks around does not
    break them.
  * More intelligent and fast staging of modified files; git add coalescing.
  * Add remote.annex-ignore git config setting to allow completly disabling
    a given remote.
  * --from/--to can be used to control the remote repository that git-annex
    uses.
  * --quiet can be used to avoid verbose output
  * New plumbing-level dropkey and addkey subcommands.
  * Lots of bug fixes.

 -- Joey Hess <joeyh@debian.org>  Wed, 27 Oct 2010 16:39:29 -0400

git-annex (0.01) unstable; urgency=low

  * First prerelease.

 -- Joey Hess <joeyh@debian.org>  Wed, 20 Oct 2010 12:54:24 -0400<|MERGE_RESOLUTION|>--- conflicted
+++ resolved
@@ -10,6 +10,8 @@
   * webapp: When the user switches to display a different repository,
     that repository becomes the default repository to be displayed next time
     the webapp gets started.
+  * glacier: Better handling of the glacier inventory, which avoids
+    duplicate uploads to the same glacier repository by `git annex copy`.
 
  -- Joey Hess <joeyh@debian.org>  Mon, 10 Jun 2013 12:52:44 -0400
 
@@ -35,15 +37,9 @@
   * sync: Fix double merge conflict resolution handling.
   * XMPP: Fix a file descriptor leak.
   * Android: Added an "Open WebApp" item to the terminal's menu.
-<<<<<<< HEAD
   * Android: Work around Android devices where the `am` command doesn't work.
   * Can now restart certain long-running git processes if they crash, and
     continue working.
-=======
-    Should work for Android devices that cannot auto-open the webapp on start.
-  * glacier: Better handling of the glacier inventory, which avoids
-    duplicate uploads to the same glacier repository by `git annex copy`.
->>>>>>> aef6d84e
 
  -- Joey Hess <joeyh@debian.org>  Sat, 01 Jun 2013 19:16:04 -0400
 
