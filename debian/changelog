--- conflicted
+++ resolved
@@ -1,13 +1,5 @@
 git-annex (4.20130828) UNRELEASED; urgency=low
 
-<<<<<<< HEAD
-  * importfeed: Also ignore transient problems with downloading content
-    from feeds.
-  * Honor core.sharedrepository when receiving and adding files in direct
-    mode.
-
- -- Joey Hess <joeyh@debian.org>  Tue, 03 Sep 2013 14:31:45 -0400
-=======
   * forget: New command, causes git-annex branch history to be forgotten
     in a way that will spread to other clones of the repository.
     (As long as they're running this version or newer of git-annex.)
@@ -15,9 +7,10 @@
     have been marked as dead from the git-annex branch.
   * sync, assistant: Force push of the git-annex branch. Necessary
     to ensure it gets pushed to remotes after being rewritten by forget.
-
- -- Joey Hess <joeyh@debian.org>  Tue, 27 Aug 2013 11:03:00 -0400
->>>>>>> 0831e183
+  * importfeed: Also ignore transient problems with downloading content
+    from feeds.
+  * Honor core.sharedrepository when receiving and adding files in direct
+    mode.
 
 git-annex (4.20130827) unstable; urgency=low
 
