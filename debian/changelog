<<<<<<< HEAD
git-annex (3.20110906~bpo60+1) squeeze-backports; urgency=low
=======
git-annex (3.20110929) UNRELEASED; urgency=low

  * Various speed improvements gained by using ByteStrings.
  * Fix referring to remotes by uuid.
  * status: List all known repositories.
  * When displaying a list of repositories, show git remote names
    in addition to their descriptions.
  * Contain the zombie hordes.
  * Add locking to avoid races when changing the git-annex branch.
  * New or changed repository descriptions in uuid.log now have a timestamp,
    which is used to ensure the newest description is used when the uuid.log
    has been merged.
  * Note that older versions of git-annex will display the timestamp as part
    of the repository description, which is ugly but otherwise harmless.
  * Add timestamps to trust.log and remote.log too.

 -- Joey Hess <joeyh@debian.org>  Thu, 29 Sep 2011 18:58:53 -0400

git-annex (3.20110928) unstable; urgency=low

  * --in can be used to make git-annex only operate on files
    believed to be present in a given repository.
  * Arbitrarily complex expressions can be built to limit the files git-annex
    operates on, by combining the options --not --and --or -( and -)
    Example: git annex get --exclude '*.mp3' --and --not -( --in usbdrive --or --in archive -)
  * --copies=N can be used to make git-annex only operate on files with
    the specified number of copies. (And --not --copies=N for the inverse.)
  * find: Rather than only showing files whose contents are present,
    when used with --exclude --copies or --in, displays all files that
    match the specified conditions.
  * Note that this is a behavior change for git-annex find! Old behavior
    can be gotten by using: git-annex find --in .
  * status: Massively sped up; remove --fast mode.
  * unused: File contents used by branches and tags are no longer
    considered unused, even when not used by the current branch. This is
    the final piece of the puzzle needed for git-annex to to play nicely
    with branches.

 -- Joey Hess <joeyh@debian.org>  Wed, 28 Sep 2011 18:14:02 -0400

git-annex (3.20110915) unstable; urgency=low

  * whereis: Show untrusted locations separately and do not include in
    location count.
  * Fix build without S3.
  * addurl: Always use whole url as destination filename, rather than
    only its file component.
  * get, drop, copy: Added --auto option, which decides whether
    to get/drop content as needed to work toward the configured numcopies.
  * bugfix: drop and fsck did not honor --exclude

 -- Joey Hess <joeyh@debian.org>  Thu, 15 Sep 2011 22:25:46 -0400

git-annex (3.20110906) unstable; urgency=low
>>>>>>> f0110338

  * Improve display of newlines around error and warning messages.
  * Fix Makefile to work with cabal again.

 -- Joey Hess <joeyh@debian.org>  Sat, 17 Sep 2011 09:29:49 -0400

git-annex (3.20110902) unstable; urgency=low

  * Set EMAIL when running test suite so that git does not need to be
    configured first. Closes: #638998
  * The wget command will now be used in preference to curl, if available.
  * init: Make description an optional parameter.
  * unused, status: Sped up by avoiding unnecessary stats of annexed files.
  * unused --remote: Reduced memory use to 1/4th what was used before.
  * Add --json switch, to produce machine-consumable output.

 -- Joey Hess <joeyh@debian.org>  Fri, 02 Sep 2011 21:20:37 -0400

git-annex (3.20110819) unstable; urgency=low

  * Now "git annex init" only has to be run once, when a git repository
    is first being created. Clones will automatically notice that git-annex
    is in use and automatically perform a basic initalization. It's
    still recommended to run "git annex init" in any clones, to describe them.
  * Added annex-cost-command configuration, which can be used to vary the
    cost of a remote based on the output of a shell command.
  * Fix broken upgrade from V1 repository. Closes: #638584

 -- Joey Hess <joeyh@debian.org>  Fri, 19 Aug 2011 20:34:09 -0400

git-annex (3.20110817) unstable; urgency=low

  * Fix shell escaping in rsync special remote.
  * addurl: --fast can be used to avoid immediately downloading the url.
  * Added support for getting content from git remotes using http (and https).
  * Added curl to Debian package dependencies.

 -- Joey Hess <joeyh@debian.org>  Wed, 17 Aug 2011 01:29:02 -0400

git-annex (3.20110719~bpo60+1) squeeze-backports; urgency=low

  * Bugfix: Make add ../ work.
  * Support the standard git -c name=value
  * unannex: Clean up use of git commit -a.

 -- Joey Hess <joeyh@debian.org>  Wed, 17 Aug 2011 01:06:03 -0400

git-annex (3.20110707) unstable; urgency=low

  * Fix sign bug in disk free space checking.
  * Bugfix: Forgot to de-escape keys when upgrading. Could result in
    bad location log data for keys that contain [&:%] in their names.
    (A workaround for this problem is to run git annex fsck.)
  * add: Avoid a failure mode that resulted in the file seemingly being
    deleted (content put in the annex but no symlink present).

 -- Joey Hess <joeyh@debian.org>  Thu, 07 Jul 2011 19:29:39 -0400

git-annex (3.20110705) unstable; urgency=low

  * uninit: Delete the git-annex branch and .git/annex/
  * unannex: In --fast mode, file content is left in the annex, and a
    hard link made to it.
  * uninit: Use unannex in --fast mode, to support unannexing multiple
    files that link to the same content.
  * Drop the dependency on the haskell curl bindings, use regular haskell HTTP.
  * Fix a pipeline stall when upgrading (caused by #624389).

 -- Joey Hess <joeyh@debian.org>  Tue, 05 Jul 2011 14:37:39 -0400

git-annex (3.20110702) unstable; urgency=low

  * Now the web can be used as a special remote. 
    This feature replaces the old URL backend.
  * addurl: New command to download an url and store it in the annex.
  * Sped back up fsck, copy --from, and other commands that often
    have to read a lot of information from the git-annex branch. Such
    commands are now faster than they were before introduction of the
    git-annex branch.
  * Always ensure git-annex branch exists.
  * Modify location log parser to allow future expansion.
  * --force will cause add, etc, to operate on ignored files.
  * Avoid mangling encoding when storing the description of repository
    and other content.
  * cabal can now be used to build git-annex. This is substantially
    slower than using make, does not build or install documentation,
    does not run the test suite, and is not particularly recommended,
    but could be useful to some.

 -- Joey Hess <joeyh@debian.org>  Sat, 02 Jul 2011 15:00:18 -0400

git-annex (3.20110624) experimental; urgency=low

  * New repository format, annex.version=3. Use `git annex upgrade` to migrate.
  * git-annex now stores its logs in a git-annex branch.
  * merge: New subcommand. Auto-merges the new git-annex branch.
  * Improved handling of bare git repos with annexes. Many more commands will
    work in them.
  * git-annex is now more robust; it will never leave state files
    uncommitted when some other git process comes along and locks the index
    at an inconvenient time.
  * rsync is now used when copying files from repos on other filesystems.
    cp is still used when copying file from repos on the same filesystem,
    since --reflink=auto can make it significantly faster on filesystems
    such as btrfs.
  * Allow --trust etc to specify a repository by name, for temporarily 
    trusting repositories that are not configured remotes.
  * unlock: Made atomic.
  * git-union-merge: New git subcommand, that does a generic union merge
    operation, and operates efficiently without touching the working tree.

 -- Joey Hess <joeyh@debian.org>  Fri, 24 Jun 2011 14:32:18 -0400

git-annex (0.20110610~bpo60+1) squeeze-backports; urgency=low

  * Add --numcopies option.
  * Add --trust, --untrust, and --semitrust options.
  * get --from is the same as copy --from
  * Bugfix: Fix fsck to not think all SHAnE keys are bad.

 -- Joey Hess <joeyh@debian.org>  Fri, 10 Jun 2011 11:48:40 -0400

git-annex (0.20110601~bpo60+1) squeeze-backports; urgency=low

  * Minor bugfixes and error message improvements.
  * Massively sped up `git annex lock` by avoiding use of the uber-slow
    `git reset`, and only running `git checkout` once, even when many files
    are being locked.
  * Fix locking of files with staged changes.
  * Somewhat sped up `git commit` of modifications to unlocked files.
  * Build fix for older ghc.

 -- Joey Hess <joeyh@debian.org>  Wed, 01 Jun 2011 11:50:47 -0400

git-annex (0.20110522) unstable; urgency=low

  * Closer emulation of git's behavior when told to use "foo/.git" as a
    git repository instead of just "foo". Closes: #627563
  * Fix bug in --exclude introduced in 0.20110516.

 -- Joey Hess <joeyh@debian.org>  Fri, 27 May 2011 20:20:41 -0400

git-annex (0.20110521) unstable; urgency=low

  * status: New subcommand to show info about an annex, including its size.
  * --backend now overrides any backend configured in .gitattributes files.
  * Add --debug option. Closes: #627499

 -- Joey Hess <joeyh@debian.org>  Sat, 21 May 2011 11:52:53 -0400

git-annex (0.20110516~bpo60+1) squeeze-backports; urgency=low

  * Add a few tweaks to make it easy to use the Internet Archive's variant
    of S3. In particular, munge key filenames to comply with the IA's filename
    limits, disable encryption, support their nonstandard way of creating
    buckets, and allow x-archive-* headers to be specified in initremote to
    set item metadata.
  * Added filename extension preserving variant backends SHA1E, SHA256E, etc.
  * migrate: Use current filename when generating new key, for backends
    where the filename affects the key name.
  * Work around a bug in Network.URI's handling of bracketed ipv6 addresses.

 -- Joey Hess <joeyh@debian.org>  Mon, 16 May 2011 15:42:39 -0400

git-annex (0.20110503) unstable; urgency=low

  * Fix hasKeyCheap setting for bup and rsync special remotes.
  * Add hook special remotes.
  * Avoid crashing when an existing key is readded to the annex.
  * unused: Now also lists files fsck places in .git/annex/bad/
  * S3: When encryption is enabled, the Amazon S3 login credentials
    are stored, encrypted, in .git-annex/remotes.log, so environment
    variables need not be set after the remote is initialized.

 -- Joey Hess <joeyh@debian.org>  Tue, 03 May 2011 20:56:01 -0400

git-annex (0.20110427) unstable; urgency=low

  * Switch back to haskell SHA library, so git-annex remains buildable on
    Debian stable.
  * Added rsync special remotes. This could be used, for example, to 
    store annexed content on rsync.net (encrypted naturally). Or anywhere else.
  * Bugfix: Avoid pipeline stall when running git annex drop or fsck on a
    lot of files. Possibly only occured with ghc 7.

 -- Joey Hess <joeyh@debian.org>  Wed, 27 Apr 2011 22:50:26 -0400

git-annex (0.20110425~bpo60+1) squeeze-backports; urgency=low

  * Switch back to haskell SHA library, so git-annex remains buildable on
    Debian stable.
  * Adjust haskell build dependencies to use stable's package names.
  * Amazon S3 support is disabled in this backport, until haskell-hs3
    is backported.

 -- Joey Hess <joeyh@debian.org>  Tue, 26 Apr 2011 19:47:37 -0400

git-annex (0.20110425) unstable; urgency=low

  * Use haskell Crypto library instead of haskell SHA library.
  * Remove testpack from build depends for non x86 architectures where it
    is not available. The test suite will not be run if it cannot be compiled.
  * Avoid using absolute paths when staging location log, as that can
    confuse git when a remote's path contains a symlink. Closes: #621386

 -- Joey Hess <joeyh@debian.org>  Mon, 25 Apr 2011 15:47:00 -0400

git-annex (0.20110420) unstable; urgency=low

  * Update Debian build dependencies for ghc 7.
  * Debian package is now built with S3 support.
    Thanks Joachim Breitner for making this possible.
  * Somewhat improved memory usage of S3, still work to do.
    Thanks Greg Heartsfield for ongoing work to improve the hS3 library
    for git-annex.

 -- Joey Hess <joeyh@debian.org>  Thu, 21 Apr 2011 15:00:48 -0400

git-annex (0.20110419) unstable; urgency=low

  * Don't run gpg in batch mode, so it can prompt for passphrase when
    there is no agent.
  * Add missing build dep on dataenc.
  * S3: Fix stalls when transferring encrypted data.
  * bup: Avoid memory leak when transferring encrypted data.

 -- Joey Hess <joeyh@debian.org>  Tue, 19 Apr 2011 21:26:51 -0400

git-annex (0.20110417) unstable; urgency=low

  * bup is now supported as a special type of remote.
  * The data sent to special remotes (Amazon S3, bup, etc) can be encrypted
    using GPG for privacy.
  * Use lowercase hash directories for locationlog files, to avoid
    some issues with git on OSX with the mixed-case directories.
    No migration is needed; the old mixed case hash directories are still
    read; new information is written to the new directories.
  * Unused files on remotes, particulary special remotes, can now be
    identified and dropped, by using "--from remote" with git annex unused
    and git annex dropunused.
  * Clear up short option confusion between --from and --force (-f is now
    --from, and there is no short option for --force).
  * Add build depend on perlmagick so docs are consistently built.
    Closes: #621410
  * Add doc-base file. Closes: #621408
  * Periodically flush git command queue, to avoid boating memory usage
    too much.
  * Support "sha1" and "sha512" commands on FreeBSD, and allow building
    if any/all SHA commands are not available. Thanks, Fraser Tweedale

 -- Joey Hess <joeyh@debian.org>  Sun, 17 Apr 2011 12:00:24 -0400

git-annex (0.20110401) experimental; urgency=low

  * Amazon S3 is now supported as a special type of remote.
    Warning: Encrypting data before sending it to S3 is not yet supported.
  * Note that Amazon S3 support is not built in by default on Debian yet,
    as hS3 is not packaged.
  * fsck: Ensure that files and directories in .git/annex/objects
    have proper permissions.
  * Added a special type of remote called a directory remote, which
    simply stores files in an arbitrary local directory.
  * Bugfix: copy --to --fast never really copied, fixed.

 -- Joey Hess <joeyh@debian.org>  Fri, 01 Apr 2011 21:27:22 -0400

git-annex (0.20110328) experimental; urgency=low

  * annex.diskreserve can be given in arbitrary units (ie "0.5 gigabytes")
  * Generalized remotes handling, laying groundwork for remotes that are
    not regular git remotes. (Think Amazon S3.)
  * Provide a less expensive version of `git annex copy --to`, enabled
    via --fast. This assumes that location tracking information is correct,
    rather than contacting the remote for every file.
  * Bugfix: Keys could be received into v1 annexes from v2 annexes, via
    v1 git-annex-shell. This results in some oddly named keys in the v1
    annex. Recognise and fix those keys when upgrading, instead of crashing.

 -- Joey Hess <joeyh@debian.org>  Mon, 28 Mar 2011 10:47:29 -0400

git-annex (0.20110325) experimental; urgency=low

  * Free space checking is now done, for transfers of data for keys
    that have free space metadata. (Notably, not for SHA* keys generated
    with git-annex 0.2x or earlier.) The code is believed to work on
    Linux, FreeBSD, and OSX; check compile-time messages to see if it
    is not enabled for your OS.
  * Add annex.diskreserve config setting, to control how much free space
    to reserve for other purposes and avoid using (defaults to 1 mb).
  * Add --fast flag, that can enable less expensive, but also less thorough
    versions of some commands.
  * fsck: In fast mode, avoid checking checksums.
  * unused: In fast mode, just show all existing temp files as unused,
    and avoid expensive scan for other unused content.
  * migrate: Support migrating v1 SHA keys to v2 SHA keys with
    size information that can be used for free space checking.
  * Fix space leak in fsck and drop commands.
  * migrate: Bugfix for case when migrating a file results in a key that
    is already present in .git/annex/objects.
  * dropunused: Significantly sped up; only read unused log file once.

 -- Joey Hess <joeyh@debian.org>  Fri, 25 Mar 2011 00:47:37 -0400

git-annex (0.20110320) experimental; urgency=low

  * Fix dropping of files using the URL backend.
  * Fix support for remotes with '.' in their names.
  * Add version command to show git-annex version as well as repository
    version information.
  * No longer auto-upgrade to repository format 2, to avoid accidental
    upgrades, etc. Use git-annex upgrade when you're ready to run this
    version.

 -- Joey Hess <joeyh@debian.org>  Sun, 20 Mar 2011 16:36:33 -0400

git-annex (0.20110316) experimental; urgency=low

  * New repository format, annex.version=2.
  * The first time git-annex is run in an old format repository, it
    will automatically upgrade it to the new format, staging all
    necessary changes to git. Also added a "git annex upgrade" command.
  * Colons are now avoided in filenames, so bare clones of git repos
    can be put on USB thumb drives formatted with vFAT or similar
    filesystems.
  * Added two levels of hashing to object directory and .git-annex logs,
    to improve scalability with enormous numbers of annexed
    objects. (With one hundred million annexed objects, each
    directory would contain fewer than 1024 files.)
  * The setkey, fromkey, and dropkey subcommands have changed how
    the key is specified. --backend is no longer used with these.

 -- Joey Hess <joeyh@debian.org>  Wed, 16 Mar 2011 16:20:23 -0400

git-annex (0.24) unstable; urgency=low

  Branched the 0.24 series, which will be maintained for a while to
  support v1 git-annex repos, while main development moves to the 0.2011
  series, with v2 git-annex repos.

  * Add Suggests on graphviz. Closes: #618039
  * When adding files to the annex, the symlinks pointing at the annexed
    content are made to have the same mtime as the original file.
    While git does not preserve that information, this allows a tool
    like metastore to be used with annexed files.
    (Currently this is only done on systems supporting POSIX 200809.)

 -- Joey Hess <joeyh@debian.org>  Wed, 16 Mar 2011 18:35:13 -0400

git-annex (0.23) unstable; urgency=low

  * Support ssh remotes with a port specified.
  * whereis: New subcommand to show where a file's content has gotten to.
  * Rethink filename encoding handling for display. Since filename encoding
    may or may not match locale settings, any attempt to decode filenames 
    will fail for some files. So instead, do all output in binary mode.

 -- Joey Hess <joeyh@debian.org>  Sat, 12 Mar 2011 15:02:49 -0400

git-annex (0.22) unstable; urgency=low

  * Git annexes can now be attached to bare git repositories.
    (Both the local and remote host must have this version of git-annex
    installed for it to work.)
  * Support filenames that start with a dash; when such a file is passed
    to a utility it will be escaped to avoid it being interpreted as an
    option. (I went a little overboard and got the type checker involved
    in this, so such files are rather comprehensively supported now.)
  * New backends: SHA512 SHA384 SHA256 SHA224
    (Supported on systems where corresponding shaNsum commands are available.)
  * describe: New subcommand that can set or change the description of
    a repository.
  * Fix test suite to reap zombies.
    (Zombies can be particularly annoying on OSX; thanks to Jimmy Tang
    for his help eliminating the infestation... for now.)
  * Make test suite not rely on a working cp -pr.
    (The Unix wars are still ON!)
  * Look for dir.git directories the same as git does.
  * Support remote urls specified as relative paths.
  * Support non-ssh remote paths that contain tilde expansions.
  * fsck: Check for and repair location log damage.
  * Bugfix: When fsck detected and moved away corrupt file content, it did
    not update the location log.

 -- Joey Hess <joeyh@debian.org>  Fri, 04 Mar 2011 15:10:57 -0400

git-annex (0.21) unstable; urgency=low

  * test: Don't rely on chmod -R working.
  * unannex: Fix recently introduced bug when attempting to unannex more
    than one file at a time.
  * test: Set git user name and email in case git can't guess values.
  * Fix display of unicode filenames.

 -- Joey Hess <joeyh@debian.org>  Fri, 11 Feb 2011 23:21:08 -0400

git-annex (0.20) unstable; urgency=low

  * Preserve specified file ordering when instructed to act on multiple
    files or directories. For example, "git annex get a b" will now always
    get "a" before "b". Previously it could operate in either order.
  * unannex: Commit staged changes at end, to avoid some confusing behavior
    with the pre-commit hook, which would see some types of commits after
    an unannex as checking in of an unlocked file.
  * map: New subcommand that uses graphviz to display a nice map of
    the git repository network.
  * Deal with the mtl/monads-fd conflict.
  * configure: Check for sha1sum.

 -- Joey Hess <joeyh@debian.org>  Tue, 08 Feb 2011 18:57:24 -0400

git-annex (0.19) unstable; urgency=low

  * configure: Support using the uuidgen command if the uuid command is
    not available.
  * Allow --exclude to be specified more than once.
  * There are now three levels of repository trust.
  * untrust: Now marks the current repository as untrusted.
  * semitrust: Now restores the default trust level. (What untrust used to do.)
  * fsck, drop: Take untrusted repositories into account.
  * Bugfix: Files were copied from trusted remotes first even if their
    annex.cost was higher than other remotes.
  * Improved temp file handling. Transfers of content can now be resumed
    from temp files later; the resume does not have to be the immediate
    next git-annex run.
  * unused: Include partially transferred content in the list.
  * Bugfix: Running a second git-annex while a first has a transfer in
    progress no longer deletes the first processes's temp file.

 -- Joey Hess <joeyh@debian.org>  Fri, 28 Jan 2011 14:31:37 -0400

git-annex (0.18) unstable; urgency=low

  * Bugfix: `copy --to` and `move --to` forgot to stage location log changes
    after transferring the file to the remote repository.
    (Did not affect ssh remotes.)
  * fsck: Fix bug in moving of corrupted files to .git/annex/bad/
  * migrate: Fix support for --backend option.
  * unlock: Fix behavior when file content is not present.
  * Test suite improvements. Current top-level test coverage: 80%

 -- Joey Hess <joeyh@debian.org>  Fri, 14 Jan 2011 14:17:44 -0400

git-annex (0.17) unstable; urgency=low

  * unannex: Now skips files whose content is not present, rather than
    it being an error.
  * New migrate subcommand can be used to switch files to using a different
    backend, safely and with no duplication of content.
  * bugfix: Fix crash caused by empty key name. (Thanks Henrik for reporting.)

 -- Joey Hess <joeyh@debian.org>  Sun, 09 Jan 2011 10:04:11 -0400

git-annex (0.16) unstable; urgency=low

  * git-annex-shell: Avoid exposing any git repo config except for the
    annex.uuid when doing configlist.
  * bugfix: Running `move --to` with a remote whose UUID was not yet known
    could result in git-annex not recording on the local side where the
    file was moved to. This could not result in data loss, or even a
    significant problem, since the remote *did* record that it had the file.
  * Also, add a general guard to detect attempts to record information
    about repositories with missing UUIDs.
  * bugfix: Running `move --to` with a non-ssh remote failed.
  * bugfix: Running `copy --to` with a non-ssh remote actually did a move.
  * Many test suite improvements. Current top-level test coverage: 65%

 -- Joey Hess <joeyh@debian.org>  Fri, 07 Jan 2011 14:33:13 -0400

git-annex (0.15) unstable; urgency=low

  * Support scp-style urls for remotes (host:path).
  * Support ssh urls containing "~".
  * Add trust and untrust subcommands, to allow configuring repositories
    that are trusted to retain files without explicit checking.
  * Fix bug in numcopies handling when multiple remotes pointed to the
    same repository.
  * Introduce the git-annex-shell command. It's now possible to make
    a user have it as a restricted login shell, similar to git-shell.
  * Note that git-annex will always use git-annex-shell when accessing
    a ssh remote, so all of your remotes need to be upgraded to this
    version of git-annex at the same time.
  * Now rsync is exclusively used for copying files to and from remotes.
    scp is not longer supported.

 -- Joey Hess <joeyh@debian.org>  Fri, 31 Dec 2010 22:00:52 -0400

git-annex (0.14) unstable; urgency=low

  * Bugfix to git annex unused in a repository with nothing yet annexed.
  * Support upgrading from a v0 annex with nothing in it.
  * Avoid multiple calls to git ls-files when passed eg, "*".

 -- Joey Hess <joeyh@debian.org>  Fri, 24 Dec 2010 17:38:48 -0400

git-annex (0.13) unstable; urgency=low

  * Makefile: Install man page and html (when built).
  * Makefile: Add GHCFLAGS variable.
  * Fix upgrade from 0.03.
  * Support remotes using git+ssh and ssh+git as protocol.
    Closes: #607056

 -- Joey Hess <joeyh@debian.org>  Tue, 14 Dec 2010 13:05:10 -0400

git-annex (0.12) unstable; urgency=low

  * Add --exclude option to exclude files from processing.
  * mwdn2man: Fix a bug in newline supression. Closes: #606578
  * Bugfix to git annex add of an unlocked file in a subdir. Closes: #606579
  * Makefile: Add PREFIX variable.

 -- Joey Hess <joeyh@debian.org>  Sat, 11 Dec 2010 17:32:00 -0400

git-annex (0.11) unstable; urgency=low

  * If available, rsync will be used for file transfers from remote
    repositories. This allows resuming interrupted transfers.
  * Added remote.annex-rsync-options.
  * Avoid deleting temp files when rsync fails.
  * Improve detection of version 0 repos.
  * Add uninit subcommand. Closes: #605749

 -- Joey Hess <joeyh@debian.org>  Sat, 04 Dec 2010 17:27:42 -0400

git-annex (0.10) unstable; urgency=low

  * In .gitattributes, the annex.numcopies attribute can be used
    to control the number of copies to retain of different types of files.
  * Bugfix: Always correctly handle gitattributes when in a subdirectory of
    the repository. (Had worked ok for ones like "*.mp3", but failed for
    ones like "dir/*".)
  * fsck: Fix warning about not enough copies of a file, when locations
    are known, but are not available in currently configured remotes.
  * precommit: Optimise to avoid calling git-check-attr more than once.
  * The git-annex-backend attribute has been renamed to annex.backend.

 -- Joey Hess <joeyh@debian.org>  Sun, 28 Nov 2010 19:28:05 -0400

git-annex (0.09) unstable; urgency=low

  * Add copy subcommand.
  * Fix bug in setkey subcommand triggered by move --to.

 -- Joey Hess <joeyh@debian.org>  Sat, 27 Nov 2010 17:14:59 -0400

git-annex (0.08) unstable; urgency=low

  * Fix `git annex add ../foo` (when ran in a subdir of the repo).
  * Add configure step to build process.
  * Only use cp -a if it is supported, falling back to cp -p or plain cp
    as needed for portability.
  * cp --reflink=auto is used if supported, and will make git annex unlock
    much faster on filesystems like btrfs that support copy on write.

 -- Joey Hess <joeyh@debian.org>  Sun, 21 Nov 2010 13:45:44 -0400

git-annex (0.07) unstable; urgency=low

  * find: New subcommand.
  * unused: New subcommand, finds unused data. (Split out from fsck.)
  * dropunused: New subcommand, provides for easy dropping of unused keys
    by number, as listed by the unused subcommand.
  * fsck: Print warnings to stderr; --quiet can now be used to only see
    problems.

 -- Joey Hess <joeyh@debian.org>  Mon, 15 Nov 2010 18:41:50 -0400

git-annex (0.06) unstable; urgency=low

  * fsck: Check if annex.numcopies is satisfied.
  * fsck: Verify the sha1 of files when the SHA1 backend is used.
  * fsck: Verify the size of files when the WORM backend is used.
  * fsck: Allow specifying individual files if fscking everything
    is not desired.
  * fsck: Fix bug, introduced in 0.04, in detection of unused data.

 -- Joey Hess <joeyh@debian.org>  Sat, 13 Nov 2010 16:24:29 -0400

git-annex (0.05) unstable; urgency=low

  * Optimize both pre-commit and lock subcommands to not call git diff
    on every file being committed/locked.
    (This actually also works around a bug in ghc, that caused
    git-annex 0.04 pre-commit to sometimes corrupt filename being read
    from git ls-files and fail. 
    See <http://hackage.haskell.org/trac/ghc/ticket/4493>
    The excessive number of calls made by pre-commit exposed the ghc bug.
    Thanks Josh Triplett for the debugging.)
  * Build with -O2.

 -- Joey Hess <joeyh@debian.org>  Thu, 11 Nov 2010 18:31:09 -0400

git-annex (0.04) unstable; urgency=low

  * Add unlock subcommand, which replaces the symlink with a copy of
    the file's content in preparation of changing it. The "edit" subcommand
    is an alias for unlock.
  * Add lock subcommand.
  * Unlocked files will now automatically be added back into the annex when
    committed (and the updated symlink committed), by some magic in the
    pre-commit hook.
  * The SHA1 backend is now fully usable.
  * Add annex.version, which will be used to automate upgrades
    between incompatible versions.
  * Reorganised the layout of .git/annex/
  * The new layout will be automatically upgraded to the first time
    git-annex is used in a repository with the old layout.
  * Note that git-annex 0.04 cannot transfer content from old repositories
    that have not yet been upgraded.
  * Annexed file contents are now made unwritable and put in unwriteable
    directories, to avoid them accidentially being removed or modified.
    (Thanks Josh Triplett for the idea.)
  * Add build dep on libghc6-testpack-dev. Closes: #603016
  * Avoid using runghc to run test suite as it is not available on all
    architectures. Closes: #603006

 -- Joey Hess <joeyh@debian.org>  Wed, 10 Nov 2010 14:23:23 -0400

git-annex (0.03) unstable; urgency=low

  * Fix support for file:// remotes.
  * Add --verbose
  * Fix SIGINT handling.
  * Fix handling of files with unusual characters in their name.
  * Fixed memory leak; git-annex no longer reads the whole file list
    from git before starting, and will be much faster with large repos.
  * Fix crash on unknown symlinks.
  * Added remote.annex-scp-options and remote.annex-ssh-options.
  * The backends to use when adding different sets of files can be configured
    via gitattributes.
  * In .gitattributes, the git-annex-backend attribute can be set to the
    names of backends to use when adding different types of files.
  * Add fsck subcommand. (For now it only finds unused key contents in the
    annex.)

 -- Joey Hess <joeyh@debian.org>  Sun, 07 Nov 2010 18:26:04 -0400

git-annex (0.02) unstable; urgency=low

  * Can scp annexed files from remote hosts, and check remote hosts for
    file content when dropping files.
  * New move subcommand, that makes it easy to move file contents from
    or to a remote.
  * New fromkey subcommand, for registering urls, etc.
  * git-annex init will now set up a pre-commit hook that fixes up symlinks
    before they are committed, to ensure that moving symlinks around does not
    break them.
  * More intelligent and fast staging of modified files; git add coalescing.
  * Add remote.annex-ignore git config setting to allow completly disabling
    a given remote.
  * --from/--to can be used to control the remote repository that git-annex
    uses.
  * --quiet can be used to avoid verbose output
  * New plumbing-level dropkey and addkey subcommands.
  * Lots of bug fixes.

 -- Joey Hess <joeyh@debian.org>  Wed, 27 Oct 2010 16:39:29 -0400

git-annex (0.01) unstable; urgency=low

  * First prerelease.

 -- Joey Hess <joeyh@debian.org>  Wed, 20 Oct 2010 12:54:24 -0400<|MERGE_RESOLUTION|>--- conflicted
+++ resolved
@@ -1,7 +1,4 @@
-<<<<<<< HEAD
-git-annex (3.20110906~bpo60+1) squeeze-backports; urgency=low
-=======
-git-annex (3.20110929) UNRELEASED; urgency=low
+git-annex (3.20111006~bpo60+1) UNRELEASED; urgency=low
 
   * Various speed improvements gained by using ByteStrings.
   * Fix referring to remotes by uuid.
@@ -54,8 +51,7 @@
 
  -- Joey Hess <joeyh@debian.org>  Thu, 15 Sep 2011 22:25:46 -0400
 
-git-annex (3.20110906) unstable; urgency=low
->>>>>>> f0110338
+git-annex (3.20110906~bpo60+1) squeeze-backports; urgency=low
 
   * Improve display of newlines around error and warning messages.
   * Fix Makefile to work with cabal again.
