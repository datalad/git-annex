<<<<<<< HEAD
git-annex (5.20150812-2) unstable; urgency=medium

  * Override lintian errors

 -- Richard Hartmann <richih@debian.org>  Sat, 15 Aug 2015 02:02:00 +0200

git-annex (5.20150812-1) unstable; urgency=medium

  * Package 5.20150812-1

 -- Richard Hartmann <richih@debian.org>  Thu, 13 Aug 2015 20:47:58 +0200
=======
git-annex (5.20150824) unstable; urgency=medium

  * Sped up downloads of files from ssh remotes, reducing the
    non-data-transfer overhead 6x.
  * sync: Support --jobs
  * sync --content: Avoid unnecessary second pull from remotes when 
    no file transfers are made.
  * External special remotes can now be built that can be used in readonly
    mode, where git-annex downloads content from the remote using regular
    http.
  * Added WHEREIS to external special remote protocol.
  * importfeed --relaxed: Avoid hitting the urls of items in the feed.
  * Fix reversion in init when ran as root, introduced in version 5.20150731.
  * Reorder declaration to fix build with yesod-core > 1.4.13.
    Thanks, Michael Alan Dorman.
  * Fix building without quvi and without database.
    Thanks, Ben Boeckel.
  * Avoid building the assistant on the hurd, since an inotify equivalent
    is not yet implemented in git-annex for the hurd.
  * --debug log messages are now timestamped with fractional seconds.
  * --debug is passed along to git-annex-shell when git-annex is in debug mode.
  * Makefile: Pass LDFLAGS, CFLAGS, and CPPFLAGS through ghc and on to
    ld, cc, and cpp.
  * As a result of the Makefile changes, the Debian package is built
    with various hardening options. Although their benefit to a largely
    haskell program is unknown.

 -- Joey Hess <id@joeyh.name>  Mon, 24 Aug 2015 14:11:05 -0700
>>>>>>> 0cfb5e64

git-annex (5.20150812) unstable; urgency=medium

  * Added support for SHA3 hashed keys (in 8 varieties), when git-annex is
    built using the cryptonite library.
  * metadata: Fix reversion introduced in 5.20150727 that caused recursive
    display of metadata to not work.
  * Windows: Fix bug that caused git-annex sync to fail due to missing
    environment variable.
  * Fix setting/setting/viewing metadata that contains unicode or other
    special characters, when in a non-unicode locale.
  * Simplify setup process for a ssh remote. Now it suffices to run git
    remote add, followed by git-annex sync. Now the remote is automatically
    initialized for use by git-annex, where before the git-annex branch had
    to manually be pushed before using git-annex sync. Note that this
    involved changes to git-annex-shell, so if the remote is using an old
    version, the manual push is still needed.
  * git-annex-shell: Don't let configlist auto-init repository when in
    readonly mode.
  * Perform a clean shutdown when --time-limit is reached.
    This includes running queued git commands, and cleanup actions normally
    run when a command is finished.
  * fsck: Commit incremental fsck database when --time-limit is reached.
    Previously, some of the last files fscked did not make it into the
    database when using --time-limit.
  * fsck: Commit incremental fsck database after every 1000 files
    fscked, or every 5 minutes, whichever comes first. Previously,
    commits were made every 1000 files fscked.
  * Linux standalone: Work around problem that prevented it from working
    properly if unpacked into a directory that contains ":" or ";" in its
    name.
  * proxy: Fix proxy git commit of non-annexed files in direct mode. 
  * proxy: If a non-proxied git command, such as git revert
    would normally fail because of unstaged files in the work tree,
    make the proxied command fail the same way.
  * proxy: Fix removal of files deleted by the proxied command.
  * proxy: Fix behavior when run in subdirectory of git repo.
  * Improve Setup.hs file so that cabal copy --destdir works.
    Thanks, Magnus Therning.
  * Tighten dependency on optparse-applicative to 0.11.0.
  * Added back debian/cabal-wrapper, since it still seems needed after all.

 -- Joey Hess <id@joeyh.name>  Wed, 12 Aug 2015 11:14:58 -0400

git-annex (5.20150731-1) unstable; urgency=medium

  * Package 5.20150731

 -- Richard Hartmann <richih@debian.org>  Tue, 04 Aug 2015 23:41:14 +0200

git-annex (5.20150731) unstable; urgency=medium

  * webapp: Support enabling known gitlab.com remotes.
  * Fix rsync special remote to work when -Jn is used for concurrent
    uploads.
  * The last release accidentially removed a number of options from the
    copy command. (-J, file matching options, etc). These have been added
    back.
  * init: Detect when the filesystem is crippled such that it ignores
    attempts to remove the write bit from a file, and enable direct mode.
    Seen with eg, NTFS fuse on linux.
  * Fix man page installation by cabal install; all the new man pages are
    now installed.

 -- Joey Hess <id@joeyh.name>  Fri, 31 Jul 2015 11:34:36 -0400

git-annex (5.20150727-2) unstable; urgency=medium

  * Remove lintian from gbp.conf for now.

 -- Richard Hartmann <richih@debian.org>  Wed, 29 Jul 2015 21:05:31 +0200

git-annex (5.20150727-1) unstable; urgency=medium

  * Package 5.20150727

 -- Richard Hartmann <richih@debian.org>  Wed, 29 Jul 2015 00:44:11 +0200

git-annex (5.20150727) unstable; urgency=medium

  * Fix bug that prevented uploads to remotes using new-style chunking
    from resuming after the last successfully uploaded chunk.
  * Switched option parsing to use optparse-applicative. This was a very large
    and invasive change, and may have caused some minor behavior changes to
    edge cases of option parsing. (For example, the metadata command no
    longer accepts the combination of --get and --set, which never actually
    worked.)
  * Bash completion file is now included in the git-annex source tree, 
    and installed into Debian package (and any other packages built using make
    install). This bash completion is generated by the option parser, so it
    covers all commands, all options, and will never go out of date!
  * As well as tab completing "git-annex" commands, "git annex" will also tab
    complete. However, git's bash completion script needs a patch,
    which I've submitted, for this to work prefectly.
  * version --raw now works when run outside a git repository.
  * assistant --startdelay now works when run outside a git repository.
  * dead now accepts multiple --key options.
  * addurl now accepts --prefix and --suffix options to adjust the
    filenames used.
  * sync --content: Fix bug that caused files to be uploaded to eg,
    more archive remotes than wanted copies, only to later be dropped
    to satisfy the preferred content settings.
  * importfeed: Improve detection of known items whose url has changed,
    and avoid adding redundant files. Where before this only looked at
    permalinks in rss feeds, it now also looks at guids.
  * importfeed: Look at not only permalinks, but now also guids
    to identify previously downloaded files.
  * Webapp: Now features easy setup of git-annex repositories on gitlab.com.
  * Adjust debian build deps: The webapp can now build on arm64, s390x
    and hurd-i386. WebDAV support is also available on those architectures.
  * Debian package now maintained by Richard Hartmann.
  * Support building without persistent database on for systems that
    lack TH. This removes support for incremental fsck.

 -- Joey Hess <id@joeyh.name>  Mon, 27 Jul 2015 12:24:49 -0400

git-annex (5.20150710-2) unstable; urgency=medium

  [ Richard Hartmann ]
  * Joey Hess had fixed 786659. Closes: #786659

 -- Richard Hartmann <richih@debian.org>  Thu, 23 Jul 2015 01:05:44 +0200

git-annex (5.20150710-1) unstable; urgency=medium

  [ Joey Hess ]
  * add: Stage symlinks the same as git add would, even if they are not a
    link to annexed content.
  * sync: When annex.autocommit=false, avoid making any commit of local
    changes, while still merging with remote to the extent possible.
  * unused: --used-refspec can now be configured to look at refs in the
    reflog. This provides a way to not consider old versions of files to be
    unused after they have reached a specified age, when the old refs in
    the reflog expire.
  * log: Fix reversion introduced in version 5.20150528 that broke this command.
  * assistant --autostart: First stop any daemons that are already running,
    which might be left over from a previous login session and so unable to
    use the ssh agent of a new login session.
  * assistant: Fix local pairing to not include newline in ssh pubkey,
    which is rejected on the other end for security reasons.
  * assistant: Fix ANNEX_SHELL_DIR written to ~/.ssh/authorized_keys 
    in local pairing to be the absolute path to the repository, not "."
    This was a reversion caused by the relative path changes in 5.20150113.
  * Brought back the setkey plumbing command that was removed in 2011, since
    we found a use case for it. Note that the command's syntax was changed
    for consistency.
  * bugfix: Pass --full-tree when using git ls-files to get a list of files
    on the git-annex branch, so it works when run in a subdirectory.
    This bug affected git-annex unused, and potentially also transitions
    running code and other things.
  * Support git's undocumented core.sharedRepository=2 value, which
    is equivalent to "world", and is set when a repo was created using
    git init --shared=world.
  * When building on linux, pass --as-needed to linker to avoid linking
    with unused shared libraries including libyaml.
  * import: Fix failure of cross-device import on Windows.
  * merge: Avoid creating the synced/master branch.
  * Removed support for optparse-applicative versions older than 0.10.

  [ Richard Hartmann ]
  * Switch to dpkg-source 3.0 (quilt) format, just so we have any non-native
    format
  * Switched Maintainer to Richard Hartmann

 -- Richard Hartmann <richih@debian.org>  Wed, 22 Jul 2015 23:49:46 +0200

git-annex (5.20150617) unstable; urgency=medium

  * Now supports git annex sync --all --content to sync all versions of all
    files with all repos that want them.
  * Added new "anything" preferred content expression, which matches all
    versions of all files.
  * Standard preferred content for client, backup, incremental backup,
    and unwanted groups have been adjusted to work better when used
    with git annex sync --all --content.
  * fromkey, registerurl: Improve handling of urls that happen to also
    be parsable as strange keys.
  * sync, remotedaemon: Pass configured ssh-options even when
    annex.sshcaching is disabled.
  * assistant: Consume systemd-networkd dbus events to learn about
    changes to network connections, as was already done with
    network-manager and wicd.
    Thanks to Sebastian Reuße for the patches.
  * get --incomplete: New option to resume any interrupted downloads.
  * dead --key: Can be used to mark a key as dead.
  * fsck: Ignore keys that are known to be dead when running in
    --all/--unused/--key mode or a in a bare repo. Closes: #753888
    Otherwise, still reports files with lost contents, even if the content
    is dead.
  * S3: Special remotes can be configured with public=yes to allow
    the public to access the bucket's content.
  * S3: Publically accessible buckets can be used without creds.
  * import --clean-duplicates: Fix bug that didn't count local or trusted
    repo's copy of a file as one of the necessary copies to allow removing
    it from the import location.
  * tahoe: Use ~/.tahoe-git-annex/ rather than ~/.tahoe/git-annex/
    when setting up a tahoe special remote to avoid old versions of
    tahoe create-client choking.
  * Fix bug that prevented enumerating locally present objects in repos
    tuned with annex.tune.objecthash1=true.
    Fixes: unused, object count in info, unannex.
  * Improve url parsing to handle some urls containing illegal []
    characters in their paths.
  * info: Added json output for "backend usage", "numcopies stats",
    "repositories containing these files", and "transfers in progress".
  * Fix incremental backup standard preferred content expression to match
    its documentation, which says it does not want files that have reached
    a backup repository.
  * Increased the default annex.bloomaccuracy from 1000 to 10000000.
    This makes git annex unused use up to 16 mb more memory than it did
    before, but the massive increase in accuracy makes this worthwhile
    for all but the smallest systems.
  * Build documentation with deterministic=1 for reproducible builds.
    (A new ikiwiki feature.) Closes: #785736
  * Re-remove dependency on obsolete hamlet package. Closes: #786659
  * debian/cabal-wrapper: Removed this hack which should not be needed anymore.

 -- Joey Hess <id@joeyh.name>  Wed, 17 Jun 2015 13:50:35 -0400

git-annex (5.20150528) unstable; urgency=medium

  * fromkey, registerurl: Allow urls to be specified instead of keys,
    and generate URL keys.
  * Linux standalone, OSX app: Improve runshell script to always quote
    shell vars, so that it will work when eg, untarred into a directory
    path with spaces in its name.
  * Revert removal dependency on obsolete hamlet package, since the
    autobuilders are not ready for this change yet and it prevented them
    from building the webapp. Reopens: #786659
  * fsck: When checksumming a file fails due to a hardware fault,
    the file is now moved to the bad directory, and the fsck proceeds.
    Before, the fsck immediately failed.
  * Linux standalone: The webapp was not built in the previous release,
    this release fixes that oversight.

 -- Joey Hess <id@joeyh.name>  Thu, 28 May 2015 10:48:03 -0400

git-annex (5.20150522) unstable; urgency=medium

  * import: Refuse to import files that are within the work tree, as that
    does not make sense and could cause data loss.
  * drop: Now supports --all, --unused, and --key.
  * drop: Now defaults to --all when run in a bare repository.
    (Previously, did nothing when run in a bare repository.)
  * get, move, copy, mirror: Concurrent transfers are now supported!
    For example: git-annex get -J10
    However, progress bars are not yet displayed for concurrent transfers,
    pending an updated version of the ascii-progress library.
  * --quiet now makes progress output by rsync, wget, etc be quiet too.
  * Take space that will be used by other running downloads into account when
    checking annex.diskreserve.
  * Avoid accumulating transfer failure log files unless the assistant is
    being used.
  * Fix an unlikely race that could result in two transfers of the same key
    running at once.
  * Stale transfer lock and info files will be cleaned up automatically
    when get/unused/info commands are run.
  * unused: Add --used-refspec option and annex.used-refspec, which can
    specify a set of refs to consider used, rather than the default of
    considering all refs used.
  * webapp: Fix zombie xdg-open process left when opening file browser.
    Closes: #785498
  * Safer posix fctnl locking implementation, using lock pools and STM.
  * Build documentation with TZ=UTC for reproducible builds. See #785736.
  * OSX: Corrected the location of trustedkeys.gpg, so the built-in
    upgrade code will find it. Fixes OSX upgrade going forward, but
    older versions won't upgrade themselves due to this problem.
  * Remove dependency on obsolete hamlet package. Closes: #786659

 -- Joey Hess <id@joeyh.name>  Fri, 22 May 2015 14:20:18 -0400

git-annex (5.20150508.1) unstable; urgency=medium

  * Now builds cleanly using ghc 7.10 (as well as ghc back to 7.6).
  * Imrovements to the git-annex-standalone.deb build process.
    (Thanks, Yaroslav Halchenko)

 -- Joey Hess <id@joeyh.name>  Mon, 11 May 2015 12:08:58 -0400

git-annex (5.20150508) unstable; urgency=medium

  * Improve behavior when a git-annex command is told to operate
    on a file that doesn't exist. It will now continue to other
    files specified after that on the command line, and only error out at
    the end.
  * S3: Enable debug logging when annex.debug or --debug is set.
  * S3: git annex info will show additional information about a S3 remote
    (endpoint, port, storage class)
  * S3: Let git annex enableremote be used, without trying to recreate
    a bucket that should already exist.
  * S3: Fix incompatability with bucket names used by hS3; the aws library
    cannot handle upper-case bucket names. git-annex now converts them to
    lower case automatically.
  * import: Check for gitignored files before moving them into the tree.
    (Needs git 1.8.4 or newer.)
  * import: Don't stop entire import when one file fails due to being
    gitignored or conflicting with something in the work tree.
  * import: Before removing a duplicate file in --deduplicate or
    --clean-duplicates mode, verify that enough copies of its content still
    exist.
  * Improve integration with KDE's file manager to work with dolphin
    version 14.12.3 while still being compatable with 4.14.2.
    Thanks, silvio.
  * assistant: Added --autostop to complement --autostart.
  * Work around wget bug #784348 which could cause it to clobber git-annex
    symlinks when downloading from ftp.
  * Support checking ftp urls for file presence.
  * Fix bogus failure of fsck --fast.
  * fsck: Ignore error recording the fsck in the activity log,
    which can happen when running fsck in a read-only repository.
    Closes: #698559
    (fsck can still need to write to the repository if it find problems,
    but a successful fsck can be done read-only)
  * Improve quvi 0.4 output parsing to handle cases wher there is no known
    filename extension. This is currently the case when using quvi with
    youtube. In this case, the extension ".m" will be used.
  * Dropped support for older versions of yesod, warp, and dbus than the ones
    in Debian Jessie.
  * Switch from the obsolete dataenc library for base64 encoding to sandi.
    (Thanks, Magnus Therning)
  * Debian's ghc now supports TH on arm! Adjust build dependencies
    to build the webapp on arm, and enable DAV support on arm. \o/
  * Adjust some other arch specific build dependencies that are now
    available on more architectures in Devian unstable.
  * Windows: Remove cygwin ssh, the newer version of which has stopped
    honoring the setting of HOME. Instead, copy msysgit's ssh into PATH.
    Note that setting up a remote ssh server using password authentication
    is known to be broken in this release on Windows.
  * Windows: Roll back to an older version of rsync from cygwin.
    The newer version has some dependency on a newer ssh from cygwin.

 -- Joey Hess <id@joeyh.name>  Fri, 08 May 2015 13:42:30 -0400

git-annex (5.20150420) unstable; urgency=medium

  * Fix activity log parsing, which caused the log to not retain
    activity from other uuids.
  * Union merge could fall over if there was a file in the repository
    with the same name as a git ref. Now fixed.
  * info dir: Added information about repositories that
    contain files in the specified directory.
  * info: Added --bytes option.
  * bittorrent: Fix handling of magnet links.
  * When a key's size is unknown, still check the annex.diskreserve,
    and avoid getting content if the disk is too full.
  * Fix fsck --from a git remote in a local directory, and from
    a directory special remote.
    This was a reversion caused by the relative path changes in 5.20150113.
  * fsck --from remote: When bad content is found in the remote,
    and the local repo does not have a copy of the content, preserve
    the bad content in .git/annex/bad/ to avoid further data loss.
  * fsck --from remote: Avoid downloading a key if it would go over
    the annex.diskreserve limit.
  * required: New command, like wanted, but for required content.
  * Removed dependency on haskell SHA library,
    instead using cryptohash >= 0.11.0.
  * Make repo init more robust.
  * New debian/rules build-standalone target, which generates a
    git-annex-standalone.deb that should work on many old Debian etc
    systems. Thanks, Yaroslav Halchenko.
  * Windows: Renamed start menu file to avoid loop in some versions
    of Windows where the menu file is treated as a git-annex program.
  * Windows: Fixed support of remotes on other drives.
    (A reversion introduced in version 5.20150113.)
  * Windows: Bundled versions of rsync, wget, ssh, and gpg from
    cygwin all updated. Thanks, Yury V. Zaytsev.

 -- Joey Hess <id@joeyh.name>  Mon, 20 Apr 2015 14:44:04 -0400

git-annex (5.20150409) unstable; urgency=medium

  * This fixes a bug in the assistant introduced by the literal pathspec
    changes in version 5.20150406.
  * --quiet now suppresses progress displays from eg, rsync.
    (Second time's the charm..)
  * fromkey, registerurl: When reading from stdin, allow the
    filename and url, respectively, to contain whitespace.
  * add: If annex.largefiles is set and does not match a file that's being
    added, the file will be checked into git rather than being added to the
    annex. Previously, git annex add skipped over such files; this new
    behavior is more useful in direct mode.
  * proxy: Made it work when run in a new repository before initial
    commit.
  * info: Display repository mode: bare when in a bare (non-direct mode)
    repo.
  * importfeed: Fix feed download when curl is used.
  * importfeed: Error out when passed a non-url.
  * webapp: When adding another local repository, and combining it
    with the current repository, the new repository's remote path
    was set to "." rather than the path to the current repository.
    This was a reversion caused by the relative path changes in 5.20150113.
  * contentlocationn: New plumbing command.

 -- Joey Hess <id@joeyh.name>  Thu, 09 Apr 2015 15:06:38 -0400

git-annex (5.20150406.1) unstable; urgency=medium

  * Fixes a bug in the last release that caused rsync and possibly
    other commands to hang at the end of a file transfer.
    (--quiet is back to not blocking progress displays until
    that code can be fixed properly.)

 -- Joey Hess <id@joeyh.name>  Mon, 06 Apr 2015 17:13:13 -0400

git-annex (5.20150406) unstable; urgency=medium

  * Prevent git-ls-files from double-expanding wildcards when an
    unexpanded wildcard is passed to a git-annex command like add or find.
  * Fix make build target. Thanks, Justin Geibel.
  * Fix GETURLS in external special remote protocol to strip
    downloader prefix from logged url info before checking for the
    specified prefix.
  * importfeed: Avoid downloading a redundant item from a feed whose
    permalink has been seen before, even when the url has changed.
  * importfeed: Always store itemid in metadata; before this was only
    done when annex.genmetadata was set.
  * Relax debian package dependencies to git >= 1:1.8.1 rather
    than needing >= 1:2.0.
  * test: Fix --list-tests
  * addurl --file: When used with a special remote that claims
    urls and checks their contents, don't override the user's provided
    filename with filenames that the special remote suggests. Also,
    don't allow adding the url if the special remote says it contains
    multiple files.
  * import: --deduplicate and --cleanduplicates now output the keys
    corresponding to duplicated files they process.
  * expire: New command, for expiring inactive repositories.
  * fsck: Record fsck activity for use by expire command.
  * Fix truncation of parameters that could occur when using xargs git-annex.
  * Significantly sped up processing of large numbers of directories
    passed to a single git-annex command.
  * version: Add --raw
  * init: Improve fifo test to detect NFS systems that support fifos
    but not well enough for sshcaching.
  * --quiet now suppresses progress displays from eg, rsync.
    (The option already suppressed git-annex's own built-in progress
    displays.)

 -- Joey Hess <id@joeyh.name>  Mon, 06 Apr 2015 12:48:48 -0400

git-annex (5.20150327) unstable; urgency=medium

  * readpresentkey: New plumbing command for checking location log.
  * checkpresentkey: New plumbing command to check if a key can be verified
    to be present on a remote.
  * Added a post-update-annex hook, which is run after the git-annex branch
    is updated. Needed for git update-server-info.
  * migrate: --force will force migration of keys already using the
    destination backend. Useful in rare cases.
  * Man pages for individual commands now available, and can be
    opened using "git annex help <command>"
  * --auto is no longer a global option; only get, drop, and copy
    accept it. (Not a behavior change unless you were passing it to a
    command that ignored it.)
  * Improve error message when --in @date is used and there is no
    reflog for the git-annex branch.
  * assistant: Committing a whole lot of files at once could overflow
    command-line length limits and cause the commit to fail. This
    only happened when using the assistant in an indirect mode repository.
  * Work around curl bug when asked to download an empty url to a file.
  * Fix bug introduced in the last release that broke git-annex sync
    when git-annex was installed from the standalone tarball.

 -- Joey Hess <id@joeyh.name>  Fri, 27 Mar 2015 13:10:59 -0400

git-annex (5.20150317) unstable; urgency=medium

  * fsck: Incremental fsck uses sqlite to store its records, instead
    of abusing the sticky bit. Existing sticky bits are ignored;
    incremental fscks started by old versions won't be resumed by
    this version.
  * fsck: Multiple incremental fscks of different repos (including remotes)
    can now be running at the same time in the same repo without it
    getting confused about which files have been checked for which remotes.
  * unannex: Refuse to unannex when repo is too new to have a HEAD,
    since in this case there must be staged changes in the index
    (if there is anything to unannex), and the unannex code path
    needs to run with a clean index.
  * Linux standalone: Set LOCPATH=/dev/null to work around
    https://ghc.haskell.org/trac/ghc/ticket/7695
    This prevents localization from working, but git-annex
    is not localized anyway.
  * sync: As well as the synced/git-annex push, attempt a
    git-annex:git-annex push, as long as the remote branch
    is an ancestor of the local branch, to better support bare git repos.
    (This used to be done, but it forgot to do it since version 4.20130909.)
  * When re-execing git-annex, use current program location, rather than
    ~/.config/git-annex/program, when possible.
  * Submodules are now supported by git-annex!
  * metadata: Fix encoding problem that led to mojibake when storing
    metadata strings that contained both unicode characters and a space
    (or '!') character.
  * Also potentially fixes encoding problem when embedding credentials
    that contain unicode characters.
  * sync: Fix committing when in a direct mode repo that has no HEAD ref.
    (For example, a newly checked out git submodule.)
  * Added SETURIPRESENT and SETURIMISSING to external special remote protocol,
    useful for things like ipfs that don't use regular urls.
  * addurl: Added --raw option, which bypasses special handling of quvi,
    bittorrent etc urls.
  * git-annex-shell: Improve error message when the specified repository
    doesn't exist or git config fails for some reason.
  * fromkey --force: Skip test that the key has its content in the annex.
  * fromkey: Add stdin mode.
  * registerurl: New plumbing command for mass-adding urls to keys.
  * remotedaemon: Fixed support for notifications of changes to gcrypt
    remotes, which was never tested and didn't quite work before.

 -- Joey Hess <id@joeyh.name>  Tue, 17 Mar 2015 13:02:36 -0400

git-annex (5.20150219) unstable; urgency=medium

  * glacier: Detect when the glacier command in PATH is the wrong one,
    from boto, rather than from glacier-cli, and refuse to use it,
    since the boto program fails to fail when passed
    parameters it does not understand.
  * groupwanted: New command to set the groupwanted preferred content
    expression.
  * import: Support file matching options such as --exclude, --include, 
    --smallerthan, --largerthan
  * The file matching options are now only accepted by commands that
    can actually use them, instead of by all commands.
  * import: Avoid checksumming file twice when run in the default
    or --duplicate mode.
  * Windows: Fix bug in dropping an annexed file, which
    caused a symlink to be staged that contained backslashes.
  * webapp: Fix reversion in opening webapp when starting it manually
    inside a repository.
  * assistant: Improve sanity check for control characters when pairing.
  * Improve race recovery code when committing to git-annex branch.
  * addurl: Avoid crash if quvi is not installed, when git-annex was
    built with process-1.2
  * bittorrent: Fix mojibake introduced in parsing arai2c progress output.
  * fsck --from: If a download from a remote fails, propagate the failure.
  * metadata: When setting metadata, do not recurse into directories by
    default, since that can be surprising behavior and difficult to recover
    from. The old behavior is available by using --force.
  * sync, assistant: Include repository name in head branch commit message.
  * The ssh-options git config is now used by gcrypt, rsync, and ddar
    special remotes that use ssh as a transport.
  * sync, assistant: Use the ssh-options git config when doing git pull
    and push.
  * remotedaemon: Use the ssh-options git config.
  * Linux standalone: Improved process names of linker shimmed programs.

 -- Joey Hess <id@joeyh.name>  Thu, 19 Feb 2015 14:16:03 -0400

git-annex (5.20150205) unstable; urgency=medium

  * info: Can now display info about a given uuid.
  * Added to remote/uuid info: Count of the number of keys present
    on the remote, and their size. This is rather expensive to calculate,
    so comes last and --fast will disable it.
  * info remote: Include the date of the last sync with the remote.
  * sync: Added --message/-m option like git commit.
  * remotedaemon: Fix problem that could prevent ssh connections being
    made after two LOSTNET messages were received in a row (perhaps due to
    two different network interfaces being brought down).
  * Fix build failure when wget is not installed.
  * Fix wording of message displayed when unable to get a file that
    is available in untrusted repositories.
  * addurl: When a Content-Disposition header suggests a filename to use,
    addurl will consider using it, if it's reasonable and doesn't conflict
    with an existing file. (--file overrides this)
  * Fix default repository description created by git annex init,
    which got broken by the relative path changes in the last release.
  * init: Repository tuning parameters can now be passed when initializing a
    repository for the first time. For details, see
    http://git-annex.branchable.com/tuning/
  * merge: Refuse to merge changes from a git-annex branch of a repo
    that has been tuned in incompatible ways.
  * Support annex.tune.objecthash1, annex.tune.objecthashlower, and
    annex.tune.branchhash1.
  * Remove support for building without cryptohash.
  * Added MD5 and MD5E backends.
  * assistant: Fix local pairing when ssh pubkey comment contains spaces.
  * Avoid using fileSize which maxes out at just 2 gb on Windows.
    Instead, use hFileSize, which doesn't have a bounded size.
    Fixes support for files > 2 gb on Windows.
  * Windows: Fix running of the pre-commit-annex hook.
  * Windows: Fix S3 special remote; need to call withSocketsDo. Thanks, Trent.

 -- Joey Hess <id@joeyh.name>  Thu, 05 Feb 2015 14:08:33 -0400

git-annex (5.20150113) unstable; urgency=medium

  * unlock: Don't allow unlocking files that have never been committed to git
    before, to avoid an intractable problem that prevents the pre-commit
    hook from telling if such a file is intended to be an annexed file or not.
  * Avoid re-checksumming when migrating from hash to hashE backend.
    Closes: #774494
  * Fix build with process 1.2.1.0.
  * Android: Provide a version built with -fPIE -pie to support Android 5.0.
  * sync: Fix an edge case where syncing in a bare repository would try to
    merge and so fail.
  * Check git version at runtime, rather than assuming it will be the same
    as the git version used at build time when running git-checkattr and
    git-branch remove.
  * Switch to using relative paths to the git repository.
    - This allows the git repository to be moved while git-annex is running in
      it, with fewer problems.
    - On Windows, this avoids some of the problems with the absurdly small
      MAX_PATH of 260 bytes. In particular, git-annex repositories should
      work in deeper/longer directory structures than before.
  * Generate shorter keys for WORM and URL, avoiding keys that are longer
    than used for SHA256, so as to not break on systems like Windows that
    have very small maximum path length limits.
  * Bugfix: A file named HEAD in the work tree could confuse some git commands
    run by git-annex.

 -- Joey Hess <id@joeyh.name>  Tue, 13 Jan 2015 12:10:08 -0400

git-annex (5.20141231) unstable; urgency=medium

  * vicfg: Avoid crashing on badly encoded config data.
  * Work around statfs() overflow on some XFS systems.
  * sync: Now supports remote groups, the same way git remote update does.
  * setpresentkey: A new plumbing-level command.
  * Run shutdown cleanup actions even if there were failures processing
    the command. Among other fixes, this means that addurl will stage
    added files even if adding one of the urls fails.
  * bittorrent: Fix locking problem when using addurl file://
  * Windows: Fix local rsync filepath munging (fixes 26 test suite failures).
  * Windows: Got the rsync special remote working.
  * Windows: Fix handling of views of filenames containing '%'
  * OSX: Switched away from deprecated statfs64 interface.

 -- Joey Hess <id@joeyh.name>  Wed, 31 Dec 2014 15:15:46 -0400

git-annex (5.20141219) unstable; urgency=medium

  * Webapp: When adding a new box.com remote, use the new style chunking.
    Thanks, Jon Ander Peñalba.
  * External special remote protocol now includes commands for setting
    and getting the urls associated with a key.
  * Urls can now be claimed by remotes. This will allow creating,
    for example, a external special remote that handles magnet: and
    *.torrent urls.
  * Use wget -q --show-progress for less verbose wget output,
    when built with wget 1.16.
  * Added bittorrent special remote.
  * addurl behavior change: When downloading an url ending in .torrent,
    it will download files from bittorrent, instead of the old behavior
    of adding the torrent file to the repository.
  * Added Recommends on aria2.
  * When possible, build with the haskell torrent library for parsing
    torrent files. As a fallback, can instead use btshowmetainfo from
    bittornado | bittorrent.
  * Fix build with -f-S3.

 -- Joey Hess <id@joeyh.name>  Fri, 19 Dec 2014 16:53:26 -0400

git-annex (5.20141203) unstable; urgency=medium

  * proxy: New command for direct mode repositories, allows bypassing
    the direct mode guard in a safe way to do all sorts of things
    including git revert, git mv, git checkout ...
  * undo: New command to undo the most recent change to a file
    or to the contents of a directory.
  * Add undo action to nautilus and konqueror integration.
  * diffdriver: New git-annex command, to make git external diff drivers
    work with annexed files.
  * pre-commit: Block partial commit of unlocked annexed file, since
    that left a typechange staged in index due to some infelicity of git's
    handling of partial commits.
  * Work around behavior change in lsof 4.88's -F output format.
  * S3: Switched to using the haskell aws library.
  * S3: No longer buffers entire files in memory when uploading without
    chunking.
  * S3: When built with a new enough version of the haskell aws library,
    supports doing multipart uploads, in order to store extremely large
    files in S3 when not using chunking.
  * Don't show "(gpg)" when decrypting the remote encryption cipher,
    since this could be taken to read that's the only time git-annex
    runs gpg, which is not the case.
  * Debian package is now maintained by Gergely Nagy.
  * Windows: Remove Alt+A keyboard shortcut, which turns out to have scope
    outside the menus.
  * Windows: Install ssh and other bundled programs to Git/cmd,
    instead of Git/bin, since the latter is not in the default msysgit PATH.

 -- Joey Hess <id@joeyh.name>  Wed, 03 Dec 2014 15:16:52 -0400

git-annex (5.20141125) unstable; urgency=medium

  * Remove fixup code for bad bare repositories created by
    versions 5.20131118 through 5.20131127. That fixup code would
    accidentially fire when --git-dir was incorrectly
    pointed at the working tree of a git-annex repository,
    possibly resulting in data loss. Closes: #768093
  * Windows: Fix crash when user.name is not set in git config.

 -- Joey Hess <joeyh@debian.org>  Wed, 05 Nov 2014 11:41:51 -0400

git-annex (5.20141024) unstable; urgency=medium

  * vicfg: Deleting configurations now resets to the default, where
    before it has no effect.
  * Remove hurd stuff from cabal file, since hackage currently rejects
    it, and the test suite fails on hurd.
  * initremote: Don't allow creating a special remote that has the same
    name as an existing git remote.
  * Windows: Use haskell setenv library to clean up several ugly workarounds
    for inability to manipulate the environment on windows. This includes
    making git-annex not re-exec itself on start on windows, and making the
    test suite on Windows run tests without forking.
  * glacier: Fix pipe setup when calling glacier-cli to retrieve an object.
  * info: When run on a single annexed file, displays some info about the 
    file, including its key and size.
  * info: When passed the name or uuid of a remote, displays info about that
    remote. Remotes that support encryption, chunking, or embedded
    creds will include that in their info.
  * enableremote: When the remote has creds, update the local creds cache
    file. Before, the old version of the creds could be left there, and
    would continue to be used.

 -- Joey Hess <joeyh@debian.org>  Fri, 24 Oct 2014 13:03:29 -0400

git-annex (5.20141013) unstable; urgency=medium

  * Adjust cabal file to support building w/o assistant on the hurd.
  * Support building with yesod 1.4.
  * S3: Fix embedcreds=yes handling for the Internet Archive.
  * map: Handle .git prefixed remote repos. Closes: #614759
  * repair: Prevent auto gc from happening when fetching from a remote.

 -- Joey Hess <joeyh@debian.org>  Mon, 13 Oct 2014 10:13:06 -0400

git-annex (5.20140927) unstable; urgency=medium

  * Really depend (not just build-depend) on new enough git for --no-gpg-sign
    to work. Closes: #763057
  * Add temporary workaround for bug #763078 which broke building on armel
    and armhf.

 -- Joey Hess <joeyh@debian.org>  Sat, 27 Sep 2014 14:25:09 -0400

git-annex (5.20140926) unstable; urgency=high

  * Depend on new enough git for --no-gpg-sign to work. Closes: #762446
  * Work around failure to build on mips by using cabal, not Setup,
    to build in debian/rules.

 -- Joey Hess <joeyh@debian.org>  Fri, 26 Sep 2014 15:09:02 -0400

git-annex (5.20140919) unstable; urgency=high

  * Security fix for S3 and glacier when using embedcreds=yes with
    encryption=pubkey or encryption=hybrid. CVE-2014-6274
    The creds embedded in the git repo were *not* encrypted.
    git-annex enableremote will warn when used on a remote that has
    this problem. For details, see:
    https://git-annex.branchable.com/upgrades/insecure_embedded_creds/
  * assistant: Detect when repository has been deleted or moved, and
    automatically shut down the assistant. Closes: #761261
  * Windows: Avoid crashing trying to list gpg secret keys, for gcrypt
    which is not yet supported on Windows.
  * WebDav: Fix enableremote crash when the remote already exists.
    (Bug introduced in version 5.20140817.)
  * add: In direct mode, adding an annex symlink will check it into git,
    as was already done in indirect mode.

 -- Joey Hess <joeyh@debian.org>  Fri, 19 Sep 2014 12:53:42 -0400

git-annex (5.20140915) unstable; urgency=medium

  * New annex.hardlink setting. Closes: #758593
  * init: Automatically detect when a repository was cloned with --shared,
    and set annex.hardlink=true, as well as marking the repository as
    untrusted.
  * Fix parsing of ipv6 address in git remote address when it was not
    formatted as an url.
  * The annex-rsync-transport configuration is now also used when checking
    if a key is present on a rsync remote, and when dropping a key from
    the remote.
  * Promote file not found warning message to an error.
  * Fix transfer lock file FD leak that could occur when two separate
    git-annex processes were both working to perform the same set of
    transfers.
  * sync: Ensure that pending changes to git-annex branch are committed
    before push when in direct mode. (Fixing a very minor reversion.)
  * WORM backend: Switched to include the relative path to the file inside
    the repository, rather than just the file's base name. Note that if you're
    relying on such things to keep files separate with WORM, you should really
    be using a better backend.
  * Rather than crashing when there's a problem with the requested bloomfilter
    capacity/accuracy, fall back to a reasonable default bloom filter size.
  * Fix build with optparse-applicative 0.10. Closes: #761484
  * webapp: Fixed visual glitch in xmpp pairing that was reported live by a
    user who tracked me down in front of a coffee cart in Portland. 
    (New bug reporting method of choice?)

 -- Joey Hess <joeyh@debian.org>  Mon, 15 Sep 2014 10:45:00 -0400

git-annex (5.20140831) unstable; urgency=medium

  * Make --help work when not in a git repository. Closes: #758592
  * Ensure that all lock fds are close-on-exec, fixing various problems with
    them being inherited by child processes such as git commands.
  * When accessing a local remote, shut down git-cat-file processes
    afterwards, to ensure that remotes on removable media can be unmounted.
    Closes: #758630
  * Fix handing of autocorrection when running outside a git repository.
  * Fix stub git-annex test support when built without tasty.
  * Do not preserve permissions and acls when copying files from
    one local git repository to another. Timestamps are still preserved
    as long as cp --preserve=timestamps is supported. Closes: #729757

 -- Joey Hess <joeyh@debian.org>  Sun, 31 Aug 2014 12:30:08 -0700

git-annex (5.20140817) unstable; urgency=medium

  * New chunk= option to chunk files stored in special remotes.
    Supported by: directory, S3, webdav, gcrypt, rsync, and all external
    and hook special remotes.
  * Partially transferred files are automatically resumed when using
    chunked remotes!
  * The old chunksize= option is deprecated. Do not use for new remotes.
  * Legacy code for directory remotes using the old chunksize= option
    will keep them working, but more slowly than before.
  * webapp: Automatically install Konqueror integration scripts
    to get and drop files.
  * repair: Removing bad objects could leave fsck finding no more
    unreachable objects, but some branches no longer accessible.
    Fix this, including support for fixing up repositories that
    were incompletely repaired before.
  * Fix cost calculation for non-encrypted remotes.
  * Display exception message when a transfer fails due to an exception.
  * WebDAV: Sped up by avoiding making multiple http connections
    when storing a file.
  * WebDAV: Avoid buffering whole file in memory when uploading and
    downloading.
  * WebDAV: Dropped support for DAV before 1.0.
  * testremote: New command to test uploads/downloads to a remote.
  * Dropping an object from a bup special remote now deletes the git branch
    for the object, although of course the object's content cannot be deleted
    due to the nature of bup.
  * unlock: Better error handling; continue past files that are not available
    or cannot be unlocked due to disk space, and try all specified files.
  * Windows: Now uses actual inode equivilants in new direct mode
    repositories, for safer detection of eg, renaming of files with the same
    size and mtime.
  * direct: Fix ugly warning messages.
  * WORM backend: When adding a file in a subdirectory, avoid including the
    subdirectory in the key name.
  * S3, Glacier, WebDAV: Fix bug that prevented accessing the creds
    when the repository was configured with encryption=shared embedcreds=yes.
  * direct: Avoid leaving file content in misctemp if interrupted.
  * git-annex-shell sendkey: Don't fail if a remote asks for a key to be sent
    that already has a transfer lock file indicating it's being sent to that
    remote. The remote may have moved between networks, or reconnected.
  * Switched from the old haskell HTTP library to http-conduit.

 -- Joey Hess <joeyh@debian.org>  Sun, 17 Aug 2014 10:30:58 -0400

git-annex (5.20140717) unstable; urgency=high

  * Fix minor FD leak in journal code. Closes: #754608
  * direct: Fix handling of case where a work tree subdirectory cannot
    be written to due to permissions.
  * migrate: Avoid re-checksumming when migrating from hashE to hash backend.
  * uninit: Avoid failing final removal in some direct mode repositories
    due to file modes.
  * S3: Deal with AWS ACL configurations that do not allow creating or
    checking the location of a bucket, but only reading and writing content to
    it.
  * resolvemerge: New plumbing command that runs the automatic merge conflict
    resolver.
  * Deal with change in git 2.0 that made indirect mode merge conflict
    resolution leave behind old files.
  * sync: Fix git sync with local git remotes even when they don't have an
    annex.uuid set. (The assistant already did so.)
  * Set gcrypt-publish-participants when setting up a gcrypt repository,
    to avoid unncessary passphrase prompts.
    This is a security/usability tradeoff. To avoid exposing the gpg key
    ids who can decrypt the repository, users can unset
    gcrypt-publish-participants.
  * Install nautilus hooks even when ~/.local/share/nautilus/ does not yet
    exist, since it is not automatically created for Gnome 3 users.
  * Windows: Move .vbs files out of git\bin, to avoid that being in the
    PATH, which caused some weird breakage. (Thanks, divB)
  * Windows: Fix locking issue that prevented the webapp starting
    (since 5.20140707).

 -- Joey Hess <joeyh@debian.org>  Thu, 17 Jul 2014 11:27:25 -0400

git-annex (5.20140709) unstable; urgency=medium

  * Fix race in direct mode merge code that could cause all files in the
    repository to be removed. It should be able to recover repositories
    experiencing this bug without data loss. See:
    http://git-annex.branchable.com/bugs/bad_merge_commit_deleting_all_files/
  * Fix git version that supported --no-gpg-sign.
  * Fix bug in automatic merge conflict resolution, when one side is an
    annexed symlink, and the other side is a non-annexed symlink.
  * Really fix bug that caused the assistant to make many unncessary
    empty merge commits.

 -- Joey Hess <joeyh@debian.org>  Wed, 09 Jul 2014 15:28:03 -0400

git-annex (5.20140707) unstable; urgency=medium

  * assistant: Fix bug, introduced in last release, that caused the assistant
    to make many unncessary empty merge commits.
  * assistant: Fix one-way assistant->assistant sync in direct mode.
  * Fix bug in annex.queuesize calculation that caused much more
    queue flushing than necessary.
  * importfeed: When annex.genmetadata is set, metadata from the feed
    is added to files that are imported from it.
  * Support users who have set commit.gpgsign, by disabling gpg signatures
    for git-annex branch commits and commits made by the assistant.
  * Fix memory leak when committing millions of changes to the git-annex
    branch, eg after git-annex add has run on 2 million files in one go.
  * Support building with bloomfilter 2.0.0.
  * Run standalone install process when the assistant is started
    (was only being run when the webapp was opened).
  * Android: patch git to avoid fchmod, which fails on /sdcard.
  * Windows: Got rid of that pesky DOS box when starting the webapp.
  * Windows: Added Startup menu item so assistant starts automatically
    on login.
  * Windows: Fix opening file browser from webapp when repo is in a
    directory with spaces.
  * Windows: Assistant now logs to daemon.log.

 -- Joey Hess <joeyh@debian.org>  Mon, 07 Jul 2014 12:24:13 -0400

git-annex (5.20140613) unstable; urgency=medium

  * Ignore setsid failures.
  * Avoid leaving behind .tmp files when failing in some cases, including
    importing files to a disk that is full.
  * Avoid bad commits after interrupted direct mode sync (or merge).
  * Fix build with wai 0.3.0.
  * Deal with FAT's low resolution timestamps, which in combination with
    Linux's caching of higher res timestamps while a FAT is mounted, caused
    direct mode repositories on FAT to seem to have modified files after
    they were unmounted and remounted.
  * Windows: Fix opening webapp when repository is in a directory with
    spaces in the path.
  * Detect when Windows has lost its mind in a timezone change, and
    automatically apply a delta to the timestamps it returns, to get back to
    sane values.

 -- Joey Hess <joeyh@debian.org>  Fri, 13 Jun 2014 09:58:07 -0400

git-annex (5.20140606) unstable; urgency=medium

  * webapp: When adding a new local repository, fix bug that caused its
    group and preferred content to be set in the current repository,
    even when not combining.
  * webapp: Avoid stomping on existing description, group and
    preferred content settings when enabling or combining with
    an already existing remote.
  * assistant: Make sanity checker tmp dir cleanup code more robust.
  * unused: Avoid checking view branches for unused files.
  * webapp: Include ssh port in mangled hostname.
  * Windows: Fix bug introduced in last release that caused files
    in the git-annex branch to have lines teminated with \r.
  * Windows: Fix retrieving of files from local bare git repositories.

 -- Joey Hess <joeyh@debian.org>  Fri, 06 Jun 2014 12:54:06 -0400

git-annex (5.20140529) unstable; urgency=medium

  * Fix encoding of data written to git-annex branch. Avoid truncating
    unicode characters to 8 bits. Allow any encoding to be used, as with
    filenames (but utf8 is the sane choice). Affects metadata and repository
    descriptions, and preferred content expressions.
  * assistant: When there are multiple remotes giving different ways
    to access the same repository, honor remote cost settings and use
    the cheapest available.
  * webapp: More robust startup when annex directory is not a git repo.
  * initremote/enableremote: Basic support for using with regular git remotes;
    initremote stores the location of an already existing git remote,
    and enableremote setups up a remote using its stored location.
  * webapp: Support for enabling known git repositories on ssh servers.
    The repository must have been added using initremote.
  * webapp: When setting up a ssh remote, record it using initremote,
    so that it can be easily enabled elsewhere.
  * webapp: When setting up a ssh remote, if the user inputs ~/foo,
    normalize that to foo, since it's in the home directory by default.
  * Use exceptions in place of deprecated MonadCatchIO-transformers
    Thanks, Ben Gamari.
  * android: Run busybox install with -s, since some versions of Android
    prohibit making hard links.
  * Android webapp: Fix EvilSplicer bugs that mangled the css files,
    preventing icons from displaying, and also slightly broke the js files.

 -- Joey Hess <joeyh@debian.org>  Thu, 29 May 2014 14:41:56 -0400

git-annex (5.20140517) unstable; urgency=medium

  * webapp: Switched to bootstrap 3.
    Thanks, Sören Brunk.
  * Standalone builds now check gpg signatures before upgrading.
  * Simplified repository description line format. The remote name,
    if any, is always in square brackets after the description.
  * assistant: Clean up stale tmp files on startup.
  * webapp: Better ssh password prompting.
  * Depend on git-remote-gcrypt 0.20130908-6. Older versions
    fail when the assistant is run with no controlling tty.
  * Added ddar special remote.
    Thanks, Robie Basak.
  * webapp: Fixed drag and drop to reorder the list of remotes.
  * group: When no groups are specified to set, lists the current groups
    of a repository.
  * Add remote.$name.annex-shell configuration.
    Thanks, Fraser Tweedale 
  * Support symlinking git-annex and git-annex-shell
    from the Linux standalone bundle into PATH.
    Thanks, jlebar.

 -- Joey Hess <joeyh@debian.org>  Sat, 17 May 2014 13:30:39 -0400

git-annex (5.20140421) unstable; urgency=medium

  * assistant: Now detects immediately when other repositories push
    changes to a ssh remote, and pulls.
    ** XMPP is no longer needed in this configuration! **
    This requires the remote server have git-annex-shell with
    notifychanges support (>= 5.20140405)
  * webapp: Show a network signal icon next to ssh and xmpp remotes that
    it's currently connected with.
  * webapp: Rework xmpp nudge to prompt for either xmpp or a ssh remote 
    to be set up.
  * sync, assistant, remotedaemon: Use ssh connection caching for git pushes
    and pulls.
  * remotedaemon: When network connection is lost, close all cached ssh
    connections.
  * Improve handling of monthly/yearly scheduling.
  * Avoid depending on shakespeare except for when building the webapp.
  * uninit: Avoid making unncessary copies of files.
  * info: Allow use in a repository where annex.uuid is not set.
  * reinit: New command that can initialize a new repository using
    the configuration of a previously known repository.
    Useful if a repository got deleted and you want
    to clone it back the way it was.
  * drop --from: When local repository is untrusted, its copy of a file does
    not count.
  * Bring back rsync -p, but only when git-annex is running on a non-crippled
    file system. This is a better approach to fix #700282 while not
    unncessarily losing file permissions on non-crippled systems.
  * webapp: Start even if the current directory is listed in
    ~/.config/git-annex/autostart but no longer has a git repository in it.
  * findref: New command, like find but shows files in a specified git ref.
  * webapp: Fix UI for removing XMPP connection.
  * When init detects that git is not configured to commit, and sets
    user.email to work around the problem, also make it set user.name.
  * webapp: Support using git-annex on a remote server, which was installed
    from the standalone tarball or OSX app, and so does not have
    git-annex in PATH (and may also not have git or rsync in PATH).
  * standalone tarball, OSX app: Install a ~/.ssh/git-annex-wrapper, which
    can be used to run git-annex, git, rsync, etc.

 -- Joey Hess <joeyh@debian.org>  Sun, 20 Apr 2014 19:43:14 -0400

git-annex (5.20140412) unstable; urgency=high

  * Last release didn't quite fix the high cpu issue in all cases, this should.

 -- Joey Hess <joeyh@debian.org>  Fri, 11 Apr 2014 17:14:38 -0400

git-annex (5.20140411) unstable; urgency=high

  * importfeed: Filename template can now contain an itempubdate variable.
    Needs feed 0.3.9.2.
  * Fix rsync progress parsing in locales that use comma in number display.
    Closes: #744148
  * assistant: Fix high CPU usage triggered when a monthly fsck is scheduled,
    and the last time the job ran was a day of the month > 12. This caused a
    runaway loop. Thanks to Anarcat for his assistance, and to Maximiliano
    Curia for identifying the cause of this bug.
  * Remove wget from OSX dmg, due to issues with cert paths that broke
    git-annex automatic upgrading. Instead, curl is used, unless the
    OSX system has wget installed, which will then be used.

 -- Joey Hess <joeyh@debian.org>  Fri, 11 Apr 2014 14:59:49 -0400

git-annex (5.20140405) unstable; urgency=medium

  * git-annex-shell: Added notifychanges command.
  * Improve display of dbus notifications. Thanks, Johan Kiviniemi.
  * Fix nautilus script installation to not crash when the nautilus script dir
    does not exist. Instead, only install scripts when the directory already
    exists.

 -- Joey Hess <joeyh@debian.org>  Sat, 05 Apr 2014 16:54:33 -0400

git-annex (5.20140402) unstable; urgency=medium

  * unannex, uninit: Avoid committing after every file is unannexed,
    for massive speedup.
  * --notify-finish switch will cause desktop notifications after each 
    file upload/download/drop completes
    (using the dbus Desktop Notifications Specification)
  * --notify-start switch will show desktop notifications when each
    file upload/download starts.
  * webapp: Automatically install Nautilus integration scripts
    to get and drop files.
  * tahoe: Pass -d parameter before subcommand; putting it after
    the subcommand no longer works with tahoe-lafs version 1.10.
    (Thanks, Alberto Berti)
  * forget --drop-dead: Avoid removing the dead remote from the trust.log,
    so that if git remotes for it still exist anywhere, git annex info
    will still know it's dead and not show it.
  * git-annex-shell: Make configlist automatically initialize
    a remote git repository, as long as a git-annex branch has
    been pushed to it, to simplify setup of remote git repositories,
    including via gitolite.
  * add --include-dotfiles: New option, perhaps useful for backups.
  * Version 5.20140227 broke creation of glacier repositories,
    not including the datacenter and vault in their configuration.
    This bug is fixed, but glacier repositories set up with the broken
    version of git-annex need to have the datacenter and vault set
    in order to be usable. This can be done using git annex enableremote
    to add the missing settings. For details, see
    http://git-annex.branchable.com/bugs/problems_with_glacier/
  * Added required content configuration.
  * assistant: Improve ssh authorized keys line generated in local pairing
    or for a remote ssh server to set environment variables in an 
    alternative way that works with the non-POSIX fish shell, as well
    as POSIX shells.

 -- Joey Hess <joeyh@debian.org>  Wed, 02 Apr 2014 16:42:53 -0400

git-annex (5.20140320) unstable; urgency=medium

  * Fix zombie leak and general inneficiency when copying files to a
    local git repo.
  * Fix ssh connection caching stop method to work with openssh 6.5p1,
    which broke the old method.
  * webapp: Added a "Sync now" item to each repository's menu.
  * webapp: Use securemem for constant time auth token comparisons.
  * copy --fast --to remote: Avoid printing anything for files that
    are already believed to be present on the remote.
  * Commands that allow specifying which repository to act on using
    the repository's description will now fail when multiple repositories
    match, rather than picking a repository at random.
    (So will --in=)
  * Better workaround for problem umasks when eg, setting up ssh keys.
  * "standard" can now be used as a first-class keyword in preferred content
    expressions. For example "standard or (include=otherdir/*)"
  * groupwanted can be used in preferred content expressions.
  * vicfg: Allows editing preferred content expressions for groups.
  * Improve behavior when unable to parse a preferred content expression
    (thanks, ion).
  * metadata: Add --get
  * metadata: Support --key option (and some other ones like --all)
  * For each metadata field, there's now an automatically maintained
    "$field-lastchanged" that gives the date of the last change to that
    field. Also the "lastchanged" field for the date of the last change
    to any of a file's metadata.
  * unused: In direct mode, files that are deleted from the work tree
    and so have no content present are no longer incorrectly detected as
    unused.
  * Avoid encoding errors when using the unused log file.
  * map: Fix crash when one of the remotes of a repo is a local directory
    that does not exist, or is not a git repo.
  * repair: Improve memory usage when git fsck finds a great many broken
    objects.
  * Windows: Fix some filename encoding bugs.
  * rsync special remote: Fix slashes when used on Windows.

 -- Joey Hess <joeyh@debian.org>  Thu, 20 Mar 2014 13:21:12 -0400

git-annex (5.20140306) unstable; urgency=high

  * sync: Fix bug in direct mode that caused a file that was not
    checked into git to be deleted when there was a conflicting
    merge with a remote.
  * webapp: Now supports HTTPS.
  * webapp: No longer supports a port specified after --listen, since
    it was buggy, and that use case is better supported by setting up HTTPS.
  * annex.listen can be configured, instead of using --listen
  * annex.startupscan can be set to false to disable the assistant's startup
    scan.
  * Probe for quvi version at run time.
  * webapp: Filter out from Switch Repository list any
    repositories listed in autostart file that don't have a
    git directory anymore. (Or are bare)
  * webapp: Refuse to start in a bare git repository.
  * assistant --autostart: Refuse to start in a bare git repository.
  * webapp: Don't list the public repository group when editing a
    git repository; it only makes sense for special remotes.
  * view, vfilter: Add support for filtering tags and values out of a view,
    using !tag and field!=value.
  * vadd: Allow listing multiple desired values for a field.
  * view: Refuse to enter a view when no branch is currently checked out.
  * metadata: To only set a field when it's not already got a value, use
    -s field?=value
  * Run .git/hooks/pre-commit-annex whenever a commit is made.
  * sync: Automatically resolve merge conflict between and annexed file
    and a regular git file.
  * glacier: Pass --region to glacier checkpresent.
  * webdav: When built with a new enough haskell DAV (0.6), disable
    the http response timeout, which was only 5 seconds.
  * webapp: Include no-pty in ssh authorized_keys lines.
  * assistant: Smarter log file rotation, which takes free disk space
    into account.

 -- Joey Hess <joeyh@debian.org>  Thu, 06 Mar 2014 12:28:04 -0400

git-annex (5.20140227) unstable; urgency=medium

  * metadata: Field names limited to alphanumerics and a few whitelisted
    punctuation characters to avoid issues with views, etc.
  * metadata: Field names are now case insensative.
  * When constructing views, metadata is available about the location of the
    file in the view's reference branch. Allows incorporating parts of the
    directory hierarchy in a view.
    For example `git annex view tag=* podcasts/=*` makes a view in the form
    tag/showname.
  * --metadata field=value can now use globs to match, and matches
    case insensatively, the same as git annex view field=value does.
  * annex.genmetadata can be set to make git-annex automatically set
    metadata (year and month) when adding files.
  * Make annex.web-options be used in several places that call curl.
  * Fix handling of rsync remote urls containing a username,
    including rsync.net.
  * Preserve metadata when staging a new version of an annexed file.
  * metadata: Support --json
  * webapp: Fix creation of box.com and Amazon S3 and Glacier
    repositories, broken in 5.20140221.
  * webdav: When built with DAV 0.6.0, use the new DAV monad to avoid
    locking files, which is not needed by git-annex's use of webdav, and
    does not work on Box.com.
  * webdav: Fix path separator bug when used on Windows.
  * repair: Optimise unpacking of pack files, and avoid repeated error
    messages about corrupt pack files.
  * Add build dep on regex-compat to fix build on mipsel, which lacks
    regex-tdfa.
  * Disable test suite on sparc, which is missing optparse-applicative.
  * Put non-object tmp files in .git/annex/misctmp, leaving .git/annex/tmp
    for only partially transferred objects.

 -- Joey Hess <joeyh@debian.org>  Thu, 27 Feb 2014 11:34:19 -0400

git-annex (5.20140221) unstable; urgency=medium

  * metadata: New command that can attach metadata to files.
  * --metadata can be used to limit commands to acting on files
    that have particular metadata.
  * Preferred content expressions can use metadata=field=value
    to limit them to acting on files that have particular metadata.
  * view: New command that creates and checks out a branch that provides
    a structured view of selected metadata.
  * vfilter, vadd, vpop, vcycle: New commands for operating within views.
  * pre-commit: Update metadata when committing changes to locations
    of annexed files within a view.
  * Add progress display for transfers to/from external special remotes.
  * unused: Fix to actually detect unused keys when in direct mode.
  * fsck: When run with --all or --unused, while .gitattributes
    annex.numcopies cannot be honored since it's operating on keys
    instead of files, make it honor the global numcopies setting,
    and the annex.numcopies git config setting.
  * trust, untrust, semitrust, dead: Warn when the trust level is
    overridden in .git/config.
  * glacier: Do not try to run glacier value create when an existing glacier
    remote is enabled.
  * fsck: Refuse to do anything if more than one of --incremental, --more,
    and --incremental-schedule are given, since it's not clear which option
    should win.
  * Windows webapp: Can set up box.com, Amazon S3, and rsync.net remotes
  * Windows webapp: Can create repos on removable drives.
  * Windows: Ensure HOME is set, as needed by bundled cygwin utilities.

 -- Joey Hess <joeyh@debian.org>  Fri, 21 Feb 2014 11:23:59 -0400

git-annex (5.20140210) unstable; urgency=medium

  * --in can now refer to files that were located in a repository at
    some past date. For example, --in="here@{yesterday}"
  * Fixed direct mode annexed content locking code, which is used to
    guard against recursive file drops.
  * This is the first beta-level release of the Windows port with important
    fixes (see below).
    (The webapp and assistant are still alpha-level on Windows.)
  * sync --content: Honor annex-ignore configuration.
  * sync: Don't try to sync with xmpp remotes, which are only currently
    supported when using the assistant.
  * sync --content: Re-pull from remotes after downloading content,
    since that can take a while and other changes may be pushed in the
    meantime.
  * sync --content: Reuse smart copy code from copy command, including
    handling and repairing out of date location tracking info.
    Closes: #737480
  * sync --content: Drop files from remotes that don't want them after
    getting them.
  * sync: Fix bug in automatic merge conflict resolution code when used
    on a filesystem not supporting symlinks, which resulted in it losing
    track of the symlink bit of annexed files.
  * Added ways to configure rsync options to be used only when uploading
    or downloading from a remote. Useful to eg limit upload bandwidth.
  * Fix initremote with encryption=pubkey to work with S3, glacier, webdav,
    and external special remotes.
  * Avoid building with DAV 0.6 which is badly broken (see #737902).
  * Fix dropping of unused keys with spaces in their name.
  * Fix build on platforms not supporting the webapp.
  * Document in man page that sshcaching uses ssh ControlMaster.
    Closes: #737476
  * Windows: It's now safe to run multiple git-annex processes concurrently
    on Windows; the lock files have been sorted out.
  * Windows: Avoid using unix-compat's rename, which refuses to rename
    directories.
  * Windows: Fix deletion of repositories by test suite and webapp.
  * Windows: Test suite 100% passes again.
  * Windows: Fix bug in symlink calculation code.
  * Windows: Fix handling of absolute unix-style git repository paths.
  * Android: Avoid crashing when unable to set file mode for ssh config file
    due to Android filesystem horribleness.

 -- Joey Hess <joeyh@debian.org>  Mon, 10 Feb 2014 12:54:57 -0400

git-annex (5.20140127) unstable; urgency=medium

  * sync --content: New option that makes the content of annexed files be
    transferred. Similar to the assistant, this honors any configured
    preferred content expressions.
  * Remove --json option from commands not supporting it.
  * status: Support --json.
  * list: Fix specifying of files to list.
  * Allow --all to be mixed with matching options like --copies and --in
    (but not --include and --exclude).
  * numcopies: New command, sets global numcopies value that is seen by all
    clones of a repository.
  * The annex.numcopies git config setting is deprecated. Once the numcopies
    command is used to set the global number of copies, any annex.numcopies
    git configs will be ignored.
  * assistant: Make the prefs page set the global numcopies.
  * Add lackingcopies, approxlackingcopies, and unused to
    preferred content expressions.
  * Client, transfer, incremental backup, and archive repositories
    now want to get content that does not yet have enough copies.
  * Client, transfer, and source repositories now do not want to retain
    unused file contents.
  * assistant: Checks daily for unused file contents, and when possible
    moves them to a repository (such as a backup repository) that
    wants to retain them.
  * assistant: annex.expireunused can be configured to cause unused
    file contents to be deleted after some period of time.
  * webapp: Nudge user to see if they want to expire old unused file
    contents when a lot of them seem to be piling up in the repository.
  * repair: Check git version at run time.
  * assistant: Run the periodic git gc in batch mode.
  * added annex.secure-erase-command config option.
  * test suite: Use tasty-rerun, and expose tasty command-line options.
  * Optimise non-bare http remotes; no longer does a 404 to the wrong
    url every time before trying the right url. Needs annex-bare to be
    set to false, which is done when initially probing the uuid of a
    http remote.
  * webapp: After upgrading a git repository to git-annex, fix
    bug that made it temporarily not be synced with.
  * whereis: Support --all.
  * All commands that support --all also support a --key option,
    which limits them to acting on a single key.

 -- Joey Hess <joeyh@debian.org>  Mon, 27 Jan 2014 13:43:28 -0400

git-annex (5.20140117) unstable; urgency=medium

  * Really fix FTBFS on mipsel and sparc due to test suite not being available
    on those architectures.

 -- Joey Hess <joeyh@debian.org>  Fri, 17 Jan 2014 14:46:27 -0400

git-annex (5.20140116) unstable; urgency=medium

  * Added tahoe special remote.
  * external special remote protocol: Added GETGITDIR, and GETAVAILABILITY.
  * Refuse to build with git older than 1.7.1.1, which is needed for
    git checkout -B
  * map: Fix display of v5 direct mode repos.
  * repair: Support old git versions from before git fsck --no-dangling was
    implemented.
  * Fix a long-standing bug that could cause the wrong index file to be used
    when committing to the git-annex branch, if GIT_INDEX_FILE is set in the
    environment. This typically resulted in git-annex branch log files being
    committed to the master branch and later showing up in the work tree.
    (These log files can be safely removed.)
  * assistant: Detect if .git/annex/index is corrupt at startup, and
    recover.
  * repair: Fix bug in packed refs file exploding code that caused a .gitrefs
    directory to be created instead of .git/refs
  * Fix FTBFS on mipsel and sparc due to test suite not being available
    on those architectures.
  * Android: Avoid passing --clobber to busybox wget.

 -- Joey Hess <joeyh@debian.org>  Thu, 16 Jan 2014 11:34:54 -0400

git-annex (5.20140107) unstable; urgency=medium

  * mirror: Support --all (and --unused).
  * external special remote protocol: Added GETUUID, GETWANTED, SETWANTED,
    SETSTATE, GETSTATE, DEBUG.
  * Windows: Fix bug in direct mode merge code that could cause files
    in subdirectories to go missing.
  * Windows: Avoid eating stdin when running ssh to add a authorized key,
    since this is used for password prompting.
  * Avoid looping if long-running git cat-file or git hash-object crashes
    and keeps crashing when restarted.
  * Assistant: Remove stale MERGE_HEAD files in lockfile cleanup.
  * Remotes can now be made read-only, by setting remote.<name>.annex-readonly
  * wanted, schedule: Avoid printing "ok" after requested value.
  * assistant: Ensure that .ssh/config and .ssh/authorized_keys are not
    group or world writable when writing to those files, as that can make
    ssh refuse to use them, if it allows another user to write to them.
  * addurl, importfeed: Honor annex.diskreserve as long as the size of the
    url can be checked.
  * add: Fix rollback when disk is completely full.
  * assistant: Fixed several minor memory leaks that manifested when
    adding a large number of files.
  * assistant: Start a new git-annex transferkeys process
    after a network connection change, so that remotes that use a persistent
    network connection are restarted.
  * Adjust Debian build deps to match current state of sparc, mipsel.

 -- Joey Hess <joeyh@debian.org>  Tue, 07 Jan 2014 12:22:18 -0400

git-annex (5.20131230) unstable; urgency=medium

  * Added new external special remote interface.
  * importfeed: Support youtube playlists.
  * Add tasty to build-depends, so that test suite builds again.
    (tasty was stuck in incoming.)
  * Fix typo in test suite.
  * Fix bug in Linux standalone build's shimming that broke git-annex-shell.
  * Include git-receive-pack, git-upload-pack, git, and git-shell wrappers
    in the Linux standalone build, and OSX app, so they will be available
    when it's added to PATH.
  * addurl, importfeed: Sanitize | and some other symbols and special
    characters.
  * Auto-upgrade v3 indirect repos to v5 with no changes.
    This also fixes a problem when a direct mode repo was somehow set to v3
    rather than v4, and so the automatic direct mode upgrade to v5 was not
    done.
  * Android: Avoid trying to use Android's own ionice, which does not
    allow specifying a command to run. Fixes transferring files to/from
    android and probably a few other things.

 -- Joey Hess <joeyh@debian.org>  Mon, 30 Dec 2013 14:13:40 -0400

git-annex (5.20131221) unstable; urgency=low

  * assistant: Fix OSX-specific bug that caused the startup scan to try to
    follow symlinks to other directories, and add their contents to the annex.
  * assistant: Set StrictHostKeyChecking yes when creating ssh remotes,
    and add it to the configuration for any ssh remotes previously created
    by the assistant. This avoids repeated prompts by ssh if the host key
    changes, instead syncing with such a remote will fail. Closes: #732602
  * Fix test suite to cover lock --force change.
  * Add plumbing-level lookupkey and examinekey commands.
  * find --format: Added hashdirlower, hashdirmixed, keyname, and mtime
    format variables.
  * assistant: Always batch changes found in startup scan.
  * An armel Linux standalone build is now available, which includes the
    webapp.
  * Programs from Linux and OSX standalone builds can now be symlinked
    into a directory in PATH as an alternative installation method, and will
    use readlink to find where the build was unpacked.
  * Include man pages in Linux and OSX standalone builds.
  * Linux standalone build now includes its own glibc and forces the linker to
    use it, to remove dependence on the host glibc.

 -- Joey Hess <joeyh@debian.org>  Sat, 21 Dec 2013 12:00:17 -0400

git-annex (5.20131213) unstable; urgency=low

  * Avoid using git commit in direct mode, since in some situations
    it will read the full contents of files in the tree.
  * assistant: Batch jobs are now run with ionice and nocache, when
    those commands are available.
  * assistant: Run transferkeys as batch jobs.
  * Automatically fix up bad bare repositories created by
    versions 5.20131118 through 5.20131127.
  * rsync special remote: Fix fallback mode for rsync remotes that
    use hashDirMixed. Closes: #731142
  * copy --from, get --from: When --force is used, ignore the
    location log and always try to get the file from the remote.
  * Deal with box.com changing the url of their webdav endpoint.
  * Android: Fix SRV record lookups for XMPP to use android getprop
    command to find DNS server, since there is no resolv.conf.
  * import: Add --skip-duplicates option.
  * lock: Require --force. Closes: #731606
  * import: better handling of overwriting an existing file/directory/broken
    link when importing
  * Windows: assistant and webapp work! (very experimental)
  * Windows: Support annex.diskreserve.
  * Fix bad behavior in Firefox, which was caused by an earlier fix to
    bad behavior in Chromium.
  * repair: Improve repair of git-annex index file.
  * repair: Remove damaged git-annex sync branches.
  * status: Ignore new files that are gitignored.
  * Fix direct mode's handling when modifications to non-annexed files
    are pulled from a remote. A bug prevented the files from being updated
    in the work tree, and this caused the modification to be reverted.
  * OSX: Remove ssh and ssh-keygen from dmg as they're included in OSX by
    default.

 -- Joey Hess <joeyh@debian.org>  Fri, 13 Dec 2013 14:20:32 -0400

git-annex (5.20131130) unstable; urgency=low

  * init: Fix a bug that caused git annex init, when run in a bare
    repository, to set core.bare=false.

 -- Joey Hess <joeyh@debian.org>  Sat, 30 Nov 2013 16:32:35 -0400

git-annex (5.20131127.1) unstable; urgency=low

  * Rebuild that does not try to use quvi 0.9 from experimental.

 -- Joey Hess <joeyh@debian.org>  Thu, 28 Nov 2013 07:57:36 -0400

git-annex (5.20131127) unstable; urgency=low

  * webapp: Detect when upgrades are available, and upgrade if the user
    desires.
    (Only when git-annex is installed using the prebuilt binaries
    from git-annex upstream, not from eg Debian.)
  * assistant: Detect when the git-annex binary is modified or replaced,
    and either prompt the user to restart the program, or automatically
    restart it.
  * annex.autoupgrade configures both the above upgrade behaviors.
  * Added support for quvi 0.9. Slightly suboptimal due to limitations in its
    interface compared with the old version.
  * Bug fix: annex.version did not get set on automatic upgrade to v5 direct
    mode repo, so the upgrade was performed repeatedly, slowing commands down.
  * webapp: Fix bug that broke switching between local repositories
    that use the new guarded direct mode.
  * Android: Fix stripping of the git-annex binary.
  * Android: Make terminal app show git-annex version number.
  * Android: Re-enable XMPP support.
  * reinject: Allow to be used in direct mode.
  * Futher improvements to git repo repair. Has now been tested in tens
    of thousands of intentionally damaged repos, and successfully
    repaired them all.
  * Allow use of --unused in bare repository.

 -- Joey Hess <joeyh@debian.org>  Wed, 27 Nov 2013 18:41:44 -0400

git-annex (5.20131120) unstable; urgency=low

  * Fix Debian package to not try to run test suite, since haskell-tasty
    is not out of new or in Build-Depends yet.
  * dropunused, addunused: Allow "all" instead of a range to
    act on all unused data.
  * Ensure execute bit is set on directories when core.sharedrepository is set.
  * Ensure that core.sharedrepository is honored when creating the .git/annex
    directory.
  * Improve repair code in the case where the index file is corrupt,
    and this hides other problems from git fsck.

 -- Joey Hess <joeyh@debian.org>  Wed, 20 Nov 2013 12:54:18 -0400

git-annex (5.20131118) unstable; urgency=low

  * Direct mode repositories now have core.bare=true set, to prevent
    accidentally running git commands that try to operate on the work tree,
    and so do the wrong thing in direct mode.
  * annex.version is now set to 5 for direct mode repositories.
    This upgrade is handled fully automatically, no need to run
    git annex upgrade
  * The "status" command has been renamed to "info", to allow
    "git annex status" to be used in direct mode repositories, now that
    "git status" won't work in them.
  * The -c option now not only modifies the git configuration seen by
    git-annex, but it is passed along to every git command git-annex runs.
  * watcher: Avoid loop when adding a file owned by someone else fails
    in indirect mode because its permissions cannot be modified.
  * webapp: Avoid encoding problems when displaying the daemon log file.
  * webapp: Improve UI around remote that have no annex.uuid set,
    either because setup of them is incomplete, or because the remote
    git repository is not a git-annex repository.
  * Include ssh-keygen in standalone bundle.
  * Allow optionally configuring git-annex with -fEKG to enable awesome
    remote monitoring interfaceat http://localhost:4242/
  * Fix bug that caused bad information to be written to the git-annex branch
    when running describe or other commands with a remote that has no uuid.
  * Work around Android linker problem that had prevented git-annex from
    running on Android 4.3 and 4.4.
  * repair: Handle case where index file is corrupt, but all objects are ok.
  * assistant: Notice on startup when the index file is corrupt, and
    auto-repair.
  * Fix direct mode merge bug when a direct mode file was deleted and replaced
    with a directory. An ordering problem caused the directory to not get
    created in this case.
    Thanks to Tim for the test case.
  * Direct mode .git/annex/objects directories are no longer left writable,
    because that allowed writing to symlinks of files that are not present,
    which followed the link and put bad content in an object location.
    Thanks to Tim for the test case.
  * fsck: Fix up .git/annex/object directory permissions.
  * Switched to the tasty test framework.
  * Android: Adjust default .gitignore to ignore .thumbnails at any location
    in the tree, not just at its top.
  * webapp: Check annex.version.

 -- Joey Hess <joeyh@debian.org>  Mon, 18 Nov 2013 10:45:43 -0400

git-annex (4.20131106) unstable; urgency=low

  * Improve local pairing behavior when two computers both try to start
    the pairing process separately.
  * sync: Work even when the local git repository is new and empty,
    with no master branch.
  * gcrypt, bup: Fix bug that prevented using these special remotes
    with encryption=pubkey.
  * Fix enabling of gcrypt repository accessed over ssh;
    git-annex-shell gcryptsetup had a bug that caused it to fail
    with permission denied.
  * Fix zombie process that occurred when switching between repository
    views in the webapp.
  * map: Work when there are gcrypt remotes.
  * Fix build w/o webapp.
  * Fix exception handling bug that could cause .git/annex/index to be used
    for git commits outside the git-annex branch. Known to affect git-annex
    when used with the git shipped with Ubuntu 13.10.

 -- Joey Hess <joeyh@debian.org>  Wed, 06 Nov 2013 11:17:47 -0400

git-annex (4.20131101) unstable; urgency=low

  * The "git annex content" command is renamed to "git annex wanted".
  * New --want-get and --want-drop options which can be used to
    test preferred content settings.
    For example, "git annex find --in . --want-drop"
  * assistant: When autostarted, wait 5 seconds before running the startup
    scan, to avoid contending with the user's desktop login process.
  * webapp: When setting up a bare shared repository, enable non-fast-forward
    pushes.
  * sync: Show a hint about receive.denyNonFastForwards when a push fails.
  * directory, webdav: Fix bug introduced in version 4.20131002 that
    caused the chunkcount file to not be written. Work around repositories
    without such a file, so files can still be retreived from them.
  * assistant: Automatically repair damanged git repository, if it can
    be done without losing data.
  * assistant: Support repairing git remotes that are locally accessible
    (eg, on removable drives).
  * add: Fix reversion in 4.20130827 when adding unlocked files that have
    not yet been committed.
  * unannex: New, much slower, but more safe behavior: Copies files out of
    the annex. This avoids an unannex of one file breaking other files that
    link to the same content. Also, it means that the content
    remains in the annex using up space until cleaned up with 
    "git annex unused".
    (The behavior of unannex --fast has not changed; it still hard links
    to content in the annex. --fast was not made the default because it is
    potentially unsafe; editing such a hard linked file can unexpectedly
    change content stored in the annex.)

 -- Joey Hess <joeyh@debian.org>  Fri, 01 Nov 2013 11:34:27 -0400

git-annex (4.20131024) unstable; urgency=low

  * webapp: Fix bug when adding a remote and git-remote-gcrypt
    is not installed.
  * The assitant can now run scheduled incremental fsck jobs on the local
    repository and remotes. These can be configured using vicfg or with the
    webapp.
  * repair: New command, which can repair damaged git repositories
    (even ones not using git-annex).
  * webapp: When git repository damange is detected, repairs can be
    done using the webapp UI.
  * Automatically and safely detect and recover from dangling
    .git/annex/index.lock files, which would prevent git from
    committing to the git-annex branch, eg after a crash.
  * assistant: Detect stale git lock files at startup time, and remove them.
  * addurl: Better sanitization of generated filenames.
  * Better sanitization of problem characters when generating URL and WORM
    keys.
  * The control socket path passed to ssh needs to be 17 characters
    shorter than the maximum unix domain socket length, because ssh
    appends stuff to it to make a temporary filename. Closes: #725512
  * status: Fix space leak in local mode, introduced in version 4.20130920.
  * import: Skip .git directories.
  * Remove bogus runshell loop check.
  * addurl: Improve message when adding url with wrong size to existing file.
  * Fixed handling of URL keys that have no recorded size.
  * status: Fix a crash if a temp file went away while its size was
    being checked for status.
  * Deal with git check-attr -z output format change in git 1.8.5.
  * Work around sed output difference that led to version containing a newline
    on OSX.
  * sync: Fix automatic resolution of merge conflicts where one side is an
    annexed file, and the other side is a non-annexed file, or a directory.
  * S3: Try to ensure bucket name is valid for archive.org.
  * assistant: Bug fix: When run in a subdirectory, files from incoming merges
    were wrongly added to that subdirectory, and removed from their original
    locations.
  * Windows: Deal with strange msysgit 1.8.4 behavior of not understanding
    DOS formatted paths for --git-dir and --work-tree.
  * Removed workaround for bug in git 1.8.4r0.
  * Added git-recover-repository command to git-annex source
    (not built by default; this needs to move to someplace else).
  * webapp: Move sidebar to the right hand side of the screen.

 -- Joey Hess <joeyh@debian.org>  Thu, 24 Oct 2013 12:59:55 -0400

git-annex (4.20131002) unstable; urgency=low

  * Note that the layout of gcrypt repositories has changed, and
    if you created one you must manually upgrade it.
    See http://git-annex.branchable.com/upgrades/gcrypt/
  * webapp: Support setting up and using encrypted git repositories on
    any ssh server, as well as on rsync.net.
  * git-annex-shell: Added support for operating inside gcrypt repositories.
  * Disable receive.denyNonFastForwards when setting up a gcrypt special
    remote, since gcrypt needs to be able to fast-forward the master branch.
  * import: Preserve top-level directory structure.
  * Use cryptohash rather than SHA for hashing when no external hash program
    is available. This is a significant speedup for SHA256 on OSX, for
    example.
  * Added SKEIN256 and SKEIN512 backends.
  * Android build redone from scratch, many dependencies updated,
    and entire build can now be done using provided scripts.
  * assistant: Clear the list of failed transfers when doing a full transfer
    scan. This prevents repeated retries to download files that are not
    available, or are not referenced by the current git tree.
  * indirect, direct: Better behavior when a file is not owned by
    the user running the conversion.
  * add, import, assistant: Better preserve the mtime of symlinks,
    when when adding content that gets deduplicated.
  * Send a git-annex user-agent when downloading urls.
    Overridable with --user-agent option.
    (Not yet done for S3 or WebDAV due to limitations of libraries used.)
  * webapp: Fixed a bug where when a new remote is added, one file
    may fail to sync to or from it due to the transferrer process not
    yet knowing about the new remote.
  * OSX: Bundled gpg upgraded, now compatible with config files
    written by MacGPG.
  * assistant: More robust inotify handling; avoid crashing if a directory
    cannot be read.
  * Moved list of backends and remote types from status to version
    command.

 -- Joey Hess <joeyh@debian.org>  Wed, 02 Oct 2013 16:00:39 -0400

git-annex (4.20130920) unstable; urgency=low

  * webapp: Initial support for setting up encrypted removable drives.
  * Recommend using my patched gcrypt, which fixes some bugs:
    https://github.com/joeyh/git-remote-gcrypt
  * Support hot-swapping of removable drives containing gcrypt repositories.
  * list: New command, displays a compact table of remotes that
    contain files.
    (Thanks, anarcat for display code and mastensg for inspiration.)
  * fsck: Fix detection and fixing of present direct mode files that are
    wrongly represented as standin symlinks on crippled filesystems.
  * sync: Fix bug that caused direct mode mappings to not be updated
    when merging files into the tree on Windows.
  * sync: Don't fail if the directory it is run in gets removed by the
    sync.
  * addurl: Fix quvi audodetection, broken in last release.
  * status: In local mode, displays information about variance from configured
    numcopies levels. (--fast avoids calculating these)
  * gcrypt: Ensure that signing key is set to one of the participants keys.
  * webapp: Show encryption information when editing a remote.
  * Avoid unnecessarily catting non-symlink files from git, which can be
    so large it runs out of memory.

 -- Joey Hess <joeyh@debian.org>  Fri, 20 Sep 2013 10:34:51 -0400

git-annex (4.20130911) unstable; urgency=low

  * Fix problem with test suite in non-unicode locale.

 -- Joey Hess <joeyh@debian.org>  Wed, 11 Sep 2013 12:14:16 -0400

git-annex (4.20130909) unstable; urgency=low

  * initremote: Syntax change when setting up an encrypted special remote.
    Now use keyid=$KEYID rather than the old encryption=$KEYID
  * forget: New command, causes git-annex branch history to be forgotten
    in a way that will spread to other clones of the repository.
    (As long as they're running this version or newer of git-annex.)
  * forget --drop-dead: Completely removes mentions of repositories that
    have been marked as dead from the git-annex branch.
  * sync, assistant: Force push of the git-annex branch. Necessary
    to ensure it gets pushed to remotes after being rewritten by forget.
  * Added gcrypt support. This combines a fully encrypted git
    repository (using git-remote-gcrypt) with an encrypted git-annex special
    remote.
  * sync: Support syncing with gcrypt remotes.
  * importfeed: Also ignore transient problems with downloading content
    from feeds.
  * Honor core.sharedrepository when receiving and adding files in direct
    mode.
  * enableremote: gpg keys can be removed from those a remote encrypts
    to by passing "keyid-=$KEYID". keyid+= is also provided.
    (Thanks, guilhem for the patch.)
  * Added encryption=pubkey scheme, which encrypts to public keys directly
    rather than the hybrid approach. See documentation for advantages
    and disadvantages, but encryption=hybrid is the recommended scheme still.
    (Thanks, guilhem for the patch.)
  * Fix Feeds display in build flags.
  * Remind user when annex-ignore is set for some remotes, if unable to
    get or drop a file, possibly because it's on an ignored remote.
  * gpg: Force --no-textmode in case the user has it turned on in config.
  * webapp: Improve javascript's handling of longpolling connection
    failures, by reloading the current page in this case.
    Works around chromium behavior where ajax connections to urls
    that were already accessed are denied after navigating back to
    a previous page.
  * Allow building without quvi support.

 -- Joey Hess <joeyh@debian.org>  Mon, 09 Sep 2013 09:47:02 -0400

git-annex (4.20130827) unstable; urgency=low

  * Youtube support! (And 53 other video hosts). When quvi is installed,
    git-annex addurl automatically uses it to detect when an page is
    a video, and downloads the video file.
  * web special remote: Also support using quvi, for getting files,
    or checking if files exist in the web.
  * unused: Is now a minimum of 30 times faster, and typically many
    more times than that (when a repository has several branches).
    (Thanks, guilhem for the patch.)
  * unused: Fix bugs in two edge cases involving manually staged changes.
    (Thanks, guilhem for the patch.)
  * Android: Fix bug in terminal app that caused it to spin using much 
    CPU and battery. This problem was introduced in version 4.20130601.
  * sync, merge: Bug fix: Don't try to merge into master when in a bare repo.
  * import: Add options to control handling of duplicate files:
    --duplicate, --deduplicate, and --clean-duplicates
  * mirror: New command, makes two repositories contain the same set of files.
  * Set --clobber when running wget to ensure resuming works properly.
  * Unescape characters in 'file://...' URIs. (Thanks, guilhem for the patch.)
  * Better error message when trying to use a git remote that has annex.ignore
    set.
  * Fix bug that caused typechanged symlinks to be assumed to be unlocked
    files, so they were added to the annex by the pre-commit hook.
  * Debian: Run the builtin test suite as an autopkgtest.
  * Debian: Recommend ssh-askpass, which ssh will use when the assistant
    is run w/o a tty. Closes: #719832

 -- Joey Hess <joeyh@debian.org>  Tue, 27 Aug 2013 11:03:00 -0400

git-annex (4.20130815) unstable; urgency=low

  * assistant, watcher: .gitignore files and other git ignores are now
    honored, when git 1.8.4 or newer is installed.
    (Thanks, Adam Spiers, for getting the necessary support into git for this.)
  * importfeed: Ignores transient problems with feeds. Only exits nonzero
    when a feed has repeatedly had a problems for at least 1 day.
  * importfeed: Fix handling of dots in extensions.
  * Windows: Added support for encrypted special remotes.
  * Windows: Fixed permissions problem that prevented removing files
    from directory special remote. Directory special remotes now fully usable.

 -- Joey Hess <joeyh@debian.org>  Thu, 15 Aug 2013 10:14:33 +0200

git-annex (4.20130802) unstable; urgency=low

  * dropunused behavior change: Now refuses to drop the last copy of a
    file, unless you use the --force.
    This was the last place in git-annex that could remove data referred
    to by the git history, without being forced.
    Like drop, dropunused checks remotes, and honors the global
    annex.numcopies setting. (However, .gitattributes settings cannot
    apply to unused files.) 
  * Fix inverted logic in last release's fix for data loss bug,
    that caused git-annex sync on FAT or other crippled filesystems to add
    symlink standin files to the annex.
  * importfeed can be used to import files from podcast feeds.
  * webapp: When setting up a dedicated ssh key to access the annex
    on a host, set IdentitiesOnly to prevent the ssh-agent from forcing
    use of a different ssh key. That could result in unncessary password
    prompts, or prevent git-annex-shell from being run on the remote host.
  * webapp: Improve handling of remotes whose setup has stalled.
  * Add status message to XMPP presence tag, to identify to others that
    the client is a git-annex client. Closes: #717652
  * webapp: When creating a repository on a removable drive, set
    core.fsyncobjectfiles, to help prevent data loss when the drive is yanked.
  * Always build with -threaded, to avoid a deadlock when communicating with
    gpg.
  * unused: No longer shows as unused tmp files that are actively being
    transferred.
  * assistant: Fix NetWatcher to not sync with remotes that have
    remote.<name>.annex-sync set to false.
  * assistant: Fix deadlock that could occur when adding a lot of files
    at once in indirect mode.
  * assistant: Fix bug that caused it to stall when adding a very large
    number of files at once (around 5 thousand).
  * OSX: Make git-annex-webapp run in the background, so that the app icon
    can be clicked on the open a new webapp when the assistant is already
    running.
  * Improve test suite on Windows; now tests git annex sync.
  * Fix a few bugs involving filenames that are at or near the filesystem's
    maximum filename length limit.
  * find: Avoid polluting stdout with progress messages. Closes: #718186
  * Escape ':' in file/directory names to avoid it being treated
    as a pathspec by some git commands. Closes: #718185
  * Slow and ugly work around for bug #718517 in git 1.8.4~rc0, which broke
    git-cat-file --batch for filenames containing spaces.
    (Will be reverted after next git pre-release fixes the problem.)

 -- Joey Hess <joeyh@debian.org>  Fri, 02 Aug 2013 11:35:16 -0400

git-annex (4.20130723) unstable; urgency=low

  * Fix data loss bug when adding an (uncompressed) tarball of a
    git-annex repository, or other file that begins with something
    that can be mistaken for a git-annex link. Closes: #717456
  * New improved version of the git-annex logo, contributed by
    John Lawrence.
  * Rsync.net have committed to support git-annex and offer a special
    discounted rate for git-annex users. Updated the webapp to reflect this.
    http://www.rsync.net/products/git-annex-pricing.html
  * Install XDG desktop icon files.
  * Support unannex and uninit in direct mode.
  * Support import in direct mode.
  * webapp: Better display of added files.
  * fix: Preserve the original mtime of fixed symlinks.
  * uninit: Preserve .git/annex/objects at the end, if it still
    has content, so that old versions of files and deleted files
    are not deleted. Print a message with some suggested actions.
  * When a transfer is already being run by another process,
    proceed on to the next file, rather than dying.
  * Fix checking when content is present in a non-bare repository
    accessed via http.
  * Display byte sizes with more precision.
  * watcher: Fixed a crash that could occur when a directory was renamed
    or deleted before it could be scanned.
  * watcher: Partially worked around a bug in hinotify, no longer crashes
    if hinotify cannot process a directory (but can't detect changes in it)
  * directory special remote: Fix checking that there is enough disk space
    to hold an object, was broken when using encryption.
  * webapp: Differentiate between creating a new S3/Glacier/WebDav remote,
    and initializing an existing remote. When creating a new remote, avoid
    conflicts with other existing (or deleted) remotes with the same name.
  * When an XMPP server has SRV records, try them, but don't then fall
    back to the regular host if they all fail.
  * For long hostnames, use a hash of the hostname to generate the socket
    file for ssh connection caching.

 -- Joey Hess <joeyh@debian.org>  Tue, 23 Jul 2013 10:46:05 -0400

git-annex (4.20130709) unstable; urgency=low

  * --all: New switch that makes git-annex operate on all data stored
    in the git annex, including old versions of files. Supported by
    fsck, get, move, copy.
  * --unused: New switch that makes git-annex operate on all data found
    by the last run of git annex unused. Supported by fsck, move, copy.
  * get, move, copy: Can now be run in a bare repository,
    like fsck already could. --all is enabled automatically in this case.
  * merge: Now also merges synced/master or similar branches, which 
    makes it useful to put in a post-receive hook to make a repository
    automatically update its working copy when git annex sync or the assistant
    sync with it.
  * webapp: Fix ssh setup with nonstandard port, broken in last release.
  * init: Detect systems on which git commit fails due to not being able to
    determine the FQDN, and put in a workaround so committing to the git-annex
    branch works.
  * addurl --pathdepth: Fix failure when the pathdepth specified is deeper
    than the urls's path.
  * Windows: Look for .exe extension when searching for a command in path.
  * Pass -f to curl when downloading a file with it, so it propigates failure. 
  * Windows: Fix url to object when using a http remote.
  * webapp: Fix authorized_keys line added when setting up a rsync remote
    on a server that also supports git-annex, to not force running
    git-annex-shell.
  * OSX Mountain Lion: Fixed gpg bundled in dmg to not fail due to a missing
    gpg-agent.
  * Android: gpg is built without --enable-minimal, so it interoperates
    better with other gpg builds that may default to using other algorithms
    for encryption.
  * dropunused, addunused: Complain when asked to operate on a number that
    does not correspond to any unused key.
  * fsck: Don't claim to fix direct mode when run on a symlink whose content
    is not present.
  * Make --numcopies override annex.numcopies set in .gitattributes.

 -- Joey Hess <joeyh@debian.org>  Tue, 09 Jul 2013 13:55:39 -0400

git-annex (4.20130627) unstable; urgency=low

  * assistant --autostart: Automatically ionices the daemons it starts.
  * assistant: Daily sanity check thread is run niced.
  * bup: Handle /~/ in bup remote paths.
    Thanks, Oliver Matthews
  * fsck: Ensures that direct mode is used for files when it's enabled.
  * webapp: Fix bug when setting up a remote ssh repo repeatedly on the same
    server.
  * webapp: Ensure that ssh keys generated for different directories
    on a server are always different.
  * webapp: Fix bug setting up ssh repo if the user enters "~/" at the start 
    of the path.
  * assistant: Fix bug that prevented adding files written by gnucash, 
    and more generally support adding hard links to files. However,
    other operations on hard links are still unsupported.
  * webapp: Fix bug that caused the webapp to hang when built with yesod 1.2.

 -- Joey Hess <joeyh@debian.org>  Thu, 27 Jun 2013 14:21:55 -0400

git-annex (4.20130621) unstable; urgency=low

  * Supports indirect mode on encfs in paranoia mode, and other
    filesystems that do not support hard links, but do support
    symlinks and other POSIX filesystem features.
  * Android: Add .thumbnails to .gitignore when setting up a camera
    repository.
  * Android: Make the "Open webapp" menu item open the just created
    repository when a new repo is made.
  * webapp: When the user switches to display a different repository,
    that repository becomes the default repository to be displayed next time
    the webapp gets started.
  * glacier: Better handling of the glacier inventory, which avoids
    duplicate uploads to the same glacier repository by `git annex copy`.
  * Direct mode: No longer temporarily remove write permission bit of files
    when adding them.
  * sync: Better support for bare git remotes. Now pushes directly to the
    master branch on such a remote, instead of to synced/master. This
    makes it easier to clone from a bare git remote that has been populated
    with git annex sync or by the assistant.
  * Android: Fix use of cp command to not try to use features present
    only on build system.
  * Windows: Fix hang when adding several files at once.
  * assistant: In direct mode, objects are now only dropped when all
    associated files are unwanted. This avoids a repreated drop/get loop
    of a file that has a copy in an archive directory, and a copy not in an
    archive directory. (Indirect mode still has some buggy behavior in this
    area, since it does not keep track of associated files.)
    Closes: #712060
  * status: No longer shows dead repositories.
  * annex.debug can now be set to enable debug logging by default.
    The webapp's debugging check box does this.
  * fsck: Avoid getting confused by Windows path separators
  * Windows: Multiple bug fixes, including fixing the data written to the
    git-annex branch.
  * Windows: The test suite now passes on Windows (a few broken parts are
    disabled).
  * assistant: On Linux, the expensive transfer scan is run niced.
  * Enable assistant and WebDAV support on powerpc and sparc architectures,
    which now have the necessary dependencies built.

 -- Joey Hess <joeyh@debian.org>  Fri, 21 Jun 2013 10:18:41 -0400

git-annex (4.20130601) unstable; urgency=medium

  * XMPP: Git push over xmpp made much more robust.
  * XMPP: Avoid redundant and unncessary pushes. Note that this breaks
    compatibility with previous versions of git-annex, which will refuse
    to accept any XMPP pushes from this version.
  * XMPP: Send pings and use them to detect when contact with the server
    is lost.
  * hook special remote: Added combined hook program support.
  * Android app: Avoid using hard links to app's lib directory, which
    is sometimes on a different filesystem than the data directory.
  * Fix bug in parsing of parens in some preferred content expressions.
    This fixes the behavior of the manual mode group.
  * assistant: Work around git-cat-file's not reloading the index after files
    are staged.
  * Improve error handling when getting uuid of http remotes to auto-ignore,
    like with ssh remotes.
  * content: New command line way to view and configure a repository's
    preferred content settings.
  * sync: Fix double merge conflict resolution handling.
  * XMPP: Fix a file descriptor leak.
  * Android: Added an "Open WebApp" item to the terminal's menu.
  * Android: Work around Android devices where the `am` command doesn't work.
  * Can now restart certain long-running git processes if they crash, and
    continue working.

 -- Joey Hess <joeyh@debian.org>  Sat, 01 Jun 2013 19:16:04 -0400

git-annex (4.20130521) unstable; urgency=low

  * Sanitize debian changelog version before putting it into cabal file.
    Closes: #708619
  * Switch to MonadCatchIO-transformers for better handling of state while
    catching exceptions.
  * Fix a zombie that could result when running a process like gpg to
    read and write to it.
  * Allow building with gpg2.
  * Disable building with the haskell threaded runtime when the webapp
    is not built. This may fix builds on mips, s390x and sparc, which are
    failing to link -lHSrts_thr
  * Temporarily build without webapp on kfreebsd-i386, until yesod is
    installable there again.
  * Direct mode bug fix: After a conflicted merge was automatically resolved,
    the content of a file that was already present could incorrectly
    be replaced with a symlink.
  * Fix a bug in the git-annex branch handling code that could
    cause info from a remote to not be merged and take effect immediately.
  * Direct mode is now fully tested by the test suite.
  * Detect bad content in ~/.config/git-annex/program and look in PATH instead.
  * OSX: Fixed gpg included in dmg.
  * Linux standalone: Back to being built with glibc 2.13 for maximum
    portability.

 -- Joey Hess <joeyh@debian.org>  Tue, 21 May 2013 13:10:26 -0400

git-annex (4.20130516) unstable; urgency=low

  * Android: The webapp is ported and working.
  * Windows: There is a very rough Windows port. Do not trust it with
    important data.
  * git-annex-shell: Ensure that received files can be read. Files
    transferred from some Android devices may have very broken permissions
    as received.
  * direct mode: Direct mode commands now work on files staged in the index,
    they do not need to be committed to git.
  * Temporarily add an upper bound to the version of yesod that can be built
    with, since yesod 1.2 has a great many changes that will require extensive
    work on the webapp.
  * Disable building with the haskell threaded runtime when the assistant
    is not built. This may fix builds on s390x and sparc, which are failing
    to link -lHSrts_thr
  * Avoid depending on regex-tdfa on mips, mipsel, and s390, where it fails
    to build.
  * direct: Fix a bug that could cause some files to be left in indirect mode.
  * When initializing a directory special remote with a relative path,
    the path is made absolute.
  * SHA: Add a runtime sanity check that sha commands output something
    that appears to be a real sha.
  * configure: Better checking that sha commands output in the desired format.
  * rsync special remotes: When sending from a crippled filesystem, use
    the destination's default file permissions, as the local ones can
    be arbitrarily broken. (Ie, ----rwxr-x for files on Android)
  * migrate: Detect if a file gets corrupted while it's being migrated.
  * Debian: Add a menu file.

 -- Joey Hess <joeyh@debian.org>  Thu, 16 May 2013 11:03:35 -0400

git-annex (4.20130501) unstable; urgency=low

  * sync, assistant: Behavior changes: Sync with remotes that have
    annex-ignore set, so that git remotes on servers without git-annex
    installed can be used to keep clients' git repos in sync.
  * assistant: Work around misfeature in git 1.8.2 that makes
    `git commit --alow-empty -m ""` run an editor.
  * sync: Bug fix, avoid adding to the annex the 
    dummy symlinks used on crippled filesystems.
  * Add public repository group.
    (And inpreferreddir to preferred content expressions.)
  * webapp: Can now set up Internet Archive repositories.
  * S3: Dropping content from the Internet Archive doesn't work, but
    their API indicates it does. Always refuse to drop from there.
  * Automatically register public urls for files uploaded to the
    Internet Archive.
  * To enable an existing special remote, the new enableremote command
    must be used. The initremote command now is used only to create
    new special remotes.
  * initremote: If two existing remotes have the same name,
    prefer the one with a higher trust level.
  * assistant: Improved XMPP protocol to better support multiple repositories
    using the same XMPP account. Fixes bad behavior when sharing with a friend
    when you or the friend have multiple reposotories on an XMPP account.
    Note that XMPP pairing with your own devices still pairs with all
    repositories using your XMPP account.
  * assistant: Fix bug that could cause incoming pushes to not get
    merged into the local tree. Particularly affected XMPP pushes.
  * webapp: Display some additional information about a repository on
    its edit page.
  * webapp: Install FDO desktop menu file when started in standalone mode.
  * webapp: Don't default to making repository in cwd when started
    from within a directory containing a git-annex file (eg, standalone
    tarball directory).
  * Detect systems that have no user name set in GECOS, and also
    don't have user.name set in git config, and put in a workaround
    so that commits to the git-annex branch (and the assistant)
    will still succeed despite git not liking the system configuration.
  * webapp: When told to add a git repository on a remote server, and
    the repository already exists as a non-bare repository, use it,
    rather than initializing a bare repository in the same directory.
  * direct, indirect: Refuse to do anything when the assistant
    or git-annex watch daemon is running.
  * assistant: When built with git before 1.8.0, use `git remote rm`
    to delete a remote. Newer git uses `git remote remove`.
  * rmurl: New command, removes one of the recorded urls for a file.
  * Detect when the remote is broken like bitbucket is, and exits 0 when
    it fails to run git-annex-shell.
  * assistant: Several improvements to performance and behavior when
    performing bulk adds of a large number of files (tens to hundreds
    of thousands).
  * assistant: Sanitize XMPP presence information logged for debugging.
  * webapp: Now automatically fills in any creds used by an existing remote
    when creating a new remote of the same type. Done for Internet Archive,
    S3, Glacier, and Box.com remotes.
  * Store an annex-uuid file in the bucket when setting up a new S3 remote.
  * Support building with DAV 0.4.

 -- Joey Hess <joeyh@debian.org>  Wed, 01 May 2013 01:42:46 -0400

git-annex (4.20130417) unstable; urgency=low

  * initremote: Generates encryption keys with high quality entropy.
    This can be disabled using --fast to get the old behavior.
    The assistant still uses low-quality entropy when creating encrypted
    remotes, to avoid delays. (Thanks, guilhem for the patch.)
  * Bugfix: Direct mode no longer repeatedly checksums duplicated files.
  * assistant: Work around horrible, terrible, very bad behavior of
    gnome-keyring, by not storing special-purpose ssh keys in ~/.ssh/*.pub.
    Apparently gnome-keyring apparently will load and indiscriminately use
    such keys in some cases, even if they are not using any of the standard
    ssh key names. Instead store the keys in ~/.ssh/annex/,
    which gnome-keyring will not check.
  * addurl: Bugfix: Did not properly add file in direct mode.
  * assistant: Bug fix to avoid annexing the files that git uses
    to stand in for symlinks on FAT and other filesystem not supporting
    symlinks.
  * Adjust preferred content expressions so that content in archive
    directories is preferred until it has reached an archive or smallarchive
    repository.
  * webapp: New --listen= option allows running the webapp on one computer
    and connecting to it from another. (Note: Does not yet use HTTPS.)
  * Added annex.web-download-command setting.
  * Added per-remote annex-rsync-transport option. (guilhem again)
  * Ssh connection caching is now also used by rsync special remotes.
    (guilhem yet again)
  * The version number is now derived from git, unless built with
    VERSION_FROM_CHANGELOG.
  * assistant: Stop any transfers the assistant initiated on shutdown.
  * assistant: Added sequence numbers to XMPP git push packets. (Not yet used.)
  * addurl: Register transfer so the webapp can see it.
  * addurl: Automatically retry downloads that fail, as long as some
    additional content was downloaded.
  * webapp: Much improved progress bar display for downloads from encrypted
    remotes.
  * Avoid using runghc, as that needs ghci.
  * webapp: When a repository's group is changed, rescan for transfers.
  * webapp: Added animations.
  * webapp: Include the repository directory in the mangled hostname and
    ssh key name, so that a locked down ssh key for one repository is not
    re-used when setting up additional repositories on the same server.
  * Fall back to internal url downloader when built without curl.
  * fsck: Check content of direct mode files (only when the inode cache
    thinks they are unmodified).

 -- Joey Hess <joeyh@debian.org>  Wed, 17 Apr 2013 09:07:38 -0400

git-annex (4.20130405) unstable; urgency=low

  * Group subcommands into sections in usage. Closes: #703797
  * Per-command usage messages.
  * webapp: Fix a race that sometimes caused alerts or other notifications
    to be missed if they occurred while a page was loading.
  * webapp: Progess bar fixes for many types of special remotes.
  * Build debian package without using cabal, which writes to HOME.
    Closes: #704205
  * webapp: Run ssh server probes in a way that will work when the
    login shell is a monstrosity that should have died 25 years ago,
    such as csh.
  * New annex.largefiles setting, which configures which files
    `git annex add` and the assistant add to the annex.
  * assistant: Check small files into git directly.
  * Remotes can be configured to use other MAC algorithms than HMACSHA1
    to encrypt filenames.
    Thanks, guilhem for the patch.
  * git-annex-shell: Passes rsync --bwlimit options on rsync.
    Thanks, guilhem for the patch.
  * webapp: Added UI to delete repositories. Closes: #689847
  * Adjust built-in preferred content expressions to make most types
    of repositories want content that is only located on untrusted, dead,
    and unwanted repositories.
  * drop --auto: Fix bug that prevented dropping files from untrusted
    repositories.
  * assistant: Fix bug that could cause direct mode files to be unstaged
    from git.
  * Update working tree files fully atomically.
  * webapp: Improved transfer queue management.
  * init: Probe whether the filesystem supports fifos, and if not,
    disable ssh connection caching.
  * Use lower case hash directories for storing files on crippled filesystems,
    same as is already done for bare repositories.

 -- Joey Hess <joeyh@debian.org>  Fri, 05 Apr 2013 10:42:18 -0400

git-annex (4.20130323) unstable; urgency=low

  * webapp: Repository list is now included in the dashboard, and other
    UI tweaks.
  * webapp: Improved UI for pairing your own devices together using XMPP.
  * webapp: Display an alert when there are XMPP remotes, and a cloud
    transfer repository needs to be configured.
  * Add incrementalbackup repository group.
  * webapp: Encourage user to install git-annex on a server when adding
    a ssh server, rather than just funneling them through to rsync.
  * xmpp: --debug now enables a sanitized dump of the XMPP protocol
  * xmpp: Try harder to detect presence of clients when there's a git push
    to send.
  * xmpp: Re-enable XA flag, since disabling it did not turn out to help
    with the problems Google Talk has with not always sending presence
    messages to clients.
  * map: Combine duplicate repositories, for a nicer looking map.
  * Fix several bugs caused by a bad Ord instance for Remote.
  * webapp: Switch all forms to POST.
  * assistant: Avoid syncing with annex-ignored remotes when reconnecting
    to the network, or connecting a drive.
  * assistant: Fix OSX bug that prevented committing changed files to a
    repository when in indirect mode.
  * webapp: Improved alerts displayed when syncing with remotes, and 
    when syncing with a remote fails.
  * webapp: Force wrap long filenames in transfer display.
  * assistant: The ConfigMonitor left one zombie behind each time
    it checked for changes, now fixed.
  * get, copy, move: Display an error message when an identical transfer
    is already in progress, rather than failing with no indication why.
  * assistant: Several optimisations to file transfers.
  * OSX app and standalone Linux tarball now both support being added to
    PATH; no need to use runshell to start git-annex.
  * webapp: When adding a removable drive, you can now specify the
    directory inside it to use.
  * webapp: Confirm whether user wants to combine repositories when
    adding a removable drive that already has a repository on it.

 -- Joey Hess <joeyh@debian.org>  Fri, 22 Mar 2013 18:54:05 -0400

git-annex (4.20130314) unstable; urgency=low

  * Bugfix: git annex add, when ran without any file or directory specified,
    should add files in the current directory, but not act on unlocked files
    elsewhere in the tree.
  * Bugfix: drop --from an unavailable remote no longer updates the location
    log, incorrectly, to say the remote does not have the key.
  * Bugfix: If the UUID of a remote is not known, prevent --from, --to,
    and other ways of specifying remotes by name from selecting it,
    since it is not possible to sanely use it.
  * Bugfix: Fix bug in inode cache sentinal check, which broke
    copying to local repos if the repo being copied from had moved
    to a different filesystem or otherwise changed all its inodes

  * Switch from using regex-compat to regex-tdfa, as the C regex library
    is rather buggy.
  * status: Can now be run with a directory path to show only the
    status of that directory, rather than the whole annex.
  * Added remote.<name>.annex-gnupg-options setting.
    Thanks, guilhem for the patch.
  * addurl: Add --relaxed option.
  * addurl: Escape invalid characters in urls, rather than failing to
    use an invalid url.
  * addurl: Properly handle url-escaped characters in file:// urls.

  * assistant: Fix dropping content when a file is moved to an archive
    directory, and getting contennt when a file is moved back out.
  * assistant: Fix bug in direct mode that could occur when a symlink is
    moved out of an archive directory, and resulted in the file not being
    set to direct mode when it was transferred.
  * assistant: Generate better commits for renames.
  * assistant: Logs are rotated to avoid them using too much disk space.
  * assistant: Avoid noise in logs from git commit about typechanged
    files in direct mode repositories.
  * assistant: Set gc.auto=0 when creating repositories to prevent
    automatic commits from causing git-gc runs.
  * assistant: If gc.auto=0, run git-gc once a day, packing loose objects
    very non-aggressively.
  * assistant: XMPP git pull and push requests are cached and sent when
    presence of a new client is detected.
  * assistant: Sync with all git remotes on startup.
  * assistant: Get back in sync with XMPP remotes after network reconnection,
    and on startup.
  * assistant: Fix syncing after XMPP pairing.
  * assistant: Optimised handling of renamed files in direct mode,
    avoiding re-checksumming.
  * assistant: Detects most renames, including directory renames, and
    combines all their changes into a single commit.
  * assistant: Fix ~/.ssh/git-annex-shell wrapper to work when the
    ssh key does not force a command.
  * assistant: Be smarter about avoiding unncessary transfers.

  * webapp: Work around bug in Warp's slowloris attack prevention code,
    that caused regular browsers to stall when they reuse a connection
    after leaving it idle for 30 seconds.
    (See https://github.com/yesodweb/wai/issues/146)
  * webapp: New preferences page allows enabling/disabling debug logging
    at runtime, as well as configuring numcopies and diskreserve.
  * webapp: Repository costs can be configured by dragging repositories around
    in the repository list.
  * webapp: Proceed automatically on from "Configure jabber account"
    to pairing.
  * webapp: Only show up to 10 queued transfers.
  * webapp: DTRT when told to create a git repo that already exists.
  * webapp: Set locally paired repositories to a lower cost than other
    network remotes.

  * Run ssh with -T to avoid tty allocation and any login scripts that
    may do undesired things with it.
  * Several improvements to Makefile and cabal file. Thanks, Peter Simmons
  * Stop depending on testpack.
  * Android: Enable test suite. 

 -- Joey Hess <joeyh@debian.org>  Thu, 14 Mar 2013 15:29:20 -0400

git-annex (4.20130227) unstable; urgency=low

  * annex.version is now set to 4 for direct mode repositories.
  * Should now fully support git repositories with core.symlinks=false;
    always using git's pseudosymlink files in such repositories.
  * webapp: Allow creating repositories on filesystems that lack support for
    symlinks.
  * webapp: Can now add a new local repository, and make it sync with
    the main local repository.
  * Android: Bundle now includes openssh.
  * Android: Support ssh connection caching.
  * Android: Assistant is fully working. (But no webapp yet.)
  * Direct mode: Support filesystems like FAT which can change their inodes
    each time they are mounted.
  * Direct mode: Fix support for adding a modified file.
  * Avoid passing -p to rsync, to interoperate with crippled filesystems.
    Closes: #700282
  * Additional GIT_DIR support bugfixes. May actually work now.
  * webapp: Display any error message from git init if it fails to create
    a repository.
  * Fix a reversion in matching globs introduced in the last release,
    where "*" did not match files inside subdirectories. No longer uses
    the Glob library.
  * copy: Update location log when no copy was performed, if the location
    log was out of date.
  * Makefile now builds using cabal, taking advantage of cabal's automatic
    detection of appropriate build flags.
  * test: The test suite is now built into the git-annex binary, and can
    be run at any time.

 -- Joey Hess <joeyh@debian.org>  Wed, 27 Feb 2013 14:07:24 -0400

git-annex (3.20130216) unstable; urgency=low

  * Now uses the Haskell uuid library, rather than needing a uuid program.
  * Now uses the Haskell Glob library, rather than pcre-light, avoiding
    the need to install libpcre. Currently done only for Cabal or when
    the Makefile is made to use -DWITH_GLOB
  * Android port now available (command-line only).
  * New annex.crippledfilesystem setting, allows use of git-annex
    repositories on FAT and even worse filesystems; avoiding use of
    hard links and locked down permissions settings. (Support is incomplete.)
  * init: Detect when the repository is on a filesystem that does not
    support hard links, or symlinks, or unix permissions, and set
    annex.crippledfilesystem, as well as annex.direct.
  * add: Improved detection of files that are modified while being added.
  * Fix a bug in direct mode, introduced in the previous release, where
    if a file was dropped and then got back, it would be stored in indirect
    mode.

 -- Joey Hess <joeyh@debian.org>  Sat, 16 Feb 2013 10:03:26 -0400

git-annex (3.20130207) unstable; urgency=low

  * webapp: Now allows restarting any threads that crash.
  * Adjust debian package to only build-depend on DAV on architectures
    where it is available.
  * addurl --fast: Use curl, rather than haskell HTTP library, to support https.
  * annex.autocommit: New setting, can be used to disable autocommit
    of changed files by the assistant, while it still does data syncing
    and other tasks.
  * assistant: Ignore .DS_Store on OSX.
  * assistant: Fix location log when adding new file in direct mode.
  * Deal with stale mappings for deleted file in direct mode.
  * pre-commit: Update direct mode mappings. 
  * uninit, unannex --fast: If hard link creation fails, fall back to slow
    mode.
  * Clean up direct mode cache and mapping info when dropping keys.
  * dropunused: Clean up stale direct mode cache and mapping info not
    removed before.

 -- Joey Hess <joeyh@debian.org>  Thu, 07 Feb 2013 12:45:25 -0400

git-annex (3.20130124) unstable; urgency=low

  * Added source repository group, that only retains files until they've
    been transferred to another repository. Useful for things like
    repositories on cameras.
  * Added manual repository group. Use to prevent the assistant from
    downloading any file contents to keep things in sync. Instead
    `git annex get`, `git annex drop` etc can be used manually as desired.
  * webapp: More adjustments to longpoll code to deal with changes in
    variable quoting in different versions of shakespeare-js.
  * webapp: Avoid an error if a transfer is stopped just as it finishes.
    Closes: #698184 
  * webapp: Now always logs to .git/annex/daemon.log
  * webapp: Has a page to view the log, accessed from the control menu.
  * webapp: Fix crash adding removable drive that has an annex directory
    in it that is not a git repository.
  * Deal with incompatability in gpg2, which caused prompts for encryption
    passphrases rather than using the supplied --passphrase-fd.
  * bugfix: Union merges involving two or more repositories could sometimes
    result in data from one repository getting lost. This could result
    in the location log data becoming wrong, and fsck being needed to fix it.
  * sync: Automatic merge conflict resolution now stages deleted files.
  * Depend on git 1.7.7.6 for --no-edit. Closes: #698399
  * Fix direct mode mapping code to always store direct mode filenames
    relative to the top of the repository, even when operating inside a
    subdirectory.
  * fsck: Detect and fix consistency errors in direct mode mapping files.
  * Avoid filename encoding errors when writing direct mode mappings.

 -- Joey Hess <joeyh@debian.org>  Tue, 22 Jan 2013 07:11:59 +1100

git-annex (3.20130114) unstable; urgency=low

  * Now handles the case where a file that's being transferred to a remote
    is modified in place, which direct mode allows. When this
    happens, the transfer now fails, rather than allow possibly corrupt
    data into the remote.
  * fsck: Better checking of file content in direct mode.
  * drop: Suggest using git annex move when numcopies prevents dropping a file.
  * webapp: Repo switcher filters out repos that do not exist any more
    (or are on a drive that's not mounted).
  * webapp: Use IP address, rather than localhost, since some systems may
    have configuration problems or other issues that prevent web browsers
    from connecting to the right localhost IP for the webapp.
  * webapp: Adjust longpoll code to work with recent versions of
    shakespeare-js.
  * assistant: Support new gvfs dbus names used in Gnome 3.6.
  * In direct mode, files with the same key are no longer hardlinked, as
    that would cause a surprising behavior if modifying one, where the other
    would also change.
  * webapp: Avoid illegal characters in hostname when creating S3 or
    Glacier remote.
  * assistant: Avoid committer crashing if a file is deleted at the wrong
    instant.

 -- Joey Hess <joeyh@debian.org>  Mon, 14 Jan 2013 15:25:18 -0400

git-annex (3.20130107) unstable; urgency=low

  * webapp: Add UI to stop and restart assistant.
  * committer: Fix a file handle leak.
  * assistant: Make expensive transfer scan work fully in direct mode.
  * More commands work in direct mode repositories: find, whereis, move, copy,
    drop, log, fsck, add, addurl.
  * sync: No longer automatically adds files in direct mode.
  * assistant: Detect when system is not configured with a user name,
    and set environment to prevent git from failing.
  * direct: Avoid hardlinking symlinks that point to the same content
    when the content is not present.
  * Fix transferring files to special remotes in direct mode.

 -- Joey Hess <joeyh@debian.org>  Mon, 07 Jan 2013 01:01:41 -0400

git-annex (3.20130102) unstable; urgency=low

  * direct, indirect: New commands, that switch a repository to and from
    direct mode. In direct mode, files are accessed directly, rather than
    via symlinks. Note that direct mode is currently experimental. Many
    git-annex commands do not work in direct mode. Some git commands can
    cause data loss when used in direct mode repositories.
  * assistant: Now uses direct mode by default when setting up a new
    local repository.
  * OSX assistant: Uses the FSEvents API to detect file changes.
    This avoids issues with running out of file descriptors on large trees,
    as well as allowing detection of modification of files in direct mode.
    Other BSD systems still use kqueue.
  * kqueue: Fix bug that made broken symlinks not be noticed.
  * vicfg: Quote filename. Closes: #696193
  * Bugfix: Fixed bug parsing transfer info files, where the newline after
    the filename was included in it. This was generally benign, but in
    the assistant, it caused unexpected dropping of preferred content.
  * Bugfix: Remove leading \ from checksums output by sha*sum commands,
    when the filename contains \ or a newline. Closes: #696384
  * fsck: Still accept checksums with a leading \ as valid, now that
    above bug is fixed.
  * SHA*E backends: Exclude non-alphanumeric characters from extensions.
  * migrate: Remove leading \ in SHA* checksums, and non-alphanumerics
    from extensions of SHA*E keys.

 -- Joey Hess <joeyh@debian.org>  Wed, 02 Jan 2013 13:21:34 -0400

git-annex (3.20121211) unstable; urgency=low

  * webapp: Defaults to sharing box.com account info with friends, allowing
    one-click enabling of the repository.
  * Fix broken .config/git-annex/program installed by standalone tarball.
  * assistant: Retrival from glacier now handled.
  * Include ssh in standalone tarball and OSX app.
  * watch: Avoid leaving hard links to files behind in .git/annex/tmp
    if a file is deleted or moved while it's being quarantined in preparation
    to being added to the annex.
  * Allow `git annex drop --from web`; of course this does not remove
    any file from the web, but it does make git-annex remove all urls
    associated with a file.
  * webapp: S3 and Glacier forms now have a select list of all
    currently-supported AWS regions.
  * webdav: Avoid trying to set props, avoiding incompatability with
    livedrive.com. Needs DAV version 0.3.
  * webapp: Prettify error display.
  * webapp: Fix bad interaction between required fields and modals.
  * webapp: Added help buttons and links next to fields that require
    explanations.
  * webapp: Encryption can be disabled when setting up remotes.
  * assistant: Avoid trying to drop content from remotes that don't have it.
  * assistant: Allow periods in ssh key comments.
  * get/copy --auto: Transfer data even if it would exceed numcopies,
    when preferred content settings want it.
  * drop --auto: Fix dropping content when there are no preferred content
    settings.
  * webapp: Allow user to specify the port when setting up a ssh or rsync
    remote.
  * assistant: Fix syncing to just created ssh remotes.
  * Enable WebDAV support in Debian package. Closes: #695532

 -- Joey Hess <joeyh@debian.org>  Tue, 11 Dec 2012 11:25:03 -0400

git-annex (3.20121127) unstable; urgency=low

  * Fix dirContentsRecursive, which had missed some files in deeply nested
    subdirectories. Could affect various parts of git-annex.
  * rsync: Fix bug introduced in last release that broke encrypted rsync
    special remotes.
  * The standalone builds now unset their special path and library path
    variables before running the system web browser.

 -- Joey Hess <joeyh@debian.org>  Tue, 27 Nov 2012 17:07:32 -0400

git-annex (3.20121126) unstable; urgency=low

  * New webdav and Amazon glacier special remotes.
  * Display a warning when a non-existing file or directory is specified.
  * webapp: Added configurator for Box.com.
  * webapp: Show error messages to user when testing XMPP creds.
  * Fix build of assistant without yesod.
  * webapp: The list of repositiories refreshes when new repositories are
    added, including when new repository configurations are pushed in from
    remotes.
  * OSX: Fix RunAtLoad value in plist file.
  * Getting a file from chunked directory special remotes no longer buffers
    it all in memory.
  * S3: Added progress display for uploading and downloading.
  * directory special remote: Made more efficient and robust.
  * Bugfix: directory special remote could loop forever storing a key 
    when a too small chunksize was configured.
  * Allow controlling whether login credentials for S3 and webdav are
    committed to the repository, by setting embedcreds=yes|no when running
    initremote.
  * Added smallarchive repository group, that only archives files that are
    in archive directories. Used by default for glacier when set up in the
    webapp.
  * assistant: Fixed handling of toplevel archive directory and
    client repository group.
  * assistant: Apply preferred content settings when a new symlink
    is created, or a symlink gets renamed. Made archive directories work.

 -- Joey Hess <joeyh@debian.org>  Mon, 26 Nov 2012 11:37:49 -0400

git-annex (3.20121112) unstable; urgency=low

  * assistant: Can use XMPP to notify other nodes about pushes made to other
    repositories, as well as pushing to them directly over XMPP.
  * wepapp: Added an XMPP configuration interface.
  * webapp: Supports pairing over XMPP, with both friends, and other repos
    using the same account.
  * assistant: Drops non-preferred content when possible.
  * assistant: Notices, and applies config changes as they are made to
    the git-annex branch, including config changes pushed in from remotes.
  * git-annex-shell: GIT_ANNEX_SHELL_DIRECTORY can be set to limit it
    to operating on a specified directory.
  * webapp: When setting up authorized_keys, use GIT_ANNEX_SHELL_DIRECTORY.
  * Preferred content path matching bugfix.
  * Preferred content expressions cannot use "in=".
  * Preferred content expressions can use "present".
  * Fix handling of GIT_DIR when it refers to a git submodule.
  * Depend on and use the Haskell SafeSemaphore library, which provides
    exception-safe versions of SampleVar and QSemN.
    Thanks, Ben Gamari for an excellent patch set.
  * file:/// URLs can now be used with the web special remote.
  * webapp: Allow dashes in ssh key comments when pairing.
  * uninit: Check and abort if there are symlinks to annexed content that
    are not checked into git.
  * webapp: Switched to using the same multicast IP address that avahi uses.
  * bup: Don't pass - to bup-split to make it read stdin; bup 0.25
    does not accept that.
  * bugfix: Don't fail transferring content from read-only repos.
    Closes: #691341
  * configure: Check that checksum programs produce correct checksums.
  * Re-enable dbus, using a new version of the library that fixes the memory
    leak.
  * NetWatcher: When dbus connection is lost, try to reconnect.
  * Use USER and HOME environment when set, and only fall back to getpwent,
    which doesn't work with LDAP or NIS.
  * rsync special remote: Include annex-rsync-options when running rsync
    to test a key's presence.
  * The standalone tarball's runshell now takes care of installing a
    ~/.ssh/git-annex-shell wrapper the first time it's run.
  * webapp: Make an initial, empty commit so there is a master branch 
  * assistant: Fix syncing local drives.
  * webapp: Fix creation of rsync.net repositories.
  * webapp: Fix renaming of special remotes.
  * webapp: Generate better git remote names.
  * webapp: Ensure that rsync special remotes are enabled using the same
    name they were originally created using.
  * Bugfix: Fix hang in webapp when setting up a ssh remote with an absolute
    path.

 -- Joey Hess <joeyh@debian.org>  Mon, 12 Nov 2012 10:39:47 -0400

git-annex (3.20121017) unstable; urgency=low

  * Fix zombie cleanup reversion introduced in 3.20121009.
  * Additional fix to support git submodules.

 -- Joey Hess <joeyh@debian.org>  Tue, 16 Oct 2012 21:10:14 -0400

git-annex (3.20121016) unstable; urgency=low

  * vicfg: New file format, avoids ambiguity with repos that have the same
    description, or no description.
  * Bug fix: A recent change caused git-annex-shell to crash.
  * Better preferred content expression for transfer repos.
  * webapp: Repository edit form can now edit the name of a repository.
  * webapp: Make bare repositories on removable drives, as there is nothing
    to ensure non-bare repos get updated when syncing.
  * webapp: Better behavior when pausing syncing to a remote when a transfer
    scan is running and queueing new transfers for that remote.
  * The standalone binaries are now built to not use ssh connection caching,
    in order to work with old versions of ssh.
  * A relative core.worktree is relative to the gitdir. Now that this is
    handled correctly, git-annex can be used in git submodules.
  * Temporarily disable use of dbus, as the haskell dbus library blows up
    when losing connection, which will need to be fixed upstream. 

 -- Joey Hess <joeyh@debian.org>  Tue, 16 Oct 2012 15:25:22 -0400

git-annex (3.20121010) unstable; urgency=low

  * Renamed --ingroup to --inallgroup.
  * Standard groups changed to client, transfer, archive, and backup.
    Each of these has its own standard preferred content setting.
  * dead: Remove dead repository from all groups.
  * Avoid unsetting HOME when running certian git commands. Closes: #690193
  * test: Fix threaded runtime hang.
  * Makefile: Avoid building with -threaded if the ghc threaded runtime does
    not exist.
  * webapp: Improve wording of intro display. Closes: #689848
  * webapp: Repositories can now be configured, to change their description,
    their group, or even to disable syncing to them.
  * git config remote.name.annex-sync can be used to control whether
    a remote gets synced.
  * Fix a crash when merging files in the git-annex branch that contain
    invalid utf8.
  * Automatically detect when a ssh remote does not have git-annex-shell
    installed, and set annex-ignore.

 -- Joey Hess <joeyh@debian.org>  Fri, 12 Oct 2012 13:45:21 -0400

git-annex (3.20121009) unstable; urgency=low

  * watch, assistant: It's now safe to git annex unlock files while
    the watcher is running, as well as modify files checked into git
    as normal files. Additionally, .gitignore settings are now honored.
    Closes: #689979
  * group, ungroup: New commands to indicate groups of repositories.
  * webapp: Adds newly created repositories to one of these groups:
    clients, drives, servers
  * vicfg: New command, allows editing (or simply viewing) most
    of the repository configuration settings stored in the git-annex branch.
  * Added preferred content expressions, configurable using vicfg.
  * get --auto: If the local repository has preferred content
    configured, only get that content.
  * drop --auto: If the repository the content is dropped from has
    preferred content configured, drop only content that is not preferred.
  * copy --auto: Only transfer content that the destination repository prefers.
  * assistant: Now honors preferred content settings when deciding what to
    transfer.
  * --copies=group:number can now be used to match files that are present
    in a specified number of repositories in a group.
  * Added --smallerthan, --largerthan, and --inall limits.
  * Only build-depend on libghc-clientsession-dev on arches that will have
    the webapp.
  * uninit: Unset annex.version. Closes: #689852

 -- Joey Hess <joeyh@debian.org>  Tue, 09 Oct 2012 15:13:23 -0400

git-annex (3.20121001) unstable; urgency=low

  * fsck: Now has an incremental mode. Start a new incremental fsck pass
    with git annex fsck --incremental. Now the fsck can be interrupted
    as desired, and resumed with git annex fsck --more.
    Thanks, Justin Azoff
  * New --time-limit option, makes long git-annex commands stop after
    a specified amount of time.
  * fsck: New --incremental-schedule option which is nice for scheduling
    eg, monthly incremental fsck runs in cron jobs.
  * Fix fallback to ~/Desktop when xdg-user-dir is not available.
    Closes: #688833
  * S3: When using a shared cipher, S3 credentials are not stored encrypted
    in the git repository, as that would allow anyone with access to
    the repository access to the S3 account. Instead, they're stored
    in a 600 mode file in the local git repo.
  * webapp: Avoid crashing when ssh-keygen -F chokes on an invalid known_hosts
    file.
  * Always do a system wide installation when DESTDIR is set. Closes: #689052
  * The Makefile now builds with the new yesod by default.
    Systems like Debian that have the old yesod 1.0.1 should set
    GIT_ANNEX_LOCAL_FEATURES=-DWITH_OLD_YESOD
  * copy: Avoid updating the location log when no copy is performed.
  * configure: Test that uuid -m works, falling back to plain uuid if not.
  * Avoid building the webapp on Debian architectures that do not yet
    have template haskell and thus yesod. (Should be available for arm soonish
    I hope).

 -- Joey Hess <joeyh@debian.org>  Mon, 01 Oct 2012 13:56:55 -0400

git-annex (3.20120924) unstable; urgency=low

  * assistant: New command, a daemon which does everything watch does,
    as well as automatically syncing file contents between repositories.
  * webapp: An interface for managing and configuring the assistant.
  * The default backend used when adding files to the annex is changed
    from SHA256 to SHA256E, to simplify interoperability with OSX, media
    players, and various programs that needlessly look at symlink targets.
    To get old behavior, add a .gitattributes containing: * annex.backend=SHA256
  * init: If no description is provided for a new repository, one will
    automatically be generated, like "joey@gnu:~/foo"
  * test: Set a lot of git environment variables so testing works in strange
    environments that normally need git config to set names, etc.
    Closes: #682351 Thanks, gregor herrmann
  * Disable ssh connection caching if the path to the control socket would be
    too long (and use relative path to minimise path to the control socket).
  * migrate: Check content before generating the new key, to avoid generating
    a key for corrupt data.
  * Support repositories created with --separate-git-dir. Closes: #684405
  * reinject: When the provided file doesn't match, leave it where it is,
    rather than moving to .git/annex/bad/
  * Avoid crashing on encoding errors in filenames when writing transfer info
    files and reading from checksum commands.
  * sync: Pushes the git-annex branch to remote/synced/git-annex, rather
    than directly to remote/git-annex.
  * Now supports matching files that are present on a number of remotes
    with a specified trust level. Example: --copies=trusted:2
    Thanks, Nicolas Pouillard

 -- Joey Hess <joeyh@debian.org>  Mon, 24 Sep 2012 13:47:48 -0400

git-annex (3.20120825) unstable; urgency=low

  * S3: Add fileprefix setting.
  * Pass --use-agent to gpg when in no tty mode. Thanks, Eskild Hustvedt.
  * Bugfix: Fix fsck in SHA*E backends, when the key contains composite
    extensions, as added in 3.20120721.

 -- Joey Hess <joeyh@debian.org>  Sat, 25 Aug 2012 10:00:10 -0400

git-annex (3.20120807) unstable; urgency=low

  * initremote: Avoid recording remote's description before checking
    that its config is valid.
  * unused, status: Avoid crashing when ran in bare repo.
  * Avoid crashing when "git annex get" fails to download from one
    location, and falls back to downloading from a second location.

 -- Joey Hess <joeyh@debian.org>  Tue, 07 Aug 2012 13:35:07 -0400

git-annex (3.20120721) unstable; urgency=low

  * get, move, copy: Now refuse to do anything when the requested file
    transfer is already in progress by another process.
  * status: Lists transfers that are currently in progress.
  * Fix passing --uuid to git-annex-shell.
  * When shaNsum commands cannot be found, use the Haskell SHA library
    (already a dependency) to do the checksumming. This may be slower,
    but avoids portability problems.
  * Use SHA library for files less than 50 kb in size, at which point it's
    faster than forking the more optimised external program.
  * SHAnE backends are now smarter about composite extensions, such as
    .tar.gz Closes: #680450
  * map: Write map.dot to .git/annex, which avoids watch trying to annex it.

 -- Joey Hess <joeyh@debian.org>  Sat, 21 Jul 2012 16:52:48 -0400

git-annex (3.20120629) unstable; urgency=low

  * cabal: Only try to use inotify on Linux.
  * Version build dependency on STM, and allow building without it,
    which disables the watch command.
  * Avoid ugly failure mode when moving content from a local repository
    that is not available.
  * Got rid of the last place that did utf8 decoding.
  * Accept arbitrarily encoded repository filepaths etc when reading
    git config output. This fixes support for remotes with unusual characters
    in their names.
  * sync: Automatically resolves merge conflicts.

 -- Joey Hess <joeyh@debian.org>  Fri, 29 Jun 2012 10:17:49 -0400

git-annex (3.20120624) unstable; urgency=low

  * watch: New subcommand, a daemon which notices changes to
    files and automatically annexes new files, etc, so you don't
    need to manually run git commands when manipulating files.
    Available on Linux, BSDs, and OSX!
  * Enable diskfree on kfreebsd, using kqueue.
  * unused: Fix crash when key names contain invalid utf8.
  * sync: Avoid recent git's interactive merge.

 -- Joey Hess <joeyh@debian.org>  Sun, 24 Jun 2012 12:36:50 -0400

git-annex (3.20120614) unstable; urgency=medium

  * addurl: Was broken by a typo introduced 2 released ago, now fixed.
    Closes: #677576
  * Install man page when run by cabal, in a location where man will
    find it, even when installing under $HOME. Thanks, Nathan Collins

 -- Joey Hess <joeyh@debian.org>  Thu, 14 Jun 2012 20:21:29 -0400

git-annex (3.20120611) unstable; urgency=medium

  * add: Prevent (most) modifications from being made to a file while it
    is being added to the annex.
  * initremote: Automatically describe a remote when creating it.
  * uninit: Refuse to run in a subdirectory. Closes: #677076

 -- Joey Hess <joeyh@debian.org>  Mon, 11 Jun 2012 10:32:01 -0400

git-annex (3.20120605) unstable; urgency=low

  * sync: Show a nicer message if a user tries to sync to a special remote.
  * lock: Reset unlocked file to index, rather than to branch head.
  * import: New subcommand, pulls files from a directory outside the annex
    and adds them.
  * Fix display of warning message when encountering a file that uses an
    unsupported backend.
  * Require that the SHA256 backend can be used when building, since it's the
    default.
  * Preserve parent environment when running hooks of the hook special remote.

 -- Joey Hess <joeyh@debian.org>  Tue, 05 Jun 2012 14:03:39 -0400

git-annex (3.20120522) unstable; urgency=low

  * Pass -a to cp even when it supports --reflink=auto, to preserve
    permissions.
  * Clean up handling of git directory and git worktree.
  * Add support for core.worktree, and fix support for GIT_WORK_TREE and
    GIT_DIR.

 -- Joey Hess <joeyh@debian.org>  Tue, 22 May 2012 11:16:13 -0400

git-annex (3.20120511) unstable; urgency=low

  * Rsync special remotes can be configured with shellescape=no
    to avoid shell quoting that is normally done when using rsync over ssh.
    This is known to be needed for certian rsync hosting providers
    (specificially hidrive.strato.com) that use rsync over ssh but do not
    pass it through the shell.
  * dropunused: Allow specifying ranges to drop.
  * addunused: New command, the opposite of dropunused, it relinks unused
    content into the git repository.
  * Fix use of several config settings: annex.ssh-options,
    annex.rsync-options, annex.bup-split-options. (And adjust types to avoid
    the bugs that broke several config settings.)

 -- Joey Hess <joeyh@debian.org>  Fri, 11 May 2012 12:29:30 -0400

git-annex (3.20120430) unstable; urgency=low

  * Fix use of annex.diskreserve config setting.
  * Directory special remotes now check annex.diskreserve.
  * Support git's core.sharedRepository configuration.
  * Add annex.http-headers and annex.http-headers-command config
    settings, to allow custom headers to be sent with all HTTP requests.
    (Requested by the Internet Archive)
  * uninit: Clear annex.uuid from .git/config. Closes: #670639
  * Added shared cipher mode to encryptable special remotes. This option
    avoids gpg key distribution, at the expense of flexability, and with
    the requirement that all clones of the git repository be equally trusted.

 -- Joey Hess <joeyh@debian.org>  Mon, 30 Apr 2012 13:16:10 -0400

git-annex (3.20120418) unstable; urgency=low

  * bugfix: Adding a dotfile also caused all non-dotfiles to be added.
  * bup: Properly handle key names with spaces or other things that are
    not legal git refs.
  * git-annex (but not git-annex-shell) supports the git help.autocorrect
    configuration setting, doing fuzzy matching using the restricted
    Damerau-Levenshtein edit distance, just as git does. This adds a build
    dependency on the haskell edit-distance library.
  * Renamed diskfree.c to avoid OSX case insensativity bug.
  * cabal now installs git-annex-shell as a symlink to git-annex.
  * cabal file now autodetects whether S3 support is available.

 -- Joey Hess <joeyh@debian.org>  Wed, 18 Apr 2012 12:11:32 -0400

git-annex (3.20120406) unstable; urgency=low

  * Disable diskfree on kfreebsd, as I have a build failure on kfreebsd-i386
    that is quite likely caused by it.

 -- Joey Hess <joeyh@debian.org>  Sat, 07 Apr 2012 15:50:36 -0400

git-annex (3.20120405) unstable; urgency=low

  * Rewrote free disk space checking code, moving the portability
    handling into a small C library.
  * status: Display amount of free disk space.

 -- Joey Hess <joeyh@debian.org>  Thu, 05 Apr 2012 16:19:10 -0400

git-annex (3.20120315) unstable; urgency=low

  * fsck: Fix up any broken links and misplaced content caused by the
    directory hash calculation bug fixed in the last release.
  * sync: Sync to lower cost remotes first.
  * status: Fixed to run in constant space.
  * status: More accurate display of sizes of tmp and bad keys.
  * unused: Now uses a bloom filter, and runs in constant space.
    Use of a bloom filter does mean it will not notice a small
    number of unused keys. For repos with up to half a million keys,
    it will miss one key in 1000.
  * Added annex.bloomcapacity and annex.bloomaccuracy, which can be
    adjusted as desired to tune the bloom filter.
  * status: Display amount of memory used by bloom filter, and
    detect when it's too small for the number of keys in a repository.
  * git-annex-shell: Runs hooks/annex-content after content is received
    or dropped.
  * Work around a bug in rsync (IMHO) introduced by openSUSE's SIP patch.
  * git-annex now behaves as git-annex-shell if symlinked to and run by that
    name. The Makefile sets this up, saving some 8 mb of installed size.
  * git-union-merge is a demo program, so it is no longer built by default.

 -- Joey Hess <joeyh@debian.org>  Thu, 15 Mar 2012 11:05:28 -0400

git-annex (3.20120309) unstable; urgency=low

  * Fix key directory hash calculation code to behave as it did before 
    version 3.20120227 when a key contains non-ascii characters (only
    WORM backend is likely to have been affected).

 -- Joey Hess <joeyh@debian.org>  Fri, 09 Mar 2012 20:05:09 -0400

git-annex (3.20120230) unstable; urgency=low

  * "here" can be used to refer to the current repository,
    which can read better than the old "." (which still works too).
  * Directory special remotes now support chunking files written to them,
    avoiding writing files larger than a specified size.
  * Add progress bar display to the directory special remote.
  * Add configurable hooks that are run when git-annex starts and stops
    using a remote: remote.name.annex-start-command and
    remote.name.annex-stop-command
  * Fix a bug in symlink calculation code, that triggered in rare
    cases where an annexed file is in a subdirectory that nearly
    matched to the .git/annex/object/xx/yy subdirectories.

 -- Joey Hess <joeyh@debian.org>  Mon, 05 Mar 2012 13:38:13 -0400

git-annex (3.20120229) unstable; urgency=low

  * Fix test suite to not require a unicode locale.
  * Fix cabal build failure. Thanks, Sergei Trofimovich

 -- Joey Hess <joeyh@debian.org>  Wed, 29 Feb 2012 02:31:31 -0400

git-annex (3.20120227) unstable; urgency=low

  * Modifications to support ghc 7.4's handling of filenames.
    This version can only be built with ghc 7.4 or newer. See the ghc7.0
    branch for older ghcs.
  * S3: Fix irrefutable pattern failure when accessing encrypted S3
    credentials.
  * Use the haskell IfElse library.
  * Fix teardown of stale cached ssh connections.
  * Fixed to use the strict state monad, to avoid leaking all kinds of memory
    due to lazy state update thunks when adding/fixing many files.
  * Fixed some memory leaks that occurred when committing journal files.
  * Added a annex.queuesize setting, useful when adding hundreds of thousands
    of files on a system with plenty of memory.
  * whereis: Prints the urls of files that the web special remote knows about.
  * addurl --fast: Verifies that the url can be downloaded (only getting
    its head), and records the size in the key.
  * When checking that an url has a key, verify that the Content-Length,
    if available, matches the size of the key.
  * addurl: Added a --file option, which can be used to specify what
    file the url is added to. This can be used to override the default
    filename that is used when adding an url, which is based on the url.
    Or, when the file already exists, the url is recorded as another
    location of the file.
  * addurl: Normalize badly encoded urls.
  * addurl: Add --pathdepth option.
  * rekey: New plumbing level command, can be used to change the keys used
    for files en masse.
  * Store web special remote url info in a more efficient location.
    (Urls stored with this version will not be visible to older versions.)
  * Deal with NFS problem that caused a failure to remove a directory
    when removing content from the annex.
  * Make a single location log commit after a remote has received or
    dropped files. Uses a new "git-annex-shell commit" command when available.
  * To avoid commits of data to the git-annex branch after each command
    is run, set annex.alwayscommit=false. Its data will then be committed
    less frequently, when a merge or sync is done.
  * configure: Check if ssh connection caching is supported by the installed
    version of ssh and default annex.sshcaching accordingly.
  * move --from, copy --from: Now 10 times faster when scanning to find
    files in a remote on a local disk; rather than go through the location log
    to see which files are present on the remote, it simply looks at the 
    disk contents directly.

 -- Joey Hess <joeyh@debian.org>  Mon, 27 Feb 2012 12:58:21 -0400

git-annex (3.20120123) unstable; urgency=low

  * fsck --from: Fscking a remote is now supported. It's done by retrieving
    the contents of the specified files from the remote, and checking them,
    so can be an expensive operation. Still, if the remote is a special
    remote, or a git repository that you cannot run fsck in locally, it's
    nice to have the ability to fsck it.
  * If you have any directory special remotes, now would be a good time to
    fsck them, in case you were hit by the data loss bug fixed in the
    previous release!
  * fsck --from remote --fast: Avoids expensive file transfers, at the
    expense of not checking file size and/or contents.
  * Ssh connection caching is now enabled automatically by git-annex.
    Only one ssh connection is made to each host per git-annex run, which
    can speed some things up a lot, as well as avoiding repeated password
    prompts. Concurrent git-annex processes also share ssh connections.
    Cached ssh connections are shut down when git-annex exits.
  * To disable the ssh caching (if for example you have your own broader
    ssh caching configuration), set annex.sshcaching=false.

 -- Joey Hess <joeyh@debian.org>  Mon, 23 Jan 2012 13:48:48 -0400

git-annex (3.20120116) unstable; urgency=medium

  * Fix data loss bug in directory special remote, when moving a file
    to the remote failed, and partially transferred content was left
    behind in the directory, re-running the same move would think it
    succeeded and delete the local copy.

 -- Joey Hess <joeyh@debian.org>  Mon, 16 Jan 2012 16:43:45 -0400

git-annex (3.20120115) unstable; urgency=low

  * Add a sanity check for bad StatFS results. On architectures
    where StatFS does not currently work (s390, mips, powerpc, sparc),
    this disables the diskreserve checking code, and attempting to
    configure an annex.diskreserve will result in an error.
  * Fix QuickCheck dependency in cabal file.
  * Minor optimisations.

 -- Joey Hess <joeyh@debian.org>  Sun, 15 Jan 2012 13:54:20 -0400

git-annex (3.20120113) unstable; urgency=low

  * log: Add --gource mode, which generates output usable by gource.
  * map: Fix display of remote repos
  * Add annex-trustlevel configuration settings, which can be used to 
    override the trust level of a remote.
  * git-annex, git-union-merge: Support GIT_DIR and GIT_WORK_TREE.
  * Add libghc-testpack-dev to build depends on all arches.

 -- Joey Hess <joeyh@debian.org>  Fri, 13 Jan 2012 15:35:17 -0400

git-annex (3.20120106) unstable; urgency=low

  * Support unescaped repository urls, like git does.
  * log: New command that displays the location log for files,
    showing each repository they were added to and removed from.
  * Fix overbroad gpg --no-tty fix from last release.

 -- Joey Hess <joeyh@debian.org>  Sat, 07 Jan 2012 13:16:23 -0400

git-annex (3.20120105) unstable; urgency=low

  * Added annex-web-options configuration settings, which can be
    used to provide parameters to whichever of wget or curl git-annex uses
    (depends on which is available, but most of their important options
    suitable for use here are the same).
  * Dotfiles, and files inside dotdirs are not added by "git annex add"
    unless the dotfile or directory is explicitly listed. So "git annex add ."
    will add all untracked files in the current directory except for those in
    dotdirs.
  * Added quickcheck to build dependencies, and fail if test suite cannot be
    built.
  * fsck: Do backend-specific check before checking numcopies is satisfied.
  * Run gpg with --no-tty. Closes: #654721

 -- Joey Hess <joeyh@debian.org>  Thu, 05 Jan 2012 13:44:12 -0400

git-annex (3.20111231) unstable; urgency=low

  * sync: Improved to work well without a central bare repository.
    Thanks to Joachim Breitner.
  * Rather than manually committing, pushing, pulling, merging, and git annex
    merging, we encourage you to give "git annex sync" a try.
  * sync --fast: Selects some of the remotes with the lowest annex.cost
    and syncs those, in addition to any specified at the command line.
  * Union merge now finds the least expensive way to represent the merge.
  * reinject: Add a sanity check for using an annexed file as the source file.
  * Properly handle multiline git config values.
  * Fix the hook special remote, which bitrotted a while ago.
  * map: --fast disables use of dot to display map
  * Test suite improvements. Current top-level test coverage: 75%
  * Improve deletion of files from rsync special remotes. Closes: #652849
  * Add --include, which is the same as --not --exclude.
  * Format strings can be specified using the new --format option, to control
    what is output by git annex find.
  * Support git annex find --json
  * Fixed behavior when multiple insteadOf configs are provided for the
    same url base.
  * Can now be built with older git versions (before 1.7.7); the resulting
    binary should only be used with old git.
  * Updated to build with monad-control 0.3.

 -- Joey Hess <joeyh@debian.org>  Sat, 31 Dec 2011 14:55:29 -0400

git-annex (3.20111211) unstable; urgency=medium

  * Fix bug in last version in getting contents from bare repositories.
  * Ensure that git-annex branch changes are merged into git-annex's index,
    which fixes a bug that could cause changes that were pushed to the
    git-annex branch to get reverted. As a side effect, it's now safe
    for users to check out and commit changes directly to the git-annex
    branch.
  * map: Fix a failure to detect a loop when both repositories are local
    and refer to each other with relative paths.
  * Prevent key names from containing newlines.
  * add: If interrupted, add can leave files converted to symlinks but not
    yet added to git. Running the add again will now clean up this situtation.
  * Fix caching of decrypted ciphers, which failed when drop had to check
    multiple different encrypted special remotes.
  * unannex: Can be run on files that have been added to the annex, but not
    yet committed.
  * sync: New command that synchronises the local repository and default
    remote, by running git commit, pull, and push for you.
  * Version monad-control dependency in cabal file.

 -- Joey Hess <joeyh@debian.org>  Sun, 11 Dec 2011 21:24:39 -0400

git-annex (3.20111203) unstable; urgency=low

  * The VFAT filesystem on recent versions of Linux, when mounted with
    shortname=mixed, does not get along well with git-annex's mixed case
    .git/annex/objects hash directories. To avoid this problem, new content
    is now stored in all-lowercase hash directories. Except for non-bare
    repositories which would be a pain to transition and cannot be put on FAT.
    (Old mixed-case hash directories are still tried for backwards
    compatibility.)
  * Flush json output, avoiding a buffering problem that could result in
    doubled output.
  * Avoid needing haskell98 and other fixes for new ghc. Thanks, Mark Wright.
  * Bugfix: dropunused did not drop keys with two spaces in their name.
  * Support for storing .git/annex on a different device than the rest of the
    git repository.
  * --inbackend can be used to make git-annex only operate on files
    whose content is stored using a specified key-value backend.
  * dead: A command which says that a repository is gone for good
    and you don't want git-annex to mention it again.

 -- Joey Hess <joeyh@debian.org>  Sat, 03 Dec 2011 21:01:45 -0400

git-annex (3.20111122) unstable; urgency=low

  * merge: Improve commit messages to mention what was merged.
  * Avoid doing auto-merging in commands that don't need fully current
    information from the git-annex branch. In particular, git annex add
    no longer needs to auto-merge.
  * init: When run in an already initalized repository, and without
    a description specified, don't delete the old description. 
  * Optimised union merging; now only runs git cat-file once, and runs
    in constant space.
  * status: Now displays trusted, untrusted, and semitrusted repositories
    separately.
  * status: Include all special remotes in the list of repositories.
  * status: Fix --json mode.
  * status: --fast is back
  * Fix support for insteadOf url remapping. Closes: #644278
  * When not run in a git repository, git-annex can still display a usage
    message, and "git annex version" even works.
  * migrate: Don't fall over a stale temp file.
  * Avoid excessive escaping for rsync special remotes that are not accessed
    over ssh.
  * find: Support --print0

 -- Joey Hess <joeyh@debian.org>  Tue, 22 Nov 2011 14:31:45 -0400

git-annex (3.20111111) unstable; urgency=low

  * Handle a case where an annexed file is moved into a gitignored directory,
    by having fix --force add its change.
  * Avoid cyclic drop problems.
  * Optimized copy --from and get --from to avoid checking the location log
    for files that are already present.
  * Automatically fix up badly formatted uuid.log entries produced by
    3.20111105, whenever the uuid.log is changed (ie, by init or describe).
  * map: Support remotes with /~/ and /~user/

 -- Joey Hess <joeyh@debian.org>  Fri, 11 Nov 2011 13:44:18 -0400

git-annex (3.20111107) unstable; urgency=low

  * merge: Use fast-forward merges when possible.
    Thanks Valentin Haenel for a test case showing how non-fast-forward
    merges could result in an ongoing pull/merge/push cycle.
  * Don't try to read config from repos with annex-ignore set.
  * Bugfix: In the past two releases, git-annex init has written the uuid.log
    in the wrong format, with the UUID and description flipped.

 -- Joey Hess <joeyh@debian.org>  Mon, 07 Nov 2011 12:47:44 -0400

git-annex (3.20111105) unstable; urgency=low

  * The default backend used when adding files to the annex is changed
    from WORM to SHA256.
    To get old behavior, add a .gitattributes containing: * annex.backend=WORM
  * Sped up some operations on remotes that are on the same host.
  * copy --to: Fixed leak when copying many files to a remote on the same
    host.
  * uninit: Add guard against being run with the git-annex branch checked out.
  * Fail if --from or --to is passed to commands that do not support them.
  * drop --from is now supported to remove file content from a remote.
  * status: Now always shows the current repository, even when it does not
    appear in uuid.log.
  * fsck: Now works in bare repositories. Checks location log information,
    and file contents. Does not check that numcopies is satisfied, as
    .gitattributes information about numcopies is not available in a bare
    repository.
  * unused, dropunused: Now work in bare repositories.
  * Removed the setkey command, and added a reinject command with a more
    useful interface.
  * The fromkey command now takes the key as its first parameter. The --key
    option is no longer used.
  * Built without any filename containing .git being excluded. Closes: #647215
  * Record uuid when auto-initializing a remote so it shows in status.
  * Bugfix: Fixed git-annex init crash in a bare repository when there was
    already an existing git-annex branch.
  * Pass -t to rsync to preserve timestamps.

 -- Joey Hess <joeyh@debian.org>  Sat, 05 Nov 2011 15:47:52 -0400

git-annex (3.20111025) unstable; urgency=low

  * A remote can have a annexUrl configured, that is used by git-annex
    instead of its usual url. (Similar to pushUrl.)
  * migrate: Copy url logs for keys when migrating.
  * git-annex-shell: GIT_ANNEX_SHELL_READONLY and GIT_ANNEX_SHELL_LIMITED
    environment variables can be set to limit what commands can be run.
    This is used by gitolite's new git-annex support!

 -- Joey Hess <joeyh@debian.org>  Tue, 25 Oct 2011 13:03:08 -0700

git-annex (3.20111011) unstable; urgency=low

  * This version of git-annex only works with git 1.7.7 and newer.
    The breakage with old versions is subtle, and affects the
    annex.numcopies settings in .gitattributes, so be sure to upgrade git
    to 1.7.7. (Debian package now depends on that version.)
  * Don't pass absolute paths to git show-attr, as it started following
    symlinks when that's done in 1.7.7. Instead, use relative paths,
    which show-attr only handles 100% correctly in 1.7.7. Closes: #645046
  * Fix referring to remotes by uuid.
  * New or changed repository descriptions in uuid.log now have a timestamp,
    which is used to ensure the newest description is used when the uuid.log
    has been merged.
  * Note that older versions of git-annex will display the timestamp as part
    of the repository description, which is ugly but otherwise harmless.
  * Add timestamps to trust.log and remote.log too.
  * git-annex-shell: Added the --uuid option.
  * git-annex now asks git-annex-shell to verify that it's operating in 
    the expected repository.
  * Note that this git-annex will not interoperate with remotes using 
    older versions of git-annex-shell.
  * Now supports git's insteadOf configuration, to modify the url
    used to access a remote. Note that pushInsteadOf is not used;
    that and pushurl are reserved for actual git pushes. Closes: #644278
  * status: List all known repositories.
  * When displaying a list of repositories, show git remote names
    in addition to their descriptions.
  * Add locking to avoid races when changing the git-annex branch.
  * Various speed improvements gained by using ByteStrings.
  * Contain the zombie hordes.

 -- Joey Hess <joeyh@debian.org>  Tue, 11 Oct 2011 23:00:02 -0400

git-annex (3.20110928) unstable; urgency=low

  * --in can be used to make git-annex only operate on files
    believed to be present in a given repository.
  * Arbitrarily complex expressions can be built to limit the files git-annex
    operates on, by combining the options --not --and --or -( and -)
    Example: git annex get --exclude '*.mp3' --and --not -( --in usbdrive --or --in archive -)
  * --copies=N can be used to make git-annex only operate on files with
    the specified number of copies. (And --not --copies=N for the inverse.)
  * find: Rather than only showing files whose contents are present,
    when used with --exclude --copies or --in, displays all files that
    match the specified conditions.
  * Note that this is a behavior change for git-annex find! Old behavior
    can be gotten by using: git-annex find --in .
  * status: Massively sped up; remove --fast mode.
  * unused: File contents used by branches and tags are no longer
    considered unused, even when not used by the current branch. This is
    the final piece of the puzzle needed for git-annex to to play nicely
    with branches.

 -- Joey Hess <joeyh@debian.org>  Wed, 28 Sep 2011 18:14:02 -0400

git-annex (3.20110915) unstable; urgency=low

  * whereis: Show untrusted locations separately and do not include in
    location count.
  * Fix build without S3.
  * addurl: Always use whole url as destination filename, rather than
    only its file component.
  * get, drop, copy: Added --auto option, which decides whether
    to get/drop content as needed to work toward the configured numcopies.
  * bugfix: drop and fsck did not honor --exclude

 -- Joey Hess <joeyh@debian.org>  Thu, 15 Sep 2011 22:25:46 -0400

git-annex (3.20110906) unstable; urgency=low

  * Improve display of newlines around error and warning messages.
  * Fix Makefile to work with cabal again.

 -- Joey Hess <joeyh@debian.org>  Tue, 06 Sep 2011 13:45:16 -0400

git-annex (3.20110902) unstable; urgency=low

  * Set EMAIL when running test suite so that git does not need to be
    configured first. Closes: #638998
  * The wget command will now be used in preference to curl, if available.
  * init: Make description an optional parameter.
  * unused, status: Sped up by avoiding unnecessary stats of annexed files.
  * unused --remote: Reduced memory use to 1/4th what was used before.
  * Add --json switch, to produce machine-consumable output.

 -- Joey Hess <joeyh@debian.org>  Fri, 02 Sep 2011 21:20:37 -0400

git-annex (3.20110819) unstable; urgency=low

  * Now "git annex init" only has to be run once, when a git repository
    is first being created. Clones will automatically notice that git-annex
    is in use and automatically perform a basic initalization. It's
    still recommended to run "git annex init" in any clones, to describe them.
  * Added annex-cost-command configuration, which can be used to vary the
    cost of a remote based on the output of a shell command.
  * Fix broken upgrade from V1 repository. Closes: #638584

 -- Joey Hess <joeyh@debian.org>  Fri, 19 Aug 2011 20:34:09 -0400

git-annex (3.20110817) unstable; urgency=low

  * Fix shell escaping in rsync special remote.
  * addurl: --fast can be used to avoid immediately downloading the url.
  * Added support for getting content from git remotes using http (and https).
  * Added curl to Debian package dependencies.

 -- Joey Hess <joeyh@debian.org>  Wed, 17 Aug 2011 01:29:02 -0400

git-annex (3.20110719) unstable; urgency=low

  * add: Be even more robust to avoid ever leaving the file seemingly deleted.
    Closes: #634233
  * Bugfix: Make add ../ work.
  * Support the standard git -c name=value
  * unannex: Clean up use of git commit -a.

 -- Joey Hess <joeyh@debian.org>  Tue, 19 Jul 2011 23:39:53 -0400

git-annex (3.20110707) unstable; urgency=low

  * Fix sign bug in disk free space checking.
  * Bugfix: Forgot to de-escape keys when upgrading. Could result in
    bad location log data for keys that contain [&:%] in their names.
    (A workaround for this problem is to run git annex fsck.)
  * add: Avoid a failure mode that resulted in the file seemingly being
    deleted (content put in the annex but no symlink present).

 -- Joey Hess <joeyh@debian.org>  Thu, 07 Jul 2011 19:29:39 -0400

git-annex (3.20110705) unstable; urgency=low

  * uninit: Delete the git-annex branch and .git/annex/
  * unannex: In --fast mode, file content is left in the annex, and a
    hard link made to it.
  * uninit: Use unannex in --fast mode, to support unannexing multiple
    files that link to the same content.
  * Drop the dependency on the haskell curl bindings, use regular haskell HTTP.
  * Fix a pipeline stall when upgrading (caused by #624389).

 -- Joey Hess <joeyh@debian.org>  Tue, 05 Jul 2011 14:37:39 -0400

git-annex (3.20110702) unstable; urgency=low

  * Now the web can be used as a special remote. 
    This feature replaces the old URL backend.
  * addurl: New command to download an url and store it in the annex.
  * Sped back up fsck, copy --from, and other commands that often
    have to read a lot of information from the git-annex branch. Such
    commands are now faster than they were before introduction of the
    git-annex branch.
  * Always ensure git-annex branch exists.
  * Modify location log parser to allow future expansion.
  * --force will cause add, etc, to operate on ignored files.
  * Avoid mangling encoding when storing the description of repository
    and other content.
  * cabal can now be used to build git-annex. This is substantially
    slower than using make, does not build or install documentation,
    does not run the test suite, and is not particularly recommended,
    but could be useful to some.

 -- Joey Hess <joeyh@debian.org>  Sat, 02 Jul 2011 15:00:18 -0400

git-annex (3.20110624) experimental; urgency=low

  * New repository format, annex.version=3. Use `git annex upgrade` to migrate.
  * git-annex now stores its logs in a git-annex branch.
  * merge: New subcommand. Auto-merges the new git-annex branch.
  * Improved handling of bare git repos with annexes. Many more commands will
    work in them.
  * git-annex is now more robust; it will never leave state files
    uncommitted when some other git process comes along and locks the index
    at an inconvenient time.
  * rsync is now used when copying files from repos on other filesystems.
    cp is still used when copying file from repos on the same filesystem,
    since --reflink=auto can make it significantly faster on filesystems
    such as btrfs.
  * Allow --trust etc to specify a repository by name, for temporarily 
    trusting repositories that are not configured remotes.
  * unlock: Made atomic.
  * git-union-merge: New git subcommand, that does a generic union merge
    operation, and operates efficiently without touching the working tree.

 -- Joey Hess <joeyh@debian.org>  Fri, 24 Jun 2011 14:32:18 -0400

git-annex (0.20110610) unstable; urgency=low

  * Add --numcopies option.
  * Add --trust, --untrust, and --semitrust options.
  * get --from is the same as copy --from
  * Bugfix: Fix fsck to not think all SHAnE keys are bad.

 -- Joey Hess <joeyh@debian.org>  Fri, 10 Jun 2011 11:48:40 -0400

git-annex (0.20110601) unstable; urgency=low

  * Minor bugfixes and error message improvements.
  * Massively sped up `git annex lock` by avoiding use of the uber-slow
    `git reset`, and only running `git checkout` once, even when many files
    are being locked.
  * Fix locking of files with staged changes.
  * Somewhat sped up `git commit` of modifications to unlocked files.
  * Build fix for older ghc.

 -- Joey Hess <joeyh@debian.org>  Wed, 01 Jun 2011 11:50:47 -0400

git-annex (0.20110522) unstable; urgency=low

  * Closer emulation of git's behavior when told to use "foo/.git" as a
    git repository instead of just "foo". Closes: #627563
  * Fix bug in --exclude introduced in 0.20110516.

 -- Joey Hess <joeyh@debian.org>  Fri, 27 May 2011 20:20:41 -0400

git-annex (0.20110521) unstable; urgency=low

  * status: New subcommand to show info about an annex, including its size.
  * --backend now overrides any backend configured in .gitattributes files.
  * Add --debug option. Closes: #627499

 -- Joey Hess <joeyh@debian.org>  Sat, 21 May 2011 11:52:53 -0400

git-annex (0.20110516) unstable; urgency=low

  * Add a few tweaks to make it easy to use the Internet Archive's variant
    of S3. In particular, munge key filenames to comply with the IA's filename
    limits, disable encryption, support their nonstandard way of creating
    buckets, and allow x-archive-* headers to be specified in initremote to
    set item metadata.
  * Added filename extension preserving variant backends SHA1E, SHA256E, etc.
  * migrate: Use current filename when generating new key, for backends
    where the filename affects the key name.
  * Work around a bug in Network.URI's handling of bracketed ipv6 addresses.

 -- Joey Hess <joeyh@debian.org>  Mon, 16 May 2011 14:16:52 -0400

git-annex (0.20110503) unstable; urgency=low

  * Fix hasKeyCheap setting for bup and rsync special remotes.
  * Add hook special remotes.
  * Avoid crashing when an existing key is readded to the annex.
  * unused: Now also lists files fsck places in .git/annex/bad/
  * S3: When encryption is enabled, the Amazon S3 login credentials
    are stored, encrypted, in .git-annex/remotes.log, so environment
    variables need not be set after the remote is initialized.

 -- Joey Hess <joeyh@debian.org>  Tue, 03 May 2011 20:56:01 -0400

git-annex (0.20110427) unstable; urgency=low

  * Switch back to haskell SHA library, so git-annex remains buildable on
    Debian stable.
  * Added rsync special remotes. This could be used, for example, to 
    store annexed content on rsync.net (encrypted naturally). Or anywhere else.
  * Bugfix: Avoid pipeline stall when running git annex drop or fsck on a
    lot of files. Possibly only occured with ghc 7.

 -- Joey Hess <joeyh@debian.org>  Wed, 27 Apr 2011 22:50:26 -0400

git-annex (0.20110425) unstable; urgency=low

  * Use haskell Crypto library instead of haskell SHA library.
  * Remove testpack from build depends for non x86 architectures where it
    is not available. The test suite will not be run if it cannot be compiled.
  * Avoid using absolute paths when staging location log, as that can
    confuse git when a remote's path contains a symlink. Closes: #621386

 -- Joey Hess <joeyh@debian.org>  Mon, 25 Apr 2011 15:47:00 -0400

git-annex (0.20110420) unstable; urgency=low

  * Update Debian build dependencies for ghc 7.
  * Debian package is now built with S3 support.
    Thanks Joachim Breitner for making this possible.
  * Somewhat improved memory usage of S3, still work to do.
    Thanks Greg Heartsfield for ongoing work to improve the hS3 library
    for git-annex.

 -- Joey Hess <joeyh@debian.org>  Thu, 21 Apr 2011 15:00:48 -0400

git-annex (0.20110419) unstable; urgency=low

  * Don't run gpg in batch mode, so it can prompt for passphrase when
    there is no agent.
  * Add missing build dep on dataenc.
  * S3: Fix stalls when transferring encrypted data.
  * bup: Avoid memory leak when transferring encrypted data.

 -- Joey Hess <joeyh@debian.org>  Tue, 19 Apr 2011 21:26:51 -0400

git-annex (0.20110417) unstable; urgency=low

  * bup is now supported as a special type of remote.
  * The data sent to special remotes (Amazon S3, bup, etc) can be encrypted
    using GPG for privacy.
  * Use lowercase hash directories for locationlog files, to avoid
    some issues with git on OSX with the mixed-case directories.
    No migration is needed; the old mixed case hash directories are still
    read; new information is written to the new directories.
  * Unused files on remotes, particulary special remotes, can now be
    identified and dropped, by using "--from remote" with git annex unused
    and git annex dropunused.
  * Clear up short option confusion between --from and --force (-f is now
    --from, and there is no short option for --force).
  * Add build depend on perlmagick so docs are consistently built.
    Closes: #621410
  * Add doc-base file. Closes: #621408
  * Periodically flush git command queue, to avoid boating memory usage
    too much.
  * Support "sha1" and "sha512" commands on FreeBSD, and allow building
    if any/all SHA commands are not available. Thanks, Fraser Tweedale

 -- Joey Hess <joeyh@debian.org>  Sun, 17 Apr 2011 12:00:24 -0400

git-annex (0.20110401) experimental; urgency=low

  * Amazon S3 is now supported as a special type of remote.
    Warning: Encrypting data before sending it to S3 is not yet supported.
  * Note that Amazon S3 support is not built in by default on Debian yet,
    as hS3 is not packaged.
  * fsck: Ensure that files and directories in .git/annex/objects
    have proper permissions.
  * Added a special type of remote called a directory remote, which
    simply stores files in an arbitrary local directory.
  * Bugfix: copy --to --fast never really copied, fixed.

 -- Joey Hess <joeyh@debian.org>  Fri, 01 Apr 2011 21:27:22 -0400

git-annex (0.20110328) experimental; urgency=low

  * annex.diskreserve can be given in arbitrary units (ie "0.5 gigabytes")
  * Generalized remotes handling, laying groundwork for remotes that are
    not regular git remotes. (Think Amazon S3.)
  * Provide a less expensive version of `git annex copy --to`, enabled
    via --fast. This assumes that location tracking information is correct,
    rather than contacting the remote for every file.
  * Bugfix: Keys could be received into v1 annexes from v2 annexes, via
    v1 git-annex-shell. This results in some oddly named keys in the v1
    annex. Recognise and fix those keys when upgrading, instead of crashing.

 -- Joey Hess <joeyh@debian.org>  Mon, 28 Mar 2011 10:47:29 -0400

git-annex (0.20110325) experimental; urgency=low

  * Free space checking is now done, for transfers of data for keys
    that have free space metadata. (Notably, not for SHA* keys generated
    with git-annex 0.2x or earlier.) The code is believed to work on
    Linux, FreeBSD, and OSX; check compile-time messages to see if it
    is not enabled for your OS.
  * Add annex.diskreserve config setting, to control how much free space
    to reserve for other purposes and avoid using (defaults to 1 mb).
  * Add --fast flag, that can enable less expensive, but also less thorough
    versions of some commands.
  * fsck: In fast mode, avoid checking checksums.
  * unused: In fast mode, just show all existing temp files as unused,
    and avoid expensive scan for other unused content.
  * migrate: Support migrating v1 SHA keys to v2 SHA keys with
    size information that can be used for free space checking.
  * Fix space leak in fsck and drop commands.
  * migrate: Bugfix for case when migrating a file results in a key that
    is already present in .git/annex/objects.
  * dropunused: Significantly sped up; only read unused log file once.

 -- Joey Hess <joeyh@debian.org>  Fri, 25 Mar 2011 00:47:37 -0400

git-annex (0.20110320) experimental; urgency=low

  * Fix dropping of files using the URL backend.
  * Fix support for remotes with '.' in their names.
  * Add version command to show git-annex version as well as repository
    version information.
  * No longer auto-upgrade to repository format 2, to avoid accidental
    upgrades, etc. Use git-annex upgrade when you're ready to run this
    version.

 -- Joey Hess <joeyh@debian.org>  Sun, 20 Mar 2011 16:36:33 -0400

git-annex (0.20110316) experimental; urgency=low

  * New repository format, annex.version=2.
  * The first time git-annex is run in an old format repository, it
    will automatically upgrade it to the new format, staging all
    necessary changes to git. Also added a "git annex upgrade" command.
  * Colons are now avoided in filenames, so bare clones of git repos
    can be put on USB thumb drives formatted with vFAT or similar
    filesystems.
  * Added two levels of hashing to object directory and .git-annex logs,
    to improve scalability with enormous numbers of annexed
    objects. (With one hundred million annexed objects, each
    directory would contain fewer than 1024 files.)
  * The setkey, fromkey, and dropkey subcommands have changed how
    the key is specified. --backend is no longer used with these.

 -- Joey Hess <joeyh@debian.org>  Wed, 16 Mar 2011 16:20:23 -0400

git-annex (0.24) unstable; urgency=low

  Branched the 0.24 series, which will be maintained for a while to
  support v1 git-annex repos, while main development moves to the 0.2011
  series, with v2 git-annex repos.

  * Add Suggests on graphviz. Closes: #618039
  * When adding files to the annex, the symlinks pointing at the annexed
    content are made to have the same mtime as the original file.
    While git does not preserve that information, this allows a tool
    like metastore to be used with annexed files.
    (Currently this is only done on systems supporting POSIX 200809.)

 -- Joey Hess <joeyh@debian.org>  Wed, 16 Mar 2011 18:35:13 -0400

git-annex (0.23) unstable; urgency=low

  * Support ssh remotes with a port specified.
  * whereis: New subcommand to show where a file's content has gotten to.
  * Rethink filename encoding handling for display. Since filename encoding
    may or may not match locale settings, any attempt to decode filenames 
    will fail for some files. So instead, do all output in binary mode.

 -- Joey Hess <joeyh@debian.org>  Sat, 12 Mar 2011 15:02:49 -0400

git-annex (0.22) unstable; urgency=low

  * Git annexes can now be attached to bare git repositories.
    (Both the local and remote host must have this version of git-annex
    installed for it to work.)
  * Support filenames that start with a dash; when such a file is passed
    to a utility it will be escaped to avoid it being interpreted as an
    option. (I went a little overboard and got the type checker involved
    in this, so such files are rather comprehensively supported now.)
  * New backends: SHA512 SHA384 SHA256 SHA224
    (Supported on systems where corresponding shaNsum commands are available.)
  * describe: New subcommand that can set or change the description of
    a repository.
  * Fix test suite to reap zombies.
    (Zombies can be particularly annoying on OSX; thanks to Jimmy Tang
    for his help eliminating the infestation... for now.)
  * Make test suite not rely on a working cp -pr.
    (The Unix wars are still ON!)
  * Look for dir.git directories the same as git does.
  * Support remote urls specified as relative paths.
  * Support non-ssh remote paths that contain tilde expansions.
  * fsck: Check for and repair location log damage.
  * Bugfix: When fsck detected and moved away corrupt file content, it did
    not update the location log.

 -- Joey Hess <joeyh@debian.org>  Fri, 04 Mar 2011 15:10:57 -0400

git-annex (0.21) unstable; urgency=low

  * test: Don't rely on chmod -R working.
  * unannex: Fix recently introduced bug when attempting to unannex more
    than one file at a time.
  * test: Set git user name and email in case git can't guess values.
  * Fix display of unicode filenames.

 -- Joey Hess <joeyh@debian.org>  Fri, 11 Feb 2011 23:21:08 -0400

git-annex (0.20) unstable; urgency=low

  * Preserve specified file ordering when instructed to act on multiple
    files or directories. For example, "git annex get a b" will now always
    get "a" before "b". Previously it could operate in either order.
  * unannex: Commit staged changes at end, to avoid some confusing behavior
    with the pre-commit hook, which would see some types of commits after
    an unannex as checking in of an unlocked file.
  * map: New subcommand that uses graphviz to display a nice map of
    the git repository network.
  * Deal with the mtl/monads-fd conflict.
  * configure: Check for sha1sum.

 -- Joey Hess <joeyh@debian.org>  Tue, 08 Feb 2011 18:57:24 -0400

git-annex (0.19) unstable; urgency=low

  * configure: Support using the uuidgen command if the uuid command is
    not available.
  * Allow --exclude to be specified more than once.
  * There are now three levels of repository trust.
  * untrust: Now marks the current repository as untrusted.
  * semitrust: Now restores the default trust level. (What untrust used to do.)
  * fsck, drop: Take untrusted repositories into account.
  * Bugfix: Files were copied from trusted remotes first even if their
    annex.cost was higher than other remotes.
  * Improved temp file handling. Transfers of content can now be resumed
    from temp files later; the resume does not have to be the immediate
    next git-annex run.
  * unused: Include partially transferred content in the list.
  * Bugfix: Running a second git-annex while a first has a transfer in
    progress no longer deletes the first processes's temp file.

 -- Joey Hess <joeyh@debian.org>  Fri, 28 Jan 2011 14:31:37 -0400

git-annex (0.18) unstable; urgency=low

  * Bugfix: `copy --to` and `move --to` forgot to stage location log changes
    after transferring the file to the remote repository.
    (Did not affect ssh remotes.)
  * fsck: Fix bug in moving of corrupted files to .git/annex/bad/
  * migrate: Fix support for --backend option.
  * unlock: Fix behavior when file content is not present.
  * Test suite improvements. Current top-level test coverage: 80%

 -- Joey Hess <joeyh@debian.org>  Fri, 14 Jan 2011 14:17:44 -0400

git-annex (0.17) unstable; urgency=low

  * unannex: Now skips files whose content is not present, rather than
    it being an error.
  * New migrate subcommand can be used to switch files to using a different
    backend, safely and with no duplication of content.
  * bugfix: Fix crash caused by empty key name. (Thanks Henrik for reporting.)

 -- Joey Hess <joeyh@debian.org>  Sun, 09 Jan 2011 10:04:11 -0400

git-annex (0.16) unstable; urgency=low

  * git-annex-shell: Avoid exposing any git repo config except for the
    annex.uuid when doing configlist.
  * bugfix: Running `move --to` with a remote whose UUID was not yet known
    could result in git-annex not recording on the local side where the
    file was moved to. This could not result in data loss, or even a
    significant problem, since the remote *did* record that it had the file.
  * Also, add a general guard to detect attempts to record information
    about repositories with missing UUIDs.
  * bugfix: Running `move --to` with a non-ssh remote failed.
  * bugfix: Running `copy --to` with a non-ssh remote actually did a move.
  * Many test suite improvements. Current top-level test coverage: 65%

 -- Joey Hess <joeyh@debian.org>  Fri, 07 Jan 2011 14:33:13 -0400

git-annex (0.15) unstable; urgency=low

  * Support scp-style urls for remotes (host:path).
  * Support ssh urls containing "~".
  * Add trust and untrust subcommands, to allow configuring repositories
    that are trusted to retain files without explicit checking.
  * Fix bug in numcopies handling when multiple remotes pointed to the
    same repository.
  * Introduce the git-annex-shell command. It's now possible to make
    a user have it as a restricted login shell, similar to git-shell.
  * Note that git-annex will always use git-annex-shell when accessing
    a ssh remote, so all of your remotes need to be upgraded to this
    version of git-annex at the same time.
  * Now rsync is exclusively used for copying files to and from remotes.
    scp is not longer supported.

 -- Joey Hess <joeyh@debian.org>  Fri, 31 Dec 2010 22:00:52 -0400

git-annex (0.14) unstable; urgency=low

  * Bugfix to git annex unused in a repository with nothing yet annexed.
  * Support upgrading from a v0 annex with nothing in it.
  * Avoid multiple calls to git ls-files when passed eg, "*".

 -- Joey Hess <joeyh@debian.org>  Fri, 24 Dec 2010 17:38:48 -0400

git-annex (0.13) unstable; urgency=low

  * Makefile: Install man page and html (when built).
  * Makefile: Add GHCFLAGS variable.
  * Fix upgrade from 0.03.
  * Support remotes using git+ssh and ssh+git as protocol.
    Closes: #607056

 -- Joey Hess <joeyh@debian.org>  Tue, 14 Dec 2010 13:05:10 -0400

git-annex (0.12) unstable; urgency=low

  * Add --exclude option to exclude files from processing.
  * mwdn2man: Fix a bug in newline supression. Closes: #606578
  * Bugfix to git annex add of an unlocked file in a subdir. Closes: #606579
  * Makefile: Add PREFIX variable.

 -- Joey Hess <joeyh@debian.org>  Sat, 11 Dec 2010 17:32:00 -0400

git-annex (0.11) unstable; urgency=low

  * If available, rsync will be used for file transfers from remote
    repositories. This allows resuming interrupted transfers.
  * Added remote.annex-rsync-options.
  * Avoid deleting temp files when rsync fails.
  * Improve detection of version 0 repos.
  * Add uninit subcommand. Closes: #605749

 -- Joey Hess <joeyh@debian.org>  Sat, 04 Dec 2010 17:27:42 -0400

git-annex (0.10) unstable; urgency=low

  * In .gitattributes, the annex.numcopies attribute can be used
    to control the number of copies to retain of different types of files.
  * Bugfix: Always correctly handle gitattributes when in a subdirectory of
    the repository. (Had worked ok for ones like "*.mp3", but failed for
    ones like "dir/*".)
  * fsck: Fix warning about not enough copies of a file, when locations
    are known, but are not available in currently configured remotes.
  * precommit: Optimise to avoid calling git-check-attr more than once.
  * The git-annex-backend attribute has been renamed to annex.backend.

 -- Joey Hess <joeyh@debian.org>  Sun, 28 Nov 2010 19:28:05 -0400

git-annex (0.09) unstable; urgency=low

  * Add copy subcommand.
  * Fix bug in setkey subcommand triggered by move --to.

 -- Joey Hess <joeyh@debian.org>  Sat, 27 Nov 2010 17:14:59 -0400

git-annex (0.08) unstable; urgency=low

  * Fix `git annex add ../foo` (when ran in a subdir of the repo).
  * Add configure step to build process.
  * Only use cp -a if it is supported, falling back to cp -p or plain cp
    as needed for portability.
  * cp --reflink=auto is used if supported, and will make git annex unlock
    much faster on filesystems like btrfs that support copy on write.

 -- Joey Hess <joeyh@debian.org>  Sun, 21 Nov 2010 13:45:44 -0400

git-annex (0.07) unstable; urgency=low

  * find: New subcommand.
  * unused: New subcommand, finds unused data. (Split out from fsck.)
  * dropunused: New subcommand, provides for easy dropping of unused keys
    by number, as listed by the unused subcommand.
  * fsck: Print warnings to stderr; --quiet can now be used to only see
    problems.

 -- Joey Hess <joeyh@debian.org>  Mon, 15 Nov 2010 18:41:50 -0400

git-annex (0.06) unstable; urgency=low

  * fsck: Check if annex.numcopies is satisfied.
  * fsck: Verify the sha1 of files when the SHA1 backend is used.
  * fsck: Verify the size of files when the WORM backend is used.
  * fsck: Allow specifying individual files if fscking everything
    is not desired.
  * fsck: Fix bug, introduced in 0.04, in detection of unused data.

 -- Joey Hess <joeyh@debian.org>  Sat, 13 Nov 2010 16:24:29 -0400

git-annex (0.05) unstable; urgency=low

  * Optimize both pre-commit and lock subcommands to not call git diff
    on every file being committed/locked.
    (This actually also works around a bug in ghc, that caused
    git-annex 0.04 pre-commit to sometimes corrupt filename being read
    from git ls-files and fail. 
    See <http://hackage.haskell.org/trac/ghc/ticket/4493>
    The excessive number of calls made by pre-commit exposed the ghc bug.
    Thanks Josh Triplett for the debugging.)
  * Build with -O2.

 -- Joey Hess <joeyh@debian.org>  Thu, 11 Nov 2010 18:31:09 -0400

git-annex (0.04) unstable; urgency=low

  * Add unlock subcommand, which replaces the symlink with a copy of
    the file's content in preparation of changing it. The "edit" subcommand
    is an alias for unlock.
  * Add lock subcommand.
  * Unlocked files will now automatically be added back into the annex when
    committed (and the updated symlink committed), by some magic in the
    pre-commit hook.
  * The SHA1 backend is now fully usable.
  * Add annex.version, which will be used to automate upgrades
    between incompatible versions.
  * Reorganised the layout of .git/annex/
  * The new layout will be automatically upgraded to the first time
    git-annex is used in a repository with the old layout.
  * Note that git-annex 0.04 cannot transfer content from old repositories
    that have not yet been upgraded.
  * Annexed file contents are now made unwritable and put in unwriteable
    directories, to avoid them accidentially being removed or modified.
    (Thanks Josh Triplett for the idea.)
  * Add build dep on libghc6-testpack-dev. Closes: #603016
  * Avoid using runghc to run test suite as it is not available on all
    architectures. Closes: #603006

 -- Joey Hess <joeyh@debian.org>  Wed, 10 Nov 2010 14:23:23 -0400

git-annex (0.03) unstable; urgency=low

  * Fix support for file:// remotes.
  * Add --verbose
  * Fix SIGINT handling.
  * Fix handling of files with unusual characters in their name.
  * Fixed memory leak; git-annex no longer reads the whole file list
    from git before starting, and will be much faster with large repos.
  * Fix crash on unknown symlinks.
  * Added remote.annex-scp-options and remote.annex-ssh-options.
  * The backends to use when adding different sets of files can be configured
    via gitattributes.
  * In .gitattributes, the git-annex-backend attribute can be set to the
    names of backends to use when adding different types of files.
  * Add fsck subcommand. (For now it only finds unused key contents in the
    annex.)

 -- Joey Hess <joeyh@debian.org>  Sun, 07 Nov 2010 18:26:04 -0400

git-annex (0.02) unstable; urgency=low

  * Can scp annexed files from remote hosts, and check remote hosts for
    file content when dropping files.
  * New move subcommand, that makes it easy to move file contents from
    or to a remote.
  * New fromkey subcommand, for registering urls, etc.
  * git-annex init will now set up a pre-commit hook that fixes up symlinks
    before they are committed, to ensure that moving symlinks around does not
    break them.
  * More intelligent and fast staging of modified files; git add coalescing.
  * Add remote.annex-ignore git config setting to allow completly disabling
    a given remote.
  * --from/--to can be used to control the remote repository that git-annex
    uses.
  * --quiet can be used to avoid verbose output
  * New plumbing-level dropkey and addkey subcommands.
  * Lots of bug fixes.

 -- Joey Hess <joeyh@debian.org>  Wed, 27 Oct 2010 16:39:29 -0400

git-annex (0.01) unstable; urgency=low

  * First prerelease.

 -- Joey Hess <joeyh@debian.org>  Wed, 20 Oct 2010 12:54:24 -0400<|MERGE_RESOLUTION|>--- conflicted
+++ resolved
@@ -1,16 +1,3 @@
-<<<<<<< HEAD
-git-annex (5.20150812-2) unstable; urgency=medium
-
-  * Override lintian errors
-
- -- Richard Hartmann <richih@debian.org>  Sat, 15 Aug 2015 02:02:00 +0200
-
-git-annex (5.20150812-1) unstable; urgency=medium
-
-  * Package 5.20150812-1
-
- -- Richard Hartmann <richih@debian.org>  Thu, 13 Aug 2015 20:47:58 +0200
-=======
 git-annex (5.20150824) unstable; urgency=medium
 
   * Sped up downloads of files from ssh remotes, reducing the
@@ -39,7 +26,18 @@
     haskell program is unknown.
 
  -- Joey Hess <id@joeyh.name>  Mon, 24 Aug 2015 14:11:05 -0700
->>>>>>> 0cfb5e64
+
+git-annex (5.20150812-2) unstable; urgency=medium
+
+  * Override lintian errors
+
+ -- Richard Hartmann <richih@debian.org>  Sat, 15 Aug 2015 02:02:00 +0200
+
+git-annex (5.20150812-1) unstable; urgency=medium
+
+  * Package 5.20150812-1
+
+ -- Richard Hartmann <richih@debian.org>  Thu, 13 Aug 2015 20:47:58 +0200
 
 git-annex (5.20150812) unstable; urgency=medium
 
