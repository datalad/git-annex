<<<<<<< HEAD
git-annex (4.20130827~bpo70+1) wheezy-backports; urgency=low
=======
git-annex (4.20130920) unstable; urgency=low

  * webapp: Initial support for setting up encrypted removable drives.
  * Recommend using my patched gcrypt, which fixes some bugs:
    https://github.com/joeyh/git-remote-gcrypt
  * Support hot-swapping of removable drives containing gcrypt repositories.
  * list: New command, displays a compact table of remotes that
    contain files.
    (Thanks, anarcat for display code and mastensg for inspiration.)
  * fsck: Fix detection and fixing of present direct mode files that are
    wrongly represented as standin symlinks on crippled filesystems.
  * sync: Fix bug that caused direct mode mappings to not be updated
    when merging files into the tree on Windows.
  * sync: Don't fail if the directory it is run in gets removed by the
    sync.
  * addurl: Fix quvi audodetection, broken in last release.
  * status: In local mode, displays information about variance from configured
    numcopies levels. (--fast avoids calculating these)
  * gcrypt: Ensure that signing key is set to one of the participants keys.
  * webapp: Show encryption information when editing a remote.
  * Avoid unnecessarily catting non-symlink files from git, which can be
    so large it runs out of memory.

 -- Joey Hess <joeyh@debian.org>  Fri, 20 Sep 2013 10:34:51 -0400

git-annex (4.20130911) unstable; urgency=low

  * Fix problem with test suite in non-unicode locale.

 -- Joey Hess <joeyh@debian.org>  Wed, 11 Sep 2013 12:14:16 -0400

git-annex (4.20130909) unstable; urgency=low

  * initremote: Syntax change when setting up an encrypted special remote.
    Now use keyid=$KEYID rather than the old encryption=$KEYID
  * forget: New command, causes git-annex branch history to be forgotten
    in a way that will spread to other clones of the repository.
    (As long as they're running this version or newer of git-annex.)
  * forget --drop-dead: Completely removes mentions of repositories that
    have been marked as dead from the git-annex branch.
  * sync, assistant: Force push of the git-annex branch. Necessary
    to ensure it gets pushed to remotes after being rewritten by forget.
  * Added gcrypt support. This combines a fully encrypted git
    repository (using git-remote-gcrypt) with an encrypted git-annex special
    remote.
  * sync: Support syncing with gcrypt remotes.
  * importfeed: Also ignore transient problems with downloading content
    from feeds.
  * Honor core.sharedrepository when receiving and adding files in direct
    mode.
  * enableremote: gpg keys can be removed from those a remote encrypts
    to by passing "keyid-=$KEYID". keyid+= is also provided.
    (Thanks, guilhem for the patch.)
  * Added encryption=pubkey scheme, which encrypts to public keys directly
    rather than the hybrid approach. See documentation for advantages
    and disadvantages, but encryption=hybrid is the recommended scheme still.
    (Thanks, guilhem for the patch.)
  * Fix Feeds display in build flags.
  * Remind user when annex-ignore is set for some remotes, if unable to
    get or drop a file, possibly because it's on an ignored remote.
  * gpg: Force --no-textmode in case the user has it turned on in config.
  * webapp: Improve javascript's handling of longpolling connection
    failures, by reloading the current page in this case.
    Works around chromium behavior where ajax connections to urls
    that were already accessed are denied after navigating back to
    a previous page.
  * Allow building without quvi support.

 -- Joey Hess <joeyh@debian.org>  Mon, 09 Sep 2013 09:47:02 -0400

git-annex (4.20130827) unstable; urgency=low
>>>>>>> 70f20571

  * Youtube support! (And 53 other video hosts). When quvi is installed,
    git-annex addurl automatically uses it to detect when an page is
    a video, and downloads the video file.
  * web special remote: Also support using quvi, for getting files,
    or checking if files exist in the web.
  * unused: Is now a minimum of 30 times faster, and typically many
    more times than that (when a repository has several branches).
    (Thanks, guilhem for the patch.)
  * unused: Fix bugs in two edge cases involving manually staged changes.
    (Thanks, guilhem for the patch.)
  * Android: Fix bug in terminal app that caused it to spin using much 
    CPU and battery. This problem was introduced in version 4.20130601.
  * sync, merge: Bug fix: Don't try to merge into master when in a bare repo.
  * import: Add options to control handling of duplicate files:
    --duplicate, --deduplicate, and --clean-duplicates
  * mirror: New command, makes two repositories contain the same set of files.
  * Set --clobber when running wget to ensure resuming works properly.
  * Unescape characters in 'file://...' URIs. (Thanks, guilhem for the patch.)
  * Better error message when trying to use a git remote that has annex.ignore
    set.
  * Fix bug that caused typechanged symlinks to be assumed to be unlocked
    files, so they were added to the annex by the pre-commit hook.
  * Debian: Run the builtin test suite as an autopkgtest.
  * Debian: Recommend ssh-askpass, which ssh will use when the assistant
    is run w/o a tty. Closes: #719832

 -- Joey Hess <joeyh@debian.org>  Mon, 09 Sep 2013 16:34:08 -0400

git-annex (4.20130815~bpo70+1) wheezy-backports; urgency=low

  * assistant, watcher: .gitignore files and other git ignores are now
    honored, when git 1.8.4 or newer is installed.
    (Thanks, Adam Spiers, for getting the necessary support into git for this.)
  * importfeed: Ignores transient problems with feeds. Only exits nonzero
    when a feed has repeatedly had a problems for at least 1 day.
  * importfeed: Fix handling of dots in extensions.
  * Windows: Added support for encrypted special remotes.
  * Windows: Fixed permissions problem that prevented removing files
    from directory special remote. Directory special remotes now fully usable.

 -- Joey Hess <joeyh@debian.org>  Tue, 27 Aug 2013 13:28:32 -0400

git-annex (4.20130802~bpo70+2) wheezy-backports; urgency=low

  * Fix dependency on libghc-gnutls-dev.

 -- Joey Hess <joeyh@debian.org>  Sat, 17 Aug 2013 04:33:20 -0400

git-annex (4.20130802~bpo70+1) wheezy-backports; urgency=low

  * Wheezy backport: Fix build dependency on libghc-network-protocol-xmpp-dev
    (allow the version in wheezy to be used, despite it being a bit buggy).
  * dropunused behavior change: Now refuses to drop the last copy of a
    file, unless you use the --force.
    This was the last place in git-annex that could remove data referred
    to by the git history, without being forced.
    Like drop, dropunused checks remotes, and honors the global
    annex.numcopies setting. (However, .gitattributes settings cannot
    apply to unused files.) 
  * Fix inverted logic in last release's fix for data loss bug,
    that caused git-annex sync on FAT or other crippled filesystems to add
    symlink standin files to the annex.
  * importfeed can be used to import files from podcast feeds.
  * webapp: When setting up a dedicated ssh key to access the annex
    on a host, set IdentitiesOnly to prevent the ssh-agent from forcing
    use of a different ssh key. That could result in unncessary password
    prompts, or prevent git-annex-shell from being run on the remote host.
  * webapp: Improve handling of remotes whose setup has stalled.
  * Add status message to XMPP presence tag, to identify to others that
    the client is a git-annex client. Closes: #717652
  * webapp: When creating a repository on a removable drive, set
    core.fsyncobjectfiles, to help prevent data loss when the drive is yanked.
  * Always build with -threaded, to avoid a deadlock when communicating with
    gpg.
  * unused: No longer shows as unused tmp files that are actively being
    transferred.
  * assistant: Fix NetWatcher to not sync with remotes that have
    remote.<name>.annex-sync set to false.
  * assistant: Fix deadlock that could occur when adding a lot of files
    at once in indirect mode.
  * assistant: Fix bug that caused it to stall when adding a very large
    number of files at once (around 5 thousand).
  * OSX: Make git-annex-webapp run in the background, so that the app icon
    can be clicked on the open a new webapp when the assistant is already
    running.
  * Improve test suite on Windows; now tests git annex sync.
  * Fix a few bugs involving filenames that are at or near the filesystem's
    maximum filename length limit.
  * find: Avoid polluting stdout with progress messages. Closes: #718186
  * Escape ':' in file/directory names to avoid it being treated
    as a pathspec by some git commands. Closes: #718185
  * Slow and ugly work around for bug #718517 in git 1.8.4~rc0, which broke
    git-cat-file --batch for filenames containing spaces.
    (Will be reverted after next git pre-release fixes the problem.)

 -- Joey Hess <joeyh@debian.org>  Fri, 02 Aug 2013 11:35:16 -0400

git-annex (4.20130723) unstable; urgency=low

  * Fix data loss bug when adding an (uncompressed) tarball of a
    git-annex repository, or other file that begins with something
    that can be mistaken for a git-annex link. Closes: #717456
  * New improved version of the git-annex logo, contributed by
    John Lawrence.
  * Rsync.net have committed to support git-annex and offer a special
    discounted rate for git-annex users. Updated the webapp to reflect this.
    http://www.rsync.net/products/git-annex-pricing.html
  * Install XDG desktop icon files.
  * Support unannex and uninit in direct mode.
  * Support import in direct mode.
  * webapp: Better display of added files.
  * fix: Preserve the original mtime of fixed symlinks.
  * uninit: Preserve .git/annex/objects at the end, if it still
    has content, so that old versions of files and deleted files
    are not deleted. Print a message with some suggested actions.
  * When a transfer is already being run by another process,
    proceed on to the next file, rather than dying.
  * Fix checking when content is present in a non-bare repository
    accessed via http.
  * Display byte sizes with more precision.
  * watcher: Fixed a crash that could occur when a directory was renamed
    or deleted before it could be scanned.
  * watcher: Partially worked around a bug in hinotify, no longer crashes
    if hinotify cannot process a directory (but can't detect changes in it)
  * directory special remote: Fix checking that there is enough disk space
    to hold an object, was broken when using encryption.
  * webapp: Differentiate between creating a new S3/Glacier/WebDav remote,
    and initializing an existing remote. When creating a new remote, avoid
    conflicts with other existing (or deleted) remotes with the same name.
  * When an XMPP server has SRV records, try them, but don't then fall
    back to the regular host if they all fail.
  * For long hostnames, use a hash of the hostname to generate the socket
    file for ssh connection caching.

 -- Joey Hess <joeyh@debian.org>  Tue, 23 Jul 2013 10:46:05 -0400

git-annex (4.20130709) unstable; urgency=low

  * --all: New switch that makes git-annex operate on all data stored
    in the git annex, including old versions of files. Supported by
    fsck, get, move, copy.
  * --unused: New switch that makes git-annex operate on all data found
    by the last run of git annex unused. Supported by fsck, move, copy.
  * get, move, copy: Can now be run in a bare repository,
    like fsck already could. --all is enabled automatically in this case.
  * merge: Now also merges synced/master or similar branches, which 
    makes it useful to put in a post-receive hook to make a repository
    automatically update its working copy when git annex sync or the assistant
    sync with it.
  * webapp: Fix ssh setup with nonstandard port, broken in last release.
  * init: Detect systems on which git commit fails due to not being able to
    determine the FQDN, and put in a workaround so committing to the git-annex
    branch works.
  * addurl --pathdepth: Fix failure when the pathdepth specified is deeper
    than the urls's path.
  * Windows: Look for .exe extension when searching for a command in path.
  * Pass -f to curl when downloading a file with it, so it propigates failure. 
  * Windows: Fix url to object when using a http remote.
  * webapp: Fix authorized_keys line added when setting up a rsync remote
    on a server that also supports git-annex, to not force running
    git-annex-shell.
  * OSX Mountain Lion: Fixed gpg bundled in dmg to not fail due to a missing
    gpg-agent.
  * Android: gpg is built without --enable-minimal, so it interoperates
    better with other gpg builds that may default to using other algorithms
    for encryption.
  * dropunused, addunused: Complain when asked to operate on a number that
    does not correspond to any unused key.
  * fsck: Don't claim to fix direct mode when run on a symlink whose content
    is not present.
  * Make --numcopies override annex.numcopies set in .gitattributes.

 -- Joey Hess <joeyh@debian.org>  Tue, 09 Jul 2013 13:55:39 -0400

git-annex (4.20130627) unstable; urgency=low

  * assistant --autostart: Automatically ionices the daemons it starts.
  * assistant: Daily sanity check thread is run niced.
  * bup: Handle /~/ in bup remote paths.
    Thanks, Oliver Matthews
  * fsck: Ensures that direct mode is used for files when it's enabled.
  * webapp: Fix bug when setting up a remote ssh repo repeatedly on the same
    server.
  * webapp: Ensure that ssh keys generated for different directories
    on a server are always different.
  * webapp: Fix bug setting up ssh repo if the user enters "~/" at the start 
    of the path.
  * assistant: Fix bug that prevented adding files written by gnucash, 
    and more generally support adding hard links to files. However,
    other operations on hard links are still unsupported.
  * webapp: Fix bug that caused the webapp to hang when built with yesod 1.2.

 -- Joey Hess <joeyh@debian.org>  Thu, 27 Jun 2013 14:21:55 -0400

git-annex (4.20130621) unstable; urgency=low

  * Supports indirect mode on encfs in paranoia mode, and other
    filesystems that do not support hard links, but do support
    symlinks and other POSIX filesystem features.
  * Android: Add .thumbnails to .gitignore when setting up a camera
    repository.
  * Android: Make the "Open webapp" menu item open the just created
    repository when a new repo is made.
  * webapp: When the user switches to display a different repository,
    that repository becomes the default repository to be displayed next time
    the webapp gets started.
  * glacier: Better handling of the glacier inventory, which avoids
    duplicate uploads to the same glacier repository by `git annex copy`.
  * Direct mode: No longer temporarily remove write permission bit of files
    when adding them.
  * sync: Better support for bare git remotes. Now pushes directly to the
    master branch on such a remote, instead of to synced/master. This
    makes it easier to clone from a bare git remote that has been populated
    with git annex sync or by the assistant.
  * Android: Fix use of cp command to not try to use features present
    only on build system.
  * Windows: Fix hang when adding several files at once.
  * assistant: In direct mode, objects are now only dropped when all
    associated files are unwanted. This avoids a repreated drop/get loop
    of a file that has a copy in an archive directory, and a copy not in an
    archive directory. (Indirect mode still has some buggy behavior in this
    area, since it does not keep track of associated files.)
    Closes: #712060
  * status: No longer shows dead repositories.
  * annex.debug can now be set to enable debug logging by default.
    The webapp's debugging check box does this.
  * fsck: Avoid getting confused by Windows path separators
  * Windows: Multiple bug fixes, including fixing the data written to the
    git-annex branch.
  * Windows: The test suite now passes on Windows (a few broken parts are
    disabled).
  * assistant: On Linux, the expensive transfer scan is run niced.
  * Enable assistant and WebDAV support on powerpc and sparc architectures,
    which now have the necessary dependencies built.

 -- Joey Hess <joeyh@debian.org>  Fri, 21 Jun 2013 10:18:41 -0400

git-annex (4.20130601) unstable; urgency=medium

  * XMPP: Git push over xmpp made much more robust.
  * XMPP: Avoid redundant and unncessary pushes. Note that this breaks
    compatibility with previous versions of git-annex, which will refuse
    to accept any XMPP pushes from this version.
  * XMPP: Send pings and use them to detect when contact with the server
    is lost.
  * hook special remote: Added combined hook program support.
  * Android app: Avoid using hard links to app's lib directory, which
    is sometimes on a different filesystem than the data directory.
  * Fix bug in parsing of parens in some preferred content expressions.
    This fixes the behavior of the manual mode group.
  * assistant: Work around git-cat-file's not reloading the index after files
    are staged.
  * Improve error handling when getting uuid of http remotes to auto-ignore,
    like with ssh remotes.
  * content: New command line way to view and configure a repository's
    preferred content settings.
  * sync: Fix double merge conflict resolution handling.
  * XMPP: Fix a file descriptor leak.
  * Android: Added an "Open WebApp" item to the terminal's menu.
  * Android: Work around Android devices where the `am` command doesn't work.
  * Can now restart certain long-running git processes if they crash, and
    continue working.

 -- Joey Hess <joeyh@debian.org>  Sat, 01 Jun 2013 19:16:04 -0400

git-annex (4.20130521~bpo70+1) wheezy-backports; urgency=low

  * Wheezy backport. Note that WebDAV is disabled in this backport.
    Closes: #718339
  * Sanitize debian changelog version before putting it into cabal file.
    Closes: #708619
  * Switch to MonadCatchIO-transformers for better handling of state while
    catching exceptions.
  * Fix a zombie that could result when running a process like gpg to
    read and write to it.
  * Allow building with gpg2.
  * Disable building with the haskell threaded runtime when the webapp
    is not built. This may fix builds on mips, s390x and sparc, which are
    failing to link -lHSrts_thr
  * Temporarily build without webapp on kfreebsd-i386, until yesod is
    installable there again.
  * Direct mode bug fix: After a conflicted merge was automatically resolved,
    the content of a file that was already present could incorrectly
    be replaced with a symlink.
  * Fix a bug in the git-annex branch handling code that could
    cause info from a remote to not be merged and take effect immediately.
  * Direct mode is now fully tested by the test suite.
  * Detect bad content in ~/.config/git-annex/program and look in PATH instead.
  * OSX: Fixed gpg included in dmg.
  * Linux standalone: Back to being built with glibc 2.13 for maximum
    portability.

 -- Joey Hess <joeyh@debian.org>  Fri, 02 Aug 2013 13:18:44 -0400

git-annex (4.20130516) unstable; urgency=low

  * Android: The webapp is ported and working.
  * Windows: There is a very rough Windows port. Do not trust it with
    important data.
  * git-annex-shell: Ensure that received files can be read. Files
    transferred from some Android devices may have very broken permissions
    as received.
  * direct mode: Direct mode commands now work on files staged in the index,
    they do not need to be committed to git.
  * Temporarily add an upper bound to the version of yesod that can be built
    with, since yesod 1.2 has a great many changes that will require extensive
    work on the webapp.
  * Disable building with the haskell threaded runtime when the assistant
    is not built. This may fix builds on s390x and sparc, which are failing
    to link -lHSrts_thr
  * Avoid depending on regex-tdfa on mips, mipsel, and s390, where it fails
    to build.
  * direct: Fix a bug that could cause some files to be left in indirect mode.
  * When initializing a directory special remote with a relative path,
    the path is made absolute.
  * SHA: Add a runtime sanity check that sha commands output something
    that appears to be a real sha.
  * configure: Better checking that sha commands output in the desired format.
  * rsync special remotes: When sending from a crippled filesystem, use
    the destination's default file permissions, as the local ones can
    be arbitrarily broken. (Ie, ----rwxr-x for files on Android)
  * migrate: Detect if a file gets corrupted while it's being migrated.
  * Debian: Add a menu file.

 -- Joey Hess <joeyh@debian.org>  Thu, 16 May 2013 11:03:35 -0400

git-annex (4.20130501) unstable; urgency=low

  * sync, assistant: Behavior changes: Sync with remotes that have
    annex-ignore set, so that git remotes on servers without git-annex
    installed can be used to keep clients' git repos in sync.
  * assistant: Work around misfeature in git 1.8.2 that makes
    `git commit --alow-empty -m ""` run an editor.
  * sync: Bug fix, avoid adding to the annex the 
    dummy symlinks used on crippled filesystems.
  * Add public repository group.
    (And inpreferreddir to preferred content expressions.)
  * webapp: Can now set up Internet Archive repositories.
  * S3: Dropping content from the Internet Archive doesn't work, but
    their API indicates it does. Always refuse to drop from there.
  * Automatically register public urls for files uploaded to the
    Internet Archive.
  * To enable an existing special remote, the new enableremote command
    must be used. The initremote command now is used only to create
    new special remotes.
  * initremote: If two existing remotes have the same name,
    prefer the one with a higher trust level.
  * assistant: Improved XMPP protocol to better support multiple repositories
    using the same XMPP account. Fixes bad behavior when sharing with a friend
    when you or the friend have multiple reposotories on an XMPP account.
    Note that XMPP pairing with your own devices still pairs with all
    repositories using your XMPP account.
  * assistant: Fix bug that could cause incoming pushes to not get
    merged into the local tree. Particularly affected XMPP pushes.
  * webapp: Display some additional information about a repository on
    its edit page.
  * webapp: Install FDO desktop menu file when started in standalone mode.
  * webapp: Don't default to making repository in cwd when started
    from within a directory containing a git-annex file (eg, standalone
    tarball directory).
  * Detect systems that have no user name set in GECOS, and also
    don't have user.name set in git config, and put in a workaround
    so that commits to the git-annex branch (and the assistant)
    will still succeed despite git not liking the system configuration.
  * webapp: When told to add a git repository on a remote server, and
    the repository already exists as a non-bare repository, use it,
    rather than initializing a bare repository in the same directory.
  * direct, indirect: Refuse to do anything when the assistant
    or git-annex watch daemon is running.
  * assistant: When built with git before 1.8.0, use `git remote rm`
    to delete a remote. Newer git uses `git remote remove`.
  * rmurl: New command, removes one of the recorded urls for a file.
  * Detect when the remote is broken like bitbucket is, and exits 0 when
    it fails to run git-annex-shell.
  * assistant: Several improvements to performance and behavior when
    performing bulk adds of a large number of files (tens to hundreds
    of thousands).
  * assistant: Sanitize XMPP presence information logged for debugging.
  * webapp: Now automatically fills in any creds used by an existing remote
    when creating a new remote of the same type. Done for Internet Archive,
    S3, Glacier, and Box.com remotes.
  * Store an annex-uuid file in the bucket when setting up a new S3 remote.
  * Support building with DAV 0.4.

 -- Joey Hess <joeyh@debian.org>  Wed, 01 May 2013 01:42:46 -0400

git-annex (4.20130417) unstable; urgency=low

  * initremote: Generates encryption keys with high quality entropy.
    This can be disabled using --fast to get the old behavior.
    The assistant still uses low-quality entropy when creating encrypted
    remotes, to avoid delays. (Thanks, guilhem for the patch.)
  * Bugfix: Direct mode no longer repeatedly checksums duplicated files.
  * assistant: Work around horrible, terrible, very bad behavior of
    gnome-keyring, by not storing special-purpose ssh keys in ~/.ssh/*.pub.
    Apparently gnome-keyring apparently will load and indiscriminately use
    such keys in some cases, even if they are not using any of the standard
    ssh key names. Instead store the keys in ~/.ssh/annex/,
    which gnome-keyring will not check.
  * addurl: Bugfix: Did not properly add file in direct mode.
  * assistant: Bug fix to avoid annexing the files that git uses
    to stand in for symlinks on FAT and other filesystem not supporting
    symlinks.
  * Adjust preferred content expressions so that content in archive
    directories is preferred until it has reached an archive or smallarchive
    repository.
  * webapp: New --listen= option allows running the webapp on one computer
    and connecting to it from another. (Note: Does not yet use HTTPS.)
  * Added annex.web-download-command setting.
  * Added per-remote annex-rsync-transport option. (guilhem again)
  * Ssh connection caching is now also used by rsync special remotes.
    (guilhem yet again)
  * The version number is now derived from git, unless built with
    VERSION_FROM_CHANGELOG.
  * assistant: Stop any transfers the assistant initiated on shutdown.
  * assistant: Added sequence numbers to XMPP git push packets. (Not yet used.)
  * addurl: Register transfer so the webapp can see it.
  * addurl: Automatically retry downloads that fail, as long as some
    additional content was downloaded.
  * webapp: Much improved progress bar display for downloads from encrypted
    remotes.
  * Avoid using runghc, as that needs ghci.
  * webapp: When a repository's group is changed, rescan for transfers.
  * webapp: Added animations.
  * webapp: Include the repository directory in the mangled hostname and
    ssh key name, so that a locked down ssh key for one repository is not
    re-used when setting up additional repositories on the same server.
  * Fall back to internal url downloader when built without curl.
  * fsck: Check content of direct mode files (only when the inode cache
    thinks they are unmodified).

 -- Joey Hess <joeyh@debian.org>  Wed, 17 Apr 2013 09:07:38 -0400

git-annex (4.20130405) unstable; urgency=low

  * Group subcommands into sections in usage. Closes: #703797
  * Per-command usage messages.
  * webapp: Fix a race that sometimes caused alerts or other notifications
    to be missed if they occurred while a page was loading.
  * webapp: Progess bar fixes for many types of special remotes.
  * Build debian package without using cabal, which writes to HOME.
    Closes: #704205
  * webapp: Run ssh server probes in a way that will work when the
    login shell is a monstrosity that should have died 25 years ago,
    such as csh.
  * New annex.largefiles setting, which configures which files
    `git annex add` and the assistant add to the annex.
  * assistant: Check small files into git directly.
  * Remotes can be configured to use other MAC algorithms than HMACSHA1
    to encrypt filenames.
    Thanks, guilhem for the patch.
  * git-annex-shell: Passes rsync --bwlimit options on rsync.
    Thanks, guilhem for the patch.
  * webapp: Added UI to delete repositories. Closes: #689847
  * Adjust built-in preferred content expressions to make most types
    of repositories want content that is only located on untrusted, dead,
    and unwanted repositories.
  * drop --auto: Fix bug that prevented dropping files from untrusted
    repositories.
  * assistant: Fix bug that could cause direct mode files to be unstaged
    from git.
  * Update working tree files fully atomically.
  * webapp: Improved transfer queue management.
  * init: Probe whether the filesystem supports fifos, and if not,
    disable ssh connection caching.
  * Use lower case hash directories for storing files on crippled filesystems,
    same as is already done for bare repositories.

 -- Joey Hess <joeyh@debian.org>  Fri, 05 Apr 2013 10:42:18 -0400

git-annex (4.20130323) unstable; urgency=low

  * webapp: Repository list is now included in the dashboard, and other
    UI tweaks.
  * webapp: Improved UI for pairing your own devices together using XMPP.
  * webapp: Display an alert when there are XMPP remotes, and a cloud
    transfer repository needs to be configured.
  * Add incrementalbackup repository group.
  * webapp: Encourage user to install git-annex on a server when adding
    a ssh server, rather than just funneling them through to rsync.
  * xmpp: --debug now enables a sanitized dump of the XMPP protocol
  * xmpp: Try harder to detect presence of clients when there's a git push
    to send.
  * xmpp: Re-enable XA flag, since disabling it did not turn out to help
    with the problems Google Talk has with not always sending presence
    messages to clients.
  * map: Combine duplicate repositories, for a nicer looking map.
  * Fix several bugs caused by a bad Ord instance for Remote.
  * webapp: Switch all forms to POST.
  * assistant: Avoid syncing with annex-ignored remotes when reconnecting
    to the network, or connecting a drive.
  * assistant: Fix OSX bug that prevented committing changed files to a
    repository when in indirect mode.
  * webapp: Improved alerts displayed when syncing with remotes, and 
    when syncing with a remote fails.
  * webapp: Force wrap long filenames in transfer display.
  * assistant: The ConfigMonitor left one zombie behind each time
    it checked for changes, now fixed.
  * get, copy, move: Display an error message when an identical transfer
    is already in progress, rather than failing with no indication why.
  * assistant: Several optimisations to file transfers.
  * OSX app and standalone Linux tarball now both support being added to
    PATH; no need to use runshell to start git-annex.
  * webapp: When adding a removable drive, you can now specify the
    directory inside it to use.
  * webapp: Confirm whether user wants to combine repositories when
    adding a removable drive that already has a repository on it.

 -- Joey Hess <joeyh@debian.org>  Fri, 22 Mar 2013 18:54:05 -0400

git-annex (4.20130314) unstable; urgency=low

  * Bugfix: git annex add, when ran without any file or directory specified,
    should add files in the current directory, but not act on unlocked files
    elsewhere in the tree.
  * Bugfix: drop --from an unavailable remote no longer updates the location
    log, incorrectly, to say the remote does not have the key.
  * Bugfix: If the UUID of a remote is not known, prevent --from, --to,
    and other ways of specifying remotes by name from selecting it,
    since it is not possible to sanely use it.
  * Bugfix: Fix bug in inode cache sentinal check, which broke
    copying to local repos if the repo being copied from had moved
    to a different filesystem or otherwise changed all its inodes

  * Switch from using regex-compat to regex-tdfa, as the C regex library
    is rather buggy.
  * status: Can now be run with a directory path to show only the
    status of that directory, rather than the whole annex.
  * Added remote.<name>.annex-gnupg-options setting.
    Thanks, guilhem for the patch.
  * addurl: Add --relaxed option.
  * addurl: Escape invalid characters in urls, rather than failing to
    use an invalid url.
  * addurl: Properly handle url-escaped characters in file:// urls.

  * assistant: Fix dropping content when a file is moved to an archive
    directory, and getting contennt when a file is moved back out.
  * assistant: Fix bug in direct mode that could occur when a symlink is
    moved out of an archive directory, and resulted in the file not being
    set to direct mode when it was transferred.
  * assistant: Generate better commits for renames.
  * assistant: Logs are rotated to avoid them using too much disk space.
  * assistant: Avoid noise in logs from git commit about typechanged
    files in direct mode repositories.
  * assistant: Set gc.auto=0 when creating repositories to prevent
    automatic commits from causing git-gc runs.
  * assistant: If gc.auto=0, run git-gc once a day, packing loose objects
    very non-aggressively.
  * assistant: XMPP git pull and push requests are cached and sent when
    presence of a new client is detected.
  * assistant: Sync with all git remotes on startup.
  * assistant: Get back in sync with XMPP remotes after network reconnection,
    and on startup.
  * assistant: Fix syncing after XMPP pairing.
  * assistant: Optimised handling of renamed files in direct mode,
    avoiding re-checksumming.
  * assistant: Detects most renames, including directory renames, and
    combines all their changes into a single commit.
  * assistant: Fix ~/.ssh/git-annex-shell wrapper to work when the
    ssh key does not force a command.
  * assistant: Be smarter about avoiding unncessary transfers.

  * webapp: Work around bug in Warp's slowloris attack prevention code,
    that caused regular browsers to stall when they reuse a connection
    after leaving it idle for 30 seconds.
    (See https://github.com/yesodweb/wai/issues/146)
  * webapp: New preferences page allows enabling/disabling debug logging
    at runtime, as well as configuring numcopies and diskreserve.
  * webapp: Repository costs can be configured by dragging repositories around
    in the repository list.
  * webapp: Proceed automatically on from "Configure jabber account"
    to pairing.
  * webapp: Only show up to 10 queued transfers.
  * webapp: DTRT when told to create a git repo that already exists.
  * webapp: Set locally paired repositories to a lower cost than other
    network remotes.

  * Run ssh with -T to avoid tty allocation and any login scripts that
    may do undesired things with it.
  * Several improvements to Makefile and cabal file. Thanks, Peter Simmons
  * Stop depending on testpack.
  * Android: Enable test suite. 

 -- Joey Hess <joeyh@debian.org>  Thu, 14 Mar 2013 15:29:20 -0400

git-annex (4.20130227) unstable; urgency=low

  * annex.version is now set to 4 for direct mode repositories.
  * Should now fully support git repositories with core.symlinks=false;
    always using git's pseudosymlink files in such repositories.
  * webapp: Allow creating repositories on filesystems that lack support for
    symlinks.
  * webapp: Can now add a new local repository, and make it sync with
    the main local repository.
  * Android: Bundle now includes openssh.
  * Android: Support ssh connection caching.
  * Android: Assistant is fully working. (But no webapp yet.)
  * Direct mode: Support filesystems like FAT which can change their inodes
    each time they are mounted.
  * Direct mode: Fix support for adding a modified file.
  * Avoid passing -p to rsync, to interoperate with crippled filesystems.
    Closes: #700282
  * Additional GIT_DIR support bugfixes. May actually work now.
  * webapp: Display any error message from git init if it fails to create
    a repository.
  * Fix a reversion in matching globs introduced in the last release,
    where "*" did not match files inside subdirectories. No longer uses
    the Glob library.
  * copy: Update location log when no copy was performed, if the location
    log was out of date.
  * Makefile now builds using cabal, taking advantage of cabal's automatic
    detection of appropriate build flags.
  * test: The test suite is now built into the git-annex binary, and can
    be run at any time.

 -- Joey Hess <joeyh@debian.org>  Wed, 27 Feb 2013 14:07:24 -0400

git-annex (3.20130216) unstable; urgency=low

  * Now uses the Haskell uuid library, rather than needing a uuid program.
  * Now uses the Haskell Glob library, rather than pcre-light, avoiding
    the need to install libpcre. Currently done only for Cabal or when
    the Makefile is made to use -DWITH_GLOB
  * Android port now available (command-line only).
  * New annex.crippledfilesystem setting, allows use of git-annex
    repositories on FAT and even worse filesystems; avoiding use of
    hard links and locked down permissions settings. (Support is incomplete.)
  * init: Detect when the repository is on a filesystem that does not
    support hard links, or symlinks, or unix permissions, and set
    annex.crippledfilesystem, as well as annex.direct.
  * add: Improved detection of files that are modified while being added.
  * Fix a bug in direct mode, introduced in the previous release, where
    if a file was dropped and then got back, it would be stored in indirect
    mode.

 -- Joey Hess <joeyh@debian.org>  Sat, 16 Feb 2013 10:03:26 -0400

git-annex (3.20130207) unstable; urgency=low

  * webapp: Now allows restarting any threads that crash.
  * Adjust debian package to only build-depend on DAV on architectures
    where it is available.
  * addurl --fast: Use curl, rather than haskell HTTP library, to support https.
  * annex.autocommit: New setting, can be used to disable autocommit
    of changed files by the assistant, while it still does data syncing
    and other tasks.
  * assistant: Ignore .DS_Store on OSX.
  * assistant: Fix location log when adding new file in direct mode.
  * Deal with stale mappings for deleted file in direct mode.
  * pre-commit: Update direct mode mappings. 
  * uninit, unannex --fast: If hard link creation fails, fall back to slow
    mode.
  * Clean up direct mode cache and mapping info when dropping keys.
  * dropunused: Clean up stale direct mode cache and mapping info not
    removed before.

 -- Joey Hess <joeyh@debian.org>  Thu, 07 Feb 2013 12:45:25 -0400

git-annex (3.20130124) unstable; urgency=low

  * Added source repository group, that only retains files until they've
    been transferred to another repository. Useful for things like
    repositories on cameras.
  * Added manual repository group. Use to prevent the assistant from
    downloading any file contents to keep things in sync. Instead
    `git annex get`, `git annex drop` etc can be used manually as desired.
  * webapp: More adjustments to longpoll code to deal with changes in
    variable quoting in different versions of shakespeare-js.
  * webapp: Avoid an error if a transfer is stopped just as it finishes.
    Closes: #698184 
  * webapp: Now always logs to .git/annex/daemon.log
  * webapp: Has a page to view the log, accessed from the control menu.
  * webapp: Fix crash adding removable drive that has an annex directory
    in it that is not a git repository.
  * Deal with incompatability in gpg2, which caused prompts for encryption
    passphrases rather than using the supplied --passphrase-fd.
  * bugfix: Union merges involving two or more repositories could sometimes
    result in data from one repository getting lost. This could result
    in the location log data becoming wrong, and fsck being needed to fix it.
  * sync: Automatic merge conflict resolution now stages deleted files.
  * Depend on git 1.7.7.6 for --no-edit. Closes: #698399
  * Fix direct mode mapping code to always store direct mode filenames
    relative to the top of the repository, even when operating inside a
    subdirectory.
  * fsck: Detect and fix consistency errors in direct mode mapping files.
  * Avoid filename encoding errors when writing direct mode mappings.

 -- Joey Hess <joeyh@debian.org>  Tue, 22 Jan 2013 07:11:59 +1100

git-annex (3.20130114) unstable; urgency=low

  * Now handles the case where a file that's being transferred to a remote
    is modified in place, which direct mode allows. When this
    happens, the transfer now fails, rather than allow possibly corrupt
    data into the remote.
  * fsck: Better checking of file content in direct mode.
  * drop: Suggest using git annex move when numcopies prevents dropping a file.
  * webapp: Repo switcher filters out repos that do not exist any more
    (or are on a drive that's not mounted).
  * webapp: Use IP address, rather than localhost, since some systems may
    have configuration problems or other issues that prevent web browsers
    from connecting to the right localhost IP for the webapp.
  * webapp: Adjust longpoll code to work with recent versions of
    shakespeare-js.
  * assistant: Support new gvfs dbus names used in Gnome 3.6.
  * In direct mode, files with the same key are no longer hardlinked, as
    that would cause a surprising behavior if modifying one, where the other
    would also change.
  * webapp: Avoid illegal characters in hostname when creating S3 or
    Glacier remote.
  * assistant: Avoid committer crashing if a file is deleted at the wrong
    instant.

 -- Joey Hess <joeyh@debian.org>  Mon, 14 Jan 2013 15:25:18 -0400

git-annex (3.20130107) unstable; urgency=low

  * webapp: Add UI to stop and restart assistant.
  * committer: Fix a file handle leak.
  * assistant: Make expensive transfer scan work fully in direct mode.
  * More commands work in direct mode repositories: find, whereis, move, copy,
    drop, log, fsck, add, addurl.
  * sync: No longer automatically adds files in direct mode.
  * assistant: Detect when system is not configured with a user name,
    and set environment to prevent git from failing.
  * direct: Avoid hardlinking symlinks that point to the same content
    when the content is not present.
  * Fix transferring files to special remotes in direct mode.

 -- Joey Hess <joeyh@debian.org>  Mon, 07 Jan 2013 01:01:41 -0400

git-annex (3.20130102) unstable; urgency=low

  * direct, indirect: New commands, that switch a repository to and from
    direct mode. In direct mode, files are accessed directly, rather than
    via symlinks. Note that direct mode is currently experimental. Many
    git-annex commands do not work in direct mode. Some git commands can
    cause data loss when used in direct mode repositories.
  * assistant: Now uses direct mode by default when setting up a new
    local repository.
  * OSX assistant: Uses the FSEvents API to detect file changes.
    This avoids issues with running out of file descriptors on large trees,
    as well as allowing detection of modification of files in direct mode.
    Other BSD systems still use kqueue.
  * kqueue: Fix bug that made broken symlinks not be noticed.
  * vicfg: Quote filename. Closes: #696193
  * Bugfix: Fixed bug parsing transfer info files, where the newline after
    the filename was included in it. This was generally benign, but in
    the assistant, it caused unexpected dropping of preferred content.
  * Bugfix: Remove leading \ from checksums output by sha*sum commands,
    when the filename contains \ or a newline. Closes: #696384
  * fsck: Still accept checksums with a leading \ as valid, now that
    above bug is fixed.
  * SHA*E backends: Exclude non-alphanumeric characters from extensions.
  * migrate: Remove leading \ in SHA* checksums, and non-alphanumerics
    from extensions of SHA*E keys.

 -- Joey Hess <joeyh@debian.org>  Wed, 02 Jan 2013 13:21:34 -0400

git-annex (3.20121211) unstable; urgency=low

  * webapp: Defaults to sharing box.com account info with friends, allowing
    one-click enabling of the repository.
  * Fix broken .config/git-annex/program installed by standalone tarball.
  * assistant: Retrival from glacier now handled.
  * Include ssh in standalone tarball and OSX app.
  * watch: Avoid leaving hard links to files behind in .git/annex/tmp
    if a file is deleted or moved while it's being quarantined in preparation
    to being added to the annex.
  * Allow `git annex drop --from web`; of course this does not remove
    any file from the web, but it does make git-annex remove all urls
    associated with a file.
  * webapp: S3 and Glacier forms now have a select list of all
    currently-supported AWS regions.
  * webdav: Avoid trying to set props, avoiding incompatability with
    livedrive.com. Needs DAV version 0.3.
  * webapp: Prettify error display.
  * webapp: Fix bad interaction between required fields and modals.
  * webapp: Added help buttons and links next to fields that require
    explanations.
  * webapp: Encryption can be disabled when setting up remotes.
  * assistant: Avoid trying to drop content from remotes that don't have it.
  * assistant: Allow periods in ssh key comments.
  * get/copy --auto: Transfer data even if it would exceed numcopies,
    when preferred content settings want it.
  * drop --auto: Fix dropping content when there are no preferred content
    settings.
  * webapp: Allow user to specify the port when setting up a ssh or rsync
    remote.
  * assistant: Fix syncing to just created ssh remotes.
  * Enable WebDAV support in Debian package. Closes: #695532

 -- Joey Hess <joeyh@debian.org>  Tue, 11 Dec 2012 11:25:03 -0400

git-annex (3.20121127) unstable; urgency=low

  * Fix dirContentsRecursive, which had missed some files in deeply nested
    subdirectories. Could affect various parts of git-annex.
  * rsync: Fix bug introduced in last release that broke encrypted rsync
    special remotes.
  * The standalone builds now unset their special path and library path
    variables before running the system web browser.

 -- Joey Hess <joeyh@debian.org>  Tue, 27 Nov 2012 17:07:32 -0400

git-annex (3.20121126) unstable; urgency=low

  * New webdav and Amazon glacier special remotes.
  * Display a warning when a non-existing file or directory is specified.
  * webapp: Added configurator for Box.com.
  * webapp: Show error messages to user when testing XMPP creds.
  * Fix build of assistant without yesod.
  * webapp: The list of repositiories refreshes when new repositories are
    added, including when new repository configurations are pushed in from
    remotes.
  * OSX: Fix RunAtLoad value in plist file.
  * Getting a file from chunked directory special remotes no longer buffers
    it all in memory.
  * S3: Added progress display for uploading and downloading.
  * directory special remote: Made more efficient and robust.
  * Bugfix: directory special remote could loop forever storing a key 
    when a too small chunksize was configured.
  * Allow controlling whether login credentials for S3 and webdav are
    committed to the repository, by setting embedcreds=yes|no when running
    initremote.
  * Added smallarchive repository group, that only archives files that are
    in archive directories. Used by default for glacier when set up in the
    webapp.
  * assistant: Fixed handling of toplevel archive directory and
    client repository group.
  * assistant: Apply preferred content settings when a new symlink
    is created, or a symlink gets renamed. Made archive directories work.

 -- Joey Hess <joeyh@debian.org>  Mon, 26 Nov 2012 11:37:49 -0400

git-annex (3.20121112) unstable; urgency=low

  * assistant: Can use XMPP to notify other nodes about pushes made to other
    repositories, as well as pushing to them directly over XMPP.
  * wepapp: Added an XMPP configuration interface.
  * webapp: Supports pairing over XMPP, with both friends, and other repos
    using the same account.
  * assistant: Drops non-preferred content when possible.
  * assistant: Notices, and applies config changes as they are made to
    the git-annex branch, including config changes pushed in from remotes.
  * git-annex-shell: GIT_ANNEX_SHELL_DIRECTORY can be set to limit it
    to operating on a specified directory.
  * webapp: When setting up authorized_keys, use GIT_ANNEX_SHELL_DIRECTORY.
  * Preferred content path matching bugfix.
  * Preferred content expressions cannot use "in=".
  * Preferred content expressions can use "present".
  * Fix handling of GIT_DIR when it refers to a git submodule.
  * Depend on and use the Haskell SafeSemaphore library, which provides
    exception-safe versions of SampleVar and QSemN.
    Thanks, Ben Gamari for an excellent patch set.
  * file:/// URLs can now be used with the web special remote.
  * webapp: Allow dashes in ssh key comments when pairing.
  * uninit: Check and abort if there are symlinks to annexed content that
    are not checked into git.
  * webapp: Switched to using the same multicast IP address that avahi uses.
  * bup: Don't pass - to bup-split to make it read stdin; bup 0.25
    does not accept that.
  * bugfix: Don't fail transferring content from read-only repos.
    Closes: #691341
  * configure: Check that checksum programs produce correct checksums.
  * Re-enable dbus, using a new version of the library that fixes the memory
    leak.
  * NetWatcher: When dbus connection is lost, try to reconnect.
  * Use USER and HOME environment when set, and only fall back to getpwent,
    which doesn't work with LDAP or NIS.
  * rsync special remote: Include annex-rsync-options when running rsync
    to test a key's presence.
  * The standalone tarball's runshell now takes care of installing a
    ~/.ssh/git-annex-shell wrapper the first time it's run.
  * webapp: Make an initial, empty commit so there is a master branch 
  * assistant: Fix syncing local drives.
  * webapp: Fix creation of rsync.net repositories.
  * webapp: Fix renaming of special remotes.
  * webapp: Generate better git remote names.
  * webapp: Ensure that rsync special remotes are enabled using the same
    name they were originally created using.
  * Bugfix: Fix hang in webapp when setting up a ssh remote with an absolute
    path.

 -- Joey Hess <joeyh@debian.org>  Mon, 12 Nov 2012 10:39:47 -0400

git-annex (3.20121017) unstable; urgency=low

  * Fix zombie cleanup reversion introduced in 3.20121009.
  * Additional fix to support git submodules.

 -- Joey Hess <joeyh@debian.org>  Tue, 16 Oct 2012 21:10:14 -0400

git-annex (3.20121016) unstable; urgency=low

  * vicfg: New file format, avoids ambiguity with repos that have the same
    description, or no description.
  * Bug fix: A recent change caused git-annex-shell to crash.
  * Better preferred content expression for transfer repos.
  * webapp: Repository edit form can now edit the name of a repository.
  * webapp: Make bare repositories on removable drives, as there is nothing
    to ensure non-bare repos get updated when syncing.
  * webapp: Better behavior when pausing syncing to a remote when a transfer
    scan is running and queueing new transfers for that remote.
  * The standalone binaries are now built to not use ssh connection caching,
    in order to work with old versions of ssh.
  * A relative core.worktree is relative to the gitdir. Now that this is
    handled correctly, git-annex can be used in git submodules.
  * Temporarily disable use of dbus, as the haskell dbus library blows up
    when losing connection, which will need to be fixed upstream. 

 -- Joey Hess <joeyh@debian.org>  Tue, 16 Oct 2012 15:25:22 -0400

git-annex (3.20121010) unstable; urgency=low

  * Renamed --ingroup to --inallgroup.
  * Standard groups changed to client, transfer, archive, and backup.
    Each of these has its own standard preferred content setting.
  * dead: Remove dead repository from all groups.
  * Avoid unsetting HOME when running certian git commands. Closes: #690193
  * test: Fix threaded runtime hang.
  * Makefile: Avoid building with -threaded if the ghc threaded runtime does
    not exist.
  * webapp: Improve wording of intro display. Closes: #689848
  * webapp: Repositories can now be configured, to change their description,
    their group, or even to disable syncing to them.
  * git config remote.name.annex-sync can be used to control whether
    a remote gets synced.
  * Fix a crash when merging files in the git-annex branch that contain
    invalid utf8.
  * Automatically detect when a ssh remote does not have git-annex-shell
    installed, and set annex-ignore.

 -- Joey Hess <joeyh@debian.org>  Fri, 12 Oct 2012 13:45:21 -0400

git-annex (3.20121009) unstable; urgency=low

  * watch, assistant: It's now safe to git annex unlock files while
    the watcher is running, as well as modify files checked into git
    as normal files. Additionally, .gitignore settings are now honored.
    Closes: #689979
  * group, ungroup: New commands to indicate groups of repositories.
  * webapp: Adds newly created repositories to one of these groups:
    clients, drives, servers
  * vicfg: New command, allows editing (or simply viewing) most
    of the repository configuration settings stored in the git-annex branch.
  * Added preferred content expressions, configurable using vicfg.
  * get --auto: If the local repository has preferred content
    configured, only get that content.
  * drop --auto: If the repository the content is dropped from has
    preferred content configured, drop only content that is not preferred.
  * copy --auto: Only transfer content that the destination repository prefers.
  * assistant: Now honors preferred content settings when deciding what to
    transfer.
  * --copies=group:number can now be used to match files that are present
    in a specified number of repositories in a group.
  * Added --smallerthan, --largerthan, and --inall limits.
  * Only build-depend on libghc-clientsession-dev on arches that will have
    the webapp.
  * uninit: Unset annex.version. Closes: #689852

 -- Joey Hess <joeyh@debian.org>  Tue, 09 Oct 2012 15:13:23 -0400

git-annex (3.20121001) unstable; urgency=low

  * fsck: Now has an incremental mode. Start a new incremental fsck pass
    with git annex fsck --incremental. Now the fsck can be interrupted
    as desired, and resumed with git annex fsck --more.
    Thanks, Justin Azoff
  * New --time-limit option, makes long git-annex commands stop after
    a specified amount of time.
  * fsck: New --incremental-schedule option which is nice for scheduling
    eg, monthly incremental fsck runs in cron jobs.
  * Fix fallback to ~/Desktop when xdg-user-dir is not available.
    Closes: #688833
  * S3: When using a shared cipher, S3 credentials are not stored encrypted
    in the git repository, as that would allow anyone with access to
    the repository access to the S3 account. Instead, they're stored
    in a 600 mode file in the local git repo.
  * webapp: Avoid crashing when ssh-keygen -F chokes on an invalid known_hosts
    file.
  * Always do a system wide installation when DESTDIR is set. Closes: #689052
  * The Makefile now builds with the new yesod by default.
    Systems like Debian that have the old yesod 1.0.1 should set
    GIT_ANNEX_LOCAL_FEATURES=-DWITH_OLD_YESOD
  * copy: Avoid updating the location log when no copy is performed.
  * configure: Test that uuid -m works, falling back to plain uuid if not.
  * Avoid building the webapp on Debian architectures that do not yet
    have template haskell and thus yesod. (Should be available for arm soonish
    I hope).

 -- Joey Hess <joeyh@debian.org>  Mon, 01 Oct 2012 13:56:55 -0400

git-annex (3.20120924) unstable; urgency=low

  * assistant: New command, a daemon which does everything watch does,
    as well as automatically syncing file contents between repositories.
  * webapp: An interface for managing and configuring the assistant.
  * The default backend used when adding files to the annex is changed
    from SHA256 to SHA256E, to simplify interoperability with OSX, media
    players, and various programs that needlessly look at symlink targets.
    To get old behavior, add a .gitattributes containing: * annex.backend=SHA256
  * init: If no description is provided for a new repository, one will
    automatically be generated, like "joey@gnu:~/foo"
  * test: Set a lot of git environment variables so testing works in strange
    environments that normally need git config to set names, etc.
    Closes: #682351 Thanks, gregor herrmann
  * Disable ssh connection caching if the path to the control socket would be
    too long (and use relative path to minimise path to the control socket).
  * migrate: Check content before generating the new key, to avoid generating
    a key for corrupt data.
  * Support repositories created with --separate-git-dir. Closes: #684405
  * reinject: When the provided file doesn't match, leave it where it is,
    rather than moving to .git/annex/bad/
  * Avoid crashing on encoding errors in filenames when writing transfer info
    files and reading from checksum commands.
  * sync: Pushes the git-annex branch to remote/synced/git-annex, rather
    than directly to remote/git-annex.
  * Now supports matching files that are present on a number of remotes
    with a specified trust level. Example: --copies=trusted:2
    Thanks, Nicolas Pouillard

 -- Joey Hess <joeyh@debian.org>  Mon, 24 Sep 2012 13:47:48 -0400

git-annex (3.20120825) unstable; urgency=low

  * S3: Add fileprefix setting.
  * Pass --use-agent to gpg when in no tty mode. Thanks, Eskild Hustvedt.
  * Bugfix: Fix fsck in SHA*E backends, when the key contains composite
    extensions, as added in 3.20120721.

 -- Joey Hess <joeyh@debian.org>  Sat, 25 Aug 2012 10:00:10 -0400

git-annex (3.20120807) unstable; urgency=low

  * initremote: Avoid recording remote's description before checking
    that its config is valid.
  * unused, status: Avoid crashing when ran in bare repo.
  * Avoid crashing when "git annex get" fails to download from one
    location, and falls back to downloading from a second location.

 -- Joey Hess <joeyh@debian.org>  Tue, 07 Aug 2012 13:35:07 -0400

git-annex (3.20120721) unstable; urgency=low

  * get, move, copy: Now refuse to do anything when the requested file
    transfer is already in progress by another process.
  * status: Lists transfers that are currently in progress.
  * Fix passing --uuid to git-annex-shell.
  * When shaNsum commands cannot be found, use the Haskell SHA library
    (already a dependency) to do the checksumming. This may be slower,
    but avoids portability problems.
  * Use SHA library for files less than 50 kb in size, at which point it's
    faster than forking the more optimised external program.
  * SHAnE backends are now smarter about composite extensions, such as
    .tar.gz Closes: #680450
  * map: Write map.dot to .git/annex, which avoids watch trying to annex it.

 -- Joey Hess <joeyh@debian.org>  Sat, 21 Jul 2012 16:52:48 -0400

git-annex (3.20120629) unstable; urgency=low

  * cabal: Only try to use inotify on Linux.
  * Version build dependency on STM, and allow building without it,
    which disables the watch command.
  * Avoid ugly failure mode when moving content from a local repository
    that is not available.
  * Got rid of the last place that did utf8 decoding.
  * Accept arbitrarily encoded repository filepaths etc when reading
    git config output. This fixes support for remotes with unusual characters
    in their names.
  * sync: Automatically resolves merge conflicts.

 -- Joey Hess <joeyh@debian.org>  Fri, 29 Jun 2012 10:17:49 -0400

git-annex (3.20120624) unstable; urgency=low

  * watch: New subcommand, a daemon which notices changes to
    files and automatically annexes new files, etc, so you don't
    need to manually run git commands when manipulating files.
    Available on Linux, BSDs, and OSX!
  * Enable diskfree on kfreebsd, using kqueue.
  * unused: Fix crash when key names contain invalid utf8.
  * sync: Avoid recent git's interactive merge.

 -- Joey Hess <joeyh@debian.org>  Sun, 24 Jun 2012 12:36:50 -0400

git-annex (3.20120614) unstable; urgency=medium

  * addurl: Was broken by a typo introduced 2 released ago, now fixed.
    Closes: #677576
  * Install man page when run by cabal, in a location where man will
    find it, even when installing under $HOME. Thanks, Nathan Collins

 -- Joey Hess <joeyh@debian.org>  Thu, 14 Jun 2012 20:21:29 -0400

git-annex (3.20120611) unstable; urgency=medium

  * add: Prevent (most) modifications from being made to a file while it
    is being added to the annex.
  * initremote: Automatically describe a remote when creating it.
  * uninit: Refuse to run in a subdirectory. Closes: #677076

 -- Joey Hess <joeyh@debian.org>  Mon, 11 Jun 2012 10:32:01 -0400

git-annex (3.20120605) unstable; urgency=low

  * sync: Show a nicer message if a user tries to sync to a special remote.
  * lock: Reset unlocked file to index, rather than to branch head.
  * import: New subcommand, pulls files from a directory outside the annex
    and adds them.
  * Fix display of warning message when encountering a file that uses an
    unsupported backend.
  * Require that the SHA256 backend can be used when building, since it's the
    default.
  * Preserve parent environment when running hooks of the hook special remote.

 -- Joey Hess <joeyh@debian.org>  Tue, 05 Jun 2012 14:03:39 -0400

git-annex (3.20120522) unstable; urgency=low

  * Pass -a to cp even when it supports --reflink=auto, to preserve
    permissions.
  * Clean up handling of git directory and git worktree.
  * Add support for core.worktree, and fix support for GIT_WORK_TREE and
    GIT_DIR.

 -- Joey Hess <joeyh@debian.org>  Tue, 22 May 2012 11:16:13 -0400

git-annex (3.20120511) unstable; urgency=low

  * Rsync special remotes can be configured with shellescape=no
    to avoid shell quoting that is normally done when using rsync over ssh.
    This is known to be needed for certian rsync hosting providers
    (specificially hidrive.strato.com) that use rsync over ssh but do not
    pass it through the shell.
  * dropunused: Allow specifying ranges to drop.
  * addunused: New command, the opposite of dropunused, it relinks unused
    content into the git repository.
  * Fix use of several config settings: annex.ssh-options,
    annex.rsync-options, annex.bup-split-options. (And adjust types to avoid
    the bugs that broke several config settings.)

 -- Joey Hess <joeyh@debian.org>  Fri, 11 May 2012 12:29:30 -0400

git-annex (3.20120430) unstable; urgency=low

  * Fix use of annex.diskreserve config setting.
  * Directory special remotes now check annex.diskreserve.
  * Support git's core.sharedRepository configuration.
  * Add annex.http-headers and annex.http-headers-command config
    settings, to allow custom headers to be sent with all HTTP requests.
    (Requested by the Internet Archive)
  * uninit: Clear annex.uuid from .git/config. Closes: #670639
  * Added shared cipher mode to encryptable special remotes. This option
    avoids gpg key distribution, at the expense of flexability, and with
    the requirement that all clones of the git repository be equally trusted.

 -- Joey Hess <joeyh@debian.org>  Mon, 30 Apr 2012 13:16:10 -0400

git-annex (3.20120418) unstable; urgency=low

  * bugfix: Adding a dotfile also caused all non-dotfiles to be added.
  * bup: Properly handle key names with spaces or other things that are
    not legal git refs.
  * git-annex (but not git-annex-shell) supports the git help.autocorrect
    configuration setting, doing fuzzy matching using the restricted
    Damerau-Levenshtein edit distance, just as git does. This adds a build
    dependency on the haskell edit-distance library.
  * Renamed diskfree.c to avoid OSX case insensativity bug.
  * cabal now installs git-annex-shell as a symlink to git-annex.
  * cabal file now autodetects whether S3 support is available.

 -- Joey Hess <joeyh@debian.org>  Wed, 18 Apr 2012 12:11:32 -0400

git-annex (3.20120406) unstable; urgency=low

  * Disable diskfree on kfreebsd, as I have a build failure on kfreebsd-i386
    that is quite likely caused by it.

 -- Joey Hess <joeyh@debian.org>  Sat, 07 Apr 2012 15:50:36 -0400

git-annex (3.20120405) unstable; urgency=low

  * Rewrote free disk space checking code, moving the portability
    handling into a small C library.
  * status: Display amount of free disk space.

 -- Joey Hess <joeyh@debian.org>  Thu, 05 Apr 2012 16:19:10 -0400

git-annex (3.20120315) unstable; urgency=low

  * fsck: Fix up any broken links and misplaced content caused by the
    directory hash calculation bug fixed in the last release.
  * sync: Sync to lower cost remotes first.
  * status: Fixed to run in constant space.
  * status: More accurate display of sizes of tmp and bad keys.
  * unused: Now uses a bloom filter, and runs in constant space.
    Use of a bloom filter does mean it will not notice a small
    number of unused keys. For repos with up to half a million keys,
    it will miss one key in 1000.
  * Added annex.bloomcapacity and annex.bloomaccuracy, which can be
    adjusted as desired to tune the bloom filter.
  * status: Display amount of memory used by bloom filter, and
    detect when it's too small for the number of keys in a repository.
  * git-annex-shell: Runs hooks/annex-content after content is received
    or dropped.
  * Work around a bug in rsync (IMHO) introduced by openSUSE's SIP patch.
  * git-annex now behaves as git-annex-shell if symlinked to and run by that
    name. The Makefile sets this up, saving some 8 mb of installed size.
  * git-union-merge is a demo program, so it is no longer built by default.

 -- Joey Hess <joeyh@debian.org>  Thu, 15 Mar 2012 11:05:28 -0400

git-annex (3.20120309) unstable; urgency=low

  * Fix key directory hash calculation code to behave as it did before 
    version 3.20120227 when a key contains non-ascii characters (only
    WORM backend is likely to have been affected).

 -- Joey Hess <joeyh@debian.org>  Fri, 09 Mar 2012 20:05:09 -0400

git-annex (3.20120230) unstable; urgency=low

  * "here" can be used to refer to the current repository,
    which can read better than the old "." (which still works too).
  * Directory special remotes now support chunking files written to them,
    avoiding writing files larger than a specified size.
  * Add progress bar display to the directory special remote.
  * Add configurable hooks that are run when git-annex starts and stops
    using a remote: remote.name.annex-start-command and
    remote.name.annex-stop-command
  * Fix a bug in symlink calculation code, that triggered in rare
    cases where an annexed file is in a subdirectory that nearly
    matched to the .git/annex/object/xx/yy subdirectories.

 -- Joey Hess <joeyh@debian.org>  Mon, 05 Mar 2012 13:38:13 -0400

git-annex (3.20120229) unstable; urgency=low

  * Fix test suite to not require a unicode locale.
  * Fix cabal build failure. Thanks, Sergei Trofimovich

 -- Joey Hess <joeyh@debian.org>  Wed, 29 Feb 2012 02:31:31 -0400

git-annex (3.20120227) unstable; urgency=low

  * Modifications to support ghc 7.4's handling of filenames.
    This version can only be built with ghc 7.4 or newer. See the ghc7.0
    branch for older ghcs.
  * S3: Fix irrefutable pattern failure when accessing encrypted S3
    credentials.
  * Use the haskell IfElse library.
  * Fix teardown of stale cached ssh connections.
  * Fixed to use the strict state monad, to avoid leaking all kinds of memory
    due to lazy state update thunks when adding/fixing many files.
  * Fixed some memory leaks that occurred when committing journal files.
  * Added a annex.queuesize setting, useful when adding hundreds of thousands
    of files on a system with plenty of memory.
  * whereis: Prints the urls of files that the web special remote knows about.
  * addurl --fast: Verifies that the url can be downloaded (only getting
    its head), and records the size in the key.
  * When checking that an url has a key, verify that the Content-Length,
    if available, matches the size of the key.
  * addurl: Added a --file option, which can be used to specify what
    file the url is added to. This can be used to override the default
    filename that is used when adding an url, which is based on the url.
    Or, when the file already exists, the url is recorded as another
    location of the file.
  * addurl: Normalize badly encoded urls.
  * addurl: Add --pathdepth option.
  * rekey: New plumbing level command, can be used to change the keys used
    for files en masse.
  * Store web special remote url info in a more efficient location.
    (Urls stored with this version will not be visible to older versions.)
  * Deal with NFS problem that caused a failure to remove a directory
    when removing content from the annex.
  * Make a single location log commit after a remote has received or
    dropped files. Uses a new "git-annex-shell commit" command when available.
  * To avoid commits of data to the git-annex branch after each command
    is run, set annex.alwayscommit=false. Its data will then be committed
    less frequently, when a merge or sync is done.
  * configure: Check if ssh connection caching is supported by the installed
    version of ssh and default annex.sshcaching accordingly.
  * move --from, copy --from: Now 10 times faster when scanning to find
    files in a remote on a local disk; rather than go through the location log
    to see which files are present on the remote, it simply looks at the 
    disk contents directly.

 -- Joey Hess <joeyh@debian.org>  Mon, 27 Feb 2012 12:58:21 -0400

git-annex (3.20120123) unstable; urgency=low

  * fsck --from: Fscking a remote is now supported. It's done by retrieving
    the contents of the specified files from the remote, and checking them,
    so can be an expensive operation. Still, if the remote is a special
    remote, or a git repository that you cannot run fsck in locally, it's
    nice to have the ability to fsck it.
  * If you have any directory special remotes, now would be a good time to
    fsck them, in case you were hit by the data loss bug fixed in the
    previous release!
  * fsck --from remote --fast: Avoids expensive file transfers, at the
    expense of not checking file size and/or contents.
  * Ssh connection caching is now enabled automatically by git-annex.
    Only one ssh connection is made to each host per git-annex run, which
    can speed some things up a lot, as well as avoiding repeated password
    prompts. Concurrent git-annex processes also share ssh connections.
    Cached ssh connections are shut down when git-annex exits.
  * To disable the ssh caching (if for example you have your own broader
    ssh caching configuration), set annex.sshcaching=false.

 -- Joey Hess <joeyh@debian.org>  Mon, 23 Jan 2012 13:48:48 -0400

git-annex (3.20120116) unstable; urgency=medium

  * Fix data loss bug in directory special remote, when moving a file
    to the remote failed, and partially transferred content was left
    behind in the directory, re-running the same move would think it
    succeeded and delete the local copy.

 -- Joey Hess <joeyh@debian.org>  Mon, 16 Jan 2012 16:43:45 -0400

git-annex (3.20120115) unstable; urgency=low

  * Add a sanity check for bad StatFS results. On architectures
    where StatFS does not currently work (s390, mips, powerpc, sparc),
    this disables the diskreserve checking code, and attempting to
    configure an annex.diskreserve will result in an error.
  * Fix QuickCheck dependency in cabal file.
  * Minor optimisations.

 -- Joey Hess <joeyh@debian.org>  Sun, 15 Jan 2012 13:54:20 -0400

git-annex (3.20120113) unstable; urgency=low

  * log: Add --gource mode, which generates output usable by gource.
  * map: Fix display of remote repos
  * Add annex-trustlevel configuration settings, which can be used to 
    override the trust level of a remote.
  * git-annex, git-union-merge: Support GIT_DIR and GIT_WORK_TREE.
  * Add libghc-testpack-dev to build depends on all arches.

 -- Joey Hess <joeyh@debian.org>  Fri, 13 Jan 2012 15:35:17 -0400

git-annex (3.20120106) unstable; urgency=low

  * Support unescaped repository urls, like git does.
  * log: New command that displays the location log for files,
    showing each repository they were added to and removed from.
  * Fix overbroad gpg --no-tty fix from last release.

 -- Joey Hess <joeyh@debian.org>  Sat, 07 Jan 2012 13:16:23 -0400

git-annex (3.20120105) unstable; urgency=low

  * Added annex-web-options configuration settings, which can be
    used to provide parameters to whichever of wget or curl git-annex uses
    (depends on which is available, but most of their important options
    suitable for use here are the same).
  * Dotfiles, and files inside dotdirs are not added by "git annex add"
    unless the dotfile or directory is explicitly listed. So "git annex add ."
    will add all untracked files in the current directory except for those in
    dotdirs.
  * Added quickcheck to build dependencies, and fail if test suite cannot be
    built.
  * fsck: Do backend-specific check before checking numcopies is satisfied.
  * Run gpg with --no-tty. Closes: #654721

 -- Joey Hess <joeyh@debian.org>  Thu, 05 Jan 2012 13:44:12 -0400

git-annex (3.20111231) unstable; urgency=low

  * sync: Improved to work well without a central bare repository.
    Thanks to Joachim Breitner.
  * Rather than manually committing, pushing, pulling, merging, and git annex
    merging, we encourage you to give "git annex sync" a try.
  * sync --fast: Selects some of the remotes with the lowest annex.cost
    and syncs those, in addition to any specified at the command line.
  * Union merge now finds the least expensive way to represent the merge.
  * reinject: Add a sanity check for using an annexed file as the source file.
  * Properly handle multiline git config values.
  * Fix the hook special remote, which bitrotted a while ago.
  * map: --fast disables use of dot to display map
  * Test suite improvements. Current top-level test coverage: 75%
  * Improve deletion of files from rsync special remotes. Closes: #652849
  * Add --include, which is the same as --not --exclude.
  * Format strings can be specified using the new --format option, to control
    what is output by git annex find.
  * Support git annex find --json
  * Fixed behavior when multiple insteadOf configs are provided for the
    same url base.
  * Can now be built with older git versions (before 1.7.7); the resulting
    binary should only be used with old git.
  * Updated to build with monad-control 0.3.

 -- Joey Hess <joeyh@debian.org>  Sat, 31 Dec 2011 14:55:29 -0400

git-annex (3.20111211) unstable; urgency=medium

  * Fix bug in last version in getting contents from bare repositories.
  * Ensure that git-annex branch changes are merged into git-annex's index,
    which fixes a bug that could cause changes that were pushed to the
    git-annex branch to get reverted. As a side effect, it's now safe
    for users to check out and commit changes directly to the git-annex
    branch.
  * map: Fix a failure to detect a loop when both repositories are local
    and refer to each other with relative paths.
  * Prevent key names from containing newlines.
  * add: If interrupted, add can leave files converted to symlinks but not
    yet added to git. Running the add again will now clean up this situtation.
  * Fix caching of decrypted ciphers, which failed when drop had to check
    multiple different encrypted special remotes.
  * unannex: Can be run on files that have been added to the annex, but not
    yet committed.
  * sync: New command that synchronises the local repository and default
    remote, by running git commit, pull, and push for you.
  * Version monad-control dependency in cabal file.

 -- Joey Hess <joeyh@debian.org>  Sun, 11 Dec 2011 21:24:39 -0400

git-annex (3.20111203) unstable; urgency=low

  * The VFAT filesystem on recent versions of Linux, when mounted with
    shortname=mixed, does not get along well with git-annex's mixed case
    .git/annex/objects hash directories. To avoid this problem, new content
    is now stored in all-lowercase hash directories. Except for non-bare
    repositories which would be a pain to transition and cannot be put on FAT.
    (Old mixed-case hash directories are still tried for backwards
    compatibility.)
  * Flush json output, avoiding a buffering problem that could result in
    doubled output.
  * Avoid needing haskell98 and other fixes for new ghc. Thanks, Mark Wright.
  * Bugfix: dropunused did not drop keys with two spaces in their name.
  * Support for storing .git/annex on a different device than the rest of the
    git repository.
  * --inbackend can be used to make git-annex only operate on files
    whose content is stored using a specified key-value backend.
  * dead: A command which says that a repository is gone for good
    and you don't want git-annex to mention it again.

 -- Joey Hess <joeyh@debian.org>  Sat, 03 Dec 2011 21:01:45 -0400

git-annex (3.20111122) unstable; urgency=low

  * merge: Improve commit messages to mention what was merged.
  * Avoid doing auto-merging in commands that don't need fully current
    information from the git-annex branch. In particular, git annex add
    no longer needs to auto-merge.
  * init: When run in an already initalized repository, and without
    a description specified, don't delete the old description. 
  * Optimised union merging; now only runs git cat-file once, and runs
    in constant space.
  * status: Now displays trusted, untrusted, and semitrusted repositories
    separately.
  * status: Include all special remotes in the list of repositories.
  * status: Fix --json mode.
  * status: --fast is back
  * Fix support for insteadOf url remapping. Closes: #644278
  * When not run in a git repository, git-annex can still display a usage
    message, and "git annex version" even works.
  * migrate: Don't fall over a stale temp file.
  * Avoid excessive escaping for rsync special remotes that are not accessed
    over ssh.
  * find: Support --print0

 -- Joey Hess <joeyh@debian.org>  Tue, 22 Nov 2011 14:31:45 -0400

git-annex (3.20111111) unstable; urgency=low

  * Handle a case where an annexed file is moved into a gitignored directory,
    by having fix --force add its change.
  * Avoid cyclic drop problems.
  * Optimized copy --from and get --from to avoid checking the location log
    for files that are already present.
  * Automatically fix up badly formatted uuid.log entries produced by
    3.20111105, whenever the uuid.log is changed (ie, by init or describe).
  * map: Support remotes with /~/ and /~user/

 -- Joey Hess <joeyh@debian.org>  Fri, 11 Nov 2011 13:44:18 -0400

git-annex (3.20111107) unstable; urgency=low

  * merge: Use fast-forward merges when possible.
    Thanks Valentin Haenel for a test case showing how non-fast-forward
    merges could result in an ongoing pull/merge/push cycle.
  * Don't try to read config from repos with annex-ignore set.
  * Bugfix: In the past two releases, git-annex init has written the uuid.log
    in the wrong format, with the UUID and description flipped.

 -- Joey Hess <joeyh@debian.org>  Mon, 07 Nov 2011 12:47:44 -0400

git-annex (3.20111105) unstable; urgency=low

  * The default backend used when adding files to the annex is changed
    from WORM to SHA256.
    To get old behavior, add a .gitattributes containing: * annex.backend=WORM
  * Sped up some operations on remotes that are on the same host.
  * copy --to: Fixed leak when copying many files to a remote on the same
    host.
  * uninit: Add guard against being run with the git-annex branch checked out.
  * Fail if --from or --to is passed to commands that do not support them.
  * drop --from is now supported to remove file content from a remote.
  * status: Now always shows the current repository, even when it does not
    appear in uuid.log.
  * fsck: Now works in bare repositories. Checks location log information,
    and file contents. Does not check that numcopies is satisfied, as
    .gitattributes information about numcopies is not available in a bare
    repository.
  * unused, dropunused: Now work in bare repositories.
  * Removed the setkey command, and added a reinject command with a more
    useful interface.
  * The fromkey command now takes the key as its first parameter. The --key
    option is no longer used.
  * Built without any filename containing .git being excluded. Closes: #647215
  * Record uuid when auto-initializing a remote so it shows in status.
  * Bugfix: Fixed git-annex init crash in a bare repository when there was
    already an existing git-annex branch.
  * Pass -t to rsync to preserve timestamps.

 -- Joey Hess <joeyh@debian.org>  Sat, 05 Nov 2011 15:47:52 -0400

git-annex (3.20111025) unstable; urgency=low

  * A remote can have a annexUrl configured, that is used by git-annex
    instead of its usual url. (Similar to pushUrl.)
  * migrate: Copy url logs for keys when migrating.
  * git-annex-shell: GIT_ANNEX_SHELL_READONLY and GIT_ANNEX_SHELL_LIMITED
    environment variables can be set to limit what commands can be run.
    This is used by gitolite's new git-annex support!

 -- Joey Hess <joeyh@debian.org>  Tue, 25 Oct 2011 13:03:08 -0700

git-annex (3.20111011) unstable; urgency=low

  * This version of git-annex only works with git 1.7.7 and newer.
    The breakage with old versions is subtle, and affects the
    annex.numcopies settings in .gitattributes, so be sure to upgrade git
    to 1.7.7. (Debian package now depends on that version.)
  * Don't pass absolute paths to git show-attr, as it started following
    symlinks when that's done in 1.7.7. Instead, use relative paths,
    which show-attr only handles 100% correctly in 1.7.7. Closes: #645046
  * Fix referring to remotes by uuid.
  * New or changed repository descriptions in uuid.log now have a timestamp,
    which is used to ensure the newest description is used when the uuid.log
    has been merged.
  * Note that older versions of git-annex will display the timestamp as part
    of the repository description, which is ugly but otherwise harmless.
  * Add timestamps to trust.log and remote.log too.
  * git-annex-shell: Added the --uuid option.
  * git-annex now asks git-annex-shell to verify that it's operating in 
    the expected repository.
  * Note that this git-annex will not interoperate with remotes using 
    older versions of git-annex-shell.
  * Now supports git's insteadOf configuration, to modify the url
    used to access a remote. Note that pushInsteadOf is not used;
    that and pushurl are reserved for actual git pushes. Closes: #644278
  * status: List all known repositories.
  * When displaying a list of repositories, show git remote names
    in addition to their descriptions.
  * Add locking to avoid races when changing the git-annex branch.
  * Various speed improvements gained by using ByteStrings.
  * Contain the zombie hordes.

 -- Joey Hess <joeyh@debian.org>  Tue, 11 Oct 2011 23:00:02 -0400

git-annex (3.20110928) unstable; urgency=low

  * --in can be used to make git-annex only operate on files
    believed to be present in a given repository.
  * Arbitrarily complex expressions can be built to limit the files git-annex
    operates on, by combining the options --not --and --or -( and -)
    Example: git annex get --exclude '*.mp3' --and --not -( --in usbdrive --or --in archive -)
  * --copies=N can be used to make git-annex only operate on files with
    the specified number of copies. (And --not --copies=N for the inverse.)
  * find: Rather than only showing files whose contents are present,
    when used with --exclude --copies or --in, displays all files that
    match the specified conditions.
  * Note that this is a behavior change for git-annex find! Old behavior
    can be gotten by using: git-annex find --in .
  * status: Massively sped up; remove --fast mode.
  * unused: File contents used by branches and tags are no longer
    considered unused, even when not used by the current branch. This is
    the final piece of the puzzle needed for git-annex to to play nicely
    with branches.

 -- Joey Hess <joeyh@debian.org>  Wed, 28 Sep 2011 18:14:02 -0400

git-annex (3.20110915) unstable; urgency=low

  * whereis: Show untrusted locations separately and do not include in
    location count.
  * Fix build without S3.
  * addurl: Always use whole url as destination filename, rather than
    only its file component.
  * get, drop, copy: Added --auto option, which decides whether
    to get/drop content as needed to work toward the configured numcopies.
  * bugfix: drop and fsck did not honor --exclude

 -- Joey Hess <joeyh@debian.org>  Thu, 15 Sep 2011 22:25:46 -0400

git-annex (3.20110906) unstable; urgency=low

  * Improve display of newlines around error and warning messages.
  * Fix Makefile to work with cabal again.

 -- Joey Hess <joeyh@debian.org>  Tue, 06 Sep 2011 13:45:16 -0400

git-annex (3.20110902) unstable; urgency=low

  * Set EMAIL when running test suite so that git does not need to be
    configured first. Closes: #638998
  * The wget command will now be used in preference to curl, if available.
  * init: Make description an optional parameter.
  * unused, status: Sped up by avoiding unnecessary stats of annexed files.
  * unused --remote: Reduced memory use to 1/4th what was used before.
  * Add --json switch, to produce machine-consumable output.

 -- Joey Hess <joeyh@debian.org>  Fri, 02 Sep 2011 21:20:37 -0400

git-annex (3.20110819) unstable; urgency=low

  * Now "git annex init" only has to be run once, when a git repository
    is first being created. Clones will automatically notice that git-annex
    is in use and automatically perform a basic initalization. It's
    still recommended to run "git annex init" in any clones, to describe them.
  * Added annex-cost-command configuration, which can be used to vary the
    cost of a remote based on the output of a shell command.
  * Fix broken upgrade from V1 repository. Closes: #638584

 -- Joey Hess <joeyh@debian.org>  Fri, 19 Aug 2011 20:34:09 -0400

git-annex (3.20110817) unstable; urgency=low

  * Fix shell escaping in rsync special remote.
  * addurl: --fast can be used to avoid immediately downloading the url.
  * Added support for getting content from git remotes using http (and https).
  * Added curl to Debian package dependencies.

 -- Joey Hess <joeyh@debian.org>  Wed, 17 Aug 2011 01:29:02 -0400

git-annex (3.20110719) unstable; urgency=low

  * add: Be even more robust to avoid ever leaving the file seemingly deleted.
    Closes: #634233
  * Bugfix: Make add ../ work.
  * Support the standard git -c name=value
  * unannex: Clean up use of git commit -a.

 -- Joey Hess <joeyh@debian.org>  Tue, 19 Jul 2011 23:39:53 -0400

git-annex (3.20110707) unstable; urgency=low

  * Fix sign bug in disk free space checking.
  * Bugfix: Forgot to de-escape keys when upgrading. Could result in
    bad location log data for keys that contain [&:%] in their names.
    (A workaround for this problem is to run git annex fsck.)
  * add: Avoid a failure mode that resulted in the file seemingly being
    deleted (content put in the annex but no symlink present).

 -- Joey Hess <joeyh@debian.org>  Thu, 07 Jul 2011 19:29:39 -0400

git-annex (3.20110705) unstable; urgency=low

  * uninit: Delete the git-annex branch and .git/annex/
  * unannex: In --fast mode, file content is left in the annex, and a
    hard link made to it.
  * uninit: Use unannex in --fast mode, to support unannexing multiple
    files that link to the same content.
  * Drop the dependency on the haskell curl bindings, use regular haskell HTTP.
  * Fix a pipeline stall when upgrading (caused by #624389).

 -- Joey Hess <joeyh@debian.org>  Tue, 05 Jul 2011 14:37:39 -0400

git-annex (3.20110702) unstable; urgency=low

  * Now the web can be used as a special remote. 
    This feature replaces the old URL backend.
  * addurl: New command to download an url and store it in the annex.
  * Sped back up fsck, copy --from, and other commands that often
    have to read a lot of information from the git-annex branch. Such
    commands are now faster than they were before introduction of the
    git-annex branch.
  * Always ensure git-annex branch exists.
  * Modify location log parser to allow future expansion.
  * --force will cause add, etc, to operate on ignored files.
  * Avoid mangling encoding when storing the description of repository
    and other content.
  * cabal can now be used to build git-annex. This is substantially
    slower than using make, does not build or install documentation,
    does not run the test suite, and is not particularly recommended,
    but could be useful to some.

 -- Joey Hess <joeyh@debian.org>  Sat, 02 Jul 2011 15:00:18 -0400

git-annex (3.20110624) experimental; urgency=low

  * New repository format, annex.version=3. Use `git annex upgrade` to migrate.
  * git-annex now stores its logs in a git-annex branch.
  * merge: New subcommand. Auto-merges the new git-annex branch.
  * Improved handling of bare git repos with annexes. Many more commands will
    work in them.
  * git-annex is now more robust; it will never leave state files
    uncommitted when some other git process comes along and locks the index
    at an inconvenient time.
  * rsync is now used when copying files from repos on other filesystems.
    cp is still used when copying file from repos on the same filesystem,
    since --reflink=auto can make it significantly faster on filesystems
    such as btrfs.
  * Allow --trust etc to specify a repository by name, for temporarily 
    trusting repositories that are not configured remotes.
  * unlock: Made atomic.
  * git-union-merge: New git subcommand, that does a generic union merge
    operation, and operates efficiently without touching the working tree.

 -- Joey Hess <joeyh@debian.org>  Fri, 24 Jun 2011 14:32:18 -0400

git-annex (0.20110610) unstable; urgency=low

  * Add --numcopies option.
  * Add --trust, --untrust, and --semitrust options.
  * get --from is the same as copy --from
  * Bugfix: Fix fsck to not think all SHAnE keys are bad.

 -- Joey Hess <joeyh@debian.org>  Fri, 10 Jun 2011 11:48:40 -0400

git-annex (0.20110601) unstable; urgency=low

  * Minor bugfixes and error message improvements.
  * Massively sped up `git annex lock` by avoiding use of the uber-slow
    `git reset`, and only running `git checkout` once, even when many files
    are being locked.
  * Fix locking of files with staged changes.
  * Somewhat sped up `git commit` of modifications to unlocked files.
  * Build fix for older ghc.

 -- Joey Hess <joeyh@debian.org>  Wed, 01 Jun 2011 11:50:47 -0400

git-annex (0.20110522) unstable; urgency=low

  * Closer emulation of git's behavior when told to use "foo/.git" as a
    git repository instead of just "foo". Closes: #627563
  * Fix bug in --exclude introduced in 0.20110516.

 -- Joey Hess <joeyh@debian.org>  Fri, 27 May 2011 20:20:41 -0400

git-annex (0.20110521) unstable; urgency=low

  * status: New subcommand to show info about an annex, including its size.
  * --backend now overrides any backend configured in .gitattributes files.
  * Add --debug option. Closes: #627499

 -- Joey Hess <joeyh@debian.org>  Sat, 21 May 2011 11:52:53 -0400

git-annex (0.20110516) unstable; urgency=low

  * Add a few tweaks to make it easy to use the Internet Archive's variant
    of S3. In particular, munge key filenames to comply with the IA's filename
    limits, disable encryption, support their nonstandard way of creating
    buckets, and allow x-archive-* headers to be specified in initremote to
    set item metadata.
  * Added filename extension preserving variant backends SHA1E, SHA256E, etc.
  * migrate: Use current filename when generating new key, for backends
    where the filename affects the key name.
  * Work around a bug in Network.URI's handling of bracketed ipv6 addresses.

 -- Joey Hess <joeyh@debian.org>  Mon, 16 May 2011 14:16:52 -0400

git-annex (0.20110503) unstable; urgency=low

  * Fix hasKeyCheap setting for bup and rsync special remotes.
  * Add hook special remotes.
  * Avoid crashing when an existing key is readded to the annex.
  * unused: Now also lists files fsck places in .git/annex/bad/
  * S3: When encryption is enabled, the Amazon S3 login credentials
    are stored, encrypted, in .git-annex/remotes.log, so environment
    variables need not be set after the remote is initialized.

 -- Joey Hess <joeyh@debian.org>  Tue, 03 May 2011 20:56:01 -0400

git-annex (0.20110427) unstable; urgency=low

  * Switch back to haskell SHA library, so git-annex remains buildable on
    Debian stable.
  * Added rsync special remotes. This could be used, for example, to 
    store annexed content on rsync.net (encrypted naturally). Or anywhere else.
  * Bugfix: Avoid pipeline stall when running git annex drop or fsck on a
    lot of files. Possibly only occured with ghc 7.

 -- Joey Hess <joeyh@debian.org>  Wed, 27 Apr 2011 22:50:26 -0400

git-annex (0.20110425) unstable; urgency=low

  * Use haskell Crypto library instead of haskell SHA library.
  * Remove testpack from build depends for non x86 architectures where it
    is not available. The test suite will not be run if it cannot be compiled.
  * Avoid using absolute paths when staging location log, as that can
    confuse git when a remote's path contains a symlink. Closes: #621386

 -- Joey Hess <joeyh@debian.org>  Mon, 25 Apr 2011 15:47:00 -0400

git-annex (0.20110420) unstable; urgency=low

  * Update Debian build dependencies for ghc 7.
  * Debian package is now built with S3 support.
    Thanks Joachim Breitner for making this possible.
  * Somewhat improved memory usage of S3, still work to do.
    Thanks Greg Heartsfield for ongoing work to improve the hS3 library
    for git-annex.

 -- Joey Hess <joeyh@debian.org>  Thu, 21 Apr 2011 15:00:48 -0400

git-annex (0.20110419) unstable; urgency=low

  * Don't run gpg in batch mode, so it can prompt for passphrase when
    there is no agent.
  * Add missing build dep on dataenc.
  * S3: Fix stalls when transferring encrypted data.
  * bup: Avoid memory leak when transferring encrypted data.

 -- Joey Hess <joeyh@debian.org>  Tue, 19 Apr 2011 21:26:51 -0400

git-annex (0.20110417) unstable; urgency=low

  * bup is now supported as a special type of remote.
  * The data sent to special remotes (Amazon S3, bup, etc) can be encrypted
    using GPG for privacy.
  * Use lowercase hash directories for locationlog files, to avoid
    some issues with git on OSX with the mixed-case directories.
    No migration is needed; the old mixed case hash directories are still
    read; new information is written to the new directories.
  * Unused files on remotes, particulary special remotes, can now be
    identified and dropped, by using "--from remote" with git annex unused
    and git annex dropunused.
  * Clear up short option confusion between --from and --force (-f is now
    --from, and there is no short option for --force).
  * Add build depend on perlmagick so docs are consistently built.
    Closes: #621410
  * Add doc-base file. Closes: #621408
  * Periodically flush git command queue, to avoid boating memory usage
    too much.
  * Support "sha1" and "sha512" commands on FreeBSD, and allow building
    if any/all SHA commands are not available. Thanks, Fraser Tweedale

 -- Joey Hess <joeyh@debian.org>  Sun, 17 Apr 2011 12:00:24 -0400

git-annex (0.20110401) experimental; urgency=low

  * Amazon S3 is now supported as a special type of remote.
    Warning: Encrypting data before sending it to S3 is not yet supported.
  * Note that Amazon S3 support is not built in by default on Debian yet,
    as hS3 is not packaged.
  * fsck: Ensure that files and directories in .git/annex/objects
    have proper permissions.
  * Added a special type of remote called a directory remote, which
    simply stores files in an arbitrary local directory.
  * Bugfix: copy --to --fast never really copied, fixed.

 -- Joey Hess <joeyh@debian.org>  Fri, 01 Apr 2011 21:27:22 -0400

git-annex (0.20110328) experimental; urgency=low

  * annex.diskreserve can be given in arbitrary units (ie "0.5 gigabytes")
  * Generalized remotes handling, laying groundwork for remotes that are
    not regular git remotes. (Think Amazon S3.)
  * Provide a less expensive version of `git annex copy --to`, enabled
    via --fast. This assumes that location tracking information is correct,
    rather than contacting the remote for every file.
  * Bugfix: Keys could be received into v1 annexes from v2 annexes, via
    v1 git-annex-shell. This results in some oddly named keys in the v1
    annex. Recognise and fix those keys when upgrading, instead of crashing.

 -- Joey Hess <joeyh@debian.org>  Mon, 28 Mar 2011 10:47:29 -0400

git-annex (0.20110325) experimental; urgency=low

  * Free space checking is now done, for transfers of data for keys
    that have free space metadata. (Notably, not for SHA* keys generated
    with git-annex 0.2x or earlier.) The code is believed to work on
    Linux, FreeBSD, and OSX; check compile-time messages to see if it
    is not enabled for your OS.
  * Add annex.diskreserve config setting, to control how much free space
    to reserve for other purposes and avoid using (defaults to 1 mb).
  * Add --fast flag, that can enable less expensive, but also less thorough
    versions of some commands.
  * fsck: In fast mode, avoid checking checksums.
  * unused: In fast mode, just show all existing temp files as unused,
    and avoid expensive scan for other unused content.
  * migrate: Support migrating v1 SHA keys to v2 SHA keys with
    size information that can be used for free space checking.
  * Fix space leak in fsck and drop commands.
  * migrate: Bugfix for case when migrating a file results in a key that
    is already present in .git/annex/objects.
  * dropunused: Significantly sped up; only read unused log file once.

 -- Joey Hess <joeyh@debian.org>  Fri, 25 Mar 2011 00:47:37 -0400

git-annex (0.20110320) experimental; urgency=low

  * Fix dropping of files using the URL backend.
  * Fix support for remotes with '.' in their names.
  * Add version command to show git-annex version as well as repository
    version information.
  * No longer auto-upgrade to repository format 2, to avoid accidental
    upgrades, etc. Use git-annex upgrade when you're ready to run this
    version.

 -- Joey Hess <joeyh@debian.org>  Sun, 20 Mar 2011 16:36:33 -0400

git-annex (0.20110316) experimental; urgency=low

  * New repository format, annex.version=2.
  * The first time git-annex is run in an old format repository, it
    will automatically upgrade it to the new format, staging all
    necessary changes to git. Also added a "git annex upgrade" command.
  * Colons are now avoided in filenames, so bare clones of git repos
    can be put on USB thumb drives formatted with vFAT or similar
    filesystems.
  * Added two levels of hashing to object directory and .git-annex logs,
    to improve scalability with enormous numbers of annexed
    objects. (With one hundred million annexed objects, each
    directory would contain fewer than 1024 files.)
  * The setkey, fromkey, and dropkey subcommands have changed how
    the key is specified. --backend is no longer used with these.

 -- Joey Hess <joeyh@debian.org>  Wed, 16 Mar 2011 16:20:23 -0400

git-annex (0.24) unstable; urgency=low

  Branched the 0.24 series, which will be maintained for a while to
  support v1 git-annex repos, while main development moves to the 0.2011
  series, with v2 git-annex repos.

  * Add Suggests on graphviz. Closes: #618039
  * When adding files to the annex, the symlinks pointing at the annexed
    content are made to have the same mtime as the original file.
    While git does not preserve that information, this allows a tool
    like metastore to be used with annexed files.
    (Currently this is only done on systems supporting POSIX 200809.)

 -- Joey Hess <joeyh@debian.org>  Wed, 16 Mar 2011 18:35:13 -0400

git-annex (0.23) unstable; urgency=low

  * Support ssh remotes with a port specified.
  * whereis: New subcommand to show where a file's content has gotten to.
  * Rethink filename encoding handling for display. Since filename encoding
    may or may not match locale settings, any attempt to decode filenames 
    will fail for some files. So instead, do all output in binary mode.

 -- Joey Hess <joeyh@debian.org>  Sat, 12 Mar 2011 15:02:49 -0400

git-annex (0.22) unstable; urgency=low

  * Git annexes can now be attached to bare git repositories.
    (Both the local and remote host must have this version of git-annex
    installed for it to work.)
  * Support filenames that start with a dash; when such a file is passed
    to a utility it will be escaped to avoid it being interpreted as an
    option. (I went a little overboard and got the type checker involved
    in this, so such files are rather comprehensively supported now.)
  * New backends: SHA512 SHA384 SHA256 SHA224
    (Supported on systems where corresponding shaNsum commands are available.)
  * describe: New subcommand that can set or change the description of
    a repository.
  * Fix test suite to reap zombies.
    (Zombies can be particularly annoying on OSX; thanks to Jimmy Tang
    for his help eliminating the infestation... for now.)
  * Make test suite not rely on a working cp -pr.
    (The Unix wars are still ON!)
  * Look for dir.git directories the same as git does.
  * Support remote urls specified as relative paths.
  * Support non-ssh remote paths that contain tilde expansions.
  * fsck: Check for and repair location log damage.
  * Bugfix: When fsck detected and moved away corrupt file content, it did
    not update the location log.

 -- Joey Hess <joeyh@debian.org>  Fri, 04 Mar 2011 15:10:57 -0400

git-annex (0.21) unstable; urgency=low

  * test: Don't rely on chmod -R working.
  * unannex: Fix recently introduced bug when attempting to unannex more
    than one file at a time.
  * test: Set git user name and email in case git can't guess values.
  * Fix display of unicode filenames.

 -- Joey Hess <joeyh@debian.org>  Fri, 11 Feb 2011 23:21:08 -0400

git-annex (0.20) unstable; urgency=low

  * Preserve specified file ordering when instructed to act on multiple
    files or directories. For example, "git annex get a b" will now always
    get "a" before "b". Previously it could operate in either order.
  * unannex: Commit staged changes at end, to avoid some confusing behavior
    with the pre-commit hook, which would see some types of commits after
    an unannex as checking in of an unlocked file.
  * map: New subcommand that uses graphviz to display a nice map of
    the git repository network.
  * Deal with the mtl/monads-fd conflict.
  * configure: Check for sha1sum.

 -- Joey Hess <joeyh@debian.org>  Tue, 08 Feb 2011 18:57:24 -0400

git-annex (0.19) unstable; urgency=low

  * configure: Support using the uuidgen command if the uuid command is
    not available.
  * Allow --exclude to be specified more than once.
  * There are now three levels of repository trust.
  * untrust: Now marks the current repository as untrusted.
  * semitrust: Now restores the default trust level. (What untrust used to do.)
  * fsck, drop: Take untrusted repositories into account.
  * Bugfix: Files were copied from trusted remotes first even if their
    annex.cost was higher than other remotes.
  * Improved temp file handling. Transfers of content can now be resumed
    from temp files later; the resume does not have to be the immediate
    next git-annex run.
  * unused: Include partially transferred content in the list.
  * Bugfix: Running a second git-annex while a first has a transfer in
    progress no longer deletes the first processes's temp file.

 -- Joey Hess <joeyh@debian.org>  Fri, 28 Jan 2011 14:31:37 -0400

git-annex (0.18) unstable; urgency=low

  * Bugfix: `copy --to` and `move --to` forgot to stage location log changes
    after transferring the file to the remote repository.
    (Did not affect ssh remotes.)
  * fsck: Fix bug in moving of corrupted files to .git/annex/bad/
  * migrate: Fix support for --backend option.
  * unlock: Fix behavior when file content is not present.
  * Test suite improvements. Current top-level test coverage: 80%

 -- Joey Hess <joeyh@debian.org>  Fri, 14 Jan 2011 14:17:44 -0400

git-annex (0.17) unstable; urgency=low

  * unannex: Now skips files whose content is not present, rather than
    it being an error.
  * New migrate subcommand can be used to switch files to using a different
    backend, safely and with no duplication of content.
  * bugfix: Fix crash caused by empty key name. (Thanks Henrik for reporting.)

 -- Joey Hess <joeyh@debian.org>  Sun, 09 Jan 2011 10:04:11 -0400

git-annex (0.16) unstable; urgency=low

  * git-annex-shell: Avoid exposing any git repo config except for the
    annex.uuid when doing configlist.
  * bugfix: Running `move --to` with a remote whose UUID was not yet known
    could result in git-annex not recording on the local side where the
    file was moved to. This could not result in data loss, or even a
    significant problem, since the remote *did* record that it had the file.
  * Also, add a general guard to detect attempts to record information
    about repositories with missing UUIDs.
  * bugfix: Running `move --to` with a non-ssh remote failed.
  * bugfix: Running `copy --to` with a non-ssh remote actually did a move.
  * Many test suite improvements. Current top-level test coverage: 65%

 -- Joey Hess <joeyh@debian.org>  Fri, 07 Jan 2011 14:33:13 -0400

git-annex (0.15) unstable; urgency=low

  * Support scp-style urls for remotes (host:path).
  * Support ssh urls containing "~".
  * Add trust and untrust subcommands, to allow configuring repositories
    that are trusted to retain files without explicit checking.
  * Fix bug in numcopies handling when multiple remotes pointed to the
    same repository.
  * Introduce the git-annex-shell command. It's now possible to make
    a user have it as a restricted login shell, similar to git-shell.
  * Note that git-annex will always use git-annex-shell when accessing
    a ssh remote, so all of your remotes need to be upgraded to this
    version of git-annex at the same time.
  * Now rsync is exclusively used for copying files to and from remotes.
    scp is not longer supported.

 -- Joey Hess <joeyh@debian.org>  Fri, 31 Dec 2010 22:00:52 -0400

git-annex (0.14) unstable; urgency=low

  * Bugfix to git annex unused in a repository with nothing yet annexed.
  * Support upgrading from a v0 annex with nothing in it.
  * Avoid multiple calls to git ls-files when passed eg, "*".

 -- Joey Hess <joeyh@debian.org>  Fri, 24 Dec 2010 17:38:48 -0400

git-annex (0.13) unstable; urgency=low

  * Makefile: Install man page and html (when built).
  * Makefile: Add GHCFLAGS variable.
  * Fix upgrade from 0.03.
  * Support remotes using git+ssh and ssh+git as protocol.
    Closes: #607056

 -- Joey Hess <joeyh@debian.org>  Tue, 14 Dec 2010 13:05:10 -0400

git-annex (0.12) unstable; urgency=low

  * Add --exclude option to exclude files from processing.
  * mwdn2man: Fix a bug in newline supression. Closes: #606578
  * Bugfix to git annex add of an unlocked file in a subdir. Closes: #606579
  * Makefile: Add PREFIX variable.

 -- Joey Hess <joeyh@debian.org>  Sat, 11 Dec 2010 17:32:00 -0400

git-annex (0.11) unstable; urgency=low

  * If available, rsync will be used for file transfers from remote
    repositories. This allows resuming interrupted transfers.
  * Added remote.annex-rsync-options.
  * Avoid deleting temp files when rsync fails.
  * Improve detection of version 0 repos.
  * Add uninit subcommand. Closes: #605749

 -- Joey Hess <joeyh@debian.org>  Sat, 04 Dec 2010 17:27:42 -0400

git-annex (0.10) unstable; urgency=low

  * In .gitattributes, the annex.numcopies attribute can be used
    to control the number of copies to retain of different types of files.
  * Bugfix: Always correctly handle gitattributes when in a subdirectory of
    the repository. (Had worked ok for ones like "*.mp3", but failed for
    ones like "dir/*".)
  * fsck: Fix warning about not enough copies of a file, when locations
    are known, but are not available in currently configured remotes.
  * precommit: Optimise to avoid calling git-check-attr more than once.
  * The git-annex-backend attribute has been renamed to annex.backend.

 -- Joey Hess <joeyh@debian.org>  Sun, 28 Nov 2010 19:28:05 -0400

git-annex (0.09) unstable; urgency=low

  * Add copy subcommand.
  * Fix bug in setkey subcommand triggered by move --to.

 -- Joey Hess <joeyh@debian.org>  Sat, 27 Nov 2010 17:14:59 -0400

git-annex (0.08) unstable; urgency=low

  * Fix `git annex add ../foo` (when ran in a subdir of the repo).
  * Add configure step to build process.
  * Only use cp -a if it is supported, falling back to cp -p or plain cp
    as needed for portability.
  * cp --reflink=auto is used if supported, and will make git annex unlock
    much faster on filesystems like btrfs that support copy on write.

 -- Joey Hess <joeyh@debian.org>  Sun, 21 Nov 2010 13:45:44 -0400

git-annex (0.07) unstable; urgency=low

  * find: New subcommand.
  * unused: New subcommand, finds unused data. (Split out from fsck.)
  * dropunused: New subcommand, provides for easy dropping of unused keys
    by number, as listed by the unused subcommand.
  * fsck: Print warnings to stderr; --quiet can now be used to only see
    problems.

 -- Joey Hess <joeyh@debian.org>  Mon, 15 Nov 2010 18:41:50 -0400

git-annex (0.06) unstable; urgency=low

  * fsck: Check if annex.numcopies is satisfied.
  * fsck: Verify the sha1 of files when the SHA1 backend is used.
  * fsck: Verify the size of files when the WORM backend is used.
  * fsck: Allow specifying individual files if fscking everything
    is not desired.
  * fsck: Fix bug, introduced in 0.04, in detection of unused data.

 -- Joey Hess <joeyh@debian.org>  Sat, 13 Nov 2010 16:24:29 -0400

git-annex (0.05) unstable; urgency=low

  * Optimize both pre-commit and lock subcommands to not call git diff
    on every file being committed/locked.
    (This actually also works around a bug in ghc, that caused
    git-annex 0.04 pre-commit to sometimes corrupt filename being read
    from git ls-files and fail. 
    See <http://hackage.haskell.org/trac/ghc/ticket/4493>
    The excessive number of calls made by pre-commit exposed the ghc bug.
    Thanks Josh Triplett for the debugging.)
  * Build with -O2.

 -- Joey Hess <joeyh@debian.org>  Thu, 11 Nov 2010 18:31:09 -0400

git-annex (0.04) unstable; urgency=low

  * Add unlock subcommand, which replaces the symlink with a copy of
    the file's content in preparation of changing it. The "edit" subcommand
    is an alias for unlock.
  * Add lock subcommand.
  * Unlocked files will now automatically be added back into the annex when
    committed (and the updated symlink committed), by some magic in the
    pre-commit hook.
  * The SHA1 backend is now fully usable.
  * Add annex.version, which will be used to automate upgrades
    between incompatible versions.
  * Reorganised the layout of .git/annex/
  * The new layout will be automatically upgraded to the first time
    git-annex is used in a repository with the old layout.
  * Note that git-annex 0.04 cannot transfer content from old repositories
    that have not yet been upgraded.
  * Annexed file contents are now made unwritable and put in unwriteable
    directories, to avoid them accidentially being removed or modified.
    (Thanks Josh Triplett for the idea.)
  * Add build dep on libghc6-testpack-dev. Closes: #603016
  * Avoid using runghc to run test suite as it is not available on all
    architectures. Closes: #603006

 -- Joey Hess <joeyh@debian.org>  Wed, 10 Nov 2010 14:23:23 -0400

git-annex (0.03) unstable; urgency=low

  * Fix support for file:// remotes.
  * Add --verbose
  * Fix SIGINT handling.
  * Fix handling of files with unusual characters in their name.
  * Fixed memory leak; git-annex no longer reads the whole file list
    from git before starting, and will be much faster with large repos.
  * Fix crash on unknown symlinks.
  * Added remote.annex-scp-options and remote.annex-ssh-options.
  * The backends to use when adding different sets of files can be configured
    via gitattributes.
  * In .gitattributes, the git-annex-backend attribute can be set to the
    names of backends to use when adding different types of files.
  * Add fsck subcommand. (For now it only finds unused key contents in the
    annex.)

 -- Joey Hess <joeyh@debian.org>  Sun, 07 Nov 2010 18:26:04 -0400

git-annex (0.02) unstable; urgency=low

  * Can scp annexed files from remote hosts, and check remote hosts for
    file content when dropping files.
  * New move subcommand, that makes it easy to move file contents from
    or to a remote.
  * New fromkey subcommand, for registering urls, etc.
  * git-annex init will now set up a pre-commit hook that fixes up symlinks
    before they are committed, to ensure that moving symlinks around does not
    break them.
  * More intelligent and fast staging of modified files; git add coalescing.
  * Add remote.annex-ignore git config setting to allow completly disabling
    a given remote.
  * --from/--to can be used to control the remote repository that git-annex
    uses.
  * --quiet can be used to avoid verbose output
  * New plumbing-level dropkey and addkey subcommands.
  * Lots of bug fixes.

 -- Joey Hess <joeyh@debian.org>  Wed, 27 Oct 2010 16:39:29 -0400

git-annex (0.01) unstable; urgency=low

  * First prerelease.

 -- Joey Hess <joeyh@debian.org>  Wed, 20 Oct 2010 12:54:24 -0400<|MERGE_RESOLUTION|>--- conflicted
+++ resolved
@@ -1,6 +1,3 @@
-<<<<<<< HEAD
-git-annex (4.20130827~bpo70+1) wheezy-backports; urgency=low
-=======
 git-annex (4.20130920) unstable; urgency=low
 
   * webapp: Initial support for setting up encrypted removable drives.
@@ -71,8 +68,7 @@
 
  -- Joey Hess <joeyh@debian.org>  Mon, 09 Sep 2013 09:47:02 -0400
 
-git-annex (4.20130827) unstable; urgency=low
->>>>>>> 70f20571
+git-annex (4.20130827~bpo70+1) wheezy-backports; urgency=low
 
   * Youtube support! (And 53 other video hosts). When quvi is installed,
     git-annex addurl automatically uses it to detect when an page is
