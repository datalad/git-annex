<<<<<<< HEAD
git-annex (4.20131002~bpo70+2) UNRELEASED; urgency=low

  * Wheezy backport: Relax cabal version constraint on gnutls
    (allow the version in wheezy to be used, despite it being a bit buggy).

 -- Joey Hess <joeyh@debian.org>  Tue, 15 Oct 2013 19:45:19 -0400

git-annex (4.20131002~bpo70+1) wheezy-backports; urgency=low
=======
git-annex (4.20131106) unstable; urgency=low

  * Improve local pairing behavior when two computers both try to start
    the pairing process separately.
  * sync: Work even when the local git repository is new and empty,
    with no master branch.
  * gcrypt, bup: Fix bug that prevented using these special remotes
    with encryption=pubkey.
  * Fix enabling of gcrypt repository accessed over ssh;
    git-annex-shell gcryptsetup had a bug that caused it to fail
    with permission denied.
  * Fix zombie process that occurred when switching between repository
    views in the webapp.
  * map: Work when there are gcrypt remotes.
  * Fix build w/o webapp.
  * Fix exception handling bug that could cause .git/annex/index to be used
    for git commits outside the git-annex branch. Known to affect git-annex
    when used with the git shipped with Ubuntu 13.10.

 -- Joey Hess <joeyh@debian.org>  Wed, 06 Nov 2013 11:17:47 -0400

git-annex (4.20131101) unstable; urgency=low

  * The "git annex content" command is renamed to "git annex wanted".
  * New --want-get and --want-drop options which can be used to
    test preferred content settings.
    For example, "git annex find --in . --want-drop"
  * assistant: When autostarted, wait 5 seconds before running the startup
    scan, to avoid contending with the user's desktop login process.
  * webapp: When setting up a bare shared repository, enable non-fast-forward
    pushes.
  * sync: Show a hint about receive.denyNonFastForwards when a push fails.
  * directory, webdav: Fix bug introduced in version 4.20131002 that
    caused the chunkcount file to not be written. Work around repositories
    without such a file, so files can still be retreived from them.
  * assistant: Automatically repair damanged git repository, if it can
    be done without losing data.
  * assistant: Support repairing git remotes that are locally accessible
    (eg, on removable drives).
  * add: Fix reversion in 4.20130827 when adding unlocked files that have
    not yet been committed.
  * unannex: New, much slower, but more safe behavior: Copies files out of
    the annex. This avoids an unannex of one file breaking other files that
    link to the same content. Also, it means that the content
    remains in the annex using up space until cleaned up with 
    "git annex unused".
    (The behavior of unannex --fast has not changed; it still hard links
    to content in the annex. --fast was not made the default because it is
    potentially unsafe; editing such a hard linked file can unexpectedly
    change content stored in the annex.)

 -- Joey Hess <joeyh@debian.org>  Fri, 01 Nov 2013 11:34:27 -0400

git-annex (4.20131024) unstable; urgency=low

  * webapp: Fix bug when adding a remote and git-remote-gcrypt
    is not installed.
  * The assitant can now run scheduled incremental fsck jobs on the local
    repository and remotes. These can be configured using vicfg or with the
    webapp.
  * repair: New command, which can repair damaged git repositories
    (even ones not using git-annex).
  * webapp: When git repository damange is detected, repairs can be
    done using the webapp UI.
  * Automatically and safely detect and recover from dangling
    .git/annex/index.lock files, which would prevent git from
    committing to the git-annex branch, eg after a crash.
  * assistant: Detect stale git lock files at startup time, and remove them.
  * addurl: Better sanitization of generated filenames.
  * Better sanitization of problem characters when generating URL and WORM
    keys.
  * The control socket path passed to ssh needs to be 17 characters
    shorter than the maximum unix domain socket length, because ssh
    appends stuff to it to make a temporary filename. Closes: #725512
  * status: Fix space leak in local mode, introduced in version 4.20130920.
  * import: Skip .git directories.
  * Remove bogus runshell loop check.
  * addurl: Improve message when adding url with wrong size to existing file.
  * Fixed handling of URL keys that have no recorded size.
  * status: Fix a crash if a temp file went away while its size was
    being checked for status.
  * Deal with git check-attr -z output format change in git 1.8.5.
  * Work around sed output difference that led to version containing a newline
    on OSX.
  * sync: Fix automatic resolution of merge conflicts where one side is an
    annexed file, and the other side is a non-annexed file, or a directory.
  * S3: Try to ensure bucket name is valid for archive.org.
  * assistant: Bug fix: When run in a subdirectory, files from incoming merges
    were wrongly added to that subdirectory, and removed from their original
    locations.
  * Windows: Deal with strange msysgit 1.8.4 behavior of not understanding
    DOS formatted paths for --git-dir and --work-tree.
  * Removed workaround for bug in git 1.8.4r0.
  * Added git-recover-repository command to git-annex source
    (not built by default; this needs to move to someplace else).
  * webapp: Move sidebar to the right hand side of the screen.

 -- Joey Hess <joeyh@debian.org>  Thu, 24 Oct 2013 12:59:55 -0400

git-annex (4.20131002) unstable; urgency=low
>>>>>>> 509e3bf5

  * Note that the layout of gcrypt repositories has changed, and
    if you created one you must manually upgrade it.
    See http://git-annex.branchable.com/upgrades/gcrypt/
  * webapp: Support setting up and using encrypted git repositories on
    any ssh server, as well as on rsync.net.
  * git-annex-shell: Added support for operating inside gcrypt repositories.
  * Disable receive.denyNonFastForwards when setting up a gcrypt special
    remote, since gcrypt needs to be able to fast-forward the master branch.
  * import: Preserve top-level directory structure.
  * Use cryptohash rather than SHA for hashing when no external hash program
    is available. This is a significant speedup for SHA256 on OSX, for
    example.
  * Added SKEIN256 and SKEIN512 backends. (Not available in this backport.)
  * Android build redone from scratch, many dependencies updated,
    and entire build can now be done using provided scripts.
  * assistant: Clear the list of failed transfers when doing a full transfer
    scan. This prevents repeated retries to download files that are not
    available, or are not referenced by the current git tree.
  * indirect, direct: Better behavior when a file is not owned by
    the user running the conversion.
  * add, import, assistant: Better preserve the mtime of symlinks,
    when when adding content that gets deduplicated.
  * Send a git-annex user-agent when downloading urls.
    Overridable with --user-agent option.
    (Not yet done for S3 or WebDAV due to limitations of libraries used.)
  * webapp: Fixed a bug where when a new remote is added, one file
    may fail to sync to or from it due to the transferrer process not
    yet knowing about the new remote.
  * OSX: Bundled gpg upgraded, now compatible with config files
    written by MacGPG.
  * assistant: More robust inotify handling; avoid crashing if a directory
    cannot be read.
  * Moved list of backends and remote types from status to version
    command.

 -- Joey Hess <joeyh@debian.org>  Wed, 02 Oct 2013 16:00:39 -0400

git-annex (4.20130920~bpo70+1) wheezy-backports; urgency=low

  * webapp: Initial support for setting up encrypted removable drives.
  * Recommend using my patched gcrypt, which fixes some bugs:
    https://github.com/joeyh/git-remote-gcrypt
  * Support hot-swapping of removable drives containing gcrypt repositories.
  * list: New command, displays a compact table of remotes that
    contain files.
    (Thanks, anarcat for display code and mastensg for inspiration.)
  * fsck: Fix detection and fixing of present direct mode files that are
    wrongly represented as standin symlinks on crippled filesystems.
  * sync: Fix bug that caused direct mode mappings to not be updated
    when merging files into the tree on Windows.
  * sync: Don't fail if the directory it is run in gets removed by the
    sync.
  * addurl: Fix quvi audodetection, broken in last release.
  * status: In local mode, displays information about variance from configured
    numcopies levels. (--fast avoids calculating these)
  * gcrypt: Ensure that signing key is set to one of the participants keys.
  * webapp: Show encryption information when editing a remote.
  * Avoid unnecessarily catting non-symlink files from git, which can be
    so large it runs out of memory.

 -- Joey Hess <joeyh@debian.org>  Fri, 20 Sep 2013 10:34:51 -0400

git-annex (4.20130911) unstable; urgency=low

  * Fix problem with test suite in non-unicode locale.

 -- Joey Hess <joeyh@debian.org>  Wed, 11 Sep 2013 12:14:16 -0400

git-annex (4.20130909) unstable; urgency=low

  * initremote: Syntax change when setting up an encrypted special remote.
    Now use keyid=$KEYID rather than the old encryption=$KEYID
  * forget: New command, causes git-annex branch history to be forgotten
    in a way that will spread to other clones of the repository.
    (As long as they're running this version or newer of git-annex.)
  * forget --drop-dead: Completely removes mentions of repositories that
    have been marked as dead from the git-annex branch.
  * sync, assistant: Force push of the git-annex branch. Necessary
    to ensure it gets pushed to remotes after being rewritten by forget.
  * Added gcrypt support. This combines a fully encrypted git
    repository (using git-remote-gcrypt) with an encrypted git-annex special
    remote.
  * sync: Support syncing with gcrypt remotes.
  * importfeed: Also ignore transient problems with downloading content
    from feeds.
  * Honor core.sharedrepository when receiving and adding files in direct
    mode.
  * enableremote: gpg keys can be removed from those a remote encrypts
    to by passing "keyid-=$KEYID". keyid+= is also provided.
    (Thanks, guilhem for the patch.)
  * Added encryption=pubkey scheme, which encrypts to public keys directly
    rather than the hybrid approach. See documentation for advantages
    and disadvantages, but encryption=hybrid is the recommended scheme still.
    (Thanks, guilhem for the patch.)
  * Fix Feeds display in build flags.
  * Remind user when annex-ignore is set for some remotes, if unable to
    get or drop a file, possibly because it's on an ignored remote.
  * gpg: Force --no-textmode in case the user has it turned on in config.
  * webapp: Improve javascript's handling of longpolling connection
    failures, by reloading the current page in this case.
    Works around chromium behavior where ajax connections to urls
    that were already accessed are denied after navigating back to
    a previous page.
  * Allow building without quvi support.

 -- Joey Hess <joeyh@debian.org>  Mon, 09 Sep 2013 09:47:02 -0400

git-annex (4.20130827~bpo70+1) wheezy-backports; urgency=low

  * Youtube support! (And 53 other video hosts). When quvi is installed,
    git-annex addurl automatically uses it to detect when an page is
    a video, and downloads the video file.
  * web special remote: Also support using quvi, for getting files,
    or checking if files exist in the web.
  * unused: Is now a minimum of 30 times faster, and typically many
    more times than that (when a repository has several branches).
    (Thanks, guilhem for the patch.)
  * unused: Fix bugs in two edge cases involving manually staged changes.
    (Thanks, guilhem for the patch.)
  * Android: Fix bug in terminal app that caused it to spin using much 
    CPU and battery. This problem was introduced in version 4.20130601.
  * sync, merge: Bug fix: Don't try to merge into master when in a bare repo.
  * import: Add options to control handling of duplicate files:
    --duplicate, --deduplicate, and --clean-duplicates
  * mirror: New command, makes two repositories contain the same set of files.
  * Set --clobber when running wget to ensure resuming works properly.
  * Unescape characters in 'file://...' URIs. (Thanks, guilhem for the patch.)
  * Better error message when trying to use a git remote that has annex.ignore
    set.
  * Fix bug that caused typechanged symlinks to be assumed to be unlocked
    files, so they were added to the annex by the pre-commit hook.
  * Debian: Run the builtin test suite as an autopkgtest.
  * Debian: Recommend ssh-askpass, which ssh will use when the assistant
    is run w/o a tty. Closes: #719832

 -- Joey Hess <joeyh@debian.org>  Mon, 09 Sep 2013 16:34:08 -0400

git-annex (4.20130815~bpo70+1) wheezy-backports; urgency=low

  * assistant, watcher: .gitignore files and other git ignores are now
    honored, when git 1.8.4 or newer is installed.
    (Thanks, Adam Spiers, for getting the necessary support into git for this.)
  * importfeed: Ignores transient problems with feeds. Only exits nonzero
    when a feed has repeatedly had a problems for at least 1 day.
  * importfeed: Fix handling of dots in extensions.
  * Windows: Added support for encrypted special remotes.
  * Windows: Fixed permissions problem that prevented removing files
    from directory special remote. Directory special remotes now fully usable.

 -- Joey Hess <joeyh@debian.org>  Tue, 27 Aug 2013 13:28:32 -0400

git-annex (4.20130802~bpo70+2) wheezy-backports; urgency=low

  * Fix dependency on libghc-gnutls-dev.

 -- Joey Hess <joeyh@debian.org>  Sat, 17 Aug 2013 04:33:20 -0400

git-annex (4.20130802~bpo70+1) wheezy-backports; urgency=low

  * Wheezy backport: Fix build dependency on libghc-network-protocol-xmpp-dev
    (allow the version in wheezy to be used, despite it being a bit buggy).
  * dropunused behavior change: Now refuses to drop the last copy of a
    file, unless you use the --force.
    This was the last place in git-annex that could remove data referred
    to by the git history, without being forced.
    Like drop, dropunused checks remotes, and honors the global
    annex.numcopies setting. (However, .gitattributes settings cannot
    apply to unused files.) 
  * Fix inverted logic in last release's fix for data loss bug,
    that caused git-annex sync on FAT or other crippled filesystems to add
    symlink standin files to the annex.
  * importfeed can be used to import files from podcast feeds.
  * webapp: When setting up a dedicated ssh key to access the annex
    on a host, set IdentitiesOnly to prevent the ssh-agent from forcing
    use of a different ssh key. That could result in unncessary password
    prompts, or prevent git-annex-shell from being run on the remote host.
  * webapp: Improve handling of remotes whose setup has stalled.
  * Add status message to XMPP presence tag, to identify to others that
    the client is a git-annex client. Closes: #717652
  * webapp: When creating a repository on a removable drive, set
    core.fsyncobjectfiles, to help prevent data loss when the drive is yanked.
  * Always build with -threaded, to avoid a deadlock when communicating with
    gpg.
  * unused: No longer shows as unused tmp files that are actively being
    transferred.
  * assistant: Fix NetWatcher to not sync with remotes that have
    remote.<name>.annex-sync set to false.
  * assistant: Fix deadlock that could occur when adding a lot of files
    at once in indirect mode.
  * assistant: Fix bug that caused it to stall when adding a very large
    number of files at once (around 5 thousand).
  * OSX: Make git-annex-webapp run in the background, so that the app icon
    can be clicked on the open a new webapp when the assistant is already
    running.
  * Improve test suite on Windows; now tests git annex sync.
  * Fix a few bugs involving filenames that are at or near the filesystem's
    maximum filename length limit.
  * find: Avoid polluting stdout with progress messages. Closes: #718186
  * Escape ':' in file/directory names to avoid it being treated
    as a pathspec by some git commands. Closes: #718185
  * Slow and ugly work around for bug #718517 in git 1.8.4~rc0, which broke
    git-cat-file --batch for filenames containing spaces.
    (Will be reverted after next git pre-release fixes the problem.)

 -- Joey Hess <joeyh@debian.org>  Fri, 02 Aug 2013 11:35:16 -0400

git-annex (4.20130723) unstable; urgency=low

  * Fix data loss bug when adding an (uncompressed) tarball of a
    git-annex repository, or other file that begins with something
    that can be mistaken for a git-annex link. Closes: #717456
  * New improved version of the git-annex logo, contributed by
    John Lawrence.
  * Rsync.net have committed to support git-annex and offer a special
    discounted rate for git-annex users. Updated the webapp to reflect this.
    http://www.rsync.net/products/git-annex-pricing.html
  * Install XDG desktop icon files.
  * Support unannex and uninit in direct mode.
  * Support import in direct mode.
  * webapp: Better display of added files.
  * fix: Preserve the original mtime of fixed symlinks.
  * uninit: Preserve .git/annex/objects at the end, if it still
    has content, so that old versions of files and deleted files
    are not deleted. Print a message with some suggested actions.
  * When a transfer is already being run by another process,
    proceed on to the next file, rather than dying.
  * Fix checking when content is present in a non-bare repository
    accessed via http.
  * Display byte sizes with more precision.
  * watcher: Fixed a crash that could occur when a directory was renamed
    or deleted before it could be scanned.
  * watcher: Partially worked around a bug in hinotify, no longer crashes
    if hinotify cannot process a directory (but can't detect changes in it)
  * directory special remote: Fix checking that there is enough disk space
    to hold an object, was broken when using encryption.
  * webapp: Differentiate between creating a new S3/Glacier/WebDav remote,
    and initializing an existing remote. When creating a new remote, avoid
    conflicts with other existing (or deleted) remotes with the same name.
  * When an XMPP server has SRV records, try them, but don't then fall
    back to the regular host if they all fail.
  * For long hostnames, use a hash of the hostname to generate the socket
    file for ssh connection caching.

 -- Joey Hess <joeyh@debian.org>  Tue, 23 Jul 2013 10:46:05 -0400

git-annex (4.20130709) unstable; urgency=low

  * --all: New switch that makes git-annex operate on all data stored
    in the git annex, including old versions of files. Supported by
    fsck, get, move, copy.
  * --unused: New switch that makes git-annex operate on all data found
    by the last run of git annex unused. Supported by fsck, move, copy.
  * get, move, copy: Can now be run in a bare repository,
    like fsck already could. --all is enabled automatically in this case.
  * merge: Now also merges synced/master or similar branches, which 
    makes it useful to put in a post-receive hook to make a repository
    automatically update its working copy when git annex sync or the assistant
    sync with it.
  * webapp: Fix ssh setup with nonstandard port, broken in last release.
  * init: Detect systems on which git commit fails due to not being able to
    determine the FQDN, and put in a workaround so committing to the git-annex
    branch works.
  * addurl --pathdepth: Fix failure when the pathdepth specified is deeper
    than the urls's path.
  * Windows: Look for .exe extension when searching for a command in path.
  * Pass -f to curl when downloading a file with it, so it propigates failure. 
  * Windows: Fix url to object when using a http remote.
  * webapp: Fix authorized_keys line added when setting up a rsync remote
    on a server that also supports git-annex, to not force running
    git-annex-shell.
  * OSX Mountain Lion: Fixed gpg bundled in dmg to not fail due to a missing
    gpg-agent.
  * Android: gpg is built without --enable-minimal, so it interoperates
    better with other gpg builds that may default to using other algorithms
    for encryption.
  * dropunused, addunused: Complain when asked to operate on a number that
    does not correspond to any unused key.
  * fsck: Don't claim to fix direct mode when run on a symlink whose content
    is not present.
  * Make --numcopies override annex.numcopies set in .gitattributes.

 -- Joey Hess <joeyh@debian.org>  Tue, 09 Jul 2013 13:55:39 -0400

git-annex (4.20130627) unstable; urgency=low

  * assistant --autostart: Automatically ionices the daemons it starts.
  * assistant: Daily sanity check thread is run niced.
  * bup: Handle /~/ in bup remote paths.
    Thanks, Oliver Matthews
  * fsck: Ensures that direct mode is used for files when it's enabled.
  * webapp: Fix bug when setting up a remote ssh repo repeatedly on the same
    server.
  * webapp: Ensure that ssh keys generated for different directories
    on a server are always different.
  * webapp: Fix bug setting up ssh repo if the user enters "~/" at the start 
    of the path.
  * assistant: Fix bug that prevented adding files written by gnucash, 
    and more generally support adding hard links to files. However,
    other operations on hard links are still unsupported.
  * webapp: Fix bug that caused the webapp to hang when built with yesod 1.2.

 -- Joey Hess <joeyh@debian.org>  Thu, 27 Jun 2013 14:21:55 -0400

git-annex (4.20130621) unstable; urgency=low

  * Supports indirect mode on encfs in paranoia mode, and other
    filesystems that do not support hard links, but do support
    symlinks and other POSIX filesystem features.
  * Android: Add .thumbnails to .gitignore when setting up a camera
    repository.
  * Android: Make the "Open webapp" menu item open the just created
    repository when a new repo is made.
  * webapp: When the user switches to display a different repository,
    that repository becomes the default repository to be displayed next time
    the webapp gets started.
  * glacier: Better handling of the glacier inventory, which avoids
    duplicate uploads to the same glacier repository by `git annex copy`.
  * Direct mode: No longer temporarily remove write permission bit of files
    when adding them.
  * sync: Better support for bare git remotes. Now pushes directly to the
    master branch on such a remote, instead of to synced/master. This
    makes it easier to clone from a bare git remote that has been populated
    with git annex sync or by the assistant.
  * Android: Fix use of cp command to not try to use features present
    only on build system.
  * Windows: Fix hang when adding several files at once.
  * assistant: In direct mode, objects are now only dropped when all
    associated files are unwanted. This avoids a repreated drop/get loop
    of a file that has a copy in an archive directory, and a copy not in an
    archive directory. (Indirect mode still has some buggy behavior in this
    area, since it does not keep track of associated files.)
    Closes: #712060
  * status: No longer shows dead repositories.
  * annex.debug can now be set to enable debug logging by default.
    The webapp's debugging check box does this.
  * fsck: Avoid getting confused by Windows path separators
  * Windows: Multiple bug fixes, including fixing the data written to the
    git-annex branch.
  * Windows: The test suite now passes on Windows (a few broken parts are
    disabled).
  * assistant: On Linux, the expensive transfer scan is run niced.
  * Enable assistant and WebDAV support on powerpc and sparc architectures,
    which now have the necessary dependencies built.

 -- Joey Hess <joeyh@debian.org>  Fri, 21 Jun 2013 10:18:41 -0400

git-annex (4.20130601) unstable; urgency=medium

  * XMPP: Git push over xmpp made much more robust.
  * XMPP: Avoid redundant and unncessary pushes. Note that this breaks
    compatibility with previous versions of git-annex, which will refuse
    to accept any XMPP pushes from this version.
  * XMPP: Send pings and use them to detect when contact with the server
    is lost.
  * hook special remote: Added combined hook program support.
  * Android app: Avoid using hard links to app's lib directory, which
    is sometimes on a different filesystem than the data directory.
  * Fix bug in parsing of parens in some preferred content expressions.
    This fixes the behavior of the manual mode group.
  * assistant: Work around git-cat-file's not reloading the index after files
    are staged.
  * Improve error handling when getting uuid of http remotes to auto-ignore,
    like with ssh remotes.
  * content: New command line way to view and configure a repository's
    preferred content settings.
  * sync: Fix double merge conflict resolution handling.
  * XMPP: Fix a file descriptor leak.
  * Android: Added an "Open WebApp" item to the terminal's menu.
  * Android: Work around Android devices where the `am` command doesn't work.
  * Can now restart certain long-running git processes if they crash, and
    continue working.

 -- Joey Hess <joeyh@debian.org>  Sat, 01 Jun 2013 19:16:04 -0400

git-annex (4.20130521~bpo70+1) wheezy-backports; urgency=low

  * Wheezy backport. Note that WebDAV is disabled in this backport.
    Closes: #718339
  * Sanitize debian changelog version before putting it into cabal file.
    Closes: #708619
  * Switch to MonadCatchIO-transformers for better handling of state while
    catching exceptions.
  * Fix a zombie that could result when running a process like gpg to
    read and write to it.
  * Allow building with gpg2.
  * Disable building with the haskell threaded runtime when the webapp
    is not built. This may fix builds on mips, s390x and sparc, which are
    failing to link -lHSrts_thr
  * Temporarily build without webapp on kfreebsd-i386, until yesod is
    installable there again.
  * Direct mode bug fix: After a conflicted merge was automatically resolved,
    the content of a file that was already present could incorrectly
    be replaced with a symlink.
  * Fix a bug in the git-annex branch handling code that could
    cause info from a remote to not be merged and take effect immediately.
  * Direct mode is now fully tested by the test suite.
  * Detect bad content in ~/.config/git-annex/program and look in PATH instead.
  * OSX: Fixed gpg included in dmg.
  * Linux standalone: Back to being built with glibc 2.13 for maximum
    portability.

 -- Joey Hess <joeyh@debian.org>  Fri, 02 Aug 2013 13:18:44 -0400

git-annex (4.20130516) unstable; urgency=low

  * Android: The webapp is ported and working.
  * Windows: There is a very rough Windows port. Do not trust it with
    important data.
  * git-annex-shell: Ensure that received files can be read. Files
    transferred from some Android devices may have very broken permissions
    as received.
  * direct mode: Direct mode commands now work on files staged in the index,
    they do not need to be committed to git.
  * Temporarily add an upper bound to the version of yesod that can be built
    with, since yesod 1.2 has a great many changes that will require extensive
    work on the webapp.
  * Disable building with the haskell threaded runtime when the assistant
    is not built. This may fix builds on s390x and sparc, which are failing
    to link -lHSrts_thr
  * Avoid depending on regex-tdfa on mips, mipsel, and s390, where it fails
    to build.
  * direct: Fix a bug that could cause some files to be left in indirect mode.
  * When initializing a directory special remote with a relative path,
    the path is made absolute.
  * SHA: Add a runtime sanity check that sha commands output something
    that appears to be a real sha.
  * configure: Better checking that sha commands output in the desired format.
  * rsync special remotes: When sending from a crippled filesystem, use
    the destination's default file permissions, as the local ones can
    be arbitrarily broken. (Ie, ----rwxr-x for files on Android)
  * migrate: Detect if a file gets corrupted while it's being migrated.
  * Debian: Add a menu file.

 -- Joey Hess <joeyh@debian.org>  Thu, 16 May 2013 11:03:35 -0400

git-annex (4.20130501) unstable; urgency=low

  * sync, assistant: Behavior changes: Sync with remotes that have
    annex-ignore set, so that git remotes on servers without git-annex
    installed can be used to keep clients' git repos in sync.
  * assistant: Work around misfeature in git 1.8.2 that makes
    `git commit --alow-empty -m ""` run an editor.
  * sync: Bug fix, avoid adding to the annex the 
    dummy symlinks used on crippled filesystems.
  * Add public repository group.
    (And inpreferreddir to preferred content expressions.)
  * webapp: Can now set up Internet Archive repositories.
  * S3: Dropping content from the Internet Archive doesn't work, but
    their API indicates it does. Always refuse to drop from there.
  * Automatically register public urls for files uploaded to the
    Internet Archive.
  * To enable an existing special remote, the new enableremote command
    must be used. The initremote command now is used only to create
    new special remotes.
  * initremote: If two existing remotes have the same name,
    prefer the one with a higher trust level.
  * assistant: Improved XMPP protocol to better support multiple repositories
    using the same XMPP account. Fixes bad behavior when sharing with a friend
    when you or the friend have multiple reposotories on an XMPP account.
    Note that XMPP pairing with your own devices still pairs with all
    repositories using your XMPP account.
  * assistant: Fix bug that could cause incoming pushes to not get
    merged into the local tree. Particularly affected XMPP pushes.
  * webapp: Display some additional information about a repository on
    its edit page.
  * webapp: Install FDO desktop menu file when started in standalone mode.
  * webapp: Don't default to making repository in cwd when started
    from within a directory containing a git-annex file (eg, standalone
    tarball directory).
  * Detect systems that have no user name set in GECOS, and also
    don't have user.name set in git config, and put in a workaround
    so that commits to the git-annex branch (and the assistant)
    will still succeed despite git not liking the system configuration.
  * webapp: When told to add a git repository on a remote server, and
    the repository already exists as a non-bare repository, use it,
    rather than initializing a bare repository in the same directory.
  * direct, indirect: Refuse to do anything when the assistant
    or git-annex watch daemon is running.
  * assistant: When built with git before 1.8.0, use `git remote rm`
    to delete a remote. Newer git uses `git remote remove`.
  * rmurl: New command, removes one of the recorded urls for a file.
  * Detect when the remote is broken like bitbucket is, and exits 0 when
    it fails to run git-annex-shell.
  * assistant: Several improvements to performance and behavior when
    performing bulk adds of a large number of files (tens to hundreds
    of thousands).
  * assistant: Sanitize XMPP presence information logged for debugging.
  * webapp: Now automatically fills in any creds used by an existing remote
    when creating a new remote of the same type. Done for Internet Archive,
    S3, Glacier, and Box.com remotes.
  * Store an annex-uuid file in the bucket when setting up a new S3 remote.
  * Support building with DAV 0.4.

 -- Joey Hess <joeyh@debian.org>  Wed, 01 May 2013 01:42:46 -0400

git-annex (4.20130417) unstable; urgency=low

  * initremote: Generates encryption keys with high quality entropy.
    This can be disabled using --fast to get the old behavior.
    The assistant still uses low-quality entropy when creating encrypted
    remotes, to avoid delays. (Thanks, guilhem for the patch.)
  * Bugfix: Direct mode no longer repeatedly checksums duplicated files.
  * assistant: Work around horrible, terrible, very bad behavior of
    gnome-keyring, by not storing special-purpose ssh keys in ~/.ssh/*.pub.
    Apparently gnome-keyring apparently will load and indiscriminately use
    such keys in some cases, even if they are not using any of the standard
    ssh key names. Instead store the keys in ~/.ssh/annex/,
    which gnome-keyring will not check.
  * addurl: Bugfix: Did not properly add file in direct mode.
  * assistant: Bug fix to avoid annexing the files that git uses
    to stand in for symlinks on FAT and other filesystem not supporting
    symlinks.
  * Adjust preferred content expressions so that content in archive
    directories is preferred until it has reached an archive or smallarchive
    repository.
  * webapp: New --listen= option allows running the webapp on one computer
    and connecting to it from another. (Note: Does not yet use HTTPS.)
  * Added annex.web-download-command setting.
  * Added per-remote annex-rsync-transport option. (guilhem again)
  * Ssh connection caching is now also used by rsync special remotes.
    (guilhem yet again)
  * The version number is now derived from git, unless built with
    VERSION_FROM_CHANGELOG.
  * assistant: Stop any transfers the assistant initiated on shutdown.
  * assistant: Added sequence numbers to XMPP git push packets. (Not yet used.)
  * addurl: Register transfer so the webapp can see it.
  * addurl: Automatically retry downloads that fail, as long as some
    additional content was downloaded.
  * webapp: Much improved progress bar display for downloads from encrypted
    remotes.
  * Avoid using runghc, as that needs ghci.
  * webapp: When a repository's group is changed, rescan for transfers.
  * webapp: Added animations.
  * webapp: Include the repository directory in the mangled hostname and
    ssh key name, so that a locked down ssh key for one repository is not
    re-used when setting up additional repositories on the same server.
  * Fall back to internal url downloader when built without curl.
  * fsck: Check content of direct mode files (only when the inode cache
    thinks they are unmodified).

 -- Joey Hess <joeyh@debian.org>  Wed, 17 Apr 2013 09:07:38 -0400

git-annex (4.20130405) unstable; urgency=low

  * Group subcommands into sections in usage. Closes: #703797
  * Per-command usage messages.
  * webapp: Fix a race that sometimes caused alerts or other notifications
    to be missed if they occurred while a page was loading.
  * webapp: Progess bar fixes for many types of special remotes.
  * Build debian package without using cabal, which writes to HOME.
    Closes: #704205
  * webapp: Run ssh server probes in a way that will work when the
    login shell is a monstrosity that should have died 25 years ago,
    such as csh.
  * New annex.largefiles setting, which configures which files
    `git annex add` and the assistant add to the annex.
  * assistant: Check small files into git directly.
  * Remotes can be configured to use other MAC algorithms than HMACSHA1
    to encrypt filenames.
    Thanks, guilhem for the patch.
  * git-annex-shell: Passes rsync --bwlimit options on rsync.
    Thanks, guilhem for the patch.
  * webapp: Added UI to delete repositories. Closes: #689847
  * Adjust built-in preferred content expressions to make most types
    of repositories want content that is only located on untrusted, dead,
    and unwanted repositories.
  * drop --auto: Fix bug that prevented dropping files from untrusted
    repositories.
  * assistant: Fix bug that could cause direct mode files to be unstaged
    from git.
  * Update working tree files fully atomically.
  * webapp: Improved transfer queue management.
  * init: Probe whether the filesystem supports fifos, and if not,
    disable ssh connection caching.
  * Use lower case hash directories for storing files on crippled filesystems,
    same as is already done for bare repositories.

 -- Joey Hess <joeyh@debian.org>  Fri, 05 Apr 2013 10:42:18 -0400

git-annex (4.20130323) unstable; urgency=low

  * webapp: Repository list is now included in the dashboard, and other
    UI tweaks.
  * webapp: Improved UI for pairing your own devices together using XMPP.
  * webapp: Display an alert when there are XMPP remotes, and a cloud
    transfer repository needs to be configured.
  * Add incrementalbackup repository group.
  * webapp: Encourage user to install git-annex on a server when adding
    a ssh server, rather than just funneling them through to rsync.
  * xmpp: --debug now enables a sanitized dump of the XMPP protocol
  * xmpp: Try harder to detect presence of clients when there's a git push
    to send.
  * xmpp: Re-enable XA flag, since disabling it did not turn out to help
    with the problems Google Talk has with not always sending presence
    messages to clients.
  * map: Combine duplicate repositories, for a nicer looking map.
  * Fix several bugs caused by a bad Ord instance for Remote.
  * webapp: Switch all forms to POST.
  * assistant: Avoid syncing with annex-ignored remotes when reconnecting
    to the network, or connecting a drive.
  * assistant: Fix OSX bug that prevented committing changed files to a
    repository when in indirect mode.
  * webapp: Improved alerts displayed when syncing with remotes, and 
    when syncing with a remote fails.
  * webapp: Force wrap long filenames in transfer display.
  * assistant: The ConfigMonitor left one zombie behind each time
    it checked for changes, now fixed.
  * get, copy, move: Display an error message when an identical transfer
    is already in progress, rather than failing with no indication why.
  * assistant: Several optimisations to file transfers.
  * OSX app and standalone Linux tarball now both support being added to
    PATH; no need to use runshell to start git-annex.
  * webapp: When adding a removable drive, you can now specify the
    directory inside it to use.
  * webapp: Confirm whether user wants to combine repositories when
    adding a removable drive that already has a repository on it.

 -- Joey Hess <joeyh@debian.org>  Fri, 22 Mar 2013 18:54:05 -0400

git-annex (4.20130314) unstable; urgency=low

  * Bugfix: git annex add, when ran without any file or directory specified,
    should add files in the current directory, but not act on unlocked files
    elsewhere in the tree.
  * Bugfix: drop --from an unavailable remote no longer updates the location
    log, incorrectly, to say the remote does not have the key.
  * Bugfix: If the UUID of a remote is not known, prevent --from, --to,
    and other ways of specifying remotes by name from selecting it,
    since it is not possible to sanely use it.
  * Bugfix: Fix bug in inode cache sentinal check, which broke
    copying to local repos if the repo being copied from had moved
    to a different filesystem or otherwise changed all its inodes

  * Switch from using regex-compat to regex-tdfa, as the C regex library
    is rather buggy.
  * status: Can now be run with a directory path to show only the
    status of that directory, rather than the whole annex.
  * Added remote.<name>.annex-gnupg-options setting.
    Thanks, guilhem for the patch.
  * addurl: Add --relaxed option.
  * addurl: Escape invalid characters in urls, rather than failing to
    use an invalid url.
  * addurl: Properly handle url-escaped characters in file:// urls.

  * assistant: Fix dropping content when a file is moved to an archive
    directory, and getting contennt when a file is moved back out.
  * assistant: Fix bug in direct mode that could occur when a symlink is
    moved out of an archive directory, and resulted in the file not being
    set to direct mode when it was transferred.
  * assistant: Generate better commits for renames.
  * assistant: Logs are rotated to avoid them using too much disk space.
  * assistant: Avoid noise in logs from git commit about typechanged
    files in direct mode repositories.
  * assistant: Set gc.auto=0 when creating repositories to prevent
    automatic commits from causing git-gc runs.
  * assistant: If gc.auto=0, run git-gc once a day, packing loose objects
    very non-aggressively.
  * assistant: XMPP git pull and push requests are cached and sent when
    presence of a new client is detected.
  * assistant: Sync with all git remotes on startup.
  * assistant: Get back in sync with XMPP remotes after network reconnection,
    and on startup.
  * assistant: Fix syncing after XMPP pairing.
  * assistant: Optimised handling of renamed files in direct mode,
    avoiding re-checksumming.
  * assistant: Detects most renames, including directory renames, and
    combines all their changes into a single commit.
  * assistant: Fix ~/.ssh/git-annex-shell wrapper to work when the
    ssh key does not force a command.
  * assistant: Be smarter about avoiding unncessary transfers.

  * webapp: Work around bug in Warp's slowloris attack prevention code,
    that caused regular browsers to stall when they reuse a connection
    after leaving it idle for 30 seconds.
    (See https://github.com/yesodweb/wai/issues/146)
  * webapp: New preferences page allows enabling/disabling debug logging
    at runtime, as well as configuring numcopies and diskreserve.
  * webapp: Repository costs can be configured by dragging repositories around
    in the repository list.
  * webapp: Proceed automatically on from "Configure jabber account"
    to pairing.
  * webapp: Only show up to 10 queued transfers.
  * webapp: DTRT when told to create a git repo that already exists.
  * webapp: Set locally paired repositories to a lower cost than other
    network remotes.

  * Run ssh with -T to avoid tty allocation and any login scripts that
    may do undesired things with it.
  * Several improvements to Makefile and cabal file. Thanks, Peter Simmons
  * Stop depending on testpack.
  * Android: Enable test suite. 

 -- Joey Hess <joeyh@debian.org>  Thu, 14 Mar 2013 15:29:20 -0400

git-annex (4.20130227) unstable; urgency=low

  * annex.version is now set to 4 for direct mode repositories.
  * Should now fully support git repositories with core.symlinks=false;
    always using git's pseudosymlink files in such repositories.
  * webapp: Allow creating repositories on filesystems that lack support for
    symlinks.
  * webapp: Can now add a new local repository, and make it sync with
    the main local repository.
  * Android: Bundle now includes openssh.
  * Android: Support ssh connection caching.
  * Android: Assistant is fully working. (But no webapp yet.)
  * Direct mode: Support filesystems like FAT which can change their inodes
    each time they are mounted.
  * Direct mode: Fix support for adding a modified file.
  * Avoid passing -p to rsync, to interoperate with crippled filesystems.
    Closes: #700282
  * Additional GIT_DIR support bugfixes. May actually work now.
  * webapp: Display any error message from git init if it fails to create
    a repository.
  * Fix a reversion in matching globs introduced in the last release,
    where "*" did not match files inside subdirectories. No longer uses
    the Glob library.
  * copy: Update location log when no copy was performed, if the location
    log was out of date.
  * Makefile now builds using cabal, taking advantage of cabal's automatic
    detection of appropriate build flags.
  * test: The test suite is now built into the git-annex binary, and can
    be run at any time.

 -- Joey Hess <joeyh@debian.org>  Wed, 27 Feb 2013 14:07:24 -0400

git-annex (3.20130216) unstable; urgency=low

  * Now uses the Haskell uuid library, rather than needing a uuid program.
  * Now uses the Haskell Glob library, rather than pcre-light, avoiding
    the need to install libpcre. Currently done only for Cabal or when
    the Makefile is made to use -DWITH_GLOB
  * Android port now available (command-line only).
  * New annex.crippledfilesystem setting, allows use of git-annex
    repositories on FAT and even worse filesystems; avoiding use of
    hard links and locked down permissions settings. (Support is incomplete.)
  * init: Detect when the repository is on a filesystem that does not
    support hard links, or symlinks, or unix permissions, and set
    annex.crippledfilesystem, as well as annex.direct.
  * add: Improved detection of files that are modified while being added.
  * Fix a bug in direct mode, introduced in the previous release, where
    if a file was dropped and then got back, it would be stored in indirect
    mode.

 -- Joey Hess <joeyh@debian.org>  Sat, 16 Feb 2013 10:03:26 -0400

git-annex (3.20130207) unstable; urgency=low

  * webapp: Now allows restarting any threads that crash.
  * Adjust debian package to only build-depend on DAV on architectures
    where it is available.
  * addurl --fast: Use curl, rather than haskell HTTP library, to support https.
  * annex.autocommit: New setting, can be used to disable autocommit
    of changed files by the assistant, while it still does data syncing
    and other tasks.
  * assistant: Ignore .DS_Store on OSX.
  * assistant: Fix location log when adding new file in direct mode.
  * Deal with stale mappings for deleted file in direct mode.
  * pre-commit: Update direct mode mappings. 
  * uninit, unannex --fast: If hard link creation fails, fall back to slow
    mode.
  * Clean up direct mode cache and mapping info when dropping keys.
  * dropunused: Clean up stale direct mode cache and mapping info not
    removed before.

 -- Joey Hess <joeyh@debian.org>  Thu, 07 Feb 2013 12:45:25 -0400

git-annex (3.20130124) unstable; urgency=low

  * Added source repository group, that only retains files until they've
    been transferred to another repository. Useful for things like
    repositories on cameras.
  * Added manual repository group. Use to prevent the assistant from
    downloading any file contents to keep things in sync. Instead
    `git annex get`, `git annex drop` etc can be used manually as desired.
  * webapp: More adjustments to longpoll code to deal with changes in
    variable quoting in different versions of shakespeare-js.
  * webapp: Avoid an error if a transfer is stopped just as it finishes.
    Closes: #698184 
  * webapp: Now always logs to .git/annex/daemon.log
  * webapp: Has a page to view the log, accessed from the control menu.
  * webapp: Fix crash adding removable drive that has an annex directory
    in it that is not a git repository.
  * Deal with incompatability in gpg2, which caused prompts for encryption
    passphrases rather than using the supplied --passphrase-fd.
  * bugfix: Union merges involving two or more repositories could sometimes
    result in data from one repository getting lost. This could result
    in the location log data becoming wrong, and fsck being needed to fix it.
  * sync: Automatic merge conflict resolution now stages deleted files.
  * Depend on git 1.7.7.6 for --no-edit. Closes: #698399
  * Fix direct mode mapping code to always store direct mode filenames
    relative to the top of the repository, even when operating inside a
    subdirectory.
  * fsck: Detect and fix consistency errors in direct mode mapping files.
  * Avoid filename encoding errors when writing direct mode mappings.

 -- Joey Hess <joeyh@debian.org>  Tue, 22 Jan 2013 07:11:59 +1100

git-annex (3.20130114) unstable; urgency=low

  * Now handles the case where a file that's being transferred to a remote
    is modified in place, which direct mode allows. When this
    happens, the transfer now fails, rather than allow possibly corrupt
    data into the remote.
  * fsck: Better checking of file content in direct mode.
  * drop: Suggest using git annex move when numcopies prevents dropping a file.
  * webapp: Repo switcher filters out repos that do not exist any more
    (or are on a drive that's not mounted).
  * webapp: Use IP address, rather than localhost, since some systems may
    have configuration problems or other issues that prevent web browsers
    from connecting to the right localhost IP for the webapp.
  * webapp: Adjust longpoll code to work with recent versions of
    shakespeare-js.
  * assistant: Support new gvfs dbus names used in Gnome 3.6.
  * In direct mode, files with the same key are no longer hardlinked, as
    that would cause a surprising behavior if modifying one, where the other
    would also change.
  * webapp: Avoid illegal characters in hostname when creating S3 or
    Glacier remote.
  * assistant: Avoid committer crashing if a file is deleted at the wrong
    instant.

 -- Joey Hess <joeyh@debian.org>  Mon, 14 Jan 2013 15:25:18 -0400

git-annex (3.20130107) unstable; urgency=low

  * webapp: Add UI to stop and restart assistant.
  * committer: Fix a file handle leak.
  * assistant: Make expensive transfer scan work fully in direct mode.
  * More commands work in direct mode repositories: find, whereis, move, copy,
    drop, log, fsck, add, addurl.
  * sync: No longer automatically adds files in direct mode.
  * assistant: Detect when system is not configured with a user name,
    and set environment to prevent git from failing.
  * direct: Avoid hardlinking symlinks that point to the same content
    when the content is not present.
  * Fix transferring files to special remotes in direct mode.

 -- Joey Hess <joeyh@debian.org>  Mon, 07 Jan 2013 01:01:41 -0400

git-annex (3.20130102) unstable; urgency=low

  * direct, indirect: New commands, that switch a repository to and from
    direct mode. In direct mode, files are accessed directly, rather than
    via symlinks. Note that direct mode is currently experimental. Many
    git-annex commands do not work in direct mode. Some git commands can
    cause data loss when used in direct mode repositories.
  * assistant: Now uses direct mode by default when setting up a new
    local repository.
  * OSX assistant: Uses the FSEvents API to detect file changes.
    This avoids issues with running out of file descriptors on large trees,
    as well as allowing detection of modification of files in direct mode.
    Other BSD systems still use kqueue.
  * kqueue: Fix bug that made broken symlinks not be noticed.
  * vicfg: Quote filename. Closes: #696193
  * Bugfix: Fixed bug parsing transfer info files, where the newline after
    the filename was included in it. This was generally benign, but in
    the assistant, it caused unexpected dropping of preferred content.
  * Bugfix: Remove leading \ from checksums output by sha*sum commands,
    when the filename contains \ or a newline. Closes: #696384
  * fsck: Still accept checksums with a leading \ as valid, now that
    above bug is fixed.
  * SHA*E backends: Exclude non-alphanumeric characters from extensions.
  * migrate: Remove leading \ in SHA* checksums, and non-alphanumerics
    from extensions of SHA*E keys.

 -- Joey Hess <joeyh@debian.org>  Wed, 02 Jan 2013 13:21:34 -0400

git-annex (3.20121211) unstable; urgency=low

  * webapp: Defaults to sharing box.com account info with friends, allowing
    one-click enabling of the repository.
  * Fix broken .config/git-annex/program installed by standalone tarball.
  * assistant: Retrival from glacier now handled.
  * Include ssh in standalone tarball and OSX app.
  * watch: Avoid leaving hard links to files behind in .git/annex/tmp
    if a file is deleted or moved while it's being quarantined in preparation
    to being added to the annex.
  * Allow `git annex drop --from web`; of course this does not remove
    any file from the web, but it does make git-annex remove all urls
    associated with a file.
  * webapp: S3 and Glacier forms now have a select list of all
    currently-supported AWS regions.
  * webdav: Avoid trying to set props, avoiding incompatability with
    livedrive.com. Needs DAV version 0.3.
  * webapp: Prettify error display.
  * webapp: Fix bad interaction between required fields and modals.
  * webapp: Added help buttons and links next to fields that require
    explanations.
  * webapp: Encryption can be disabled when setting up remotes.
  * assistant: Avoid trying to drop content from remotes that don't have it.
  * assistant: Allow periods in ssh key comments.
  * get/copy --auto: Transfer data even if it would exceed numcopies,
    when preferred content settings want it.
  * drop --auto: Fix dropping content when there are no preferred content
    settings.
  * webapp: Allow user to specify the port when setting up a ssh or rsync
    remote.
  * assistant: Fix syncing to just created ssh remotes.
  * Enable WebDAV support in Debian package. Closes: #695532

 -- Joey Hess <joeyh@debian.org>  Tue, 11 Dec 2012 11:25:03 -0400

git-annex (3.20121127) unstable; urgency=low

  * Fix dirContentsRecursive, which had missed some files in deeply nested
    subdirectories. Could affect various parts of git-annex.
  * rsync: Fix bug introduced in last release that broke encrypted rsync
    special remotes.
  * The standalone builds now unset their special path and library path
    variables before running the system web browser.

 -- Joey Hess <joeyh@debian.org>  Tue, 27 Nov 2012 17:07:32 -0400

git-annex (3.20121126) unstable; urgency=low

  * New webdav and Amazon glacier special remotes.
  * Display a warning when a non-existing file or directory is specified.
  * webapp: Added configurator for Box.com.
  * webapp: Show error messages to user when testing XMPP creds.
  * Fix build of assistant without yesod.
  * webapp: The list of repositiories refreshes when new repositories are
    added, including when new repository configurations are pushed in from
    remotes.
  * OSX: Fix RunAtLoad value in plist file.
  * Getting a file from chunked directory special remotes no longer buffers
    it all in memory.
  * S3: Added progress display for uploading and downloading.
  * directory special remote: Made more efficient and robust.
  * Bugfix: directory special remote could loop forever storing a key 
    when a too small chunksize was configured.
  * Allow controlling whether login credentials for S3 and webdav are
    committed to the repository, by setting embedcreds=yes|no when running
    initremote.
  * Added smallarchive repository group, that only archives files that are
    in archive directories. Used by default for glacier when set up in the
    webapp.
  * assistant: Fixed handling of toplevel archive directory and
    client repository group.
  * assistant: Apply preferred content settings when a new symlink
    is created, or a symlink gets renamed. Made archive directories work.

 -- Joey Hess <joeyh@debian.org>  Mon, 26 Nov 2012 11:37:49 -0400

git-annex (3.20121112) unstable; urgency=low

  * assistant: Can use XMPP to notify other nodes about pushes made to other
    repositories, as well as pushing to them directly over XMPP.
  * wepapp: Added an XMPP configuration interface.
  * webapp: Supports pairing over XMPP, with both friends, and other repos
    using the same account.
  * assistant: Drops non-preferred content when possible.
  * assistant: Notices, and applies config changes as they are made to
    the git-annex branch, including config changes pushed in from remotes.
  * git-annex-shell: GIT_ANNEX_SHELL_DIRECTORY can be set to limit it
    to operating on a specified directory.
  * webapp: When setting up authorized_keys, use GIT_ANNEX_SHELL_DIRECTORY.
  * Preferred content path matching bugfix.
  * Preferred content expressions cannot use "in=".
  * Preferred content expressions can use "present".
  * Fix handling of GIT_DIR when it refers to a git submodule.
  * Depend on and use the Haskell SafeSemaphore library, which provides
    exception-safe versions of SampleVar and QSemN.
    Thanks, Ben Gamari for an excellent patch set.
  * file:/// URLs can now be used with the web special remote.
  * webapp: Allow dashes in ssh key comments when pairing.
  * uninit: Check and abort if there are symlinks to annexed content that
    are not checked into git.
  * webapp: Switched to using the same multicast IP address that avahi uses.
  * bup: Don't pass - to bup-split to make it read stdin; bup 0.25
    does not accept that.
  * bugfix: Don't fail transferring content from read-only repos.
    Closes: #691341
  * configure: Check that checksum programs produce correct checksums.
  * Re-enable dbus, using a new version of the library that fixes the memory
    leak.
  * NetWatcher: When dbus connection is lost, try to reconnect.
  * Use USER and HOME environment when set, and only fall back to getpwent,
    which doesn't work with LDAP or NIS.
  * rsync special remote: Include annex-rsync-options when running rsync
    to test a key's presence.
  * The standalone tarball's runshell now takes care of installing a
    ~/.ssh/git-annex-shell wrapper the first time it's run.
  * webapp: Make an initial, empty commit so there is a master branch 
  * assistant: Fix syncing local drives.
  * webapp: Fix creation of rsync.net repositories.
  * webapp: Fix renaming of special remotes.
  * webapp: Generate better git remote names.
  * webapp: Ensure that rsync special remotes are enabled using the same
    name they were originally created using.
  * Bugfix: Fix hang in webapp when setting up a ssh remote with an absolute
    path.

 -- Joey Hess <joeyh@debian.org>  Mon, 12 Nov 2012 10:39:47 -0400

git-annex (3.20121017) unstable; urgency=low

  * Fix zombie cleanup reversion introduced in 3.20121009.
  * Additional fix to support git submodules.

 -- Joey Hess <joeyh@debian.org>  Tue, 16 Oct 2012 21:10:14 -0400

git-annex (3.20121016) unstable; urgency=low

  * vicfg: New file format, avoids ambiguity with repos that have the same
    description, or no description.
  * Bug fix: A recent change caused git-annex-shell to crash.
  * Better preferred content expression for transfer repos.
  * webapp: Repository edit form can now edit the name of a repository.
  * webapp: Make bare repositories on removable drives, as there is nothing
    to ensure non-bare repos get updated when syncing.
  * webapp: Better behavior when pausing syncing to a remote when a transfer
    scan is running and queueing new transfers for that remote.
  * The standalone binaries are now built to not use ssh connection caching,
    in order to work with old versions of ssh.
  * A relative core.worktree is relative to the gitdir. Now that this is
    handled correctly, git-annex can be used in git submodules.
  * Temporarily disable use of dbus, as the haskell dbus library blows up
    when losing connection, which will need to be fixed upstream. 

 -- Joey Hess <joeyh@debian.org>  Tue, 16 Oct 2012 15:25:22 -0400

git-annex (3.20121010) unstable; urgency=low

  * Renamed --ingroup to --inallgroup.
  * Standard groups changed to client, transfer, archive, and backup.
    Each of these has its own standard preferred content setting.
  * dead: Remove dead repository from all groups.
  * Avoid unsetting HOME when running certian git commands. Closes: #690193
  * test: Fix threaded runtime hang.
  * Makefile: Avoid building with -threaded if the ghc threaded runtime does
    not exist.
  * webapp: Improve wording of intro display. Closes: #689848
  * webapp: Repositories can now be configured, to change their description,
    their group, or even to disable syncing to them.
  * git config remote.name.annex-sync can be used to control whether
    a remote gets synced.
  * Fix a crash when merging files in the git-annex branch that contain
    invalid utf8.
  * Automatically detect when a ssh remote does not have git-annex-shell
    installed, and set annex-ignore.

 -- Joey Hess <joeyh@debian.org>  Fri, 12 Oct 2012 13:45:21 -0400

git-annex (3.20121009) unstable; urgency=low

  * watch, assistant: It's now safe to git annex unlock files while
    the watcher is running, as well as modify files checked into git
    as normal files. Additionally, .gitignore settings are now honored.
    Closes: #689979
  * group, ungroup: New commands to indicate groups of repositories.
  * webapp: Adds newly created repositories to one of these groups:
    clients, drives, servers
  * vicfg: New command, allows editing (or simply viewing) most
    of the repository configuration settings stored in the git-annex branch.
  * Added preferred content expressions, configurable using vicfg.
  * get --auto: If the local repository has preferred content
    configured, only get that content.
  * drop --auto: If the repository the content is dropped from has
    preferred content configured, drop only content that is not preferred.
  * copy --auto: Only transfer content that the destination repository prefers.
  * assistant: Now honors preferred content settings when deciding what to
    transfer.
  * --copies=group:number can now be used to match files that are present
    in a specified number of repositories in a group.
  * Added --smallerthan, --largerthan, and --inall limits.
  * Only build-depend on libghc-clientsession-dev on arches that will have
    the webapp.
  * uninit: Unset annex.version. Closes: #689852

 -- Joey Hess <joeyh@debian.org>  Tue, 09 Oct 2012 15:13:23 -0400

git-annex (3.20121001) unstable; urgency=low

  * fsck: Now has an incremental mode. Start a new incremental fsck pass
    with git annex fsck --incremental. Now the fsck can be interrupted
    as desired, and resumed with git annex fsck --more.
    Thanks, Justin Azoff
  * New --time-limit option, makes long git-annex commands stop after
    a specified amount of time.
  * fsck: New --incremental-schedule option which is nice for scheduling
    eg, monthly incremental fsck runs in cron jobs.
  * Fix fallback to ~/Desktop when xdg-user-dir is not available.
    Closes: #688833
  * S3: When using a shared cipher, S3 credentials are not stored encrypted
    in the git repository, as that would allow anyone with access to
    the repository access to the S3 account. Instead, they're stored
    in a 600 mode file in the local git repo.
  * webapp: Avoid crashing when ssh-keygen -F chokes on an invalid known_hosts
    file.
  * Always do a system wide installation when DESTDIR is set. Closes: #689052
  * The Makefile now builds with the new yesod by default.
    Systems like Debian that have the old yesod 1.0.1 should set
    GIT_ANNEX_LOCAL_FEATURES=-DWITH_OLD_YESOD
  * copy: Avoid updating the location log when no copy is performed.
  * configure: Test that uuid -m works, falling back to plain uuid if not.
  * Avoid building the webapp on Debian architectures that do not yet
    have template haskell and thus yesod. (Should be available for arm soonish
    I hope).

 -- Joey Hess <joeyh@debian.org>  Mon, 01 Oct 2012 13:56:55 -0400

git-annex (3.20120924) unstable; urgency=low

  * assistant: New command, a daemon which does everything watch does,
    as well as automatically syncing file contents between repositories.
  * webapp: An interface for managing and configuring the assistant.
  * The default backend used when adding files to the annex is changed
    from SHA256 to SHA256E, to simplify interoperability with OSX, media
    players, and various programs that needlessly look at symlink targets.
    To get old behavior, add a .gitattributes containing: * annex.backend=SHA256
  * init: If no description is provided for a new repository, one will
    automatically be generated, like "joey@gnu:~/foo"
  * test: Set a lot of git environment variables so testing works in strange
    environments that normally need git config to set names, etc.
    Closes: #682351 Thanks, gregor herrmann
  * Disable ssh connection caching if the path to the control socket would be
    too long (and use relative path to minimise path to the control socket).
  * migrate: Check content before generating the new key, to avoid generating
    a key for corrupt data.
  * Support repositories created with --separate-git-dir. Closes: #684405
  * reinject: When the provided file doesn't match, leave it where it is,
    rather than moving to .git/annex/bad/
  * Avoid crashing on encoding errors in filenames when writing transfer info
    files and reading from checksum commands.
  * sync: Pushes the git-annex branch to remote/synced/git-annex, rather
    than directly to remote/git-annex.
  * Now supports matching files that are present on a number of remotes
    with a specified trust level. Example: --copies=trusted:2
    Thanks, Nicolas Pouillard

 -- Joey Hess <joeyh@debian.org>  Mon, 24 Sep 2012 13:47:48 -0400

git-annex (3.20120825) unstable; urgency=low

  * S3: Add fileprefix setting.
  * Pass --use-agent to gpg when in no tty mode. Thanks, Eskild Hustvedt.
  * Bugfix: Fix fsck in SHA*E backends, when the key contains composite
    extensions, as added in 3.20120721.

 -- Joey Hess <joeyh@debian.org>  Sat, 25 Aug 2012 10:00:10 -0400

git-annex (3.20120807) unstable; urgency=low

  * initremote: Avoid recording remote's description before checking
    that its config is valid.
  * unused, status: Avoid crashing when ran in bare repo.
  * Avoid crashing when "git annex get" fails to download from one
    location, and falls back to downloading from a second location.

 -- Joey Hess <joeyh@debian.org>  Tue, 07 Aug 2012 13:35:07 -0400

git-annex (3.20120721) unstable; urgency=low

  * get, move, copy: Now refuse to do anything when the requested file
    transfer is already in progress by another process.
  * status: Lists transfers that are currently in progress.
  * Fix passing --uuid to git-annex-shell.
  * When shaNsum commands cannot be found, use the Haskell SHA library
    (already a dependency) to do the checksumming. This may be slower,
    but avoids portability problems.
  * Use SHA library for files less than 50 kb in size, at which point it's
    faster than forking the more optimised external program.
  * SHAnE backends are now smarter about composite extensions, such as
    .tar.gz Closes: #680450
  * map: Write map.dot to .git/annex, which avoids watch trying to annex it.

 -- Joey Hess <joeyh@debian.org>  Sat, 21 Jul 2012 16:52:48 -0400

git-annex (3.20120629) unstable; urgency=low

  * cabal: Only try to use inotify on Linux.
  * Version build dependency on STM, and allow building without it,
    which disables the watch command.
  * Avoid ugly failure mode when moving content from a local repository
    that is not available.
  * Got rid of the last place that did utf8 decoding.
  * Accept arbitrarily encoded repository filepaths etc when reading
    git config output. This fixes support for remotes with unusual characters
    in their names.
  * sync: Automatically resolves merge conflicts.

 -- Joey Hess <joeyh@debian.org>  Fri, 29 Jun 2012 10:17:49 -0400

git-annex (3.20120624) unstable; urgency=low

  * watch: New subcommand, a daemon which notices changes to
    files and automatically annexes new files, etc, so you don't
    need to manually run git commands when manipulating files.
    Available on Linux, BSDs, and OSX!
  * Enable diskfree on kfreebsd, using kqueue.
  * unused: Fix crash when key names contain invalid utf8.
  * sync: Avoid recent git's interactive merge.

 -- Joey Hess <joeyh@debian.org>  Sun, 24 Jun 2012 12:36:50 -0400

git-annex (3.20120614) unstable; urgency=medium

  * addurl: Was broken by a typo introduced 2 released ago, now fixed.
    Closes: #677576
  * Install man page when run by cabal, in a location where man will
    find it, even when installing under $HOME. Thanks, Nathan Collins

 -- Joey Hess <joeyh@debian.org>  Thu, 14 Jun 2012 20:21:29 -0400

git-annex (3.20120611) unstable; urgency=medium

  * add: Prevent (most) modifications from being made to a file while it
    is being added to the annex.
  * initremote: Automatically describe a remote when creating it.
  * uninit: Refuse to run in a subdirectory. Closes: #677076

 -- Joey Hess <joeyh@debian.org>  Mon, 11 Jun 2012 10:32:01 -0400

git-annex (3.20120605) unstable; urgency=low

  * sync: Show a nicer message if a user tries to sync to a special remote.
  * lock: Reset unlocked file to index, rather than to branch head.
  * import: New subcommand, pulls files from a directory outside the annex
    and adds them.
  * Fix display of warning message when encountering a file that uses an
    unsupported backend.
  * Require that the SHA256 backend can be used when building, since it's the
    default.
  * Preserve parent environment when running hooks of the hook special remote.

 -- Joey Hess <joeyh@debian.org>  Tue, 05 Jun 2012 14:03:39 -0400

git-annex (3.20120522) unstable; urgency=low

  * Pass -a to cp even when it supports --reflink=auto, to preserve
    permissions.
  * Clean up handling of git directory and git worktree.
  * Add support for core.worktree, and fix support for GIT_WORK_TREE and
    GIT_DIR.

 -- Joey Hess <joeyh@debian.org>  Tue, 22 May 2012 11:16:13 -0400

git-annex (3.20120511) unstable; urgency=low

  * Rsync special remotes can be configured with shellescape=no
    to avoid shell quoting that is normally done when using rsync over ssh.
    This is known to be needed for certian rsync hosting providers
    (specificially hidrive.strato.com) that use rsync over ssh but do not
    pass it through the shell.
  * dropunused: Allow specifying ranges to drop.
  * addunused: New command, the opposite of dropunused, it relinks unused
    content into the git repository.
  * Fix use of several config settings: annex.ssh-options,
    annex.rsync-options, annex.bup-split-options. (And adjust types to avoid
    the bugs that broke several config settings.)

 -- Joey Hess <joeyh@debian.org>  Fri, 11 May 2012 12:29:30 -0400

git-annex (3.20120430) unstable; urgency=low

  * Fix use of annex.diskreserve config setting.
  * Directory special remotes now check annex.diskreserve.
  * Support git's core.sharedRepository configuration.
  * Add annex.http-headers and annex.http-headers-command config
    settings, to allow custom headers to be sent with all HTTP requests.
    (Requested by the Internet Archive)
  * uninit: Clear annex.uuid from .git/config. Closes: #670639
  * Added shared cipher mode to encryptable special remotes. This option
    avoids gpg key distribution, at the expense of flexability, and with
    the requirement that all clones of the git repository be equally trusted.

 -- Joey Hess <joeyh@debian.org>  Mon, 30 Apr 2012 13:16:10 -0400

git-annex (3.20120418) unstable; urgency=low

  * bugfix: Adding a dotfile also caused all non-dotfiles to be added.
  * bup: Properly handle key names with spaces or other things that are
    not legal git refs.
  * git-annex (but not git-annex-shell) supports the git help.autocorrect
    configuration setting, doing fuzzy matching using the restricted
    Damerau-Levenshtein edit distance, just as git does. This adds a build
    dependency on the haskell edit-distance library.
  * Renamed diskfree.c to avoid OSX case insensativity bug.
  * cabal now installs git-annex-shell as a symlink to git-annex.
  * cabal file now autodetects whether S3 support is available.

 -- Joey Hess <joeyh@debian.org>  Wed, 18 Apr 2012 12:11:32 -0400

git-annex (3.20120406) unstable; urgency=low

  * Disable diskfree on kfreebsd, as I have a build failure on kfreebsd-i386
    that is quite likely caused by it.

 -- Joey Hess <joeyh@debian.org>  Sat, 07 Apr 2012 15:50:36 -0400

git-annex (3.20120405) unstable; urgency=low

  * Rewrote free disk space checking code, moving the portability
    handling into a small C library.
  * status: Display amount of free disk space.

 -- Joey Hess <joeyh@debian.org>  Thu, 05 Apr 2012 16:19:10 -0400

git-annex (3.20120315) unstable; urgency=low

  * fsck: Fix up any broken links and misplaced content caused by the
    directory hash calculation bug fixed in the last release.
  * sync: Sync to lower cost remotes first.
  * status: Fixed to run in constant space.
  * status: More accurate display of sizes of tmp and bad keys.
  * unused: Now uses a bloom filter, and runs in constant space.
    Use of a bloom filter does mean it will not notice a small
    number of unused keys. For repos with up to half a million keys,
    it will miss one key in 1000.
  * Added annex.bloomcapacity and annex.bloomaccuracy, which can be
    adjusted as desired to tune the bloom filter.
  * status: Display amount of memory used by bloom filter, and
    detect when it's too small for the number of keys in a repository.
  * git-annex-shell: Runs hooks/annex-content after content is received
    or dropped.
  * Work around a bug in rsync (IMHO) introduced by openSUSE's SIP patch.
  * git-annex now behaves as git-annex-shell if symlinked to and run by that
    name. The Makefile sets this up, saving some 8 mb of installed size.
  * git-union-merge is a demo program, so it is no longer built by default.

 -- Joey Hess <joeyh@debian.org>  Thu, 15 Mar 2012 11:05:28 -0400

git-annex (3.20120309) unstable; urgency=low

  * Fix key directory hash calculation code to behave as it did before 
    version 3.20120227 when a key contains non-ascii characters (only
    WORM backend is likely to have been affected).

 -- Joey Hess <joeyh@debian.org>  Fri, 09 Mar 2012 20:05:09 -0400

git-annex (3.20120230) unstable; urgency=low

  * "here" can be used to refer to the current repository,
    which can read better than the old "." (which still works too).
  * Directory special remotes now support chunking files written to them,
    avoiding writing files larger than a specified size.
  * Add progress bar display to the directory special remote.
  * Add configurable hooks that are run when git-annex starts and stops
    using a remote: remote.name.annex-start-command and
    remote.name.annex-stop-command
  * Fix a bug in symlink calculation code, that triggered in rare
    cases where an annexed file is in a subdirectory that nearly
    matched to the .git/annex/object/xx/yy subdirectories.

 -- Joey Hess <joeyh@debian.org>  Mon, 05 Mar 2012 13:38:13 -0400

git-annex (3.20120229) unstable; urgency=low

  * Fix test suite to not require a unicode locale.
  * Fix cabal build failure. Thanks, Sergei Trofimovich

 -- Joey Hess <joeyh@debian.org>  Wed, 29 Feb 2012 02:31:31 -0400

git-annex (3.20120227) unstable; urgency=low

  * Modifications to support ghc 7.4's handling of filenames.
    This version can only be built with ghc 7.4 or newer. See the ghc7.0
    branch for older ghcs.
  * S3: Fix irrefutable pattern failure when accessing encrypted S3
    credentials.
  * Use the haskell IfElse library.
  * Fix teardown of stale cached ssh connections.
  * Fixed to use the strict state monad, to avoid leaking all kinds of memory
    due to lazy state update thunks when adding/fixing many files.
  * Fixed some memory leaks that occurred when committing journal files.
  * Added a annex.queuesize setting, useful when adding hundreds of thousands
    of files on a system with plenty of memory.
  * whereis: Prints the urls of files that the web special remote knows about.
  * addurl --fast: Verifies that the url can be downloaded (only getting
    its head), and records the size in the key.
  * When checking that an url has a key, verify that the Content-Length,
    if available, matches the size of the key.
  * addurl: Added a --file option, which can be used to specify what
    file the url is added to. This can be used to override the default
    filename that is used when adding an url, which is based on the url.
    Or, when the file already exists, the url is recorded as another
    location of the file.
  * addurl: Normalize badly encoded urls.
  * addurl: Add --pathdepth option.
  * rekey: New plumbing level command, can be used to change the keys used
    for files en masse.
  * Store web special remote url info in a more efficient location.
    (Urls stored with this version will not be visible to older versions.)
  * Deal with NFS problem that caused a failure to remove a directory
    when removing content from the annex.
  * Make a single location log commit after a remote has received or
    dropped files. Uses a new "git-annex-shell commit" command when available.
  * To avoid commits of data to the git-annex branch after each command
    is run, set annex.alwayscommit=false. Its data will then be committed
    less frequently, when a merge or sync is done.
  * configure: Check if ssh connection caching is supported by the installed
    version of ssh and default annex.sshcaching accordingly.
  * move --from, copy --from: Now 10 times faster when scanning to find
    files in a remote on a local disk; rather than go through the location log
    to see which files are present on the remote, it simply looks at the 
    disk contents directly.

 -- Joey Hess <joeyh@debian.org>  Mon, 27 Feb 2012 12:58:21 -0400

git-annex (3.20120123) unstable; urgency=low

  * fsck --from: Fscking a remote is now supported. It's done by retrieving
    the contents of the specified files from the remote, and checking them,
    so can be an expensive operation. Still, if the remote is a special
    remote, or a git repository that you cannot run fsck in locally, it's
    nice to have the ability to fsck it.
  * If you have any directory special remotes, now would be a good time to
    fsck them, in case you were hit by the data loss bug fixed in the
    previous release!
  * fsck --from remote --fast: Avoids expensive file transfers, at the
    expense of not checking file size and/or contents.
  * Ssh connection caching is now enabled automatically by git-annex.
    Only one ssh connection is made to each host per git-annex run, which
    can speed some things up a lot, as well as avoiding repeated password
    prompts. Concurrent git-annex processes also share ssh connections.
    Cached ssh connections are shut down when git-annex exits.
  * To disable the ssh caching (if for example you have your own broader
    ssh caching configuration), set annex.sshcaching=false.

 -- Joey Hess <joeyh@debian.org>  Mon, 23 Jan 2012 13:48:48 -0400

git-annex (3.20120116) unstable; urgency=medium

  * Fix data loss bug in directory special remote, when moving a file
    to the remote failed, and partially transferred content was left
    behind in the directory, re-running the same move would think it
    succeeded and delete the local copy.

 -- Joey Hess <joeyh@debian.org>  Mon, 16 Jan 2012 16:43:45 -0400

git-annex (3.20120115) unstable; urgency=low

  * Add a sanity check for bad StatFS results. On architectures
    where StatFS does not currently work (s390, mips, powerpc, sparc),
    this disables the diskreserve checking code, and attempting to
    configure an annex.diskreserve will result in an error.
  * Fix QuickCheck dependency in cabal file.
  * Minor optimisations.

 -- Joey Hess <joeyh@debian.org>  Sun, 15 Jan 2012 13:54:20 -0400

git-annex (3.20120113) unstable; urgency=low

  * log: Add --gource mode, which generates output usable by gource.
  * map: Fix display of remote repos
  * Add annex-trustlevel configuration settings, which can be used to 
    override the trust level of a remote.
  * git-annex, git-union-merge: Support GIT_DIR and GIT_WORK_TREE.
  * Add libghc-testpack-dev to build depends on all arches.

 -- Joey Hess <joeyh@debian.org>  Fri, 13 Jan 2012 15:35:17 -0400

git-annex (3.20120106) unstable; urgency=low

  * Support unescaped repository urls, like git does.
  * log: New command that displays the location log for files,
    showing each repository they were added to and removed from.
  * Fix overbroad gpg --no-tty fix from last release.

 -- Joey Hess <joeyh@debian.org>  Sat, 07 Jan 2012 13:16:23 -0400

git-annex (3.20120105) unstable; urgency=low

  * Added annex-web-options configuration settings, which can be
    used to provide parameters to whichever of wget or curl git-annex uses
    (depends on which is available, but most of their important options
    suitable for use here are the same).
  * Dotfiles, and files inside dotdirs are not added by "git annex add"
    unless the dotfile or directory is explicitly listed. So "git annex add ."
    will add all untracked files in the current directory except for those in
    dotdirs.
  * Added quickcheck to build dependencies, and fail if test suite cannot be
    built.
  * fsck: Do backend-specific check before checking numcopies is satisfied.
  * Run gpg with --no-tty. Closes: #654721

 -- Joey Hess <joeyh@debian.org>  Thu, 05 Jan 2012 13:44:12 -0400

git-annex (3.20111231) unstable; urgency=low

  * sync: Improved to work well without a central bare repository.
    Thanks to Joachim Breitner.
  * Rather than manually committing, pushing, pulling, merging, and git annex
    merging, we encourage you to give "git annex sync" a try.
  * sync --fast: Selects some of the remotes with the lowest annex.cost
    and syncs those, in addition to any specified at the command line.
  * Union merge now finds the least expensive way to represent the merge.
  * reinject: Add a sanity check for using an annexed file as the source file.
  * Properly handle multiline git config values.
  * Fix the hook special remote, which bitrotted a while ago.
  * map: --fast disables use of dot to display map
  * Test suite improvements. Current top-level test coverage: 75%
  * Improve deletion of files from rsync special remotes. Closes: #652849
  * Add --include, which is the same as --not --exclude.
  * Format strings can be specified using the new --format option, to control
    what is output by git annex find.
  * Support git annex find --json
  * Fixed behavior when multiple insteadOf configs are provided for the
    same url base.
  * Can now be built with older git versions (before 1.7.7); the resulting
    binary should only be used with old git.
  * Updated to build with monad-control 0.3.

 -- Joey Hess <joeyh@debian.org>  Sat, 31 Dec 2011 14:55:29 -0400

git-annex (3.20111211) unstable; urgency=medium

  * Fix bug in last version in getting contents from bare repositories.
  * Ensure that git-annex branch changes are merged into git-annex's index,
    which fixes a bug that could cause changes that were pushed to the
    git-annex branch to get reverted. As a side effect, it's now safe
    for users to check out and commit changes directly to the git-annex
    branch.
  * map: Fix a failure to detect a loop when both repositories are local
    and refer to each other with relative paths.
  * Prevent key names from containing newlines.
  * add: If interrupted, add can leave files converted to symlinks but not
    yet added to git. Running the add again will now clean up this situtation.
  * Fix caching of decrypted ciphers, which failed when drop had to check
    multiple different encrypted special remotes.
  * unannex: Can be run on files that have been added to the annex, but not
    yet committed.
  * sync: New command that synchronises the local repository and default
    remote, by running git commit, pull, and push for you.
  * Version monad-control dependency in cabal file.

 -- Joey Hess <joeyh@debian.org>  Sun, 11 Dec 2011 21:24:39 -0400

git-annex (3.20111203) unstable; urgency=low

  * The VFAT filesystem on recent versions of Linux, when mounted with
    shortname=mixed, does not get along well with git-annex's mixed case
    .git/annex/objects hash directories. To avoid this problem, new content
    is now stored in all-lowercase hash directories. Except for non-bare
    repositories which would be a pain to transition and cannot be put on FAT.
    (Old mixed-case hash directories are still tried for backwards
    compatibility.)
  * Flush json output, avoiding a buffering problem that could result in
    doubled output.
  * Avoid needing haskell98 and other fixes for new ghc. Thanks, Mark Wright.
  * Bugfix: dropunused did not drop keys with two spaces in their name.
  * Support for storing .git/annex on a different device than the rest of the
    git repository.
  * --inbackend can be used to make git-annex only operate on files
    whose content is stored using a specified key-value backend.
  * dead: A command which says that a repository is gone for good
    and you don't want git-annex to mention it again.

 -- Joey Hess <joeyh@debian.org>  Sat, 03 Dec 2011 21:01:45 -0400

git-annex (3.20111122) unstable; urgency=low

  * merge: Improve commit messages to mention what was merged.
  * Avoid doing auto-merging in commands that don't need fully current
    information from the git-annex branch. In particular, git annex add
    no longer needs to auto-merge.
  * init: When run in an already initalized repository, and without
    a description specified, don't delete the old description. 
  * Optimised union merging; now only runs git cat-file once, and runs
    in constant space.
  * status: Now displays trusted, untrusted, and semitrusted repositories
    separately.
  * status: Include all special remotes in the list of repositories.
  * status: Fix --json mode.
  * status: --fast is back
  * Fix support for insteadOf url remapping. Closes: #644278
  * When not run in a git repository, git-annex can still display a usage
    message, and "git annex version" even works.
  * migrate: Don't fall over a stale temp file.
  * Avoid excessive escaping for rsync special remotes that are not accessed
    over ssh.
  * find: Support --print0

 -- Joey Hess <joeyh@debian.org>  Tue, 22 Nov 2011 14:31:45 -0400

git-annex (3.20111111) unstable; urgency=low

  * Handle a case where an annexed file is moved into a gitignored directory,
    by having fix --force add its change.
  * Avoid cyclic drop problems.
  * Optimized copy --from and get --from to avoid checking the location log
    for files that are already present.
  * Automatically fix up badly formatted uuid.log entries produced by
    3.20111105, whenever the uuid.log is changed (ie, by init or describe).
  * map: Support remotes with /~/ and /~user/

 -- Joey Hess <joeyh@debian.org>  Fri, 11 Nov 2011 13:44:18 -0400

git-annex (3.20111107) unstable; urgency=low

  * merge: Use fast-forward merges when possible.
    Thanks Valentin Haenel for a test case showing how non-fast-forward
    merges could result in an ongoing pull/merge/push cycle.
  * Don't try to read config from repos with annex-ignore set.
  * Bugfix: In the past two releases, git-annex init has written the uuid.log
    in the wrong format, with the UUID and description flipped.

 -- Joey Hess <joeyh@debian.org>  Mon, 07 Nov 2011 12:47:44 -0400

git-annex (3.20111105) unstable; urgency=low

  * The default backend used when adding files to the annex is changed
    from WORM to SHA256.
    To get old behavior, add a .gitattributes containing: * annex.backend=WORM
  * Sped up some operations on remotes that are on the same host.
  * copy --to: Fixed leak when copying many files to a remote on the same
    host.
  * uninit: Add guard against being run with the git-annex branch checked out.
  * Fail if --from or --to is passed to commands that do not support them.
  * drop --from is now supported to remove file content from a remote.
  * status: Now always shows the current repository, even when it does not
    appear in uuid.log.
  * fsck: Now works in bare repositories. Checks location log information,
    and file contents. Does not check that numcopies is satisfied, as
    .gitattributes information about numcopies is not available in a bare
    repository.
  * unused, dropunused: Now work in bare repositories.
  * Removed the setkey command, and added a reinject command with a more
    useful interface.
  * The fromkey command now takes the key as its first parameter. The --key
    option is no longer used.
  * Built without any filename containing .git being excluded. Closes: #647215
  * Record uuid when auto-initializing a remote so it shows in status.
  * Bugfix: Fixed git-annex init crash in a bare repository when there was
    already an existing git-annex branch.
  * Pass -t to rsync to preserve timestamps.

 -- Joey Hess <joeyh@debian.org>  Sat, 05 Nov 2011 15:47:52 -0400

git-annex (3.20111025) unstable; urgency=low

  * A remote can have a annexUrl configured, that is used by git-annex
    instead of its usual url. (Similar to pushUrl.)
  * migrate: Copy url logs for keys when migrating.
  * git-annex-shell: GIT_ANNEX_SHELL_READONLY and GIT_ANNEX_SHELL_LIMITED
    environment variables can be set to limit what commands can be run.
    This is used by gitolite's new git-annex support!

 -- Joey Hess <joeyh@debian.org>  Tue, 25 Oct 2011 13:03:08 -0700

git-annex (3.20111011) unstable; urgency=low

  * This version of git-annex only works with git 1.7.7 and newer.
    The breakage with old versions is subtle, and affects the
    annex.numcopies settings in .gitattributes, so be sure to upgrade git
    to 1.7.7. (Debian package now depends on that version.)
  * Don't pass absolute paths to git show-attr, as it started following
    symlinks when that's done in 1.7.7. Instead, use relative paths,
    which show-attr only handles 100% correctly in 1.7.7. Closes: #645046
  * Fix referring to remotes by uuid.
  * New or changed repository descriptions in uuid.log now have a timestamp,
    which is used to ensure the newest description is used when the uuid.log
    has been merged.
  * Note that older versions of git-annex will display the timestamp as part
    of the repository description, which is ugly but otherwise harmless.
  * Add timestamps to trust.log and remote.log too.
  * git-annex-shell: Added the --uuid option.
  * git-annex now asks git-annex-shell to verify that it's operating in 
    the expected repository.
  * Note that this git-annex will not interoperate with remotes using 
    older versions of git-annex-shell.
  * Now supports git's insteadOf configuration, to modify the url
    used to access a remote. Note that pushInsteadOf is not used;
    that and pushurl are reserved for actual git pushes. Closes: #644278
  * status: List all known repositories.
  * When displaying a list of repositories, show git remote names
    in addition to their descriptions.
  * Add locking to avoid races when changing the git-annex branch.
  * Various speed improvements gained by using ByteStrings.
  * Contain the zombie hordes.

 -- Joey Hess <joeyh@debian.org>  Tue, 11 Oct 2011 23:00:02 -0400

git-annex (3.20110928) unstable; urgency=low

  * --in can be used to make git-annex only operate on files
    believed to be present in a given repository.
  * Arbitrarily complex expressions can be built to limit the files git-annex
    operates on, by combining the options --not --and --or -( and -)
    Example: git annex get --exclude '*.mp3' --and --not -( --in usbdrive --or --in archive -)
  * --copies=N can be used to make git-annex only operate on files with
    the specified number of copies. (And --not --copies=N for the inverse.)
  * find: Rather than only showing files whose contents are present,
    when used with --exclude --copies or --in, displays all files that
    match the specified conditions.
  * Note that this is a behavior change for git-annex find! Old behavior
    can be gotten by using: git-annex find --in .
  * status: Massively sped up; remove --fast mode.
  * unused: File contents used by branches and tags are no longer
    considered unused, even when not used by the current branch. This is
    the final piece of the puzzle needed for git-annex to to play nicely
    with branches.

 -- Joey Hess <joeyh@debian.org>  Wed, 28 Sep 2011 18:14:02 -0400

git-annex (3.20110915) unstable; urgency=low

  * whereis: Show untrusted locations separately and do not include in
    location count.
  * Fix build without S3.
  * addurl: Always use whole url as destination filename, rather than
    only its file component.
  * get, drop, copy: Added --auto option, which decides whether
    to get/drop content as needed to work toward the configured numcopies.
  * bugfix: drop and fsck did not honor --exclude

 -- Joey Hess <joeyh@debian.org>  Thu, 15 Sep 2011 22:25:46 -0400

git-annex (3.20110906) unstable; urgency=low

  * Improve display of newlines around error and warning messages.
  * Fix Makefile to work with cabal again.

 -- Joey Hess <joeyh@debian.org>  Tue, 06 Sep 2011 13:45:16 -0400

git-annex (3.20110902) unstable; urgency=low

  * Set EMAIL when running test suite so that git does not need to be
    configured first. Closes: #638998
  * The wget command will now be used in preference to curl, if available.
  * init: Make description an optional parameter.
  * unused, status: Sped up by avoiding unnecessary stats of annexed files.
  * unused --remote: Reduced memory use to 1/4th what was used before.
  * Add --json switch, to produce machine-consumable output.

 -- Joey Hess <joeyh@debian.org>  Fri, 02 Sep 2011 21:20:37 -0400

git-annex (3.20110819) unstable; urgency=low

  * Now "git annex init" only has to be run once, when a git repository
    is first being created. Clones will automatically notice that git-annex
    is in use and automatically perform a basic initalization. It's
    still recommended to run "git annex init" in any clones, to describe them.
  * Added annex-cost-command configuration, which can be used to vary the
    cost of a remote based on the output of a shell command.
  * Fix broken upgrade from V1 repository. Closes: #638584

 -- Joey Hess <joeyh@debian.org>  Fri, 19 Aug 2011 20:34:09 -0400

git-annex (3.20110817) unstable; urgency=low

  * Fix shell escaping in rsync special remote.
  * addurl: --fast can be used to avoid immediately downloading the url.
  * Added support for getting content from git remotes using http (and https).
  * Added curl to Debian package dependencies.

 -- Joey Hess <joeyh@debian.org>  Wed, 17 Aug 2011 01:29:02 -0400

git-annex (3.20110719) unstable; urgency=low

  * add: Be even more robust to avoid ever leaving the file seemingly deleted.
    Closes: #634233
  * Bugfix: Make add ../ work.
  * Support the standard git -c name=value
  * unannex: Clean up use of git commit -a.

 -- Joey Hess <joeyh@debian.org>  Tue, 19 Jul 2011 23:39:53 -0400

git-annex (3.20110707) unstable; urgency=low

  * Fix sign bug in disk free space checking.
  * Bugfix: Forgot to de-escape keys when upgrading. Could result in
    bad location log data for keys that contain [&:%] in their names.
    (A workaround for this problem is to run git annex fsck.)
  * add: Avoid a failure mode that resulted in the file seemingly being
    deleted (content put in the annex but no symlink present).

 -- Joey Hess <joeyh@debian.org>  Thu, 07 Jul 2011 19:29:39 -0400

git-annex (3.20110705) unstable; urgency=low

  * uninit: Delete the git-annex branch and .git/annex/
  * unannex: In --fast mode, file content is left in the annex, and a
    hard link made to it.
  * uninit: Use unannex in --fast mode, to support unannexing multiple
    files that link to the same content.
  * Drop the dependency on the haskell curl bindings, use regular haskell HTTP.
  * Fix a pipeline stall when upgrading (caused by #624389).

 -- Joey Hess <joeyh@debian.org>  Tue, 05 Jul 2011 14:37:39 -0400

git-annex (3.20110702) unstable; urgency=low

  * Now the web can be used as a special remote. 
    This feature replaces the old URL backend.
  * addurl: New command to download an url and store it in the annex.
  * Sped back up fsck, copy --from, and other commands that often
    have to read a lot of information from the git-annex branch. Such
    commands are now faster than they were before introduction of the
    git-annex branch.
  * Always ensure git-annex branch exists.
  * Modify location log parser to allow future expansion.
  * --force will cause add, etc, to operate on ignored files.
  * Avoid mangling encoding when storing the description of repository
    and other content.
  * cabal can now be used to build git-annex. This is substantially
    slower than using make, does not build or install documentation,
    does not run the test suite, and is not particularly recommended,
    but could be useful to some.

 -- Joey Hess <joeyh@debian.org>  Sat, 02 Jul 2011 15:00:18 -0400

git-annex (3.20110624) experimental; urgency=low

  * New repository format, annex.version=3. Use `git annex upgrade` to migrate.
  * git-annex now stores its logs in a git-annex branch.
  * merge: New subcommand. Auto-merges the new git-annex branch.
  * Improved handling of bare git repos with annexes. Many more commands will
    work in them.
  * git-annex is now more robust; it will never leave state files
    uncommitted when some other git process comes along and locks the index
    at an inconvenient time.
  * rsync is now used when copying files from repos on other filesystems.
    cp is still used when copying file from repos on the same filesystem,
    since --reflink=auto can make it significantly faster on filesystems
    such as btrfs.
  * Allow --trust etc to specify a repository by name, for temporarily 
    trusting repositories that are not configured remotes.
  * unlock: Made atomic.
  * git-union-merge: New git subcommand, that does a generic union merge
    operation, and operates efficiently without touching the working tree.

 -- Joey Hess <joeyh@debian.org>  Fri, 24 Jun 2011 14:32:18 -0400

git-annex (0.20110610) unstable; urgency=low

  * Add --numcopies option.
  * Add --trust, --untrust, and --semitrust options.
  * get --from is the same as copy --from
  * Bugfix: Fix fsck to not think all SHAnE keys are bad.

 -- Joey Hess <joeyh@debian.org>  Fri, 10 Jun 2011 11:48:40 -0400

git-annex (0.20110601) unstable; urgency=low

  * Minor bugfixes and error message improvements.
  * Massively sped up `git annex lock` by avoiding use of the uber-slow
    `git reset`, and only running `git checkout` once, even when many files
    are being locked.
  * Fix locking of files with staged changes.
  * Somewhat sped up `git commit` of modifications to unlocked files.
  * Build fix for older ghc.

 -- Joey Hess <joeyh@debian.org>  Wed, 01 Jun 2011 11:50:47 -0400

git-annex (0.20110522) unstable; urgency=low

  * Closer emulation of git's behavior when told to use "foo/.git" as a
    git repository instead of just "foo". Closes: #627563
  * Fix bug in --exclude introduced in 0.20110516.

 -- Joey Hess <joeyh@debian.org>  Fri, 27 May 2011 20:20:41 -0400

git-annex (0.20110521) unstable; urgency=low

  * status: New subcommand to show info about an annex, including its size.
  * --backend now overrides any backend configured in .gitattributes files.
  * Add --debug option. Closes: #627499

 -- Joey Hess <joeyh@debian.org>  Sat, 21 May 2011 11:52:53 -0400

git-annex (0.20110516) unstable; urgency=low

  * Add a few tweaks to make it easy to use the Internet Archive's variant
    of S3. In particular, munge key filenames to comply with the IA's filename
    limits, disable encryption, support their nonstandard way of creating
    buckets, and allow x-archive-* headers to be specified in initremote to
    set item metadata.
  * Added filename extension preserving variant backends SHA1E, SHA256E, etc.
  * migrate: Use current filename when generating new key, for backends
    where the filename affects the key name.
  * Work around a bug in Network.URI's handling of bracketed ipv6 addresses.

 -- Joey Hess <joeyh@debian.org>  Mon, 16 May 2011 14:16:52 -0400

git-annex (0.20110503) unstable; urgency=low

  * Fix hasKeyCheap setting for bup and rsync special remotes.
  * Add hook special remotes.
  * Avoid crashing when an existing key is readded to the annex.
  * unused: Now also lists files fsck places in .git/annex/bad/
  * S3: When encryption is enabled, the Amazon S3 login credentials
    are stored, encrypted, in .git-annex/remotes.log, so environment
    variables need not be set after the remote is initialized.

 -- Joey Hess <joeyh@debian.org>  Tue, 03 May 2011 20:56:01 -0400

git-annex (0.20110427) unstable; urgency=low

  * Switch back to haskell SHA library, so git-annex remains buildable on
    Debian stable.
  * Added rsync special remotes. This could be used, for example, to 
    store annexed content on rsync.net (encrypted naturally). Or anywhere else.
  * Bugfix: Avoid pipeline stall when running git annex drop or fsck on a
    lot of files. Possibly only occured with ghc 7.

 -- Joey Hess <joeyh@debian.org>  Wed, 27 Apr 2011 22:50:26 -0400

git-annex (0.20110425) unstable; urgency=low

  * Use haskell Crypto library instead of haskell SHA library.
  * Remove testpack from build depends for non x86 architectures where it
    is not available. The test suite will not be run if it cannot be compiled.
  * Avoid using absolute paths when staging location log, as that can
    confuse git when a remote's path contains a symlink. Closes: #621386

 -- Joey Hess <joeyh@debian.org>  Mon, 25 Apr 2011 15:47:00 -0400

git-annex (0.20110420) unstable; urgency=low

  * Update Debian build dependencies for ghc 7.
  * Debian package is now built with S3 support.
    Thanks Joachim Breitner for making this possible.
  * Somewhat improved memory usage of S3, still work to do.
    Thanks Greg Heartsfield for ongoing work to improve the hS3 library
    for git-annex.

 -- Joey Hess <joeyh@debian.org>  Thu, 21 Apr 2011 15:00:48 -0400

git-annex (0.20110419) unstable; urgency=low

  * Don't run gpg in batch mode, so it can prompt for passphrase when
    there is no agent.
  * Add missing build dep on dataenc.
  * S3: Fix stalls when transferring encrypted data.
  * bup: Avoid memory leak when transferring encrypted data.

 -- Joey Hess <joeyh@debian.org>  Tue, 19 Apr 2011 21:26:51 -0400

git-annex (0.20110417) unstable; urgency=low

  * bup is now supported as a special type of remote.
  * The data sent to special remotes (Amazon S3, bup, etc) can be encrypted
    using GPG for privacy.
  * Use lowercase hash directories for locationlog files, to avoid
    some issues with git on OSX with the mixed-case directories.
    No migration is needed; the old mixed case hash directories are still
    read; new information is written to the new directories.
  * Unused files on remotes, particulary special remotes, can now be
    identified and dropped, by using "--from remote" with git annex unused
    and git annex dropunused.
  * Clear up short option confusion between --from and --force (-f is now
    --from, and there is no short option for --force).
  * Add build depend on perlmagick so docs are consistently built.
    Closes: #621410
  * Add doc-base file. Closes: #621408
  * Periodically flush git command queue, to avoid boating memory usage
    too much.
  * Support "sha1" and "sha512" commands on FreeBSD, and allow building
    if any/all SHA commands are not available. Thanks, Fraser Tweedale

 -- Joey Hess <joeyh@debian.org>  Sun, 17 Apr 2011 12:00:24 -0400

git-annex (0.20110401) experimental; urgency=low

  * Amazon S3 is now supported as a special type of remote.
    Warning: Encrypting data before sending it to S3 is not yet supported.
  * Note that Amazon S3 support is not built in by default on Debian yet,
    as hS3 is not packaged.
  * fsck: Ensure that files and directories in .git/annex/objects
    have proper permissions.
  * Added a special type of remote called a directory remote, which
    simply stores files in an arbitrary local directory.
  * Bugfix: copy --to --fast never really copied, fixed.

 -- Joey Hess <joeyh@debian.org>  Fri, 01 Apr 2011 21:27:22 -0400

git-annex (0.20110328) experimental; urgency=low

  * annex.diskreserve can be given in arbitrary units (ie "0.5 gigabytes")
  * Generalized remotes handling, laying groundwork for remotes that are
    not regular git remotes. (Think Amazon S3.)
  * Provide a less expensive version of `git annex copy --to`, enabled
    via --fast. This assumes that location tracking information is correct,
    rather than contacting the remote for every file.
  * Bugfix: Keys could be received into v1 annexes from v2 annexes, via
    v1 git-annex-shell. This results in some oddly named keys in the v1
    annex. Recognise and fix those keys when upgrading, instead of crashing.

 -- Joey Hess <joeyh@debian.org>  Mon, 28 Mar 2011 10:47:29 -0400

git-annex (0.20110325) experimental; urgency=low

  * Free space checking is now done, for transfers of data for keys
    that have free space metadata. (Notably, not for SHA* keys generated
    with git-annex 0.2x or earlier.) The code is believed to work on
    Linux, FreeBSD, and OSX; check compile-time messages to see if it
    is not enabled for your OS.
  * Add annex.diskreserve config setting, to control how much free space
    to reserve for other purposes and avoid using (defaults to 1 mb).
  * Add --fast flag, that can enable less expensive, but also less thorough
    versions of some commands.
  * fsck: In fast mode, avoid checking checksums.
  * unused: In fast mode, just show all existing temp files as unused,
    and avoid expensive scan for other unused content.
  * migrate: Support migrating v1 SHA keys to v2 SHA keys with
    size information that can be used for free space checking.
  * Fix space leak in fsck and drop commands.
  * migrate: Bugfix for case when migrating a file results in a key that
    is already present in .git/annex/objects.
  * dropunused: Significantly sped up; only read unused log file once.

 -- Joey Hess <joeyh@debian.org>  Fri, 25 Mar 2011 00:47:37 -0400

git-annex (0.20110320) experimental; urgency=low

  * Fix dropping of files using the URL backend.
  * Fix support for remotes with '.' in their names.
  * Add version command to show git-annex version as well as repository
    version information.
  * No longer auto-upgrade to repository format 2, to avoid accidental
    upgrades, etc. Use git-annex upgrade when you're ready to run this
    version.

 -- Joey Hess <joeyh@debian.org>  Sun, 20 Mar 2011 16:36:33 -0400

git-annex (0.20110316) experimental; urgency=low

  * New repository format, annex.version=2.
  * The first time git-annex is run in an old format repository, it
    will automatically upgrade it to the new format, staging all
    necessary changes to git. Also added a "git annex upgrade" command.
  * Colons are now avoided in filenames, so bare clones of git repos
    can be put on USB thumb drives formatted with vFAT or similar
    filesystems.
  * Added two levels of hashing to object directory and .git-annex logs,
    to improve scalability with enormous numbers of annexed
    objects. (With one hundred million annexed objects, each
    directory would contain fewer than 1024 files.)
  * The setkey, fromkey, and dropkey subcommands have changed how
    the key is specified. --backend is no longer used with these.

 -- Joey Hess <joeyh@debian.org>  Wed, 16 Mar 2011 16:20:23 -0400

git-annex (0.24) unstable; urgency=low

  Branched the 0.24 series, which will be maintained for a while to
  support v1 git-annex repos, while main development moves to the 0.2011
  series, with v2 git-annex repos.

  * Add Suggests on graphviz. Closes: #618039
  * When adding files to the annex, the symlinks pointing at the annexed
    content are made to have the same mtime as the original file.
    While git does not preserve that information, this allows a tool
    like metastore to be used with annexed files.
    (Currently this is only done on systems supporting POSIX 200809.)

 -- Joey Hess <joeyh@debian.org>  Wed, 16 Mar 2011 18:35:13 -0400

git-annex (0.23) unstable; urgency=low

  * Support ssh remotes with a port specified.
  * whereis: New subcommand to show where a file's content has gotten to.
  * Rethink filename encoding handling for display. Since filename encoding
    may or may not match locale settings, any attempt to decode filenames 
    will fail for some files. So instead, do all output in binary mode.

 -- Joey Hess <joeyh@debian.org>  Sat, 12 Mar 2011 15:02:49 -0400

git-annex (0.22) unstable; urgency=low

  * Git annexes can now be attached to bare git repositories.
    (Both the local and remote host must have this version of git-annex
    installed for it to work.)
  * Support filenames that start with a dash; when such a file is passed
    to a utility it will be escaped to avoid it being interpreted as an
    option. (I went a little overboard and got the type checker involved
    in this, so such files are rather comprehensively supported now.)
  * New backends: SHA512 SHA384 SHA256 SHA224
    (Supported on systems where corresponding shaNsum commands are available.)
  * describe: New subcommand that can set or change the description of
    a repository.
  * Fix test suite to reap zombies.
    (Zombies can be particularly annoying on OSX; thanks to Jimmy Tang
    for his help eliminating the infestation... for now.)
  * Make test suite not rely on a working cp -pr.
    (The Unix wars are still ON!)
  * Look for dir.git directories the same as git does.
  * Support remote urls specified as relative paths.
  * Support non-ssh remote paths that contain tilde expansions.
  * fsck: Check for and repair location log damage.
  * Bugfix: When fsck detected and moved away corrupt file content, it did
    not update the location log.

 -- Joey Hess <joeyh@debian.org>  Fri, 04 Mar 2011 15:10:57 -0400

git-annex (0.21) unstable; urgency=low

  * test: Don't rely on chmod -R working.
  * unannex: Fix recently introduced bug when attempting to unannex more
    than one file at a time.
  * test: Set git user name and email in case git can't guess values.
  * Fix display of unicode filenames.

 -- Joey Hess <joeyh@debian.org>  Fri, 11 Feb 2011 23:21:08 -0400

git-annex (0.20) unstable; urgency=low

  * Preserve specified file ordering when instructed to act on multiple
    files or directories. For example, "git annex get a b" will now always
    get "a" before "b". Previously it could operate in either order.
  * unannex: Commit staged changes at end, to avoid some confusing behavior
    with the pre-commit hook, which would see some types of commits after
    an unannex as checking in of an unlocked file.
  * map: New subcommand that uses graphviz to display a nice map of
    the git repository network.
  * Deal with the mtl/monads-fd conflict.
  * configure: Check for sha1sum.

 -- Joey Hess <joeyh@debian.org>  Tue, 08 Feb 2011 18:57:24 -0400

git-annex (0.19) unstable; urgency=low

  * configure: Support using the uuidgen command if the uuid command is
    not available.
  * Allow --exclude to be specified more than once.
  * There are now three levels of repository trust.
  * untrust: Now marks the current repository as untrusted.
  * semitrust: Now restores the default trust level. (What untrust used to do.)
  * fsck, drop: Take untrusted repositories into account.
  * Bugfix: Files were copied from trusted remotes first even if their
    annex.cost was higher than other remotes.
  * Improved temp file handling. Transfers of content can now be resumed
    from temp files later; the resume does not have to be the immediate
    next git-annex run.
  * unused: Include partially transferred content in the list.
  * Bugfix: Running a second git-annex while a first has a transfer in
    progress no longer deletes the first processes's temp file.

 -- Joey Hess <joeyh@debian.org>  Fri, 28 Jan 2011 14:31:37 -0400

git-annex (0.18) unstable; urgency=low

  * Bugfix: `copy --to` and `move --to` forgot to stage location log changes
    after transferring the file to the remote repository.
    (Did not affect ssh remotes.)
  * fsck: Fix bug in moving of corrupted files to .git/annex/bad/
  * migrate: Fix support for --backend option.
  * unlock: Fix behavior when file content is not present.
  * Test suite improvements. Current top-level test coverage: 80%

 -- Joey Hess <joeyh@debian.org>  Fri, 14 Jan 2011 14:17:44 -0400

git-annex (0.17) unstable; urgency=low

  * unannex: Now skips files whose content is not present, rather than
    it being an error.
  * New migrate subcommand can be used to switch files to using a different
    backend, safely and with no duplication of content.
  * bugfix: Fix crash caused by empty key name. (Thanks Henrik for reporting.)

 -- Joey Hess <joeyh@debian.org>  Sun, 09 Jan 2011 10:04:11 -0400

git-annex (0.16) unstable; urgency=low

  * git-annex-shell: Avoid exposing any git repo config except for the
    annex.uuid when doing configlist.
  * bugfix: Running `move --to` with a remote whose UUID was not yet known
    could result in git-annex not recording on the local side where the
    file was moved to. This could not result in data loss, or even a
    significant problem, since the remote *did* record that it had the file.
  * Also, add a general guard to detect attempts to record information
    about repositories with missing UUIDs.
  * bugfix: Running `move --to` with a non-ssh remote failed.
  * bugfix: Running `copy --to` with a non-ssh remote actually did a move.
  * Many test suite improvements. Current top-level test coverage: 65%

 -- Joey Hess <joeyh@debian.org>  Fri, 07 Jan 2011 14:33:13 -0400

git-annex (0.15) unstable; urgency=low

  * Support scp-style urls for remotes (host:path).
  * Support ssh urls containing "~".
  * Add trust and untrust subcommands, to allow configuring repositories
    that are trusted to retain files without explicit checking.
  * Fix bug in numcopies handling when multiple remotes pointed to the
    same repository.
  * Introduce the git-annex-shell command. It's now possible to make
    a user have it as a restricted login shell, similar to git-shell.
  * Note that git-annex will always use git-annex-shell when accessing
    a ssh remote, so all of your remotes need to be upgraded to this
    version of git-annex at the same time.
  * Now rsync is exclusively used for copying files to and from remotes.
    scp is not longer supported.

 -- Joey Hess <joeyh@debian.org>  Fri, 31 Dec 2010 22:00:52 -0400

git-annex (0.14) unstable; urgency=low

  * Bugfix to git annex unused in a repository with nothing yet annexed.
  * Support upgrading from a v0 annex with nothing in it.
  * Avoid multiple calls to git ls-files when passed eg, "*".

 -- Joey Hess <joeyh@debian.org>  Fri, 24 Dec 2010 17:38:48 -0400

git-annex (0.13) unstable; urgency=low

  * Makefile: Install man page and html (when built).
  * Makefile: Add GHCFLAGS variable.
  * Fix upgrade from 0.03.
  * Support remotes using git+ssh and ssh+git as protocol.
    Closes: #607056

 -- Joey Hess <joeyh@debian.org>  Tue, 14 Dec 2010 13:05:10 -0400

git-annex (0.12) unstable; urgency=low

  * Add --exclude option to exclude files from processing.
  * mwdn2man: Fix a bug in newline supression. Closes: #606578
  * Bugfix to git annex add of an unlocked file in a subdir. Closes: #606579
  * Makefile: Add PREFIX variable.

 -- Joey Hess <joeyh@debian.org>  Sat, 11 Dec 2010 17:32:00 -0400

git-annex (0.11) unstable; urgency=low

  * If available, rsync will be used for file transfers from remote
    repositories. This allows resuming interrupted transfers.
  * Added remote.annex-rsync-options.
  * Avoid deleting temp files when rsync fails.
  * Improve detection of version 0 repos.
  * Add uninit subcommand. Closes: #605749

 -- Joey Hess <joeyh@debian.org>  Sat, 04 Dec 2010 17:27:42 -0400

git-annex (0.10) unstable; urgency=low

  * In .gitattributes, the annex.numcopies attribute can be used
    to control the number of copies to retain of different types of files.
  * Bugfix: Always correctly handle gitattributes when in a subdirectory of
    the repository. (Had worked ok for ones like "*.mp3", but failed for
    ones like "dir/*".)
  * fsck: Fix warning about not enough copies of a file, when locations
    are known, but are not available in currently configured remotes.
  * precommit: Optimise to avoid calling git-check-attr more than once.
  * The git-annex-backend attribute has been renamed to annex.backend.

 -- Joey Hess <joeyh@debian.org>  Sun, 28 Nov 2010 19:28:05 -0400

git-annex (0.09) unstable; urgency=low

  * Add copy subcommand.
  * Fix bug in setkey subcommand triggered by move --to.

 -- Joey Hess <joeyh@debian.org>  Sat, 27 Nov 2010 17:14:59 -0400

git-annex (0.08) unstable; urgency=low

  * Fix `git annex add ../foo` (when ran in a subdir of the repo).
  * Add configure step to build process.
  * Only use cp -a if it is supported, falling back to cp -p or plain cp
    as needed for portability.
  * cp --reflink=auto is used if supported, and will make git annex unlock
    much faster on filesystems like btrfs that support copy on write.

 -- Joey Hess <joeyh@debian.org>  Sun, 21 Nov 2010 13:45:44 -0400

git-annex (0.07) unstable; urgency=low

  * find: New subcommand.
  * unused: New subcommand, finds unused data. (Split out from fsck.)
  * dropunused: New subcommand, provides for easy dropping of unused keys
    by number, as listed by the unused subcommand.
  * fsck: Print warnings to stderr; --quiet can now be used to only see
    problems.

 -- Joey Hess <joeyh@debian.org>  Mon, 15 Nov 2010 18:41:50 -0400

git-annex (0.06) unstable; urgency=low

  * fsck: Check if annex.numcopies is satisfied.
  * fsck: Verify the sha1 of files when the SHA1 backend is used.
  * fsck: Verify the size of files when the WORM backend is used.
  * fsck: Allow specifying individual files if fscking everything
    is not desired.
  * fsck: Fix bug, introduced in 0.04, in detection of unused data.

 -- Joey Hess <joeyh@debian.org>  Sat, 13 Nov 2010 16:24:29 -0400

git-annex (0.05) unstable; urgency=low

  * Optimize both pre-commit and lock subcommands to not call git diff
    on every file being committed/locked.
    (This actually also works around a bug in ghc, that caused
    git-annex 0.04 pre-commit to sometimes corrupt filename being read
    from git ls-files and fail. 
    See <http://hackage.haskell.org/trac/ghc/ticket/4493>
    The excessive number of calls made by pre-commit exposed the ghc bug.
    Thanks Josh Triplett for the debugging.)
  * Build with -O2.

 -- Joey Hess <joeyh@debian.org>  Thu, 11 Nov 2010 18:31:09 -0400

git-annex (0.04) unstable; urgency=low

  * Add unlock subcommand, which replaces the symlink with a copy of
    the file's content in preparation of changing it. The "edit" subcommand
    is an alias for unlock.
  * Add lock subcommand.
  * Unlocked files will now automatically be added back into the annex when
    committed (and the updated symlink committed), by some magic in the
    pre-commit hook.
  * The SHA1 backend is now fully usable.
  * Add annex.version, which will be used to automate upgrades
    between incompatible versions.
  * Reorganised the layout of .git/annex/
  * The new layout will be automatically upgraded to the first time
    git-annex is used in a repository with the old layout.
  * Note that git-annex 0.04 cannot transfer content from old repositories
    that have not yet been upgraded.
  * Annexed file contents are now made unwritable and put in unwriteable
    directories, to avoid them accidentially being removed or modified.
    (Thanks Josh Triplett for the idea.)
  * Add build dep on libghc6-testpack-dev. Closes: #603016
  * Avoid using runghc to run test suite as it is not available on all
    architectures. Closes: #603006

 -- Joey Hess <joeyh@debian.org>  Wed, 10 Nov 2010 14:23:23 -0400

git-annex (0.03) unstable; urgency=low

  * Fix support for file:// remotes.
  * Add --verbose
  * Fix SIGINT handling.
  * Fix handling of files with unusual characters in their name.
  * Fixed memory leak; git-annex no longer reads the whole file list
    from git before starting, and will be much faster with large repos.
  * Fix crash on unknown symlinks.
  * Added remote.annex-scp-options and remote.annex-ssh-options.
  * The backends to use when adding different sets of files can be configured
    via gitattributes.
  * In .gitattributes, the git-annex-backend attribute can be set to the
    names of backends to use when adding different types of files.
  * Add fsck subcommand. (For now it only finds unused key contents in the
    annex.)

 -- Joey Hess <joeyh@debian.org>  Sun, 07 Nov 2010 18:26:04 -0400

git-annex (0.02) unstable; urgency=low

  * Can scp annexed files from remote hosts, and check remote hosts for
    file content when dropping files.
  * New move subcommand, that makes it easy to move file contents from
    or to a remote.
  * New fromkey subcommand, for registering urls, etc.
  * git-annex init will now set up a pre-commit hook that fixes up symlinks
    before they are committed, to ensure that moving symlinks around does not
    break them.
  * More intelligent and fast staging of modified files; git add coalescing.
  * Add remote.annex-ignore git config setting to allow completly disabling
    a given remote.
  * --from/--to can be used to control the remote repository that git-annex
    uses.
  * --quiet can be used to avoid verbose output
  * New plumbing-level dropkey and addkey subcommands.
  * Lots of bug fixes.

 -- Joey Hess <joeyh@debian.org>  Wed, 27 Oct 2010 16:39:29 -0400

git-annex (0.01) unstable; urgency=low

  * First prerelease.

 -- Joey Hess <joeyh@debian.org>  Wed, 20 Oct 2010 12:54:24 -0400<|MERGE_RESOLUTION|>--- conflicted
+++ resolved
@@ -1,13 +1,3 @@
-<<<<<<< HEAD
-git-annex (4.20131002~bpo70+2) UNRELEASED; urgency=low
-
-  * Wheezy backport: Relax cabal version constraint on gnutls
-    (allow the version in wheezy to be used, despite it being a bit buggy).
-
- -- Joey Hess <joeyh@debian.org>  Tue, 15 Oct 2013 19:45:19 -0400
-
-git-annex (4.20131002~bpo70+1) wheezy-backports; urgency=low
-=======
 git-annex (4.20131106) unstable; urgency=low
 
   * Improve local pairing behavior when two computers both try to start
@@ -107,8 +97,14 @@
 
  -- Joey Hess <joeyh@debian.org>  Thu, 24 Oct 2013 12:59:55 -0400
 
-git-annex (4.20131002) unstable; urgency=low
->>>>>>> 509e3bf5
+git-annex (4.20131002~bpo70+2) UNRELEASED; urgency=low
+
+  * Wheezy backport: Relax cabal version constraint on gnutls
+    (allow the version in wheezy to be used, despite it being a bit buggy).
+
+ -- Joey Hess <joeyh@debian.org>  Tue, 15 Oct 2013 19:45:19 -0400
+
+git-annex (4.20131002~bpo70+1) wheezy-backports; urgency=low
 
   * Note that the layout of gcrypt repositories has changed, and
     if you created one you must manually upgrade it.
