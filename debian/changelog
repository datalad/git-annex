--- conflicted
+++ resolved
@@ -1,13 +1,15 @@
-git-annex (3.20120614) unstable; urgency=medium
-
-<<<<<<< HEAD
+git-annex (3.20120616) UNRELEASED; urgency=low
+
   * watch: New subcommand, which uses inotify to watch for changes to
     files and automatically annexes new files, etc, so you don't need
     to manually run git commands when manipulating files.
-=======
+
+ -- Joey Hess <joeyh@debian.org>  Tue, 12 Jun 2012 11:35:59 -0400
+
+git-annex (3.20120614) unstable; urgency=medium
+
   * addurl: Was broken by a typo introduced 2 released ago, now fixed.
     Closes: #677576
->>>>>>> af7b6319
   * Install man page when run by cabal, in a location where man will
     find it, even when installing under $HOME. Thanks, Nathan Collins
 
