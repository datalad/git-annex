<<<<<<< HEAD
git-annex (5.20140210~bpo70+2) wheezy-backports; urgency=medium

  * Updating backport to newest release.
  * Remaining differences in this backport:
    - No webdav special remote support.
    - Test suite is not built into git-annex as it now uses haskell-tasty,
      which is not yet backported.
    - No skein hash support.

 -- Joey Hess <joeyh@debian.org>  Thu, 20 Feb 2014 22:56:45 +0000
=======
git-annex (5.20140306) unstable; urgency=high

  * sync: Fix bug in direct mode that caused a file that was not
    checked into git to be deleted when there was a conflicting
    merge with a remote.
  * webapp: Now supports HTTPS.
  * webapp: No longer supports a port specified after --listen, since
    it was buggy, and that use case is better supported by setting up HTTPS.
  * annex.listen can be configured, instead of using --listen
  * annex.startupscan can be set to false to disable the assistant's startup
    scan.
  * Probe for quvi version at run time.
  * webapp: Filter out from Switch Repository list any
    repositories listed in autostart file that don't have a
    git directory anymore. (Or are bare)
  * webapp: Refuse to start in a bare git repository.
  * assistant --autostart: Refuse to start in a bare git repository.
  * webapp: Don't list the public repository group when editing a
    git repository; it only makes sense for special remotes.
  * view, vfilter: Add support for filtering tags and values out of a view,
    using !tag and field!=value.
  * vadd: Allow listing multiple desired values for a field.
  * view: Refuse to enter a view when no branch is currently checked out.
  * metadata: To only set a field when it's not already got a value, use
    -s field?=value
  * Run .git/hooks/pre-commit-annex whenever a commit is made.
  * sync: Automatically resolve merge conflict between and annexed file
    and a regular git file.
  * glacier: Pass --region to glacier checkpresent.
  * webdav: When built with a new enough haskell DAV (0.6), disable
    the http response timeout, which was only 5 seconds.
  * webapp: Include no-pty in ssh authorized_keys lines.
  * assistant: Smarter log file rotation, which takes free disk space
    into account.

 -- Joey Hess <joeyh@debian.org>  Thu, 06 Mar 2014 12:28:04 -0400

git-annex (5.20140227) unstable; urgency=medium

  * metadata: Field names limited to alphanumerics and a few whitelisted
    punctuation characters to avoid issues with views, etc.
  * metadata: Field names are now case insensative.
  * When constructing views, metadata is available about the location of the
    file in the view's reference branch. Allows incorporating parts of the
    directory hierarchy in a view.
    For example `git annex view tag=* podcasts/=*` makes a view in the form
    tag/showname.
  * --metadata field=value can now use globs to match, and matches
    case insensatively, the same as git annex view field=value does.
  * annex.genmetadata can be set to make git-annex automatically set
    metadata (year and month) when adding files.
  * Make annex.web-options be used in several places that call curl.
  * Fix handling of rsync remote urls containing a username,
    including rsync.net.
  * Preserve metadata when staging a new version of an annexed file.
  * metadata: Support --json
  * webapp: Fix creation of box.com and Amazon S3 and Glacier
    repositories, broken in 5.20140221.
  * webdav: When built with DAV 0.6.0, use the new DAV monad to avoid
    locking files, which is not needed by git-annex's use of webdav, and
    does not work on Box.com.
  * webdav: Fix path separator bug when used on Windows.
  * repair: Optimise unpacking of pack files, and avoid repeated error
    messages about corrupt pack files.
  * Add build dep on regex-compat to fix build on mipsel, which lacks
    regex-tdfa.
  * Disable test suite on sparc, which is missing optparse-applicative.
  * Put non-object tmp files in .git/annex/misctmp, leaving .git/annex/tmp
    for only partially transferred objects.

 -- Joey Hess <joeyh@debian.org>  Thu, 27 Feb 2014 11:34:19 -0400

git-annex (5.20140221) unstable; urgency=medium

  * metadata: New command that can attach metadata to files.
  * --metadata can be used to limit commands to acting on files
    that have particular metadata.
  * Preferred content expressions can use metadata=field=value
    to limit them to acting on files that have particular metadata.
  * view: New command that creates and checks out a branch that provides
    a structured view of selected metadata.
  * vfilter, vadd, vpop, vcycle: New commands for operating within views.
  * pre-commit: Update metadata when committing changes to locations
    of annexed files within a view.
  * Add progress display for transfers to/from external special remotes.
  * unused: Fix to actually detect unused keys when in direct mode.
  * fsck: When run with --all or --unused, while .gitattributes
    annex.numcopies cannot be honored since it's operating on keys
    instead of files, make it honor the global numcopies setting,
    and the annex.numcopies git config setting.
  * trust, untrust, semitrust, dead: Warn when the trust level is
    overridden in .git/config.
  * glacier: Do not try to run glacier value create when an existing glacier
    remote is enabled.
  * fsck: Refuse to do anything if more than one of --incremental, --more,
    and --incremental-schedule are given, since it's not clear which option
    should win.
  * Windows webapp: Can set up box.com, Amazon S3, and rsync.net remotes
  * Windows webapp: Can create repos on removable drives.
  * Windows: Ensure HOME is set, as needed by bundled cygwin utilities.

 -- Joey Hess <joeyh@debian.org>  Fri, 21 Feb 2014 11:23:59 -0400
>>>>>>> 93a526ba

git-annex (5.20140210) unstable; urgency=medium

  * --in can now refer to files that were located in a repository at
    some past date. For example, --in="here@{yesterday}"
  * Fixed direct mode annexed content locking code, which is used to
    guard against recursive file drops.
  * This is the first beta-level release of the Windows port with important
    fixes (see below).
    (The webapp and assistant are still alpha-level on Windows.)
  * sync --content: Honor annex-ignore configuration.
  * sync: Don't try to sync with xmpp remotes, which are only currently
    supported when using the assistant.
  * sync --content: Re-pull from remotes after downloading content,
    since that can take a while and other changes may be pushed in the
    meantime.
  * sync --content: Reuse smart copy code from copy command, including
    handling and repairing out of date location tracking info.
    Closes: #737480
  * sync --content: Drop files from remotes that don't want them after
    getting them.
  * sync: Fix bug in automatic merge conflict resolution code when used
    on a filesystem not supporting symlinks, which resulted in it losing
    track of the symlink bit of annexed files.
  * Added ways to configure rsync options to be used only when uploading
    or downloading from a remote. Useful to eg limit upload bandwidth.
  * Fix initremote with encryption=pubkey to work with S3, glacier, webdav,
    and external special remotes.
  * Avoid building with DAV 0.6 which is badly broken (see #737902).
  * Fix dropping of unused keys with spaces in their name.
  * Fix build on platforms not supporting the webapp.
  * Document in man page that sshcaching uses ssh ControlMaster.
    Closes: #737476
  * Windows: It's now safe to run multiple git-annex processes concurrently
    on Windows; the lock files have been sorted out.
  * Windows: Avoid using unix-compat's rename, which refuses to rename
    directories.
  * Windows: Fix deletion of repositories by test suite and webapp.
  * Windows: Test suite 100% passes again.
  * Windows: Fix bug in symlink calculation code.
  * Windows: Fix handling of absolute unix-style git repository paths.
  * Android: Avoid crashing when unable to set file mode for ssh config file
    due to Android filesystem horribleness.

 -- Joey Hess <joeyh@debian.org>  Mon, 10 Feb 2014 12:54:57 -0400

git-annex (5.20140127) unstable; urgency=medium

  * sync --content: New option that makes the content of annexed files be
    transferred. Similar to the assistant, this honors any configured
    preferred content expressions.
  * Remove --json option from commands not supporting it.
  * status: Support --json.
  * list: Fix specifying of files to list.
  * Allow --all to be mixed with matching options like --copies and --in
    (but not --include and --exclude).
  * numcopies: New command, sets global numcopies value that is seen by all
    clones of a repository.
  * The annex.numcopies git config setting is deprecated. Once the numcopies
    command is used to set the global number of copies, any annex.numcopies
    git configs will be ignored.
  * assistant: Make the prefs page set the global numcopies.
  * Add lackingcopies, approxlackingcopies, and unused to
    preferred content expressions.
  * Client, transfer, incremental backup, and archive repositories
    now want to get content that does not yet have enough copies.
  * Client, transfer, and source repositories now do not want to retain
    unused file contents.
  * assistant: Checks daily for unused file contents, and when possible
    moves them to a repository (such as a backup repository) that
    wants to retain them.
  * assistant: annex.expireunused can be configured to cause unused
    file contents to be deleted after some period of time.
  * webapp: Nudge user to see if they want to expire old unused file
    contents when a lot of them seem to be piling up in the repository.
  * repair: Check git version at run time.
  * assistant: Run the periodic git gc in batch mode.
  * added annex.secure-erase-command config option.
  * test suite: Use tasty-rerun, and expose tasty command-line options.
  * Optimise non-bare http remotes; no longer does a 404 to the wrong
    url every time before trying the right url. Needs annex-bare to be
    set to false, which is done when initially probing the uuid of a
    http remote.
  * webapp: After upgrading a git repository to git-annex, fix
    bug that made it temporarily not be synced with.
  * whereis: Support --all.
  * All commands that support --all also support a --key option,
    which limits them to acting on a single key.

 -- Joey Hess <joeyh@debian.org>  Mon, 27 Jan 2014 13:43:28 -0400

git-annex (5.20140117~bpo70+2) wheezy-backports; urgency=medium

  * Version build-dep on haskell-gnutls, so that backport will build with
    XMPP support enabled.

 -- Joey Hess <joeyh@debian.org>  Thu, 30 Jan 2014 13:51:34 -0400

git-annex (5.20140117~bpo70+1) wheezy-backports; urgency=medium

  * Really fix FTBFS on mipsel and sparc due to test suite not being available
    on those architectures.

 -- Joey Hess <joeyh@debian.org>  Fri, 17 Jan 2014 14:46:27 -0400

git-annex (5.20140116) unstable; urgency=medium

  * Added tahoe special remote.
  * external special remote protocol: Added GETGITDIR, and GETAVAILABILITY.
  * Refuse to build with git older than 1.7.1.1, which is needed for
    git checkout -B
  * map: Fix display of v5 direct mode repos.
  * repair: Support old git versions from before git fsck --no-dangling was
    implemented.
  * Fix a long-standing bug that could cause the wrong index file to be used
    when committing to the git-annex branch, if GIT_INDEX_FILE is set in the
    environment. This typically resulted in git-annex branch log files being
    committed to the master branch and later showing up in the work tree.
    (These log files can be safely removed.)
  * assistant: Detect if .git/annex/index is corrupt at startup, and
    recover.
  * repair: Fix bug in packed refs file exploding code that caused a .gitrefs
    directory to be created instead of .git/refs
  * Fix FTBFS on mipsel and sparc due to test suite not being available
    on those architectures.
  * Android: Avoid passing --clobber to busybox wget.

 -- Joey Hess <joeyh@debian.org>  Thu, 16 Jan 2014 11:34:54 -0400

git-annex (5.20140107) unstable; urgency=medium

  * mirror: Support --all (and --unused).
  * external special remote protocol: Added GETUUID, GETWANTED, SETWANTED,
    SETSTATE, GETSTATE, DEBUG.
  * Windows: Fix bug in direct mode merge code that could cause files
    in subdirectories to go missing.
  * Windows: Avoid eating stdin when running ssh to add a authorized key,
    since this is used for password prompting.
  * Avoid looping if long-running git cat-file or git hash-object crashes
    and keeps crashing when restarted.
  * Assistant: Remove stale MERGE_HEAD files in lockfile cleanup.
  * Remotes can now be made read-only, by setting remote.<name>.annex-readonly
  * wanted, schedule: Avoid printing "ok" after requested value.
  * assistant: Ensure that .ssh/config and .ssh/authorized_keys are not
    group or world writable when writing to those files, as that can make
    ssh refuse to use them, if it allows another user to write to them.
  * addurl, importfeed: Honor annex.diskreserve as long as the size of the
    url can be checked.
  * add: Fix rollback when disk is completely full.
  * assistant: Fixed several minor memory leaks that manifested when
    adding a large number of files.
  * assistant: Start a new git-annex transferkeys process
    after a network connection change, so that remotes that use a persistent
    network connection are restarted.
  * Adjust Debian build deps to match current state of sparc, mipsel.

 -- Joey Hess <joeyh@debian.org>  Tue, 07 Jan 2014 12:22:18 -0400

git-annex (5.20131230) unstable; urgency=medium

  * Added new external special remote interface.
  * importfeed: Support youtube playlists.
  * Add tasty to build-depends, so that test suite builds again.
    (tasty was stuck in incoming.)
  * Fix typo in test suite.
  * Fix bug in Linux standalone build's shimming that broke git-annex-shell.
  * Include git-receive-pack, git-upload-pack, git, and git-shell wrappers
    in the Linux standalone build, and OSX app, so they will be available
    when it's added to PATH.
  * addurl, importfeed: Sanitize | and some other symbols and special
    characters.
  * Auto-upgrade v3 indirect repos to v5 with no changes.
    This also fixes a problem when a direct mode repo was somehow set to v3
    rather than v4, and so the automatic direct mode upgrade to v5 was not
    done.
  * Android: Avoid trying to use Android's own ionice, which does not
    allow specifying a command to run. Fixes transferring files to/from
    android and probably a few other things.

 -- Joey Hess <joeyh@debian.org>  Mon, 30 Dec 2013 14:13:40 -0400

git-annex (5.20131221) unstable; urgency=low

  * assistant: Fix OSX-specific bug that caused the startup scan to try to
    follow symlinks to other directories, and add their contents to the annex.
  * assistant: Set StrictHostKeyChecking yes when creating ssh remotes,
    and add it to the configuration for any ssh remotes previously created
    by the assistant. This avoids repeated prompts by ssh if the host key
    changes, instead syncing with such a remote will fail. Closes: #732602
  * Fix test suite to cover lock --force change.
  * Add plumbing-level lookupkey and examinekey commands.
  * find --format: Added hashdirlower, hashdirmixed, keyname, and mtime
    format variables.
  * assistant: Always batch changes found in startup scan.
  * An armel Linux standalone build is now available, which includes the
    webapp.
  * Programs from Linux and OSX standalone builds can now be symlinked
    into a directory in PATH as an alternative installation method, and will
    use readlink to find where the build was unpacked.
  * Include man pages in Linux and OSX standalone builds.
  * Linux standalone build now includes its own glibc and forces the linker to
    use it, to remove dependence on the host glibc.

 -- Joey Hess <joeyh@debian.org>  Sat, 21 Dec 2013 12:00:17 -0400

git-annex (5.20131213) unstable; urgency=low

  * Avoid using git commit in direct mode, since in some situations
    it will read the full contents of files in the tree.
  * assistant: Batch jobs are now run with ionice and nocache, when
    those commands are available.
  * assistant: Run transferkeys as batch jobs.
  * Automatically fix up bad bare repositories created by
    versions 5.20131118 through 5.20131127.
  * rsync special remote: Fix fallback mode for rsync remotes that
    use hashDirMixed. Closes: #731142
  * copy --from, get --from: When --force is used, ignore the
    location log and always try to get the file from the remote.
  * Deal with box.com changing the url of their webdav endpoint.
  * Android: Fix SRV record lookups for XMPP to use android getprop
    command to find DNS server, since there is no resolv.conf.
  * import: Add --skip-duplicates option.
  * lock: Require --force. Closes: #731606
  * import: better handling of overwriting an existing file/directory/broken
    link when importing
  * Windows: assistant and webapp work! (very experimental)
  * Windows: Support annex.diskreserve.
  * Fix bad behavior in Firefox, which was caused by an earlier fix to
    bad behavior in Chromium.
  * repair: Improve repair of git-annex index file.
  * repair: Remove damaged git-annex sync branches.
  * status: Ignore new files that are gitignored.
  * Fix direct mode's handling when modifications to non-annexed files
    are pulled from a remote. A bug prevented the files from being updated
    in the work tree, and this caused the modification to be reverted.
  * OSX: Remove ssh and ssh-keygen from dmg as they're included in OSX by
    default.

 -- Joey Hess <joeyh@debian.org>  Fri, 13 Dec 2013 14:20:32 -0400

git-annex (5.20131130) unstable; urgency=low

  * init: Fix a bug that caused git annex init, when run in a bare
    repository, to set core.bare=false.

 -- Joey Hess <joeyh@debian.org>  Sat, 30 Nov 2013 16:32:35 -0400

git-annex (5.20131127.1) unstable; urgency=low

  * Rebuild that does not try to use quvi 0.9 from experimental.

 -- Joey Hess <joeyh@debian.org>  Thu, 28 Nov 2013 07:57:36 -0400

git-annex (5.20131127) unstable; urgency=low

  * webapp: Detect when upgrades are available, and upgrade if the user
    desires.
    (Only when git-annex is installed using the prebuilt binaries
    from git-annex upstream, not from eg Debian.)
  * assistant: Detect when the git-annex binary is modified or replaced,
    and either prompt the user to restart the program, or automatically
    restart it.
  * annex.autoupgrade configures both the above upgrade behaviors.
  * Added support for quvi 0.9. Slightly suboptimal due to limitations in its
    interface compared with the old version.
  * Bug fix: annex.version did not get set on automatic upgrade to v5 direct
    mode repo, so the upgrade was performed repeatedly, slowing commands down.
  * webapp: Fix bug that broke switching between local repositories
    that use the new guarded direct mode.
  * Android: Fix stripping of the git-annex binary.
  * Android: Make terminal app show git-annex version number.
  * Android: Re-enable XMPP support.
  * reinject: Allow to be used in direct mode.
  * Futher improvements to git repo repair. Has now been tested in tens
    of thousands of intentionally damaged repos, and successfully
    repaired them all.
  * Allow use of --unused in bare repository.

 -- Joey Hess <joeyh@debian.org>  Wed, 27 Nov 2013 18:41:44 -0400

git-annex (5.20131120) unstable; urgency=low

  * Fix Debian package to not try to run test suite, since haskell-tasty
    is not out of new or in Build-Depends yet.
  * dropunused, addunused: Allow "all" instead of a range to
    act on all unused data.
  * Ensure execute bit is set on directories when core.sharedrepository is set.
  * Ensure that core.sharedrepository is honored when creating the .git/annex
    directory.
  * Improve repair code in the case where the index file is corrupt,
    and this hides other problems from git fsck.

 -- Joey Hess <joeyh@debian.org>  Wed, 20 Nov 2013 12:54:18 -0400

git-annex (5.20131118) unstable; urgency=low

  * Direct mode repositories now have core.bare=true set, to prevent
    accidentally running git commands that try to operate on the work tree,
    and so do the wrong thing in direct mode.
  * annex.version is now set to 5 for direct mode repositories.
    This upgrade is handled fully automatically, no need to run
    git annex upgrade
  * The "status" command has been renamed to "info", to allow
    "git annex status" to be used in direct mode repositories, now that
    "git status" won't work in them.
  * The -c option now not only modifies the git configuration seen by
    git-annex, but it is passed along to every git command git-annex runs.
  * watcher: Avoid loop when adding a file owned by someone else fails
    in indirect mode because its permissions cannot be modified.
  * webapp: Avoid encoding problems when displaying the daemon log file.
  * webapp: Improve UI around remote that have no annex.uuid set,
    either because setup of them is incomplete, or because the remote
    git repository is not a git-annex repository.
  * Include ssh-keygen in standalone bundle.
  * Allow optionally configuring git-annex with -fEKG to enable awesome
    remote monitoring interfaceat http://localhost:4242/
  * Fix bug that caused bad information to be written to the git-annex branch
    when running describe or other commands with a remote that has no uuid.
  * Work around Android linker problem that had prevented git-annex from
    running on Android 4.3 and 4.4.
  * repair: Handle case where index file is corrupt, but all objects are ok.
  * assistant: Notice on startup when the index file is corrupt, and
    auto-repair.
  * Fix direct mode merge bug when a direct mode file was deleted and replaced
    with a directory. An ordering problem caused the directory to not get
    created in this case.
    Thanks to Tim for the test case.
  * Direct mode .git/annex/objects directories are no longer left writable,
    because that allowed writing to symlinks of files that are not present,
    which followed the link and put bad content in an object location.
    Thanks to Tim for the test case.
  * fsck: Fix up .git/annex/object directory permissions.
  * Switched to the tasty test framework.
  * Android: Adjust default .gitignore to ignore .thumbnails at any location
    in the tree, not just at its top.
  * webapp: Check annex.version.

 -- Joey Hess <joeyh@debian.org>  Mon, 18 Nov 2013 10:45:43 -0400

git-annex (4.20131106~bpo70+1) wheezy-backports; urgency=low

  * Backport is now built against git 1.8.4, also now available in backports.
  * Improve local pairing behavior when two computers both try to start
    the pairing process separately.
  * sync: Work even when the local git repository is new and empty,
    with no master branch.
  * gcrypt, bup: Fix bug that prevented using these special remotes
    with encryption=pubkey.
  * Fix enabling of gcrypt repository accessed over ssh;
    git-annex-shell gcryptsetup had a bug that caused it to fail
    with permission denied.
  * Fix zombie process that occurred when switching between repository
    views in the webapp.
  * map: Work when there are gcrypt remotes.
  * Fix build w/o webapp.
  * Fix exception handling bug that could cause .git/annex/index to be used
    for git commits outside the git-annex branch. Known to affect git-annex
    when used with the git shipped with Ubuntu 13.10.

 -- Joey Hess <joeyh@debian.org>  Wed, 06 Nov 2013 11:17:47 -0400

git-annex (4.20131101) unstable; urgency=low

  * The "git annex content" command is renamed to "git annex wanted".
  * New --want-get and --want-drop options which can be used to
    test preferred content settings.
    For example, "git annex find --in . --want-drop"
  * assistant: When autostarted, wait 5 seconds before running the startup
    scan, to avoid contending with the user's desktop login process.
  * webapp: When setting up a bare shared repository, enable non-fast-forward
    pushes.
  * sync: Show a hint about receive.denyNonFastForwards when a push fails.
  * directory, webdav: Fix bug introduced in version 4.20131002 that
    caused the chunkcount file to not be written. Work around repositories
    without such a file, so files can still be retreived from them.
  * assistant: Automatically repair damanged git repository, if it can
    be done without losing data.
  * assistant: Support repairing git remotes that are locally accessible
    (eg, on removable drives).
  * add: Fix reversion in 4.20130827 when adding unlocked files that have
    not yet been committed.
  * unannex: New, much slower, but more safe behavior: Copies files out of
    the annex. This avoids an unannex of one file breaking other files that
    link to the same content. Also, it means that the content
    remains in the annex using up space until cleaned up with 
    "git annex unused".
    (The behavior of unannex --fast has not changed; it still hard links
    to content in the annex. --fast was not made the default because it is
    potentially unsafe; editing such a hard linked file can unexpectedly
    change content stored in the annex.)

 -- Joey Hess <joeyh@debian.org>  Fri, 01 Nov 2013 11:34:27 -0400

git-annex (4.20131024) unstable; urgency=low

  * webapp: Fix bug when adding a remote and git-remote-gcrypt
    is not installed.
  * The assitant can now run scheduled incremental fsck jobs on the local
    repository and remotes. These can be configured using vicfg or with the
    webapp.
  * repair: New command, which can repair damaged git repositories
    (even ones not using git-annex).
  * webapp: When git repository damange is detected, repairs can be
    done using the webapp UI.
  * Automatically and safely detect and recover from dangling
    .git/annex/index.lock files, which would prevent git from
    committing to the git-annex branch, eg after a crash.
  * assistant: Detect stale git lock files at startup time, and remove them.
  * addurl: Better sanitization of generated filenames.
  * Better sanitization of problem characters when generating URL and WORM
    keys.
  * The control socket path passed to ssh needs to be 17 characters
    shorter than the maximum unix domain socket length, because ssh
    appends stuff to it to make a temporary filename. Closes: #725512
  * status: Fix space leak in local mode, introduced in version 4.20130920.
  * import: Skip .git directories.
  * Remove bogus runshell loop check.
  * addurl: Improve message when adding url with wrong size to existing file.
  * Fixed handling of URL keys that have no recorded size.
  * status: Fix a crash if a temp file went away while its size was
    being checked for status.
  * Deal with git check-attr -z output format change in git 1.8.5.
  * Work around sed output difference that led to version containing a newline
    on OSX.
  * sync: Fix automatic resolution of merge conflicts where one side is an
    annexed file, and the other side is a non-annexed file, or a directory.
  * S3: Try to ensure bucket name is valid for archive.org.
  * assistant: Bug fix: When run in a subdirectory, files from incoming merges
    were wrongly added to that subdirectory, and removed from their original
    locations.
  * Windows: Deal with strange msysgit 1.8.4 behavior of not understanding
    DOS formatted paths for --git-dir and --work-tree.
  * Removed workaround for bug in git 1.8.4r0.
  * Added git-recover-repository command to git-annex source
    (not built by default; this needs to move to someplace else).
  * webapp: Move sidebar to the right hand side of the screen.

 -- Joey Hess <joeyh@debian.org>  Thu, 24 Oct 2013 12:59:55 -0400

git-annex (4.20131002~bpo70+2) wheezy-backports; urgency=low

  * Wheezy backport: Relax cabal version constraint on gnutls
    (allow the version in wheezy to be used, despite it being a bit buggy).

 -- Joey Hess <joeyh@debian.org>  Tue, 15 Oct 2013 19:45:19 -0400

git-annex (4.20131002~bpo70+1) wheezy-backports; urgency=low

  * Note that the layout of gcrypt repositories has changed, and
    if you created one you must manually upgrade it.
    See http://git-annex.branchable.com/upgrades/gcrypt/
  * webapp: Support setting up and using encrypted git repositories on
    any ssh server, as well as on rsync.net.
  * git-annex-shell: Added support for operating inside gcrypt repositories.
  * Disable receive.denyNonFastForwards when setting up a gcrypt special
    remote, since gcrypt needs to be able to fast-forward the master branch.
  * import: Preserve top-level directory structure.
  * Use cryptohash rather than SHA for hashing when no external hash program
    is available. This is a significant speedup for SHA256 on OSX, for
    example.
  * Added SKEIN256 and SKEIN512 backends. (Not available in this backport.)
  * Android build redone from scratch, many dependencies updated,
    and entire build can now be done using provided scripts.
  * assistant: Clear the list of failed transfers when doing a full transfer
    scan. This prevents repeated retries to download files that are not
    available, or are not referenced by the current git tree.
  * indirect, direct: Better behavior when a file is not owned by
    the user running the conversion.
  * add, import, assistant: Better preserve the mtime of symlinks,
    when when adding content that gets deduplicated.
  * Send a git-annex user-agent when downloading urls.
    Overridable with --user-agent option.
    (Not yet done for S3 or WebDAV due to limitations of libraries used.)
  * webapp: Fixed a bug where when a new remote is added, one file
    may fail to sync to or from it due to the transferrer process not
    yet knowing about the new remote.
  * OSX: Bundled gpg upgraded, now compatible with config files
    written by MacGPG.
  * assistant: More robust inotify handling; avoid crashing if a directory
    cannot be read.
  * Moved list of backends and remote types from status to version
    command.

 -- Joey Hess <joeyh@debian.org>  Wed, 02 Oct 2013 16:00:39 -0400

git-annex (4.20130920~bpo70+1) wheezy-backports; urgency=low

  * webapp: Initial support for setting up encrypted removable drives.
  * Recommend using my patched gcrypt, which fixes some bugs:
    https://github.com/joeyh/git-remote-gcrypt
  * Support hot-swapping of removable drives containing gcrypt repositories.
  * list: New command, displays a compact table of remotes that
    contain files.
    (Thanks, anarcat for display code and mastensg for inspiration.)
  * fsck: Fix detection and fixing of present direct mode files that are
    wrongly represented as standin symlinks on crippled filesystems.
  * sync: Fix bug that caused direct mode mappings to not be updated
    when merging files into the tree on Windows.
  * sync: Don't fail if the directory it is run in gets removed by the
    sync.
  * addurl: Fix quvi audodetection, broken in last release.
  * status: In local mode, displays information about variance from configured
    numcopies levels. (--fast avoids calculating these)
  * gcrypt: Ensure that signing key is set to one of the participants keys.
  * webapp: Show encryption information when editing a remote.
  * Avoid unnecessarily catting non-symlink files from git, which can be
    so large it runs out of memory.

 -- Joey Hess <joeyh@debian.org>  Fri, 20 Sep 2013 10:34:51 -0400

git-annex (4.20130911) unstable; urgency=low

  * Fix problem with test suite in non-unicode locale.

 -- Joey Hess <joeyh@debian.org>  Wed, 11 Sep 2013 12:14:16 -0400

git-annex (4.20130909) unstable; urgency=low

  * initremote: Syntax change when setting up an encrypted special remote.
    Now use keyid=$KEYID rather than the old encryption=$KEYID
  * forget: New command, causes git-annex branch history to be forgotten
    in a way that will spread to other clones of the repository.
    (As long as they're running this version or newer of git-annex.)
  * forget --drop-dead: Completely removes mentions of repositories that
    have been marked as dead from the git-annex branch.
  * sync, assistant: Force push of the git-annex branch. Necessary
    to ensure it gets pushed to remotes after being rewritten by forget.
  * Added gcrypt support. This combines a fully encrypted git
    repository (using git-remote-gcrypt) with an encrypted git-annex special
    remote.
  * sync: Support syncing with gcrypt remotes.
  * importfeed: Also ignore transient problems with downloading content
    from feeds.
  * Honor core.sharedrepository when receiving and adding files in direct
    mode.
  * enableremote: gpg keys can be removed from those a remote encrypts
    to by passing "keyid-=$KEYID". keyid+= is also provided.
    (Thanks, guilhem for the patch.)
  * Added encryption=pubkey scheme, which encrypts to public keys directly
    rather than the hybrid approach. See documentation for advantages
    and disadvantages, but encryption=hybrid is the recommended scheme still.
    (Thanks, guilhem for the patch.)
  * Fix Feeds display in build flags.
  * Remind user when annex-ignore is set for some remotes, if unable to
    get or drop a file, possibly because it's on an ignored remote.
  * gpg: Force --no-textmode in case the user has it turned on in config.
  * webapp: Improve javascript's handling of longpolling connection
    failures, by reloading the current page in this case.
    Works around chromium behavior where ajax connections to urls
    that were already accessed are denied after navigating back to
    a previous page.
  * Allow building without quvi support.

 -- Joey Hess <joeyh@debian.org>  Mon, 09 Sep 2013 09:47:02 -0400

git-annex (4.20130827~bpo70+1) wheezy-backports; urgency=low

  * Youtube support! (And 53 other video hosts). When quvi is installed,
    git-annex addurl automatically uses it to detect when an page is
    a video, and downloads the video file.
  * web special remote: Also support using quvi, for getting files,
    or checking if files exist in the web.
  * unused: Is now a minimum of 30 times faster, and typically many
    more times than that (when a repository has several branches).
    (Thanks, guilhem for the patch.)
  * unused: Fix bugs in two edge cases involving manually staged changes.
    (Thanks, guilhem for the patch.)
  * Android: Fix bug in terminal app that caused it to spin using much 
    CPU and battery. This problem was introduced in version 4.20130601.
  * sync, merge: Bug fix: Don't try to merge into master when in a bare repo.
  * import: Add options to control handling of duplicate files:
    --duplicate, --deduplicate, and --clean-duplicates
  * mirror: New command, makes two repositories contain the same set of files.
  * Set --clobber when running wget to ensure resuming works properly.
  * Unescape characters in 'file://...' URIs. (Thanks, guilhem for the patch.)
  * Better error message when trying to use a git remote that has annex.ignore
    set.
  * Fix bug that caused typechanged symlinks to be assumed to be unlocked
    files, so they were added to the annex by the pre-commit hook.
  * Debian: Run the builtin test suite as an autopkgtest.
  * Debian: Recommend ssh-askpass, which ssh will use when the assistant
    is run w/o a tty. Closes: #719832

 -- Joey Hess <joeyh@debian.org>  Mon, 09 Sep 2013 16:34:08 -0400

git-annex (4.20130815~bpo70+1) wheezy-backports; urgency=low

  * assistant, watcher: .gitignore files and other git ignores are now
    honored, when git 1.8.4 or newer is installed.
    (Thanks, Adam Spiers, for getting the necessary support into git for this.)
  * importfeed: Ignores transient problems with feeds. Only exits nonzero
    when a feed has repeatedly had a problems for at least 1 day.
  * importfeed: Fix handling of dots in extensions.
  * Windows: Added support for encrypted special remotes.
  * Windows: Fixed permissions problem that prevented removing files
    from directory special remote. Directory special remotes now fully usable.

 -- Joey Hess <joeyh@debian.org>  Tue, 27 Aug 2013 13:28:32 -0400

git-annex (4.20130802~bpo70+2) wheezy-backports; urgency=low

  * Fix dependency on libghc-gnutls-dev.

 -- Joey Hess <joeyh@debian.org>  Sat, 17 Aug 2013 04:33:20 -0400

git-annex (4.20130802~bpo70+1) wheezy-backports; urgency=low

  * Wheezy backport: Fix build dependency on libghc-network-protocol-xmpp-dev
    (allow the version in wheezy to be used, despite it being a bit buggy).
  * dropunused behavior change: Now refuses to drop the last copy of a
    file, unless you use the --force.
    This was the last place in git-annex that could remove data referred
    to by the git history, without being forced.
    Like drop, dropunused checks remotes, and honors the global
    annex.numcopies setting. (However, .gitattributes settings cannot
    apply to unused files.) 
  * Fix inverted logic in last release's fix for data loss bug,
    that caused git-annex sync on FAT or other crippled filesystems to add
    symlink standin files to the annex.
  * importfeed can be used to import files from podcast feeds.
  * webapp: When setting up a dedicated ssh key to access the annex
    on a host, set IdentitiesOnly to prevent the ssh-agent from forcing
    use of a different ssh key. That could result in unncessary password
    prompts, or prevent git-annex-shell from being run on the remote host.
  * webapp: Improve handling of remotes whose setup has stalled.
  * Add status message to XMPP presence tag, to identify to others that
    the client is a git-annex client. Closes: #717652
  * webapp: When creating a repository on a removable drive, set
    core.fsyncobjectfiles, to help prevent data loss when the drive is yanked.
  * Always build with -threaded, to avoid a deadlock when communicating with
    gpg.
  * unused: No longer shows as unused tmp files that are actively being
    transferred.
  * assistant: Fix NetWatcher to not sync with remotes that have
    remote.<name>.annex-sync set to false.
  * assistant: Fix deadlock that could occur when adding a lot of files
    at once in indirect mode.
  * assistant: Fix bug that caused it to stall when adding a very large
    number of files at once (around 5 thousand).
  * OSX: Make git-annex-webapp run in the background, so that the app icon
    can be clicked on the open a new webapp when the assistant is already
    running.
  * Improve test suite on Windows; now tests git annex sync.
  * Fix a few bugs involving filenames that are at or near the filesystem's
    maximum filename length limit.
  * find: Avoid polluting stdout with progress messages. Closes: #718186
  * Escape ':' in file/directory names to avoid it being treated
    as a pathspec by some git commands. Closes: #718185
  * Slow and ugly work around for bug #718517 in git 1.8.4~rc0, which broke
    git-cat-file --batch for filenames containing spaces.
    (Will be reverted after next git pre-release fixes the problem.)

 -- Joey Hess <joeyh@debian.org>  Fri, 02 Aug 2013 11:35:16 -0400

git-annex (4.20130723) unstable; urgency=low

  * Fix data loss bug when adding an (uncompressed) tarball of a
    git-annex repository, or other file that begins with something
    that can be mistaken for a git-annex link. Closes: #717456
  * New improved version of the git-annex logo, contributed by
    John Lawrence.
  * Rsync.net have committed to support git-annex and offer a special
    discounted rate for git-annex users. Updated the webapp to reflect this.
    http://www.rsync.net/products/git-annex-pricing.html
  * Install XDG desktop icon files.
  * Support unannex and uninit in direct mode.
  * Support import in direct mode.
  * webapp: Better display of added files.
  * fix: Preserve the original mtime of fixed symlinks.
  * uninit: Preserve .git/annex/objects at the end, if it still
    has content, so that old versions of files and deleted files
    are not deleted. Print a message with some suggested actions.
  * When a transfer is already being run by another process,
    proceed on to the next file, rather than dying.
  * Fix checking when content is present in a non-bare repository
    accessed via http.
  * Display byte sizes with more precision.
  * watcher: Fixed a crash that could occur when a directory was renamed
    or deleted before it could be scanned.
  * watcher: Partially worked around a bug in hinotify, no longer crashes
    if hinotify cannot process a directory (but can't detect changes in it)
  * directory special remote: Fix checking that there is enough disk space
    to hold an object, was broken when using encryption.
  * webapp: Differentiate between creating a new S3/Glacier/WebDav remote,
    and initializing an existing remote. When creating a new remote, avoid
    conflicts with other existing (or deleted) remotes with the same name.
  * When an XMPP server has SRV records, try them, but don't then fall
    back to the regular host if they all fail.
  * For long hostnames, use a hash of the hostname to generate the socket
    file for ssh connection caching.

 -- Joey Hess <joeyh@debian.org>  Tue, 23 Jul 2013 10:46:05 -0400

git-annex (4.20130709) unstable; urgency=low

  * --all: New switch that makes git-annex operate on all data stored
    in the git annex, including old versions of files. Supported by
    fsck, get, move, copy.
  * --unused: New switch that makes git-annex operate on all data found
    by the last run of git annex unused. Supported by fsck, move, copy.
  * get, move, copy: Can now be run in a bare repository,
    like fsck already could. --all is enabled automatically in this case.
  * merge: Now also merges synced/master or similar branches, which 
    makes it useful to put in a post-receive hook to make a repository
    automatically update its working copy when git annex sync or the assistant
    sync with it.
  * webapp: Fix ssh setup with nonstandard port, broken in last release.
  * init: Detect systems on which git commit fails due to not being able to
    determine the FQDN, and put in a workaround so committing to the git-annex
    branch works.
  * addurl --pathdepth: Fix failure when the pathdepth specified is deeper
    than the urls's path.
  * Windows: Look for .exe extension when searching for a command in path.
  * Pass -f to curl when downloading a file with it, so it propigates failure. 
  * Windows: Fix url to object when using a http remote.
  * webapp: Fix authorized_keys line added when setting up a rsync remote
    on a server that also supports git-annex, to not force running
    git-annex-shell.
  * OSX Mountain Lion: Fixed gpg bundled in dmg to not fail due to a missing
    gpg-agent.
  * Android: gpg is built without --enable-minimal, so it interoperates
    better with other gpg builds that may default to using other algorithms
    for encryption.
  * dropunused, addunused: Complain when asked to operate on a number that
    does not correspond to any unused key.
  * fsck: Don't claim to fix direct mode when run on a symlink whose content
    is not present.
  * Make --numcopies override annex.numcopies set in .gitattributes.

 -- Joey Hess <joeyh@debian.org>  Tue, 09 Jul 2013 13:55:39 -0400

git-annex (4.20130627) unstable; urgency=low

  * assistant --autostart: Automatically ionices the daemons it starts.
  * assistant: Daily sanity check thread is run niced.
  * bup: Handle /~/ in bup remote paths.
    Thanks, Oliver Matthews
  * fsck: Ensures that direct mode is used for files when it's enabled.
  * webapp: Fix bug when setting up a remote ssh repo repeatedly on the same
    server.
  * webapp: Ensure that ssh keys generated for different directories
    on a server are always different.
  * webapp: Fix bug setting up ssh repo if the user enters "~/" at the start 
    of the path.
  * assistant: Fix bug that prevented adding files written by gnucash, 
    and more generally support adding hard links to files. However,
    other operations on hard links are still unsupported.
  * webapp: Fix bug that caused the webapp to hang when built with yesod 1.2.

 -- Joey Hess <joeyh@debian.org>  Thu, 27 Jun 2013 14:21:55 -0400

git-annex (4.20130621) unstable; urgency=low

  * Supports indirect mode on encfs in paranoia mode, and other
    filesystems that do not support hard links, but do support
    symlinks and other POSIX filesystem features.
  * Android: Add .thumbnails to .gitignore when setting up a camera
    repository.
  * Android: Make the "Open webapp" menu item open the just created
    repository when a new repo is made.
  * webapp: When the user switches to display a different repository,
    that repository becomes the default repository to be displayed next time
    the webapp gets started.
  * glacier: Better handling of the glacier inventory, which avoids
    duplicate uploads to the same glacier repository by `git annex copy`.
  * Direct mode: No longer temporarily remove write permission bit of files
    when adding them.
  * sync: Better support for bare git remotes. Now pushes directly to the
    master branch on such a remote, instead of to synced/master. This
    makes it easier to clone from a bare git remote that has been populated
    with git annex sync or by the assistant.
  * Android: Fix use of cp command to not try to use features present
    only on build system.
  * Windows: Fix hang when adding several files at once.
  * assistant: In direct mode, objects are now only dropped when all
    associated files are unwanted. This avoids a repreated drop/get loop
    of a file that has a copy in an archive directory, and a copy not in an
    archive directory. (Indirect mode still has some buggy behavior in this
    area, since it does not keep track of associated files.)
    Closes: #712060
  * status: No longer shows dead repositories.
  * annex.debug can now be set to enable debug logging by default.
    The webapp's debugging check box does this.
  * fsck: Avoid getting confused by Windows path separators
  * Windows: Multiple bug fixes, including fixing the data written to the
    git-annex branch.
  * Windows: The test suite now passes on Windows (a few broken parts are
    disabled).
  * assistant: On Linux, the expensive transfer scan is run niced.
  * Enable assistant and WebDAV support on powerpc and sparc architectures,
    which now have the necessary dependencies built.

 -- Joey Hess <joeyh@debian.org>  Fri, 21 Jun 2013 10:18:41 -0400

git-annex (4.20130601) unstable; urgency=medium

  * XMPP: Git push over xmpp made much more robust.
  * XMPP: Avoid redundant and unncessary pushes. Note that this breaks
    compatibility with previous versions of git-annex, which will refuse
    to accept any XMPP pushes from this version.
  * XMPP: Send pings and use them to detect when contact with the server
    is lost.
  * hook special remote: Added combined hook program support.
  * Android app: Avoid using hard links to app's lib directory, which
    is sometimes on a different filesystem than the data directory.
  * Fix bug in parsing of parens in some preferred content expressions.
    This fixes the behavior of the manual mode group.
  * assistant: Work around git-cat-file's not reloading the index after files
    are staged.
  * Improve error handling when getting uuid of http remotes to auto-ignore,
    like with ssh remotes.
  * content: New command line way to view and configure a repository's
    preferred content settings.
  * sync: Fix double merge conflict resolution handling.
  * XMPP: Fix a file descriptor leak.
  * Android: Added an "Open WebApp" item to the terminal's menu.
  * Android: Work around Android devices where the `am` command doesn't work.
  * Can now restart certain long-running git processes if they crash, and
    continue working.

 -- Joey Hess <joeyh@debian.org>  Sat, 01 Jun 2013 19:16:04 -0400

git-annex (4.20130521~bpo70+1) wheezy-backports; urgency=low

  * Wheezy backport. Note that WebDAV is disabled in this backport.
    Closes: #718339
  * Sanitize debian changelog version before putting it into cabal file.
    Closes: #708619
  * Switch to MonadCatchIO-transformers for better handling of state while
    catching exceptions.
  * Fix a zombie that could result when running a process like gpg to
    read and write to it.
  * Allow building with gpg2.
  * Disable building with the haskell threaded runtime when the webapp
    is not built. This may fix builds on mips, s390x and sparc, which are
    failing to link -lHSrts_thr
  * Temporarily build without webapp on kfreebsd-i386, until yesod is
    installable there again.
  * Direct mode bug fix: After a conflicted merge was automatically resolved,
    the content of a file that was already present could incorrectly
    be replaced with a symlink.
  * Fix a bug in the git-annex branch handling code that could
    cause info from a remote to not be merged and take effect immediately.
  * Direct mode is now fully tested by the test suite.
  * Detect bad content in ~/.config/git-annex/program and look in PATH instead.
  * OSX: Fixed gpg included in dmg.
  * Linux standalone: Back to being built with glibc 2.13 for maximum
    portability.

 -- Joey Hess <joeyh@debian.org>  Fri, 02 Aug 2013 13:18:44 -0400

git-annex (4.20130516) unstable; urgency=low

  * Android: The webapp is ported and working.
  * Windows: There is a very rough Windows port. Do not trust it with
    important data.
  * git-annex-shell: Ensure that received files can be read. Files
    transferred from some Android devices may have very broken permissions
    as received.
  * direct mode: Direct mode commands now work on files staged in the index,
    they do not need to be committed to git.
  * Temporarily add an upper bound to the version of yesod that can be built
    with, since yesod 1.2 has a great many changes that will require extensive
    work on the webapp.
  * Disable building with the haskell threaded runtime when the assistant
    is not built. This may fix builds on s390x and sparc, which are failing
    to link -lHSrts_thr
  * Avoid depending on regex-tdfa on mips, mipsel, and s390, where it fails
    to build.
  * direct: Fix a bug that could cause some files to be left in indirect mode.
  * When initializing a directory special remote with a relative path,
    the path is made absolute.
  * SHA: Add a runtime sanity check that sha commands output something
    that appears to be a real sha.
  * configure: Better checking that sha commands output in the desired format.
  * rsync special remotes: When sending from a crippled filesystem, use
    the destination's default file permissions, as the local ones can
    be arbitrarily broken. (Ie, ----rwxr-x for files on Android)
  * migrate: Detect if a file gets corrupted while it's being migrated.
  * Debian: Add a menu file.

 -- Joey Hess <joeyh@debian.org>  Thu, 16 May 2013 11:03:35 -0400

git-annex (4.20130501) unstable; urgency=low

  * sync, assistant: Behavior changes: Sync with remotes that have
    annex-ignore set, so that git remotes on servers without git-annex
    installed can be used to keep clients' git repos in sync.
  * assistant: Work around misfeature in git 1.8.2 that makes
    `git commit --alow-empty -m ""` run an editor.
  * sync: Bug fix, avoid adding to the annex the 
    dummy symlinks used on crippled filesystems.
  * Add public repository group.
    (And inpreferreddir to preferred content expressions.)
  * webapp: Can now set up Internet Archive repositories.
  * S3: Dropping content from the Internet Archive doesn't work, but
    their API indicates it does. Always refuse to drop from there.
  * Automatically register public urls for files uploaded to the
    Internet Archive.
  * To enable an existing special remote, the new enableremote command
    must be used. The initremote command now is used only to create
    new special remotes.
  * initremote: If two existing remotes have the same name,
    prefer the one with a higher trust level.
  * assistant: Improved XMPP protocol to better support multiple repositories
    using the same XMPP account. Fixes bad behavior when sharing with a friend
    when you or the friend have multiple reposotories on an XMPP account.
    Note that XMPP pairing with your own devices still pairs with all
    repositories using your XMPP account.
  * assistant: Fix bug that could cause incoming pushes to not get
    merged into the local tree. Particularly affected XMPP pushes.
  * webapp: Display some additional information about a repository on
    its edit page.
  * webapp: Install FDO desktop menu file when started in standalone mode.
  * webapp: Don't default to making repository in cwd when started
    from within a directory containing a git-annex file (eg, standalone
    tarball directory).
  * Detect systems that have no user name set in GECOS, and also
    don't have user.name set in git config, and put in a workaround
    so that commits to the git-annex branch (and the assistant)
    will still succeed despite git not liking the system configuration.
  * webapp: When told to add a git repository on a remote server, and
    the repository already exists as a non-bare repository, use it,
    rather than initializing a bare repository in the same directory.
  * direct, indirect: Refuse to do anything when the assistant
    or git-annex watch daemon is running.
  * assistant: When built with git before 1.8.0, use `git remote rm`
    to delete a remote. Newer git uses `git remote remove`.
  * rmurl: New command, removes one of the recorded urls for a file.
  * Detect when the remote is broken like bitbucket is, and exits 0 when
    it fails to run git-annex-shell.
  * assistant: Several improvements to performance and behavior when
    performing bulk adds of a large number of files (tens to hundreds
    of thousands).
  * assistant: Sanitize XMPP presence information logged for debugging.
  * webapp: Now automatically fills in any creds used by an existing remote
    when creating a new remote of the same type. Done for Internet Archive,
    S3, Glacier, and Box.com remotes.
  * Store an annex-uuid file in the bucket when setting up a new S3 remote.
  * Support building with DAV 0.4.

 -- Joey Hess <joeyh@debian.org>  Wed, 01 May 2013 01:42:46 -0400

git-annex (4.20130417) unstable; urgency=low

  * initremote: Generates encryption keys with high quality entropy.
    This can be disabled using --fast to get the old behavior.
    The assistant still uses low-quality entropy when creating encrypted
    remotes, to avoid delays. (Thanks, guilhem for the patch.)
  * Bugfix: Direct mode no longer repeatedly checksums duplicated files.
  * assistant: Work around horrible, terrible, very bad behavior of
    gnome-keyring, by not storing special-purpose ssh keys in ~/.ssh/*.pub.
    Apparently gnome-keyring apparently will load and indiscriminately use
    such keys in some cases, even if they are not using any of the standard
    ssh key names. Instead store the keys in ~/.ssh/annex/,
    which gnome-keyring will not check.
  * addurl: Bugfix: Did not properly add file in direct mode.
  * assistant: Bug fix to avoid annexing the files that git uses
    to stand in for symlinks on FAT and other filesystem not supporting
    symlinks.
  * Adjust preferred content expressions so that content in archive
    directories is preferred until it has reached an archive or smallarchive
    repository.
  * webapp: New --listen= option allows running the webapp on one computer
    and connecting to it from another. (Note: Does not yet use HTTPS.)
  * Added annex.web-download-command setting.
  * Added per-remote annex-rsync-transport option. (guilhem again)
  * Ssh connection caching is now also used by rsync special remotes.
    (guilhem yet again)
  * The version number is now derived from git, unless built with
    VERSION_FROM_CHANGELOG.
  * assistant: Stop any transfers the assistant initiated on shutdown.
  * assistant: Added sequence numbers to XMPP git push packets. (Not yet used.)
  * addurl: Register transfer so the webapp can see it.
  * addurl: Automatically retry downloads that fail, as long as some
    additional content was downloaded.
  * webapp: Much improved progress bar display for downloads from encrypted
    remotes.
  * Avoid using runghc, as that needs ghci.
  * webapp: When a repository's group is changed, rescan for transfers.
  * webapp: Added animations.
  * webapp: Include the repository directory in the mangled hostname and
    ssh key name, so that a locked down ssh key for one repository is not
    re-used when setting up additional repositories on the same server.
  * Fall back to internal url downloader when built without curl.
  * fsck: Check content of direct mode files (only when the inode cache
    thinks they are unmodified).

 -- Joey Hess <joeyh@debian.org>  Wed, 17 Apr 2013 09:07:38 -0400

git-annex (4.20130405) unstable; urgency=low

  * Group subcommands into sections in usage. Closes: #703797
  * Per-command usage messages.
  * webapp: Fix a race that sometimes caused alerts or other notifications
    to be missed if they occurred while a page was loading.
  * webapp: Progess bar fixes for many types of special remotes.
  * Build debian package without using cabal, which writes to HOME.
    Closes: #704205
  * webapp: Run ssh server probes in a way that will work when the
    login shell is a monstrosity that should have died 25 years ago,
    such as csh.
  * New annex.largefiles setting, which configures which files
    `git annex add` and the assistant add to the annex.
  * assistant: Check small files into git directly.
  * Remotes can be configured to use other MAC algorithms than HMACSHA1
    to encrypt filenames.
    Thanks, guilhem for the patch.
  * git-annex-shell: Passes rsync --bwlimit options on rsync.
    Thanks, guilhem for the patch.
  * webapp: Added UI to delete repositories. Closes: #689847
  * Adjust built-in preferred content expressions to make most types
    of repositories want content that is only located on untrusted, dead,
    and unwanted repositories.
  * drop --auto: Fix bug that prevented dropping files from untrusted
    repositories.
  * assistant: Fix bug that could cause direct mode files to be unstaged
    from git.
  * Update working tree files fully atomically.
  * webapp: Improved transfer queue management.
  * init: Probe whether the filesystem supports fifos, and if not,
    disable ssh connection caching.
  * Use lower case hash directories for storing files on crippled filesystems,
    same as is already done for bare repositories.

 -- Joey Hess <joeyh@debian.org>  Fri, 05 Apr 2013 10:42:18 -0400

git-annex (4.20130323) unstable; urgency=low

  * webapp: Repository list is now included in the dashboard, and other
    UI tweaks.
  * webapp: Improved UI for pairing your own devices together using XMPP.
  * webapp: Display an alert when there are XMPP remotes, and a cloud
    transfer repository needs to be configured.
  * Add incrementalbackup repository group.
  * webapp: Encourage user to install git-annex on a server when adding
    a ssh server, rather than just funneling them through to rsync.
  * xmpp: --debug now enables a sanitized dump of the XMPP protocol
  * xmpp: Try harder to detect presence of clients when there's a git push
    to send.
  * xmpp: Re-enable XA flag, since disabling it did not turn out to help
    with the problems Google Talk has with not always sending presence
    messages to clients.
  * map: Combine duplicate repositories, for a nicer looking map.
  * Fix several bugs caused by a bad Ord instance for Remote.
  * webapp: Switch all forms to POST.
  * assistant: Avoid syncing with annex-ignored remotes when reconnecting
    to the network, or connecting a drive.
  * assistant: Fix OSX bug that prevented committing changed files to a
    repository when in indirect mode.
  * webapp: Improved alerts displayed when syncing with remotes, and 
    when syncing with a remote fails.
  * webapp: Force wrap long filenames in transfer display.
  * assistant: The ConfigMonitor left one zombie behind each time
    it checked for changes, now fixed.
  * get, copy, move: Display an error message when an identical transfer
    is already in progress, rather than failing with no indication why.
  * assistant: Several optimisations to file transfers.
  * OSX app and standalone Linux tarball now both support being added to
    PATH; no need to use runshell to start git-annex.
  * webapp: When adding a removable drive, you can now specify the
    directory inside it to use.
  * webapp: Confirm whether user wants to combine repositories when
    adding a removable drive that already has a repository on it.

 -- Joey Hess <joeyh@debian.org>  Fri, 22 Mar 2013 18:54:05 -0400

git-annex (4.20130314) unstable; urgency=low

  * Bugfix: git annex add, when ran without any file or directory specified,
    should add files in the current directory, but not act on unlocked files
    elsewhere in the tree.
  * Bugfix: drop --from an unavailable remote no longer updates the location
    log, incorrectly, to say the remote does not have the key.
  * Bugfix: If the UUID of a remote is not known, prevent --from, --to,
    and other ways of specifying remotes by name from selecting it,
    since it is not possible to sanely use it.
  * Bugfix: Fix bug in inode cache sentinal check, which broke
    copying to local repos if the repo being copied from had moved
    to a different filesystem or otherwise changed all its inodes

  * Switch from using regex-compat to regex-tdfa, as the C regex library
    is rather buggy.
  * status: Can now be run with a directory path to show only the
    status of that directory, rather than the whole annex.
  * Added remote.<name>.annex-gnupg-options setting.
    Thanks, guilhem for the patch.
  * addurl: Add --relaxed option.
  * addurl: Escape invalid characters in urls, rather than failing to
    use an invalid url.
  * addurl: Properly handle url-escaped characters in file:// urls.

  * assistant: Fix dropping content when a file is moved to an archive
    directory, and getting contennt when a file is moved back out.
  * assistant: Fix bug in direct mode that could occur when a symlink is
    moved out of an archive directory, and resulted in the file not being
    set to direct mode when it was transferred.
  * assistant: Generate better commits for renames.
  * assistant: Logs are rotated to avoid them using too much disk space.
  * assistant: Avoid noise in logs from git commit about typechanged
    files in direct mode repositories.
  * assistant: Set gc.auto=0 when creating repositories to prevent
    automatic commits from causing git-gc runs.
  * assistant: If gc.auto=0, run git-gc once a day, packing loose objects
    very non-aggressively.
  * assistant: XMPP git pull and push requests are cached and sent when
    presence of a new client is detected.
  * assistant: Sync with all git remotes on startup.
  * assistant: Get back in sync with XMPP remotes after network reconnection,
    and on startup.
  * assistant: Fix syncing after XMPP pairing.
  * assistant: Optimised handling of renamed files in direct mode,
    avoiding re-checksumming.
  * assistant: Detects most renames, including directory renames, and
    combines all their changes into a single commit.
  * assistant: Fix ~/.ssh/git-annex-shell wrapper to work when the
    ssh key does not force a command.
  * assistant: Be smarter about avoiding unncessary transfers.

  * webapp: Work around bug in Warp's slowloris attack prevention code,
    that caused regular browsers to stall when they reuse a connection
    after leaving it idle for 30 seconds.
    (See https://github.com/yesodweb/wai/issues/146)
  * webapp: New preferences page allows enabling/disabling debug logging
    at runtime, as well as configuring numcopies and diskreserve.
  * webapp: Repository costs can be configured by dragging repositories around
    in the repository list.
  * webapp: Proceed automatically on from "Configure jabber account"
    to pairing.
  * webapp: Only show up to 10 queued transfers.
  * webapp: DTRT when told to create a git repo that already exists.
  * webapp: Set locally paired repositories to a lower cost than other
    network remotes.

  * Run ssh with -T to avoid tty allocation and any login scripts that
    may do undesired things with it.
  * Several improvements to Makefile and cabal file. Thanks, Peter Simmons
  * Stop depending on testpack.
  * Android: Enable test suite. 

 -- Joey Hess <joeyh@debian.org>  Thu, 14 Mar 2013 15:29:20 -0400

git-annex (4.20130227) unstable; urgency=low

  * annex.version is now set to 4 for direct mode repositories.
  * Should now fully support git repositories with core.symlinks=false;
    always using git's pseudosymlink files in such repositories.
  * webapp: Allow creating repositories on filesystems that lack support for
    symlinks.
  * webapp: Can now add a new local repository, and make it sync with
    the main local repository.
  * Android: Bundle now includes openssh.
  * Android: Support ssh connection caching.
  * Android: Assistant is fully working. (But no webapp yet.)
  * Direct mode: Support filesystems like FAT which can change their inodes
    each time they are mounted.
  * Direct mode: Fix support for adding a modified file.
  * Avoid passing -p to rsync, to interoperate with crippled filesystems.
    Closes: #700282
  * Additional GIT_DIR support bugfixes. May actually work now.
  * webapp: Display any error message from git init if it fails to create
    a repository.
  * Fix a reversion in matching globs introduced in the last release,
    where "*" did not match files inside subdirectories. No longer uses
    the Glob library.
  * copy: Update location log when no copy was performed, if the location
    log was out of date.
  * Makefile now builds using cabal, taking advantage of cabal's automatic
    detection of appropriate build flags.
  * test: The test suite is now built into the git-annex binary, and can
    be run at any time.

 -- Joey Hess <joeyh@debian.org>  Wed, 27 Feb 2013 14:07:24 -0400

git-annex (3.20130216) unstable; urgency=low

  * Now uses the Haskell uuid library, rather than needing a uuid program.
  * Now uses the Haskell Glob library, rather than pcre-light, avoiding
    the need to install libpcre. Currently done only for Cabal or when
    the Makefile is made to use -DWITH_GLOB
  * Android port now available (command-line only).
  * New annex.crippledfilesystem setting, allows use of git-annex
    repositories on FAT and even worse filesystems; avoiding use of
    hard links and locked down permissions settings. (Support is incomplete.)
  * init: Detect when the repository is on a filesystem that does not
    support hard links, or symlinks, or unix permissions, and set
    annex.crippledfilesystem, as well as annex.direct.
  * add: Improved detection of files that are modified while being added.
  * Fix a bug in direct mode, introduced in the previous release, where
    if a file was dropped and then got back, it would be stored in indirect
    mode.

 -- Joey Hess <joeyh@debian.org>  Sat, 16 Feb 2013 10:03:26 -0400

git-annex (3.20130207) unstable; urgency=low

  * webapp: Now allows restarting any threads that crash.
  * Adjust debian package to only build-depend on DAV on architectures
    where it is available.
  * addurl --fast: Use curl, rather than haskell HTTP library, to support https.
  * annex.autocommit: New setting, can be used to disable autocommit
    of changed files by the assistant, while it still does data syncing
    and other tasks.
  * assistant: Ignore .DS_Store on OSX.
  * assistant: Fix location log when adding new file in direct mode.
  * Deal with stale mappings for deleted file in direct mode.
  * pre-commit: Update direct mode mappings. 
  * uninit, unannex --fast: If hard link creation fails, fall back to slow
    mode.
  * Clean up direct mode cache and mapping info when dropping keys.
  * dropunused: Clean up stale direct mode cache and mapping info not
    removed before.

 -- Joey Hess <joeyh@debian.org>  Thu, 07 Feb 2013 12:45:25 -0400

git-annex (3.20130124) unstable; urgency=low

  * Added source repository group, that only retains files until they've
    been transferred to another repository. Useful for things like
    repositories on cameras.
  * Added manual repository group. Use to prevent the assistant from
    downloading any file contents to keep things in sync. Instead
    `git annex get`, `git annex drop` etc can be used manually as desired.
  * webapp: More adjustments to longpoll code to deal with changes in
    variable quoting in different versions of shakespeare-js.
  * webapp: Avoid an error if a transfer is stopped just as it finishes.
    Closes: #698184 
  * webapp: Now always logs to .git/annex/daemon.log
  * webapp: Has a page to view the log, accessed from the control menu.
  * webapp: Fix crash adding removable drive that has an annex directory
    in it that is not a git repository.
  * Deal with incompatability in gpg2, which caused prompts for encryption
    passphrases rather than using the supplied --passphrase-fd.
  * bugfix: Union merges involving two or more repositories could sometimes
    result in data from one repository getting lost. This could result
    in the location log data becoming wrong, and fsck being needed to fix it.
  * sync: Automatic merge conflict resolution now stages deleted files.
  * Depend on git 1.7.7.6 for --no-edit. Closes: #698399
  * Fix direct mode mapping code to always store direct mode filenames
    relative to the top of the repository, even when operating inside a
    subdirectory.
  * fsck: Detect and fix consistency errors in direct mode mapping files.
  * Avoid filename encoding errors when writing direct mode mappings.

 -- Joey Hess <joeyh@debian.org>  Tue, 22 Jan 2013 07:11:59 +1100

git-annex (3.20130114) unstable; urgency=low

  * Now handles the case where a file that's being transferred to a remote
    is modified in place, which direct mode allows. When this
    happens, the transfer now fails, rather than allow possibly corrupt
    data into the remote.
  * fsck: Better checking of file content in direct mode.
  * drop: Suggest using git annex move when numcopies prevents dropping a file.
  * webapp: Repo switcher filters out repos that do not exist any more
    (or are on a drive that's not mounted).
  * webapp: Use IP address, rather than localhost, since some systems may
    have configuration problems or other issues that prevent web browsers
    from connecting to the right localhost IP for the webapp.
  * webapp: Adjust longpoll code to work with recent versions of
    shakespeare-js.
  * assistant: Support new gvfs dbus names used in Gnome 3.6.
  * In direct mode, files with the same key are no longer hardlinked, as
    that would cause a surprising behavior if modifying one, where the other
    would also change.
  * webapp: Avoid illegal characters in hostname when creating S3 or
    Glacier remote.
  * assistant: Avoid committer crashing if a file is deleted at the wrong
    instant.

 -- Joey Hess <joeyh@debian.org>  Mon, 14 Jan 2013 15:25:18 -0400

git-annex (3.20130107) unstable; urgency=low

  * webapp: Add UI to stop and restart assistant.
  * committer: Fix a file handle leak.
  * assistant: Make expensive transfer scan work fully in direct mode.
  * More commands work in direct mode repositories: find, whereis, move, copy,
    drop, log, fsck, add, addurl.
  * sync: No longer automatically adds files in direct mode.
  * assistant: Detect when system is not configured with a user name,
    and set environment to prevent git from failing.
  * direct: Avoid hardlinking symlinks that point to the same content
    when the content is not present.
  * Fix transferring files to special remotes in direct mode.

 -- Joey Hess <joeyh@debian.org>  Mon, 07 Jan 2013 01:01:41 -0400

git-annex (3.20130102) unstable; urgency=low

  * direct, indirect: New commands, that switch a repository to and from
    direct mode. In direct mode, files are accessed directly, rather than
    via symlinks. Note that direct mode is currently experimental. Many
    git-annex commands do not work in direct mode. Some git commands can
    cause data loss when used in direct mode repositories.
  * assistant: Now uses direct mode by default when setting up a new
    local repository.
  * OSX assistant: Uses the FSEvents API to detect file changes.
    This avoids issues with running out of file descriptors on large trees,
    as well as allowing detection of modification of files in direct mode.
    Other BSD systems still use kqueue.
  * kqueue: Fix bug that made broken symlinks not be noticed.
  * vicfg: Quote filename. Closes: #696193
  * Bugfix: Fixed bug parsing transfer info files, where the newline after
    the filename was included in it. This was generally benign, but in
    the assistant, it caused unexpected dropping of preferred content.
  * Bugfix: Remove leading \ from checksums output by sha*sum commands,
    when the filename contains \ or a newline. Closes: #696384
  * fsck: Still accept checksums with a leading \ as valid, now that
    above bug is fixed.
  * SHA*E backends: Exclude non-alphanumeric characters from extensions.
  * migrate: Remove leading \ in SHA* checksums, and non-alphanumerics
    from extensions of SHA*E keys.

 -- Joey Hess <joeyh@debian.org>  Wed, 02 Jan 2013 13:21:34 -0400

git-annex (3.20121211) unstable; urgency=low

  * webapp: Defaults to sharing box.com account info with friends, allowing
    one-click enabling of the repository.
  * Fix broken .config/git-annex/program installed by standalone tarball.
  * assistant: Retrival from glacier now handled.
  * Include ssh in standalone tarball and OSX app.
  * watch: Avoid leaving hard links to files behind in .git/annex/tmp
    if a file is deleted or moved while it's being quarantined in preparation
    to being added to the annex.
  * Allow `git annex drop --from web`; of course this does not remove
    any file from the web, but it does make git-annex remove all urls
    associated with a file.
  * webapp: S3 and Glacier forms now have a select list of all
    currently-supported AWS regions.
  * webdav: Avoid trying to set props, avoiding incompatability with
    livedrive.com. Needs DAV version 0.3.
  * webapp: Prettify error display.
  * webapp: Fix bad interaction between required fields and modals.
  * webapp: Added help buttons and links next to fields that require
    explanations.
  * webapp: Encryption can be disabled when setting up remotes.
  * assistant: Avoid trying to drop content from remotes that don't have it.
  * assistant: Allow periods in ssh key comments.
  * get/copy --auto: Transfer data even if it would exceed numcopies,
    when preferred content settings want it.
  * drop --auto: Fix dropping content when there are no preferred content
    settings.
  * webapp: Allow user to specify the port when setting up a ssh or rsync
    remote.
  * assistant: Fix syncing to just created ssh remotes.
  * Enable WebDAV support in Debian package. Closes: #695532

 -- Joey Hess <joeyh@debian.org>  Tue, 11 Dec 2012 11:25:03 -0400

git-annex (3.20121127) unstable; urgency=low

  * Fix dirContentsRecursive, which had missed some files in deeply nested
    subdirectories. Could affect various parts of git-annex.
  * rsync: Fix bug introduced in last release that broke encrypted rsync
    special remotes.
  * The standalone builds now unset their special path and library path
    variables before running the system web browser.

 -- Joey Hess <joeyh@debian.org>  Tue, 27 Nov 2012 17:07:32 -0400

git-annex (3.20121126) unstable; urgency=low

  * New webdav and Amazon glacier special remotes.
  * Display a warning when a non-existing file or directory is specified.
  * webapp: Added configurator for Box.com.
  * webapp: Show error messages to user when testing XMPP creds.
  * Fix build of assistant without yesod.
  * webapp: The list of repositiories refreshes when new repositories are
    added, including when new repository configurations are pushed in from
    remotes.
  * OSX: Fix RunAtLoad value in plist file.
  * Getting a file from chunked directory special remotes no longer buffers
    it all in memory.
  * S3: Added progress display for uploading and downloading.
  * directory special remote: Made more efficient and robust.
  * Bugfix: directory special remote could loop forever storing a key 
    when a too small chunksize was configured.
  * Allow controlling whether login credentials for S3 and webdav are
    committed to the repository, by setting embedcreds=yes|no when running
    initremote.
  * Added smallarchive repository group, that only archives files that are
    in archive directories. Used by default for glacier when set up in the
    webapp.
  * assistant: Fixed handling of toplevel archive directory and
    client repository group.
  * assistant: Apply preferred content settings when a new symlink
    is created, or a symlink gets renamed. Made archive directories work.

 -- Joey Hess <joeyh@debian.org>  Mon, 26 Nov 2012 11:37:49 -0400

git-annex (3.20121112) unstable; urgency=low

  * assistant: Can use XMPP to notify other nodes about pushes made to other
    repositories, as well as pushing to them directly over XMPP.
  * wepapp: Added an XMPP configuration interface.
  * webapp: Supports pairing over XMPP, with both friends, and other repos
    using the same account.
  * assistant: Drops non-preferred content when possible.
  * assistant: Notices, and applies config changes as they are made to
    the git-annex branch, including config changes pushed in from remotes.
  * git-annex-shell: GIT_ANNEX_SHELL_DIRECTORY can be set to limit it
    to operating on a specified directory.
  * webapp: When setting up authorized_keys, use GIT_ANNEX_SHELL_DIRECTORY.
  * Preferred content path matching bugfix.
  * Preferred content expressions cannot use "in=".
  * Preferred content expressions can use "present".
  * Fix handling of GIT_DIR when it refers to a git submodule.
  * Depend on and use the Haskell SafeSemaphore library, which provides
    exception-safe versions of SampleVar and QSemN.
    Thanks, Ben Gamari for an excellent patch set.
  * file:/// URLs can now be used with the web special remote.
  * webapp: Allow dashes in ssh key comments when pairing.
  * uninit: Check and abort if there are symlinks to annexed content that
    are not checked into git.
  * webapp: Switched to using the same multicast IP address that avahi uses.
  * bup: Don't pass - to bup-split to make it read stdin; bup 0.25
    does not accept that.
  * bugfix: Don't fail transferring content from read-only repos.
    Closes: #691341
  * configure: Check that checksum programs produce correct checksums.
  * Re-enable dbus, using a new version of the library that fixes the memory
    leak.
  * NetWatcher: When dbus connection is lost, try to reconnect.
  * Use USER and HOME environment when set, and only fall back to getpwent,
    which doesn't work with LDAP or NIS.
  * rsync special remote: Include annex-rsync-options when running rsync
    to test a key's presence.
  * The standalone tarball's runshell now takes care of installing a
    ~/.ssh/git-annex-shell wrapper the first time it's run.
  * webapp: Make an initial, empty commit so there is a master branch 
  * assistant: Fix syncing local drives.
  * webapp: Fix creation of rsync.net repositories.
  * webapp: Fix renaming of special remotes.
  * webapp: Generate better git remote names.
  * webapp: Ensure that rsync special remotes are enabled using the same
    name they were originally created using.
  * Bugfix: Fix hang in webapp when setting up a ssh remote with an absolute
    path.

 -- Joey Hess <joeyh@debian.org>  Mon, 12 Nov 2012 10:39:47 -0400

git-annex (3.20121017) unstable; urgency=low

  * Fix zombie cleanup reversion introduced in 3.20121009.
  * Additional fix to support git submodules.

 -- Joey Hess <joeyh@debian.org>  Tue, 16 Oct 2012 21:10:14 -0400

git-annex (3.20121016) unstable; urgency=low

  * vicfg: New file format, avoids ambiguity with repos that have the same
    description, or no description.
  * Bug fix: A recent change caused git-annex-shell to crash.
  * Better preferred content expression for transfer repos.
  * webapp: Repository edit form can now edit the name of a repository.
  * webapp: Make bare repositories on removable drives, as there is nothing
    to ensure non-bare repos get updated when syncing.
  * webapp: Better behavior when pausing syncing to a remote when a transfer
    scan is running and queueing new transfers for that remote.
  * The standalone binaries are now built to not use ssh connection caching,
    in order to work with old versions of ssh.
  * A relative core.worktree is relative to the gitdir. Now that this is
    handled correctly, git-annex can be used in git submodules.
  * Temporarily disable use of dbus, as the haskell dbus library blows up
    when losing connection, which will need to be fixed upstream. 

 -- Joey Hess <joeyh@debian.org>  Tue, 16 Oct 2012 15:25:22 -0400

git-annex (3.20121010) unstable; urgency=low

  * Renamed --ingroup to --inallgroup.
  * Standard groups changed to client, transfer, archive, and backup.
    Each of these has its own standard preferred content setting.
  * dead: Remove dead repository from all groups.
  * Avoid unsetting HOME when running certian git commands. Closes: #690193
  * test: Fix threaded runtime hang.
  * Makefile: Avoid building with -threaded if the ghc threaded runtime does
    not exist.
  * webapp: Improve wording of intro display. Closes: #689848
  * webapp: Repositories can now be configured, to change their description,
    their group, or even to disable syncing to them.
  * git config remote.name.annex-sync can be used to control whether
    a remote gets synced.
  * Fix a crash when merging files in the git-annex branch that contain
    invalid utf8.
  * Automatically detect when a ssh remote does not have git-annex-shell
    installed, and set annex-ignore.

 -- Joey Hess <joeyh@debian.org>  Fri, 12 Oct 2012 13:45:21 -0400

git-annex (3.20121009) unstable; urgency=low

  * watch, assistant: It's now safe to git annex unlock files while
    the watcher is running, as well as modify files checked into git
    as normal files. Additionally, .gitignore settings are now honored.
    Closes: #689979
  * group, ungroup: New commands to indicate groups of repositories.
  * webapp: Adds newly created repositories to one of these groups:
    clients, drives, servers
  * vicfg: New command, allows editing (or simply viewing) most
    of the repository configuration settings stored in the git-annex branch.
  * Added preferred content expressions, configurable using vicfg.
  * get --auto: If the local repository has preferred content
    configured, only get that content.
  * drop --auto: If the repository the content is dropped from has
    preferred content configured, drop only content that is not preferred.
  * copy --auto: Only transfer content that the destination repository prefers.
  * assistant: Now honors preferred content settings when deciding what to
    transfer.
  * --copies=group:number can now be used to match files that are present
    in a specified number of repositories in a group.
  * Added --smallerthan, --largerthan, and --inall limits.
  * Only build-depend on libghc-clientsession-dev on arches that will have
    the webapp.
  * uninit: Unset annex.version. Closes: #689852

 -- Joey Hess <joeyh@debian.org>  Tue, 09 Oct 2012 15:13:23 -0400

git-annex (3.20121001) unstable; urgency=low

  * fsck: Now has an incremental mode. Start a new incremental fsck pass
    with git annex fsck --incremental. Now the fsck can be interrupted
    as desired, and resumed with git annex fsck --more.
    Thanks, Justin Azoff
  * New --time-limit option, makes long git-annex commands stop after
    a specified amount of time.
  * fsck: New --incremental-schedule option which is nice for scheduling
    eg, monthly incremental fsck runs in cron jobs.
  * Fix fallback to ~/Desktop when xdg-user-dir is not available.
    Closes: #688833
  * S3: When using a shared cipher, S3 credentials are not stored encrypted
    in the git repository, as that would allow anyone with access to
    the repository access to the S3 account. Instead, they're stored
    in a 600 mode file in the local git repo.
  * webapp: Avoid crashing when ssh-keygen -F chokes on an invalid known_hosts
    file.
  * Always do a system wide installation when DESTDIR is set. Closes: #689052
  * The Makefile now builds with the new yesod by default.
    Systems like Debian that have the old yesod 1.0.1 should set
    GIT_ANNEX_LOCAL_FEATURES=-DWITH_OLD_YESOD
  * copy: Avoid updating the location log when no copy is performed.
  * configure: Test that uuid -m works, falling back to plain uuid if not.
  * Avoid building the webapp on Debian architectures that do not yet
    have template haskell and thus yesod. (Should be available for arm soonish
    I hope).

 -- Joey Hess <joeyh@debian.org>  Mon, 01 Oct 2012 13:56:55 -0400

git-annex (3.20120924) unstable; urgency=low

  * assistant: New command, a daemon which does everything watch does,
    as well as automatically syncing file contents between repositories.
  * webapp: An interface for managing and configuring the assistant.
  * The default backend used when adding files to the annex is changed
    from SHA256 to SHA256E, to simplify interoperability with OSX, media
    players, and various programs that needlessly look at symlink targets.
    To get old behavior, add a .gitattributes containing: * annex.backend=SHA256
  * init: If no description is provided for a new repository, one will
    automatically be generated, like "joey@gnu:~/foo"
  * test: Set a lot of git environment variables so testing works in strange
    environments that normally need git config to set names, etc.
    Closes: #682351 Thanks, gregor herrmann
  * Disable ssh connection caching if the path to the control socket would be
    too long (and use relative path to minimise path to the control socket).
  * migrate: Check content before generating the new key, to avoid generating
    a key for corrupt data.
  * Support repositories created with --separate-git-dir. Closes: #684405
  * reinject: When the provided file doesn't match, leave it where it is,
    rather than moving to .git/annex/bad/
  * Avoid crashing on encoding errors in filenames when writing transfer info
    files and reading from checksum commands.
  * sync: Pushes the git-annex branch to remote/synced/git-annex, rather
    than directly to remote/git-annex.
  * Now supports matching files that are present on a number of remotes
    with a specified trust level. Example: --copies=trusted:2
    Thanks, Nicolas Pouillard

 -- Joey Hess <joeyh@debian.org>  Mon, 24 Sep 2012 13:47:48 -0400

git-annex (3.20120825) unstable; urgency=low

  * S3: Add fileprefix setting.
  * Pass --use-agent to gpg when in no tty mode. Thanks, Eskild Hustvedt.
  * Bugfix: Fix fsck in SHA*E backends, when the key contains composite
    extensions, as added in 3.20120721.

 -- Joey Hess <joeyh@debian.org>  Sat, 25 Aug 2012 10:00:10 -0400

git-annex (3.20120807) unstable; urgency=low

  * initremote: Avoid recording remote's description before checking
    that its config is valid.
  * unused, status: Avoid crashing when ran in bare repo.
  * Avoid crashing when "git annex get" fails to download from one
    location, and falls back to downloading from a second location.

 -- Joey Hess <joeyh@debian.org>  Tue, 07 Aug 2012 13:35:07 -0400

git-annex (3.20120721) unstable; urgency=low

  * get, move, copy: Now refuse to do anything when the requested file
    transfer is already in progress by another process.
  * status: Lists transfers that are currently in progress.
  * Fix passing --uuid to git-annex-shell.
  * When shaNsum commands cannot be found, use the Haskell SHA library
    (already a dependency) to do the checksumming. This may be slower,
    but avoids portability problems.
  * Use SHA library for files less than 50 kb in size, at which point it's
    faster than forking the more optimised external program.
  * SHAnE backends are now smarter about composite extensions, such as
    .tar.gz Closes: #680450
  * map: Write map.dot to .git/annex, which avoids watch trying to annex it.

 -- Joey Hess <joeyh@debian.org>  Sat, 21 Jul 2012 16:52:48 -0400

git-annex (3.20120629) unstable; urgency=low

  * cabal: Only try to use inotify on Linux.
  * Version build dependency on STM, and allow building without it,
    which disables the watch command.
  * Avoid ugly failure mode when moving content from a local repository
    that is not available.
  * Got rid of the last place that did utf8 decoding.
  * Accept arbitrarily encoded repository filepaths etc when reading
    git config output. This fixes support for remotes with unusual characters
    in their names.
  * sync: Automatically resolves merge conflicts.

 -- Joey Hess <joeyh@debian.org>  Fri, 29 Jun 2012 10:17:49 -0400

git-annex (3.20120624) unstable; urgency=low

  * watch: New subcommand, a daemon which notices changes to
    files and automatically annexes new files, etc, so you don't
    need to manually run git commands when manipulating files.
    Available on Linux, BSDs, and OSX!
  * Enable diskfree on kfreebsd, using kqueue.
  * unused: Fix crash when key names contain invalid utf8.
  * sync: Avoid recent git's interactive merge.

 -- Joey Hess <joeyh@debian.org>  Sun, 24 Jun 2012 12:36:50 -0400

git-annex (3.20120614) unstable; urgency=medium

  * addurl: Was broken by a typo introduced 2 released ago, now fixed.
    Closes: #677576
  * Install man page when run by cabal, in a location where man will
    find it, even when installing under $HOME. Thanks, Nathan Collins

 -- Joey Hess <joeyh@debian.org>  Thu, 14 Jun 2012 20:21:29 -0400

git-annex (3.20120611) unstable; urgency=medium

  * add: Prevent (most) modifications from being made to a file while it
    is being added to the annex.
  * initremote: Automatically describe a remote when creating it.
  * uninit: Refuse to run in a subdirectory. Closes: #677076

 -- Joey Hess <joeyh@debian.org>  Mon, 11 Jun 2012 10:32:01 -0400

git-annex (3.20120605) unstable; urgency=low

  * sync: Show a nicer message if a user tries to sync to a special remote.
  * lock: Reset unlocked file to index, rather than to branch head.
  * import: New subcommand, pulls files from a directory outside the annex
    and adds them.
  * Fix display of warning message when encountering a file that uses an
    unsupported backend.
  * Require that the SHA256 backend can be used when building, since it's the
    default.
  * Preserve parent environment when running hooks of the hook special remote.

 -- Joey Hess <joeyh@debian.org>  Tue, 05 Jun 2012 14:03:39 -0400

git-annex (3.20120522) unstable; urgency=low

  * Pass -a to cp even when it supports --reflink=auto, to preserve
    permissions.
  * Clean up handling of git directory and git worktree.
  * Add support for core.worktree, and fix support for GIT_WORK_TREE and
    GIT_DIR.

 -- Joey Hess <joeyh@debian.org>  Tue, 22 May 2012 11:16:13 -0400

git-annex (3.20120511) unstable; urgency=low

  * Rsync special remotes can be configured with shellescape=no
    to avoid shell quoting that is normally done when using rsync over ssh.
    This is known to be needed for certian rsync hosting providers
    (specificially hidrive.strato.com) that use rsync over ssh but do not
    pass it through the shell.
  * dropunused: Allow specifying ranges to drop.
  * addunused: New command, the opposite of dropunused, it relinks unused
    content into the git repository.
  * Fix use of several config settings: annex.ssh-options,
    annex.rsync-options, annex.bup-split-options. (And adjust types to avoid
    the bugs that broke several config settings.)

 -- Joey Hess <joeyh@debian.org>  Fri, 11 May 2012 12:29:30 -0400

git-annex (3.20120430) unstable; urgency=low

  * Fix use of annex.diskreserve config setting.
  * Directory special remotes now check annex.diskreserve.
  * Support git's core.sharedRepository configuration.
  * Add annex.http-headers and annex.http-headers-command config
    settings, to allow custom headers to be sent with all HTTP requests.
    (Requested by the Internet Archive)
  * uninit: Clear annex.uuid from .git/config. Closes: #670639
  * Added shared cipher mode to encryptable special remotes. This option
    avoids gpg key distribution, at the expense of flexability, and with
    the requirement that all clones of the git repository be equally trusted.

 -- Joey Hess <joeyh@debian.org>  Mon, 30 Apr 2012 13:16:10 -0400

git-annex (3.20120418) unstable; urgency=low

  * bugfix: Adding a dotfile also caused all non-dotfiles to be added.
  * bup: Properly handle key names with spaces or other things that are
    not legal git refs.
  * git-annex (but not git-annex-shell) supports the git help.autocorrect
    configuration setting, doing fuzzy matching using the restricted
    Damerau-Levenshtein edit distance, just as git does. This adds a build
    dependency on the haskell edit-distance library.
  * Renamed diskfree.c to avoid OSX case insensativity bug.
  * cabal now installs git-annex-shell as a symlink to git-annex.
  * cabal file now autodetects whether S3 support is available.

 -- Joey Hess <joeyh@debian.org>  Wed, 18 Apr 2012 12:11:32 -0400

git-annex (3.20120406) unstable; urgency=low

  * Disable diskfree on kfreebsd, as I have a build failure on kfreebsd-i386
    that is quite likely caused by it.

 -- Joey Hess <joeyh@debian.org>  Sat, 07 Apr 2012 15:50:36 -0400

git-annex (3.20120405) unstable; urgency=low

  * Rewrote free disk space checking code, moving the portability
    handling into a small C library.
  * status: Display amount of free disk space.

 -- Joey Hess <joeyh@debian.org>  Thu, 05 Apr 2012 16:19:10 -0400

git-annex (3.20120315) unstable; urgency=low

  * fsck: Fix up any broken links and misplaced content caused by the
    directory hash calculation bug fixed in the last release.
  * sync: Sync to lower cost remotes first.
  * status: Fixed to run in constant space.
  * status: More accurate display of sizes of tmp and bad keys.
  * unused: Now uses a bloom filter, and runs in constant space.
    Use of a bloom filter does mean it will not notice a small
    number of unused keys. For repos with up to half a million keys,
    it will miss one key in 1000.
  * Added annex.bloomcapacity and annex.bloomaccuracy, which can be
    adjusted as desired to tune the bloom filter.
  * status: Display amount of memory used by bloom filter, and
    detect when it's too small for the number of keys in a repository.
  * git-annex-shell: Runs hooks/annex-content after content is received
    or dropped.
  * Work around a bug in rsync (IMHO) introduced by openSUSE's SIP patch.
  * git-annex now behaves as git-annex-shell if symlinked to and run by that
    name. The Makefile sets this up, saving some 8 mb of installed size.
  * git-union-merge is a demo program, so it is no longer built by default.

 -- Joey Hess <joeyh@debian.org>  Thu, 15 Mar 2012 11:05:28 -0400

git-annex (3.20120309) unstable; urgency=low

  * Fix key directory hash calculation code to behave as it did before 
    version 3.20120227 when a key contains non-ascii characters (only
    WORM backend is likely to have been affected).

 -- Joey Hess <joeyh@debian.org>  Fri, 09 Mar 2012 20:05:09 -0400

git-annex (3.20120230) unstable; urgency=low

  * "here" can be used to refer to the current repository,
    which can read better than the old "." (which still works too).
  * Directory special remotes now support chunking files written to them,
    avoiding writing files larger than a specified size.
  * Add progress bar display to the directory special remote.
  * Add configurable hooks that are run when git-annex starts and stops
    using a remote: remote.name.annex-start-command and
    remote.name.annex-stop-command
  * Fix a bug in symlink calculation code, that triggered in rare
    cases where an annexed file is in a subdirectory that nearly
    matched to the .git/annex/object/xx/yy subdirectories.

 -- Joey Hess <joeyh@debian.org>  Mon, 05 Mar 2012 13:38:13 -0400

git-annex (3.20120229) unstable; urgency=low

  * Fix test suite to not require a unicode locale.
  * Fix cabal build failure. Thanks, Sergei Trofimovich

 -- Joey Hess <joeyh@debian.org>  Wed, 29 Feb 2012 02:31:31 -0400

git-annex (3.20120227) unstable; urgency=low

  * Modifications to support ghc 7.4's handling of filenames.
    This version can only be built with ghc 7.4 or newer. See the ghc7.0
    branch for older ghcs.
  * S3: Fix irrefutable pattern failure when accessing encrypted S3
    credentials.
  * Use the haskell IfElse library.
  * Fix teardown of stale cached ssh connections.
  * Fixed to use the strict state monad, to avoid leaking all kinds of memory
    due to lazy state update thunks when adding/fixing many files.
  * Fixed some memory leaks that occurred when committing journal files.
  * Added a annex.queuesize setting, useful when adding hundreds of thousands
    of files on a system with plenty of memory.
  * whereis: Prints the urls of files that the web special remote knows about.
  * addurl --fast: Verifies that the url can be downloaded (only getting
    its head), and records the size in the key.
  * When checking that an url has a key, verify that the Content-Length,
    if available, matches the size of the key.
  * addurl: Added a --file option, which can be used to specify what
    file the url is added to. This can be used to override the default
    filename that is used when adding an url, which is based on the url.
    Or, when the file already exists, the url is recorded as another
    location of the file.
  * addurl: Normalize badly encoded urls.
  * addurl: Add --pathdepth option.
  * rekey: New plumbing level command, can be used to change the keys used
    for files en masse.
  * Store web special remote url info in a more efficient location.
    (Urls stored with this version will not be visible to older versions.)
  * Deal with NFS problem that caused a failure to remove a directory
    when removing content from the annex.
  * Make a single location log commit after a remote has received or
    dropped files. Uses a new "git-annex-shell commit" command when available.
  * To avoid commits of data to the git-annex branch after each command
    is run, set annex.alwayscommit=false. Its data will then be committed
    less frequently, when a merge or sync is done.
  * configure: Check if ssh connection caching is supported by the installed
    version of ssh and default annex.sshcaching accordingly.
  * move --from, copy --from: Now 10 times faster when scanning to find
    files in a remote on a local disk; rather than go through the location log
    to see which files are present on the remote, it simply looks at the 
    disk contents directly.

 -- Joey Hess <joeyh@debian.org>  Mon, 27 Feb 2012 12:58:21 -0400

git-annex (3.20120123) unstable; urgency=low

  * fsck --from: Fscking a remote is now supported. It's done by retrieving
    the contents of the specified files from the remote, and checking them,
    so can be an expensive operation. Still, if the remote is a special
    remote, or a git repository that you cannot run fsck in locally, it's
    nice to have the ability to fsck it.
  * If you have any directory special remotes, now would be a good time to
    fsck them, in case you were hit by the data loss bug fixed in the
    previous release!
  * fsck --from remote --fast: Avoids expensive file transfers, at the
    expense of not checking file size and/or contents.
  * Ssh connection caching is now enabled automatically by git-annex.
    Only one ssh connection is made to each host per git-annex run, which
    can speed some things up a lot, as well as avoiding repeated password
    prompts. Concurrent git-annex processes also share ssh connections.
    Cached ssh connections are shut down when git-annex exits.
  * To disable the ssh caching (if for example you have your own broader
    ssh caching configuration), set annex.sshcaching=false.

 -- Joey Hess <joeyh@debian.org>  Mon, 23 Jan 2012 13:48:48 -0400

git-annex (3.20120116) unstable; urgency=medium

  * Fix data loss bug in directory special remote, when moving a file
    to the remote failed, and partially transferred content was left
    behind in the directory, re-running the same move would think it
    succeeded and delete the local copy.

 -- Joey Hess <joeyh@debian.org>  Mon, 16 Jan 2012 16:43:45 -0400

git-annex (3.20120115) unstable; urgency=low

  * Add a sanity check for bad StatFS results. On architectures
    where StatFS does not currently work (s390, mips, powerpc, sparc),
    this disables the diskreserve checking code, and attempting to
    configure an annex.diskreserve will result in an error.
  * Fix QuickCheck dependency in cabal file.
  * Minor optimisations.

 -- Joey Hess <joeyh@debian.org>  Sun, 15 Jan 2012 13:54:20 -0400

git-annex (3.20120113) unstable; urgency=low

  * log: Add --gource mode, which generates output usable by gource.
  * map: Fix display of remote repos
  * Add annex-trustlevel configuration settings, which can be used to 
    override the trust level of a remote.
  * git-annex, git-union-merge: Support GIT_DIR and GIT_WORK_TREE.
  * Add libghc-testpack-dev to build depends on all arches.

 -- Joey Hess <joeyh@debian.org>  Fri, 13 Jan 2012 15:35:17 -0400

git-annex (3.20120106) unstable; urgency=low

  * Support unescaped repository urls, like git does.
  * log: New command that displays the location log for files,
    showing each repository they were added to and removed from.
  * Fix overbroad gpg --no-tty fix from last release.

 -- Joey Hess <joeyh@debian.org>  Sat, 07 Jan 2012 13:16:23 -0400

git-annex (3.20120105) unstable; urgency=low

  * Added annex-web-options configuration settings, which can be
    used to provide parameters to whichever of wget or curl git-annex uses
    (depends on which is available, but most of their important options
    suitable for use here are the same).
  * Dotfiles, and files inside dotdirs are not added by "git annex add"
    unless the dotfile or directory is explicitly listed. So "git annex add ."
    will add all untracked files in the current directory except for those in
    dotdirs.
  * Added quickcheck to build dependencies, and fail if test suite cannot be
    built.
  * fsck: Do backend-specific check before checking numcopies is satisfied.
  * Run gpg with --no-tty. Closes: #654721

 -- Joey Hess <joeyh@debian.org>  Thu, 05 Jan 2012 13:44:12 -0400

git-annex (3.20111231) unstable; urgency=low

  * sync: Improved to work well without a central bare repository.
    Thanks to Joachim Breitner.
  * Rather than manually committing, pushing, pulling, merging, and git annex
    merging, we encourage you to give "git annex sync" a try.
  * sync --fast: Selects some of the remotes with the lowest annex.cost
    and syncs those, in addition to any specified at the command line.
  * Union merge now finds the least expensive way to represent the merge.
  * reinject: Add a sanity check for using an annexed file as the source file.
  * Properly handle multiline git config values.
  * Fix the hook special remote, which bitrotted a while ago.
  * map: --fast disables use of dot to display map
  * Test suite improvements. Current top-level test coverage: 75%
  * Improve deletion of files from rsync special remotes. Closes: #652849
  * Add --include, which is the same as --not --exclude.
  * Format strings can be specified using the new --format option, to control
    what is output by git annex find.
  * Support git annex find --json
  * Fixed behavior when multiple insteadOf configs are provided for the
    same url base.
  * Can now be built with older git versions (before 1.7.7); the resulting
    binary should only be used with old git.
  * Updated to build with monad-control 0.3.

 -- Joey Hess <joeyh@debian.org>  Sat, 31 Dec 2011 14:55:29 -0400

git-annex (3.20111211) unstable; urgency=medium

  * Fix bug in last version in getting contents from bare repositories.
  * Ensure that git-annex branch changes are merged into git-annex's index,
    which fixes a bug that could cause changes that were pushed to the
    git-annex branch to get reverted. As a side effect, it's now safe
    for users to check out and commit changes directly to the git-annex
    branch.
  * map: Fix a failure to detect a loop when both repositories are local
    and refer to each other with relative paths.
  * Prevent key names from containing newlines.
  * add: If interrupted, add can leave files converted to symlinks but not
    yet added to git. Running the add again will now clean up this situtation.
  * Fix caching of decrypted ciphers, which failed when drop had to check
    multiple different encrypted special remotes.
  * unannex: Can be run on files that have been added to the annex, but not
    yet committed.
  * sync: New command that synchronises the local repository and default
    remote, by running git commit, pull, and push for you.
  * Version monad-control dependency in cabal file.

 -- Joey Hess <joeyh@debian.org>  Sun, 11 Dec 2011 21:24:39 -0400

git-annex (3.20111203) unstable; urgency=low

  * The VFAT filesystem on recent versions of Linux, when mounted with
    shortname=mixed, does not get along well with git-annex's mixed case
    .git/annex/objects hash directories. To avoid this problem, new content
    is now stored in all-lowercase hash directories. Except for non-bare
    repositories which would be a pain to transition and cannot be put on FAT.
    (Old mixed-case hash directories are still tried for backwards
    compatibility.)
  * Flush json output, avoiding a buffering problem that could result in
    doubled output.
  * Avoid needing haskell98 and other fixes for new ghc. Thanks, Mark Wright.
  * Bugfix: dropunused did not drop keys with two spaces in their name.
  * Support for storing .git/annex on a different device than the rest of the
    git repository.
  * --inbackend can be used to make git-annex only operate on files
    whose content is stored using a specified key-value backend.
  * dead: A command which says that a repository is gone for good
    and you don't want git-annex to mention it again.

 -- Joey Hess <joeyh@debian.org>  Sat, 03 Dec 2011 21:01:45 -0400

git-annex (3.20111122) unstable; urgency=low

  * merge: Improve commit messages to mention what was merged.
  * Avoid doing auto-merging in commands that don't need fully current
    information from the git-annex branch. In particular, git annex add
    no longer needs to auto-merge.
  * init: When run in an already initalized repository, and without
    a description specified, don't delete the old description. 
  * Optimised union merging; now only runs git cat-file once, and runs
    in constant space.
  * status: Now displays trusted, untrusted, and semitrusted repositories
    separately.
  * status: Include all special remotes in the list of repositories.
  * status: Fix --json mode.
  * status: --fast is back
  * Fix support for insteadOf url remapping. Closes: #644278
  * When not run in a git repository, git-annex can still display a usage
    message, and "git annex version" even works.
  * migrate: Don't fall over a stale temp file.
  * Avoid excessive escaping for rsync special remotes that are not accessed
    over ssh.
  * find: Support --print0

 -- Joey Hess <joeyh@debian.org>  Tue, 22 Nov 2011 14:31:45 -0400

git-annex (3.20111111) unstable; urgency=low

  * Handle a case where an annexed file is moved into a gitignored directory,
    by having fix --force add its change.
  * Avoid cyclic drop problems.
  * Optimized copy --from and get --from to avoid checking the location log
    for files that are already present.
  * Automatically fix up badly formatted uuid.log entries produced by
    3.20111105, whenever the uuid.log is changed (ie, by init or describe).
  * map: Support remotes with /~/ and /~user/

 -- Joey Hess <joeyh@debian.org>  Fri, 11 Nov 2011 13:44:18 -0400

git-annex (3.20111107) unstable; urgency=low

  * merge: Use fast-forward merges when possible.
    Thanks Valentin Haenel for a test case showing how non-fast-forward
    merges could result in an ongoing pull/merge/push cycle.
  * Don't try to read config from repos with annex-ignore set.
  * Bugfix: In the past two releases, git-annex init has written the uuid.log
    in the wrong format, with the UUID and description flipped.

 -- Joey Hess <joeyh@debian.org>  Mon, 07 Nov 2011 12:47:44 -0400

git-annex (3.20111105) unstable; urgency=low

  * The default backend used when adding files to the annex is changed
    from WORM to SHA256.
    To get old behavior, add a .gitattributes containing: * annex.backend=WORM
  * Sped up some operations on remotes that are on the same host.
  * copy --to: Fixed leak when copying many files to a remote on the same
    host.
  * uninit: Add guard against being run with the git-annex branch checked out.
  * Fail if --from or --to is passed to commands that do not support them.
  * drop --from is now supported to remove file content from a remote.
  * status: Now always shows the current repository, even when it does not
    appear in uuid.log.
  * fsck: Now works in bare repositories. Checks location log information,
    and file contents. Does not check that numcopies is satisfied, as
    .gitattributes information about numcopies is not available in a bare
    repository.
  * unused, dropunused: Now work in bare repositories.
  * Removed the setkey command, and added a reinject command with a more
    useful interface.
  * The fromkey command now takes the key as its first parameter. The --key
    option is no longer used.
  * Built without any filename containing .git being excluded. Closes: #647215
  * Record uuid when auto-initializing a remote so it shows in status.
  * Bugfix: Fixed git-annex init crash in a bare repository when there was
    already an existing git-annex branch.
  * Pass -t to rsync to preserve timestamps.

 -- Joey Hess <joeyh@debian.org>  Sat, 05 Nov 2011 15:47:52 -0400

git-annex (3.20111025) unstable; urgency=low

  * A remote can have a annexUrl configured, that is used by git-annex
    instead of its usual url. (Similar to pushUrl.)
  * migrate: Copy url logs for keys when migrating.
  * git-annex-shell: GIT_ANNEX_SHELL_READONLY and GIT_ANNEX_SHELL_LIMITED
    environment variables can be set to limit what commands can be run.
    This is used by gitolite's new git-annex support!

 -- Joey Hess <joeyh@debian.org>  Tue, 25 Oct 2011 13:03:08 -0700

git-annex (3.20111011) unstable; urgency=low

  * This version of git-annex only works with git 1.7.7 and newer.
    The breakage with old versions is subtle, and affects the
    annex.numcopies settings in .gitattributes, so be sure to upgrade git
    to 1.7.7. (Debian package now depends on that version.)
  * Don't pass absolute paths to git show-attr, as it started following
    symlinks when that's done in 1.7.7. Instead, use relative paths,
    which show-attr only handles 100% correctly in 1.7.7. Closes: #645046
  * Fix referring to remotes by uuid.
  * New or changed repository descriptions in uuid.log now have a timestamp,
    which is used to ensure the newest description is used when the uuid.log
    has been merged.
  * Note that older versions of git-annex will display the timestamp as part
    of the repository description, which is ugly but otherwise harmless.
  * Add timestamps to trust.log and remote.log too.
  * git-annex-shell: Added the --uuid option.
  * git-annex now asks git-annex-shell to verify that it's operating in 
    the expected repository.
  * Note that this git-annex will not interoperate with remotes using 
    older versions of git-annex-shell.
  * Now supports git's insteadOf configuration, to modify the url
    used to access a remote. Note that pushInsteadOf is not used;
    that and pushurl are reserved for actual git pushes. Closes: #644278
  * status: List all known repositories.
  * When displaying a list of repositories, show git remote names
    in addition to their descriptions.
  * Add locking to avoid races when changing the git-annex branch.
  * Various speed improvements gained by using ByteStrings.
  * Contain the zombie hordes.

 -- Joey Hess <joeyh@debian.org>  Tue, 11 Oct 2011 23:00:02 -0400

git-annex (3.20110928) unstable; urgency=low

  * --in can be used to make git-annex only operate on files
    believed to be present in a given repository.
  * Arbitrarily complex expressions can be built to limit the files git-annex
    operates on, by combining the options --not --and --or -( and -)
    Example: git annex get --exclude '*.mp3' --and --not -( --in usbdrive --or --in archive -)
  * --copies=N can be used to make git-annex only operate on files with
    the specified number of copies. (And --not --copies=N for the inverse.)
  * find: Rather than only showing files whose contents are present,
    when used with --exclude --copies or --in, displays all files that
    match the specified conditions.
  * Note that this is a behavior change for git-annex find! Old behavior
    can be gotten by using: git-annex find --in .
  * status: Massively sped up; remove --fast mode.
  * unused: File contents used by branches and tags are no longer
    considered unused, even when not used by the current branch. This is
    the final piece of the puzzle needed for git-annex to to play nicely
    with branches.

 -- Joey Hess <joeyh@debian.org>  Wed, 28 Sep 2011 18:14:02 -0400

git-annex (3.20110915) unstable; urgency=low

  * whereis: Show untrusted locations separately and do not include in
    location count.
  * Fix build without S3.
  * addurl: Always use whole url as destination filename, rather than
    only its file component.
  * get, drop, copy: Added --auto option, which decides whether
    to get/drop content as needed to work toward the configured numcopies.
  * bugfix: drop and fsck did not honor --exclude

 -- Joey Hess <joeyh@debian.org>  Thu, 15 Sep 2011 22:25:46 -0400

git-annex (3.20110906) unstable; urgency=low

  * Improve display of newlines around error and warning messages.
  * Fix Makefile to work with cabal again.

 -- Joey Hess <joeyh@debian.org>  Tue, 06 Sep 2011 13:45:16 -0400

git-annex (3.20110902) unstable; urgency=low

  * Set EMAIL when running test suite so that git does not need to be
    configured first. Closes: #638998
  * The wget command will now be used in preference to curl, if available.
  * init: Make description an optional parameter.
  * unused, status: Sped up by avoiding unnecessary stats of annexed files.
  * unused --remote: Reduced memory use to 1/4th what was used before.
  * Add --json switch, to produce machine-consumable output.

 -- Joey Hess <joeyh@debian.org>  Fri, 02 Sep 2011 21:20:37 -0400

git-annex (3.20110819) unstable; urgency=low

  * Now "git annex init" only has to be run once, when a git repository
    is first being created. Clones will automatically notice that git-annex
    is in use and automatically perform a basic initalization. It's
    still recommended to run "git annex init" in any clones, to describe them.
  * Added annex-cost-command configuration, which can be used to vary the
    cost of a remote based on the output of a shell command.
  * Fix broken upgrade from V1 repository. Closes: #638584

 -- Joey Hess <joeyh@debian.org>  Fri, 19 Aug 2011 20:34:09 -0400

git-annex (3.20110817) unstable; urgency=low

  * Fix shell escaping in rsync special remote.
  * addurl: --fast can be used to avoid immediately downloading the url.
  * Added support for getting content from git remotes using http (and https).
  * Added curl to Debian package dependencies.

 -- Joey Hess <joeyh@debian.org>  Wed, 17 Aug 2011 01:29:02 -0400

git-annex (3.20110719) unstable; urgency=low

  * add: Be even more robust to avoid ever leaving the file seemingly deleted.
    Closes: #634233
  * Bugfix: Make add ../ work.
  * Support the standard git -c name=value
  * unannex: Clean up use of git commit -a.

 -- Joey Hess <joeyh@debian.org>  Tue, 19 Jul 2011 23:39:53 -0400

git-annex (3.20110707) unstable; urgency=low

  * Fix sign bug in disk free space checking.
  * Bugfix: Forgot to de-escape keys when upgrading. Could result in
    bad location log data for keys that contain [&:%] in their names.
    (A workaround for this problem is to run git annex fsck.)
  * add: Avoid a failure mode that resulted in the file seemingly being
    deleted (content put in the annex but no symlink present).

 -- Joey Hess <joeyh@debian.org>  Thu, 07 Jul 2011 19:29:39 -0400

git-annex (3.20110705) unstable; urgency=low

  * uninit: Delete the git-annex branch and .git/annex/
  * unannex: In --fast mode, file content is left in the annex, and a
    hard link made to it.
  * uninit: Use unannex in --fast mode, to support unannexing multiple
    files that link to the same content.
  * Drop the dependency on the haskell curl bindings, use regular haskell HTTP.
  * Fix a pipeline stall when upgrading (caused by #624389).

 -- Joey Hess <joeyh@debian.org>  Tue, 05 Jul 2011 14:37:39 -0400

git-annex (3.20110702) unstable; urgency=low

  * Now the web can be used as a special remote. 
    This feature replaces the old URL backend.
  * addurl: New command to download an url and store it in the annex.
  * Sped back up fsck, copy --from, and other commands that often
    have to read a lot of information from the git-annex branch. Such
    commands are now faster than they were before introduction of the
    git-annex branch.
  * Always ensure git-annex branch exists.
  * Modify location log parser to allow future expansion.
  * --force will cause add, etc, to operate on ignored files.
  * Avoid mangling encoding when storing the description of repository
    and other content.
  * cabal can now be used to build git-annex. This is substantially
    slower than using make, does not build or install documentation,
    does not run the test suite, and is not particularly recommended,
    but could be useful to some.

 -- Joey Hess <joeyh@debian.org>  Sat, 02 Jul 2011 15:00:18 -0400

git-annex (3.20110624) experimental; urgency=low

  * New repository format, annex.version=3. Use `git annex upgrade` to migrate.
  * git-annex now stores its logs in a git-annex branch.
  * merge: New subcommand. Auto-merges the new git-annex branch.
  * Improved handling of bare git repos with annexes. Many more commands will
    work in them.
  * git-annex is now more robust; it will never leave state files
    uncommitted when some other git process comes along and locks the index
    at an inconvenient time.
  * rsync is now used when copying files from repos on other filesystems.
    cp is still used when copying file from repos on the same filesystem,
    since --reflink=auto can make it significantly faster on filesystems
    such as btrfs.
  * Allow --trust etc to specify a repository by name, for temporarily 
    trusting repositories that are not configured remotes.
  * unlock: Made atomic.
  * git-union-merge: New git subcommand, that does a generic union merge
    operation, and operates efficiently without touching the working tree.

 -- Joey Hess <joeyh@debian.org>  Fri, 24 Jun 2011 14:32:18 -0400

git-annex (0.20110610) unstable; urgency=low

  * Add --numcopies option.
  * Add --trust, --untrust, and --semitrust options.
  * get --from is the same as copy --from
  * Bugfix: Fix fsck to not think all SHAnE keys are bad.

 -- Joey Hess <joeyh@debian.org>  Fri, 10 Jun 2011 11:48:40 -0400

git-annex (0.20110601) unstable; urgency=low

  * Minor bugfixes and error message improvements.
  * Massively sped up `git annex lock` by avoiding use of the uber-slow
    `git reset`, and only running `git checkout` once, even when many files
    are being locked.
  * Fix locking of files with staged changes.
  * Somewhat sped up `git commit` of modifications to unlocked files.
  * Build fix for older ghc.

 -- Joey Hess <joeyh@debian.org>  Wed, 01 Jun 2011 11:50:47 -0400

git-annex (0.20110522) unstable; urgency=low

  * Closer emulation of git's behavior when told to use "foo/.git" as a
    git repository instead of just "foo". Closes: #627563
  * Fix bug in --exclude introduced in 0.20110516.

 -- Joey Hess <joeyh@debian.org>  Fri, 27 May 2011 20:20:41 -0400

git-annex (0.20110521) unstable; urgency=low

  * status: New subcommand to show info about an annex, including its size.
  * --backend now overrides any backend configured in .gitattributes files.
  * Add --debug option. Closes: #627499

 -- Joey Hess <joeyh@debian.org>  Sat, 21 May 2011 11:52:53 -0400

git-annex (0.20110516) unstable; urgency=low

  * Add a few tweaks to make it easy to use the Internet Archive's variant
    of S3. In particular, munge key filenames to comply with the IA's filename
    limits, disable encryption, support their nonstandard way of creating
    buckets, and allow x-archive-* headers to be specified in initremote to
    set item metadata.
  * Added filename extension preserving variant backends SHA1E, SHA256E, etc.
  * migrate: Use current filename when generating new key, for backends
    where the filename affects the key name.
  * Work around a bug in Network.URI's handling of bracketed ipv6 addresses.

 -- Joey Hess <joeyh@debian.org>  Mon, 16 May 2011 14:16:52 -0400

git-annex (0.20110503) unstable; urgency=low

  * Fix hasKeyCheap setting for bup and rsync special remotes.
  * Add hook special remotes.
  * Avoid crashing when an existing key is readded to the annex.
  * unused: Now also lists files fsck places in .git/annex/bad/
  * S3: When encryption is enabled, the Amazon S3 login credentials
    are stored, encrypted, in .git-annex/remotes.log, so environment
    variables need not be set after the remote is initialized.

 -- Joey Hess <joeyh@debian.org>  Tue, 03 May 2011 20:56:01 -0400

git-annex (0.20110427) unstable; urgency=low

  * Switch back to haskell SHA library, so git-annex remains buildable on
    Debian stable.
  * Added rsync special remotes. This could be used, for example, to 
    store annexed content on rsync.net (encrypted naturally). Or anywhere else.
  * Bugfix: Avoid pipeline stall when running git annex drop or fsck on a
    lot of files. Possibly only occured with ghc 7.

 -- Joey Hess <joeyh@debian.org>  Wed, 27 Apr 2011 22:50:26 -0400

git-annex (0.20110425) unstable; urgency=low

  * Use haskell Crypto library instead of haskell SHA library.
  * Remove testpack from build depends for non x86 architectures where it
    is not available. The test suite will not be run if it cannot be compiled.
  * Avoid using absolute paths when staging location log, as that can
    confuse git when a remote's path contains a symlink. Closes: #621386

 -- Joey Hess <joeyh@debian.org>  Mon, 25 Apr 2011 15:47:00 -0400

git-annex (0.20110420) unstable; urgency=low

  * Update Debian build dependencies for ghc 7.
  * Debian package is now built with S3 support.
    Thanks Joachim Breitner for making this possible.
  * Somewhat improved memory usage of S3, still work to do.
    Thanks Greg Heartsfield for ongoing work to improve the hS3 library
    for git-annex.

 -- Joey Hess <joeyh@debian.org>  Thu, 21 Apr 2011 15:00:48 -0400

git-annex (0.20110419) unstable; urgency=low

  * Don't run gpg in batch mode, so it can prompt for passphrase when
    there is no agent.
  * Add missing build dep on dataenc.
  * S3: Fix stalls when transferring encrypted data.
  * bup: Avoid memory leak when transferring encrypted data.

 -- Joey Hess <joeyh@debian.org>  Tue, 19 Apr 2011 21:26:51 -0400

git-annex (0.20110417) unstable; urgency=low

  * bup is now supported as a special type of remote.
  * The data sent to special remotes (Amazon S3, bup, etc) can be encrypted
    using GPG for privacy.
  * Use lowercase hash directories for locationlog files, to avoid
    some issues with git on OSX with the mixed-case directories.
    No migration is needed; the old mixed case hash directories are still
    read; new information is written to the new directories.
  * Unused files on remotes, particulary special remotes, can now be
    identified and dropped, by using "--from remote" with git annex unused
    and git annex dropunused.
  * Clear up short option confusion between --from and --force (-f is now
    --from, and there is no short option for --force).
  * Add build depend on perlmagick so docs are consistently built.
    Closes: #621410
  * Add doc-base file. Closes: #621408
  * Periodically flush git command queue, to avoid boating memory usage
    too much.
  * Support "sha1" and "sha512" commands on FreeBSD, and allow building
    if any/all SHA commands are not available. Thanks, Fraser Tweedale

 -- Joey Hess <joeyh@debian.org>  Sun, 17 Apr 2011 12:00:24 -0400

git-annex (0.20110401) experimental; urgency=low

  * Amazon S3 is now supported as a special type of remote.
    Warning: Encrypting data before sending it to S3 is not yet supported.
  * Note that Amazon S3 support is not built in by default on Debian yet,
    as hS3 is not packaged.
  * fsck: Ensure that files and directories in .git/annex/objects
    have proper permissions.
  * Added a special type of remote called a directory remote, which
    simply stores files in an arbitrary local directory.
  * Bugfix: copy --to --fast never really copied, fixed.

 -- Joey Hess <joeyh@debian.org>  Fri, 01 Apr 2011 21:27:22 -0400

git-annex (0.20110328) experimental; urgency=low

  * annex.diskreserve can be given in arbitrary units (ie "0.5 gigabytes")
  * Generalized remotes handling, laying groundwork for remotes that are
    not regular git remotes. (Think Amazon S3.)
  * Provide a less expensive version of `git annex copy --to`, enabled
    via --fast. This assumes that location tracking information is correct,
    rather than contacting the remote for every file.
  * Bugfix: Keys could be received into v1 annexes from v2 annexes, via
    v1 git-annex-shell. This results in some oddly named keys in the v1
    annex. Recognise and fix those keys when upgrading, instead of crashing.

 -- Joey Hess <joeyh@debian.org>  Mon, 28 Mar 2011 10:47:29 -0400

git-annex (0.20110325) experimental; urgency=low

  * Free space checking is now done, for transfers of data for keys
    that have free space metadata. (Notably, not for SHA* keys generated
    with git-annex 0.2x or earlier.) The code is believed to work on
    Linux, FreeBSD, and OSX; check compile-time messages to see if it
    is not enabled for your OS.
  * Add annex.diskreserve config setting, to control how much free space
    to reserve for other purposes and avoid using (defaults to 1 mb).
  * Add --fast flag, that can enable less expensive, but also less thorough
    versions of some commands.
  * fsck: In fast mode, avoid checking checksums.
  * unused: In fast mode, just show all existing temp files as unused,
    and avoid expensive scan for other unused content.
  * migrate: Support migrating v1 SHA keys to v2 SHA keys with
    size information that can be used for free space checking.
  * Fix space leak in fsck and drop commands.
  * migrate: Bugfix for case when migrating a file results in a key that
    is already present in .git/annex/objects.
  * dropunused: Significantly sped up; only read unused log file once.

 -- Joey Hess <joeyh@debian.org>  Fri, 25 Mar 2011 00:47:37 -0400

git-annex (0.20110320) experimental; urgency=low

  * Fix dropping of files using the URL backend.
  * Fix support for remotes with '.' in their names.
  * Add version command to show git-annex version as well as repository
    version information.
  * No longer auto-upgrade to repository format 2, to avoid accidental
    upgrades, etc. Use git-annex upgrade when you're ready to run this
    version.

 -- Joey Hess <joeyh@debian.org>  Sun, 20 Mar 2011 16:36:33 -0400

git-annex (0.20110316) experimental; urgency=low

  * New repository format, annex.version=2.
  * The first time git-annex is run in an old format repository, it
    will automatically upgrade it to the new format, staging all
    necessary changes to git. Also added a "git annex upgrade" command.
  * Colons are now avoided in filenames, so bare clones of git repos
    can be put on USB thumb drives formatted with vFAT or similar
    filesystems.
  * Added two levels of hashing to object directory and .git-annex logs,
    to improve scalability with enormous numbers of annexed
    objects. (With one hundred million annexed objects, each
    directory would contain fewer than 1024 files.)
  * The setkey, fromkey, and dropkey subcommands have changed how
    the key is specified. --backend is no longer used with these.

 -- Joey Hess <joeyh@debian.org>  Wed, 16 Mar 2011 16:20:23 -0400

git-annex (0.24) unstable; urgency=low

  Branched the 0.24 series, which will be maintained for a while to
  support v1 git-annex repos, while main development moves to the 0.2011
  series, with v2 git-annex repos.

  * Add Suggests on graphviz. Closes: #618039
  * When adding files to the annex, the symlinks pointing at the annexed
    content are made to have the same mtime as the original file.
    While git does not preserve that information, this allows a tool
    like metastore to be used with annexed files.
    (Currently this is only done on systems supporting POSIX 200809.)

 -- Joey Hess <joeyh@debian.org>  Wed, 16 Mar 2011 18:35:13 -0400

git-annex (0.23) unstable; urgency=low

  * Support ssh remotes with a port specified.
  * whereis: New subcommand to show where a file's content has gotten to.
  * Rethink filename encoding handling for display. Since filename encoding
    may or may not match locale settings, any attempt to decode filenames 
    will fail for some files. So instead, do all output in binary mode.

 -- Joey Hess <joeyh@debian.org>  Sat, 12 Mar 2011 15:02:49 -0400

git-annex (0.22) unstable; urgency=low

  * Git annexes can now be attached to bare git repositories.
    (Both the local and remote host must have this version of git-annex
    installed for it to work.)
  * Support filenames that start with a dash; when such a file is passed
    to a utility it will be escaped to avoid it being interpreted as an
    option. (I went a little overboard and got the type checker involved
    in this, so such files are rather comprehensively supported now.)
  * New backends: SHA512 SHA384 SHA256 SHA224
    (Supported on systems where corresponding shaNsum commands are available.)
  * describe: New subcommand that can set or change the description of
    a repository.
  * Fix test suite to reap zombies.
    (Zombies can be particularly annoying on OSX; thanks to Jimmy Tang
    for his help eliminating the infestation... for now.)
  * Make test suite not rely on a working cp -pr.
    (The Unix wars are still ON!)
  * Look for dir.git directories the same as git does.
  * Support remote urls specified as relative paths.
  * Support non-ssh remote paths that contain tilde expansions.
  * fsck: Check for and repair location log damage.
  * Bugfix: When fsck detected and moved away corrupt file content, it did
    not update the location log.

 -- Joey Hess <joeyh@debian.org>  Fri, 04 Mar 2011 15:10:57 -0400

git-annex (0.21) unstable; urgency=low

  * test: Don't rely on chmod -R working.
  * unannex: Fix recently introduced bug when attempting to unannex more
    than one file at a time.
  * test: Set git user name and email in case git can't guess values.
  * Fix display of unicode filenames.

 -- Joey Hess <joeyh@debian.org>  Fri, 11 Feb 2011 23:21:08 -0400

git-annex (0.20) unstable; urgency=low

  * Preserve specified file ordering when instructed to act on multiple
    files or directories. For example, "git annex get a b" will now always
    get "a" before "b". Previously it could operate in either order.
  * unannex: Commit staged changes at end, to avoid some confusing behavior
    with the pre-commit hook, which would see some types of commits after
    an unannex as checking in of an unlocked file.
  * map: New subcommand that uses graphviz to display a nice map of
    the git repository network.
  * Deal with the mtl/monads-fd conflict.
  * configure: Check for sha1sum.

 -- Joey Hess <joeyh@debian.org>  Tue, 08 Feb 2011 18:57:24 -0400

git-annex (0.19) unstable; urgency=low

  * configure: Support using the uuidgen command if the uuid command is
    not available.
  * Allow --exclude to be specified more than once.
  * There are now three levels of repository trust.
  * untrust: Now marks the current repository as untrusted.
  * semitrust: Now restores the default trust level. (What untrust used to do.)
  * fsck, drop: Take untrusted repositories into account.
  * Bugfix: Files were copied from trusted remotes first even if their
    annex.cost was higher than other remotes.
  * Improved temp file handling. Transfers of content can now be resumed
    from temp files later; the resume does not have to be the immediate
    next git-annex run.
  * unused: Include partially transferred content in the list.
  * Bugfix: Running a second git-annex while a first has a transfer in
    progress no longer deletes the first processes's temp file.

 -- Joey Hess <joeyh@debian.org>  Fri, 28 Jan 2011 14:31:37 -0400

git-annex (0.18) unstable; urgency=low

  * Bugfix: `copy --to` and `move --to` forgot to stage location log changes
    after transferring the file to the remote repository.
    (Did not affect ssh remotes.)
  * fsck: Fix bug in moving of corrupted files to .git/annex/bad/
  * migrate: Fix support for --backend option.
  * unlock: Fix behavior when file content is not present.
  * Test suite improvements. Current top-level test coverage: 80%

 -- Joey Hess <joeyh@debian.org>  Fri, 14 Jan 2011 14:17:44 -0400

git-annex (0.17) unstable; urgency=low

  * unannex: Now skips files whose content is not present, rather than
    it being an error.
  * New migrate subcommand can be used to switch files to using a different
    backend, safely and with no duplication of content.
  * bugfix: Fix crash caused by empty key name. (Thanks Henrik for reporting.)

 -- Joey Hess <joeyh@debian.org>  Sun, 09 Jan 2011 10:04:11 -0400

git-annex (0.16) unstable; urgency=low

  * git-annex-shell: Avoid exposing any git repo config except for the
    annex.uuid when doing configlist.
  * bugfix: Running `move --to` with a remote whose UUID was not yet known
    could result in git-annex not recording on the local side where the
    file was moved to. This could not result in data loss, or even a
    significant problem, since the remote *did* record that it had the file.
  * Also, add a general guard to detect attempts to record information
    about repositories with missing UUIDs.
  * bugfix: Running `move --to` with a non-ssh remote failed.
  * bugfix: Running `copy --to` with a non-ssh remote actually did a move.
  * Many test suite improvements. Current top-level test coverage: 65%

 -- Joey Hess <joeyh@debian.org>  Fri, 07 Jan 2011 14:33:13 -0400

git-annex (0.15) unstable; urgency=low

  * Support scp-style urls for remotes (host:path).
  * Support ssh urls containing "~".
  * Add trust and untrust subcommands, to allow configuring repositories
    that are trusted to retain files without explicit checking.
  * Fix bug in numcopies handling when multiple remotes pointed to the
    same repository.
  * Introduce the git-annex-shell command. It's now possible to make
    a user have it as a restricted login shell, similar to git-shell.
  * Note that git-annex will always use git-annex-shell when accessing
    a ssh remote, so all of your remotes need to be upgraded to this
    version of git-annex at the same time.
  * Now rsync is exclusively used for copying files to and from remotes.
    scp is not longer supported.

 -- Joey Hess <joeyh@debian.org>  Fri, 31 Dec 2010 22:00:52 -0400

git-annex (0.14) unstable; urgency=low

  * Bugfix to git annex unused in a repository with nothing yet annexed.
  * Support upgrading from a v0 annex with nothing in it.
  * Avoid multiple calls to git ls-files when passed eg, "*".

 -- Joey Hess <joeyh@debian.org>  Fri, 24 Dec 2010 17:38:48 -0400

git-annex (0.13) unstable; urgency=low

  * Makefile: Install man page and html (when built).
  * Makefile: Add GHCFLAGS variable.
  * Fix upgrade from 0.03.
  * Support remotes using git+ssh and ssh+git as protocol.
    Closes: #607056

 -- Joey Hess <joeyh@debian.org>  Tue, 14 Dec 2010 13:05:10 -0400

git-annex (0.12) unstable; urgency=low

  * Add --exclude option to exclude files from processing.
  * mwdn2man: Fix a bug in newline supression. Closes: #606578
  * Bugfix to git annex add of an unlocked file in a subdir. Closes: #606579
  * Makefile: Add PREFIX variable.

 -- Joey Hess <joeyh@debian.org>  Sat, 11 Dec 2010 17:32:00 -0400

git-annex (0.11) unstable; urgency=low

  * If available, rsync will be used for file transfers from remote
    repositories. This allows resuming interrupted transfers.
  * Added remote.annex-rsync-options.
  * Avoid deleting temp files when rsync fails.
  * Improve detection of version 0 repos.
  * Add uninit subcommand. Closes: #605749

 -- Joey Hess <joeyh@debian.org>  Sat, 04 Dec 2010 17:27:42 -0400

git-annex (0.10) unstable; urgency=low

  * In .gitattributes, the annex.numcopies attribute can be used
    to control the number of copies to retain of different types of files.
  * Bugfix: Always correctly handle gitattributes when in a subdirectory of
    the repository. (Had worked ok for ones like "*.mp3", but failed for
    ones like "dir/*".)
  * fsck: Fix warning about not enough copies of a file, when locations
    are known, but are not available in currently configured remotes.
  * precommit: Optimise to avoid calling git-check-attr more than once.
  * The git-annex-backend attribute has been renamed to annex.backend.

 -- Joey Hess <joeyh@debian.org>  Sun, 28 Nov 2010 19:28:05 -0400

git-annex (0.09) unstable; urgency=low

  * Add copy subcommand.
  * Fix bug in setkey subcommand triggered by move --to.

 -- Joey Hess <joeyh@debian.org>  Sat, 27 Nov 2010 17:14:59 -0400

git-annex (0.08) unstable; urgency=low

  * Fix `git annex add ../foo` (when ran in a subdir of the repo).
  * Add configure step to build process.
  * Only use cp -a if it is supported, falling back to cp -p or plain cp
    as needed for portability.
  * cp --reflink=auto is used if supported, and will make git annex unlock
    much faster on filesystems like btrfs that support copy on write.

 -- Joey Hess <joeyh@debian.org>  Sun, 21 Nov 2010 13:45:44 -0400

git-annex (0.07) unstable; urgency=low

  * find: New subcommand.
  * unused: New subcommand, finds unused data. (Split out from fsck.)
  * dropunused: New subcommand, provides for easy dropping of unused keys
    by number, as listed by the unused subcommand.
  * fsck: Print warnings to stderr; --quiet can now be used to only see
    problems.

 -- Joey Hess <joeyh@debian.org>  Mon, 15 Nov 2010 18:41:50 -0400

git-annex (0.06) unstable; urgency=low

  * fsck: Check if annex.numcopies is satisfied.
  * fsck: Verify the sha1 of files when the SHA1 backend is used.
  * fsck: Verify the size of files when the WORM backend is used.
  * fsck: Allow specifying individual files if fscking everything
    is not desired.
  * fsck: Fix bug, introduced in 0.04, in detection of unused data.

 -- Joey Hess <joeyh@debian.org>  Sat, 13 Nov 2010 16:24:29 -0400

git-annex (0.05) unstable; urgency=low

  * Optimize both pre-commit and lock subcommands to not call git diff
    on every file being committed/locked.
    (This actually also works around a bug in ghc, that caused
    git-annex 0.04 pre-commit to sometimes corrupt filename being read
    from git ls-files and fail. 
    See <http://hackage.haskell.org/trac/ghc/ticket/4493>
    The excessive number of calls made by pre-commit exposed the ghc bug.
    Thanks Josh Triplett for the debugging.)
  * Build with -O2.

 -- Joey Hess <joeyh@debian.org>  Thu, 11 Nov 2010 18:31:09 -0400

git-annex (0.04) unstable; urgency=low

  * Add unlock subcommand, which replaces the symlink with a copy of
    the file's content in preparation of changing it. The "edit" subcommand
    is an alias for unlock.
  * Add lock subcommand.
  * Unlocked files will now automatically be added back into the annex when
    committed (and the updated symlink committed), by some magic in the
    pre-commit hook.
  * The SHA1 backend is now fully usable.
  * Add annex.version, which will be used to automate upgrades
    between incompatible versions.
  * Reorganised the layout of .git/annex/
  * The new layout will be automatically upgraded to the first time
    git-annex is used in a repository with the old layout.
  * Note that git-annex 0.04 cannot transfer content from old repositories
    that have not yet been upgraded.
  * Annexed file contents are now made unwritable and put in unwriteable
    directories, to avoid them accidentially being removed or modified.
    (Thanks Josh Triplett for the idea.)
  * Add build dep on libghc6-testpack-dev. Closes: #603016
  * Avoid using runghc to run test suite as it is not available on all
    architectures. Closes: #603006

 -- Joey Hess <joeyh@debian.org>  Wed, 10 Nov 2010 14:23:23 -0400

git-annex (0.03) unstable; urgency=low

  * Fix support for file:// remotes.
  * Add --verbose
  * Fix SIGINT handling.
  * Fix handling of files with unusual characters in their name.
  * Fixed memory leak; git-annex no longer reads the whole file list
    from git before starting, and will be much faster with large repos.
  * Fix crash on unknown symlinks.
  * Added remote.annex-scp-options and remote.annex-ssh-options.
  * The backends to use when adding different sets of files can be configured
    via gitattributes.
  * In .gitattributes, the git-annex-backend attribute can be set to the
    names of backends to use when adding different types of files.
  * Add fsck subcommand. (For now it only finds unused key contents in the
    annex.)

 -- Joey Hess <joeyh@debian.org>  Sun, 07 Nov 2010 18:26:04 -0400

git-annex (0.02) unstable; urgency=low

  * Can scp annexed files from remote hosts, and check remote hosts for
    file content when dropping files.
  * New move subcommand, that makes it easy to move file contents from
    or to a remote.
  * New fromkey subcommand, for registering urls, etc.
  * git-annex init will now set up a pre-commit hook that fixes up symlinks
    before they are committed, to ensure that moving symlinks around does not
    break them.
  * More intelligent and fast staging of modified files; git add coalescing.
  * Add remote.annex-ignore git config setting to allow completly disabling
    a given remote.
  * --from/--to can be used to control the remote repository that git-annex
    uses.
  * --quiet can be used to avoid verbose output
  * New plumbing-level dropkey and addkey subcommands.
  * Lots of bug fixes.

 -- Joey Hess <joeyh@debian.org>  Wed, 27 Oct 2010 16:39:29 -0400

git-annex (0.01) unstable; urgency=low

  * First prerelease.

 -- Joey Hess <joeyh@debian.org>  Wed, 20 Oct 2010 12:54:24 -0400<|MERGE_RESOLUTION|>--- conflicted
+++ resolved
@@ -1,15 +1,9 @@
-<<<<<<< HEAD
-git-annex (5.20140210~bpo70+2) wheezy-backports; urgency=medium
+git-annex (5.20140306~bpo70+1) wheezy-backports; urgency=high
 
   * Updating backport to newest release.
-  * Remaining differences in this backport:
-    - No webdav special remote support.
-    - Test suite is not built into git-annex as it now uses haskell-tasty,
-      which is not yet backported.
-    - No skein hash support.
 
  -- Joey Hess <joeyh@debian.org>  Thu, 20 Feb 2014 22:56:45 +0000
-=======
+
 git-annex (5.20140306) unstable; urgency=high
 
   * sync: Fix bug in direct mode that caused a file that was not
@@ -112,7 +106,17 @@
   * Windows: Ensure HOME is set, as needed by bundled cygwin utilities.
 
  -- Joey Hess <joeyh@debian.org>  Fri, 21 Feb 2014 11:23:59 -0400
->>>>>>> 93a526ba
+
+git-annex (5.20140210~bpo70+2) wheezy-backports; urgency=medium
+
+  * Updating backport to newest release.
+  * Remaining differences in this backport:
+    - No webdav special remote support.
+    - Test suite is not built into git-annex as it now uses haskell-tasty,
+      which is not yet backported.
+    - No skein hash support.
+
+ -- Joey Hess <joeyh@debian.org>  Thu, 20 Feb 2014 22:56:45 +0000
 
 git-annex (5.20140210) unstable; urgency=medium
 
