<<<<<<< HEAD
git-annex (6.20160418-1) unstable; urgency=medium

  * Package 6.20160418-1

 -- Richard Hartmann <richih@debian.org>  Thu, 21 Apr 2016 06:12:10 +0200
=======
git-annex (6.20160419) unstable; urgency=medium

  * Fix bug that prevented resuming of uploads to encrypted special remotes
    that used chunking.
  * That bug could also expose the names of keys to such remotes when
    attempting to resume an upload, so it is a minor security issue.
  * Fix duplicate progress meter display when downloading from a git remote
    over http with -J.
  * reinject: When src file's content cannot be verified, leave it alone,
    instead of deleting it.
  * reinject: Added new mode which can reinject known files into the annex.
    For example: git-annex reinject --known /mnt/backup/*
  * calckey: New plumbing command, calculates the key that would be used
    to refer to a file.
  * Fix bug that prevented annex.sshcaching=false configuration from taking
    effect when on a crippled filesystem. Thanks, divergentdave.
  * git 2.9.0 is going to prevent git merge from merging in unrelated
    branches. Since the webapp's pairing etc features often combine
    together repositories with unrelated histories, work around
    this behavior change when the assistant merges, by passing
    --allow-unrelated-histories. Note though that this is not done
    for git annex sync's merges, so it will follow git's default or
    configured behavior.
  * When git-annex is used with a git version older than 2.2.0, disable
    support for adjusted branches, since GIT_COMMON_DIR is needed to update
    them and was first added in that version of git.
  * Avoid setting LOCPATH in linux standalone builds that are built with
    a ghc that has been fixed to not hang when it cannot find locale files.
  * Isolate test suite from global git config settings.

 -- Joey Hess <id@joeyh.name>  Thu, 28 Apr 2016 09:31:14 -0400
>>>>>>> 21118084

git-annex (6.20160418) unstable; urgency=medium

  * smudge: Print a warning when annex.thin is set, as git's smudge
    interface does not allow honoring that configuration.
  * webapp: When $HOME is a git repository, and has been initialized for
    use by git-annex, opening the webapp went ahead and ran the assistant
    there, annexing all files. Since this is almost certianly not
    desirable, especially when the user is just opening the webapp from
    a dekstop menu which happens to run it in $HOME, the webapp will now not
    treat such a $HOME git repository as a git-annex repository.
  * webapp: Update url to add gitlab.com ssh key.
  * Fix bug in v6 mode that prevented treating unlocked executable files
    as annexed. If you have such files, run git annex init --version=6
    to update the cache after upgrading to this version of git-annex.
  * Preserve execute bits of unlocked files in v6 mode.
  * fsck: Warn when core.sharedRepository is set and an annex object file's
    write bit is not set and cannot be set due to the file being owned
    by a different user.
  * Fix hang when dropping content needs to lock the content on a
    ssh remote, which occurred when the remote has git-annex version
    5.20151019 or newer. (The bug was in the client side; the remote
    git-annex-shell does not need to be upgraded.)

 -- Joey Hess <id@joeyh.name>  Mon, 18 Apr 2016 18:33:52 -0400

git-annex (6.20160412-1) unstable; urgency=medium

  * Package 6.20160412-1

 -- Richard Hartmann <richih@debian.org>  Fri, 15 Apr 2016 01:14:02 +0200

git-annex (6.20160412) unstable; urgency=medium

  * adjust --unlock: Enters an adjusted branch in which all annexed files
    are unlocked. The v6 equivilant of direct mode, but much cleaner!
  * Upgrading a direct mode repository to v6 has changed to enter
    an adjusted unlocked branch. This makes the direct mode to v6 upgrade
    able to be performed in one clone of a repository without affecting
    other clones, which can continue using v5 and direct mode.
  * init --version=6: Automatically enter the adjusted unlocked branch
    when filesystem doesn't support symlinks.
  * ddar remote: fix ssh calls
    Thanks, Robie Basak
  * log: Display time with time zone.
  * log --raw-date: Use to display seconds from unix epoch.
  * v6: Close pointer file handles more quickly, to avoid problems on Windows.
  * sync: Show output of git commit.
  * annex.thin and annex.hardlink are now supported on Windows.
  * unannex --fast now makes hard links on Windows.
  * Fix bug in annex.largefiles mimetype= matching when git-annex
    is run in a subdirectory of the repository.
  * Fix build with ghc v7.11. Thanks, Gabor Greif.

 -- Joey Hess <id@joeyh.name>  Tue, 12 Apr 2016 14:53:22 -0400

git-annex (6.20160318) unstable; urgency=medium

  * metadata: Added -r to remove all current values of a field.
  * Fix data loss that can occur when annex.pidlock is set in a repository.
  * Fix bug preventing moving files to/from a repository with annex.pidlock set.
  * Fix shared lock file FD leak.
  * Fix metadata hook behavior when multiple files are added at once.
    Thanks, Klaus Ethgen.
  * Added dependencies on haskell mountpoints and disk-free-space
    libraries, removing FFI code from git-annex.
  * dropkey: Add --batch and --json.
  * Fix OSX dmg to include libraries needed by bundled gpg,
    lost in last release.
  * Always try to thaw content, even when annex.crippledfilesystem is set.
  * Correct git-annex info to include unlocked files in v6 repository.
  * Sped up git-annex add in direct mode and v6 by using
    git hash-object --stdin-paths.
  * Sped up git-annex merge by using git hash-object --stdin-paths.

 -- Joey Hess <id@joeyh.name>  Fri, 18 Mar 2016 11:30:36 -0400

git-annex (6.20160229-1) unstable; urgency=medium

  * Package 6.20160229-1

 -- Richard Hartmann <richih@debian.org>  Tue, 08 Mar 2016 00:12:28 +0100

git-annex (6.20160229) unstable; urgency=medium

  * Update perlmagick build dependency. Closes: #789225
  * Fix memory leak in last release, which affected commands like
    git-annex status when a large non-annexed file is present in the work
    tree.
  * fsck: When the only copy of a file is in a dead repository, mention
    the repository.
  * info: Mention when run in a dead repository.
  * Linux and OSX standalone builds put the bundled gpg last in PATH,
    so any system gpg will be preferred over it.
  * Avoid crashing when built with MagicMime support, but when the magic
    database cannot be loaded.
  * Include magic database in the linux and OSX standalone builds.
  * Fix memory leak when hashing files, which triggered during fsck
    when an external hash program was not used.
    (This leak was introduced in version 6.20160114.)
  * Support --metadata field<number, --metadata field>number etc
    to match ranges of numeric values.
  * Similarly, support preferred content expressions like
    metadata=field<number and metadata=field>number
  * The pre-commit-annex hook script that automatically extracts
    metadata has been updated to also use exiftool.
    Thanks, Klaus Ethgen.

 -- Joey Hess <id@joeyh.name>  Mon, 29 Feb 2016 12:41:49 -0400

git-annex (6.20160217) unstable; urgency=medium

  * Support getting files from read-only repositories.
  * checkpresentkey: Allow to be run without an explicit remote.
  * checkpresentkey: Added --batch.
  * Work around problem with concurrent-output when in a non-unicode locale
    by avoiding use of it in such a locale. Instead -J will behave as if
    it was built without concurrent-output support in this situation.
  * Fix storing of filenames of v6 unlocked files when the filename is not
    representable in the current locale.
  * fsck: Detect and fix missing associated file mappings in v6 repositories.
  * fsck: Populate unlocked files in v6 repositories whose content is
    present in annex/objects but didn't reach the work tree.
  * When initializing a v6 repo on a crippled filesystem, don't force it
    into direct mode.
  * Windows: Fix v6 unlocked files to actually work.
  * add, addurl, import, importfeed: When in a v6 repository on a crippled
    filesystem, add files unlocked.
  * annex.addunlocked: New configuration setting, makes files always be
    added unlocked. (v6 only)
  * Improve format of v6 unlocked pointer files to support keys containing
    slashes.

 -- Joey Hess <id@joeyh.name>  Wed, 17 Feb 2016 14:48:51 -0400

git-annex (6.20160211) unstable; urgency=medium

  * annex.addsmallfiles: New option controlling what is done when
    adding files not matching annex.largefiles.
  * Fix reversion in lookupkey, contentlocation, and examinekey which
    caused them to sometimes output side messages.
  * webapp: Fix deletion of current repository directory.
  * Added "nothing" to preferred content expression syntax.
  * annex.largefiles can be configured in .gitattributes too;
    this is particulary useful for v6 repositories, since the
    .gitattributes configuration will apply in all clones of the
    repository.
  * Limit annex.largefiles parsing to the subset of preferred content
    expressions that make sense in its context. So, not "standard"
    or "lackingcopies", etc.
  * annex.largefiles: Add support for mimetype=text/* etc, when git-annex
    is linked with libmagic.
  * matchexpression: Added --largefiles option to parse an annex.largefiles
    expression.
  * Brought back the dbus and xmpp build flags, so build from source can be
    done without C libraries that may be hard to install.
  * init: Fix bugs in submodule .git symlink fixup, that occurred when
    initializing in a subdirectory of a submodule and a submodule of a
    submodule.
  * WebDAV: Set depth 1 in PROPFIND request, for better compatibility with
    some servers. Thanks, wzhd.
  * WebDAV: Remove a bogus trailing slash from the end of the url to the
    temporary store location for a key. Thanks, wzhd.
  * S3: Allow configuring with requeststyle=path to use path-style bucket
    access instead of the default DNS-style access.

 -- Joey Hess <id@joeyh.name>  Thu, 11 Feb 2016 11:42:19 -0400

git-annex (6.20160126) unstable; urgency=medium

  * Fix nasty reversion in the last release that broke sync --content's
    handling of many preferred content expressions.
  * whereis --json: Urls are now listed inside the remote that claims them,
    rather than all together at the end.
  * info, add, whereis, find: Support --batch mode.
  * Force output to be line-buffered, even when it's not connected to the
    terminal. This is particuarly important for commands with --batch
    output, which was not always being flushed at an appropriate time.
  * add, import: Support --json output.
  * addurl --json: Include field for added key (unless the file was
    added directly to git due to annex.largefiles configuration.)
    (Also done by add --json and import --json)
  * registerurl: Check if a remote claims the url, same as addurl does.
  * Bug fix: Git config settings passed to git-annex -c did not always take
    effect.
  * assistant: Use udisks2 dbus events to detect when disks are mounted,
    instead of relying on gnome/kde stuff that is not stable.
  * Fix build with QuickCheck 2.8.2
  * matchexpression: New plumbing command to check if a preferred content
    expression matches some data.
  * Removed the webapp-secure build flag, rolling it into the webapp build
    flag.
  * Removed the quvi, tahoe, feed, and tfds build flags, adding
    aeson feed and regex-tdfa to the core dependencies.
  * Roll the dns build flag into the assistant build flag.
  * Debian: Avoid building debug package, since gdb is not often useful
    to debug haskell programs.

 -- Joey Hess <id@joeyh.name>  Tue, 26 Jan 2016 14:57:42 -0400

git-annex (6.20160114) unstable; urgency=medium

  "hexapodia as the key insight"

  * Added v6 repository mode, but v5 is still the default for now.
  * unlock, lock: In v6 mode, unlocking a file changes it from a symlink to a
    pointer file, and this change can be committed to the git repository.
    For details, see http://git-annex.branchable.com/tips/unlocked_files/
  * The upgrade to version 6 is not done fully automatically yet, because
    upgrading a direct mode repository to version 6 will prevent old
    versions of git-annex from working in other clones of that repository.
    For details, see http://git-annex.branchable.com/upgrades/
  * init: --version parameter added to control which supported repository
    version to use.
  * init, upgrade: Configure .git/info/attributes to use git-annex
    as a smudge filter. In v6 repository mode, this makes git add
    add files to the annex in unlocked mode, unless overridden by
    annex.largefiles configuration.
  * assistant: In v6 mode, adds files in unlocked mode, so they can
    continue to be modified.
  * Added annex.thin setting, which makes unlocked files in v6 repositories
    be hard linked to their content, instead of a copy. This saves disk
    space but means any modification of an unlocked file will lose the local
    (and possibly only) copy of the old version.
  * Enable annex.thin by default on upgrade from direct mode to v6, since
    direct mode made the same tradeoff.
  * fix: Adjusts unlocked files as configured by annex.thin.
  * persistent-sqlite is now a hard build dependency, since v6 repository
    mode needs it.


  * status: On crippled filesystems, was displaying M for all annexed files
    that were present. Probably caused by a change to what git status
    displays in this situation. Fixed by treating files git thinks are
    modified the same as typechanged files.
  * addurl: Added --batch and --with-files options.
  * addurl: Support --json, particularly useful in --batch mode.
  * addurl: Refuse to overwrite any existing, non-annexed file.
  * Debian: Adjust build dependencies for webapp, DAV. Now available on
    mips, mipsel, but temporarily removed armel since build is failing
    there.
  * info: Fix "backend usage" numbers, which were counting present keys
    twice.
  * info --json: Improve json for "backend usage", using a nested object
    with fields for each backend instead of the previous weird nested lists.
    This may break existing parsers of this json output, if there were any.
  * whereis --json: Make url list be included in machine-parseable form.
  * test: Added --keep-failures option.
  * unused: Bug fix when a new file was added to the annex, and then
    removed (but not git rmed). git still has the add staged in this case,
    so the content should not be unused and was wrongly treated as such.
  * migrate: Copy over metadata to new key.
  * rekey: No longer copies over urls from the old to the new key.
    It makes sense for migrate to do that, but not for this low-level
    (and little used) plumbing command to.
  * view: Fix crash in non-unicode capable locale when entering a view
    of metadata containing a slash or backslash.
  * When annex.http-headers is used to set the User-Agent header, avoid
    sending User-Agent: git-annex
  * Windows: Fix rsync cross-drive hack to work with msys2 rsync.
    Thanks, Pieter Kitslaar.

 -- Joey Hess <id@joeyh.name>  Thu, 14 Jan 2016 10:14:19 -0400

git-annex (5.20151208-1) unstable; urgency=medium

  * Package 5.20151208-1

 -- Richard Hartmann <richih@debian.org>  Wed, 09 Dec 2015 13:07:41 +0100

git-annex (5.20151218) unstable; urgency=medium

  * Add S3 features to git-annex version output.
  * webdav: When testing the WebDAV server, send a file with content.
    The empty file it was sending tickled bugs in some php WebDAV server.
  * fsck: Failed to honor annex.diskreserve when checking a remote.
  * Debian: Build depend on concurrent-output.
  * Fix insecure temporary permissions when git-annex repair is used in
    in a corrupted git repository.
  * Fix potential denial of service attack when creating temp dirs.

 -- Joey Hess <id@joeyh.name>  Fri, 18 Dec 2015 12:09:33 -0400
>>>>>>> 6.20160114

git-annex (5.20151208) unstable; urgency=medium

  * Build with -j1 again to get reproducible build.
  * Display progress meter in -J mode when copying from a local git repo,
    to a local git repo, and from a remote git repo.
  * Display progress meter in -J mode when downloading from the web.
  * map: Improve display of git remotes with non-ssh urls, including http
    and gcrypt. 
  * When core.sharedRepository is set, annex object files are not made mode
    444, since that prevents a user other than the file owner from locking
    them. Instead, a mode such as 664 is used in this case.
  * tahoe: Include tahoe capabilities in whereis display.
  * import: Changed to honor annex.largefiles settings.
  * addurl, importfeed: Changed to honor annex.largefiles settings,
    when the content of the url is downloaded. (Not when using --fast or
    --relaxed.)
  * webapp: Fix bugs that could result in a relative path such as "."
    being written to ~/.config/git-annex/autostart, and ignore any such 
    relative paths in the file.
    This was a reversion caused by the relative path changes in 5.20150113.
  * dropunused: Make more robust when trying to drop an object that has
    already been dropped.
  * Fix reversion in handling of long filenames, particularly when using
    addurl/importfeed, which was introduced in the previous release.

 -- Joey Hess <id@joeyh.name>  Tue, 08 Dec 2015 11:14:03 -0400

git-annex (5.20151116-1) unstable; urgency=medium

  * Package 5.20151116-1

 -- Richard Hartmann <richih@debian.org>  Sat, 28 Nov 2015 10:19:20 +0100

git-annex (5.20151116) unstable; urgency=medium

  * Use concurrent-output library when configured with -fConcurrentOutput.
    This allows nicely displayed messages when using the -J flag.
  * Additional commands now support the -J flag: 
    fsck, drop, add, addurl, import
  * import: Avoid very ugly error messages when the directory files
    are imported to is not a directort, but perhaps an annexed file.
  * Concurrent progress bars are now displayed when using -J with a command
    that moves file contents around.
  * Fix race that could result in an annexed file's symlink not being
    created, when eg, running concurrent git-annex adds.
  * add: Fix error recovery rollback to not move the injested file content
    out of the annex back to the file, because other files may point to
    that same content. Instead, copy the injected file content out to
    recover.
  * quvi may output utf-8 encoded data when the conifigured locale doesn't
    support that; avoid crashing on such invalid encoding.
  * runshell: Avoid failing when $HOME/.ssh does not exist and cannot be
    created.
  * Make the git-annex-standalone.deb prevent runshell from installing
    wrappers into $HOME/.ssh
  * Make git-annex-standalone.deb include the git-annex html documentation,
    desktop file, and base completion file, same as the regular git-annex.deb.
  * fsck: When fscking a dead repo, avoid incorrect "fixing location log"
    message, and display a warning about it being dead, since it's unusual
    to have access to a dead repo.
  * assistant: Pass ssh-options through 3 more git pull/push calls
    that were missed before.
  * Added annex.pidlock and annex.pidlocktimeout configuration to support
    filesystems where POSIX fcntl locks cannot be used.
  * init: Automatically enable annex.pidlock when necessary.

 -- Joey Hess <id@joeyh.name>  Mon, 16 Nov 2015 14:17:40 -0400

git-annex (5.20151102.1) unstable; urgency=medium

  * Avoid installing desktop file and program file if cabal install
    git-annex is run as root, since that is not a systemwide install,
    but to /root, and so generating a systemwide desktop file is not right.
  * When cabal install is run with the desktop file location not writable,
    display a warning, but continue successfully.

 -- Joey Hess <id@joeyh.name>  Tue, 03 Nov 2015 12:08:38 -0400

git-annex (5.20151102) unstable; urgency=medium

  * Use statvfs on OSX.
  * Symlink timestamp preservation code uses functions
    from unix-2.7.0 when available, which should be more portable.
  * enableremote: List uuids and descriptions of remotes that can be
    enabled, and accept either the uuid or the description in leu if the
    name.
  * Catch up with current git behavior when both repo and repo.git exist;
    it seems it now prefers repo in this case, although historically it may
    have preferred repo.git.
  * Fix failure to build with aws-0.13.0.
  * When built with aws-0.13.0, the S3 special remote can be used to create
    google nearline buckets, by setting storageclass=NEARLINE.

 -- Joey Hess <id@joeyh.name>  Mon, 02 Nov 2015 12:41:20 -0400

git-annex (5.20151019-1) unstable; urgency=medium

  * Package 5.20151019-1

 -- Richard Hartmann <richih@debian.org>  Mon, 19 Oct 2015 21:54:57 +0200

git-annex (5.20151019) unstable; urgency=medium

  * Fix a longstanding, but unlikely to occur bug, where dropping
    a file from a remote could race with other drops of the same file,
    and result in all copies of its content being lost.
  * git-annex-shell: Added lockcontent command, to prevent dropping of
    a key's content. This is necessary due to the above bugfix.
  * In some cases, the above bugfix changes what git-annex allows you to
    drop:
    - When a file is present in several special remotes,
      but not in any accessible git repositories, dropping it from one of
      the special remotes will now fail. Instead, the file has to be
      moved from one of the special remotes to the git repository, and can
      then safely be dropped from the git repository.
    - If a git remote has too old a version of git-annex-shell installed,
      git-annex won't trust it to hold onto a copy of a file when dropping
      that file from the local git repository.
  * Changed drop ordering when using git annex sync --content or the
    assistant, to drop from remotes first and from the local repo last.
    This works better with the behavior changes to drop in many cases.
  * Do verification of checksums of annex objects downloaded from remotes.
  * When annex objects are received into git repositories from other git
    repos, their checksums are verified then too.
  * To get the old, faster, behavior of not verifying checksums, set
    annex.verify=false, or remote.<name>.annex-verify=false.
  * setkey, rekey: These commands also now verify that the provided file
    matches the expected checksum of the key, unless annex.verify=false.
  * reinject: Already verified content; this can now be disabled by
    setting annex.verify=false.
  * sync, merge, assistant: When git merge failed for a reason other
    than a conflicted merge, such as a crippled filesystem not allowing
    particular characters in filenames, git-annex would make a merge commit
    that could omit such files or otherwise be bad. Fixed by aborting the
    whole merge process when git merge fails for any reason other than a
    merge conflict.
  * Allow building with S3 disabled again.
  * Ported disk free space checking code to work on Solaris.
  * Windows webapp: Fix support for entering password when setting
    up a ssh remote.
  * copy --auto was checking the wrong repo's preferred content.
    (--from was checking what --to should, and vice-versa.)
    Fixed this bug, which was introduced in version 5.20150727.
  * Avoid unncessary write to the location log when a file is unlocked
    and then added back with unchanged content.
  * S3: Fix support for using https.
  * Avoid displaying network transport warning when a ssh remote
    does not yet have an annex.uuid set.
  * Debian: Add torrent library to build-depends as it's packaged now,
    and stop recommending bittornado | bittorrent.
  * Debian: Remove build dependency on transformers library, as it is now
    included in ghc.
  * Debian: Remove menu file, since a desktop file is provided and
    lintian says there can be only one.

 -- Joey Hess <id@joeyh.name>  Mon, 19 Oct 2015 13:59:01 -0400

git-annex (5.20150930-1) unstable; urgency=medium

  * Package 5.20150930-1

 -- Richard Hartmann <richih@debian.org>  Sun, 18 Oct 2015 20:39:03 +0200

git-annex (5.20150930) unstable; urgency=medium

  * Added new linux standalone "ancient" build to support kernels
    like 2.6.32.
  * info: Don't allow use in a non-git-annex repository, since it
    uses the git-annex branch and would create it if it were missing.
  * assistant: When updating ~/.ssh/config, preserve any symlinks.
  * webapp: Remove the "disable remote" feature from the UI.
  * S3: When built with aws-0.13.0, supports using more storage classes.
    In particular, storageclass=STANDARD_IA to use Amazon's
    new Infrequently Accessed storage, and storageclass=NEARLINE
    to use Google's NearLine storage.
  * Improve ~/.ssh/config modification code to not add trailing spaces
    to lines it cannot parse.
  * Fix a crash at direct mode merge time when .git/index doesn't exist
    yet. Triggered by eg, git-annex sync --no-commit in a fresh clone of
    a repository.
  * status: Show added but not yet committed files.
  * Added stack.yaml to support easy builds from source with stack.

 -- Joey Hess <id@joeyh.name>  Wed, 30 Sep 2015 14:31:52 -0400

git-annex (5.20150916-1) unstable; urgency=medium

  * Package 5.20150916-1

 -- Richard Hartmann <richih@debian.org>  Thu, 17 Sep 2015 12:13:47 +0200

git-annex (5.20150916) unstable; urgency=medium

  * Fix Windows build to work with ghc 7.10.
  * init: Fix reversion in detection of repo made with git clone --shared
  * info: Support querying info of individual files in direct mode.
  * unused: Fix reversion in 5.20150727 that broke parsing of the
    --unused-refspec option. Thanks, Øyvind A. Holm.
  * Make full option parsing be done when not in a git repo, so --help
    can be displayed for commands that require a git repo, etc.
  * fsck: Work around bug in persistent that broke display of
    problematically encoded filenames on stderr when using --incremental.
  * When gpg.program is configured, it's used to get the command to run
    for gpg. Useful on systems that have only a gpg2 command or want to
    use it instead of the gpg command.
  * Windows: Switched to using git for Windows, rather than msysgit.
    Using msysgit with git-annex is no longer supported.
  * Windows: Even when the user neglects to tell the git installer to
    add git to PATH, git-annex will still work from within the git bash
    shell, and the webapp can be used too.
  * sync: Add --no-commit, --no-pull, --no-push options to turn off parts of
    the sync process, as well as supporting --commit, --pull, --push, and
    --no-content options to specify the (current) default behavior.
  * annex.hardlink extended to also try to use hard links when copying from
    the repository to a remote.
  * Improve bash completion, so it completes names of remotes and backends
    in appropriate places.
  * Special remotes configured with autoenable=true will be automatically
    enabled when git-annex init is run.
  * Fix bug in combination of preferred and required content settings.
    When one was set to the empty string and the other set to some expression,
    this bug caused all files to be wanted, instead of only files matching
    the expression.

 -- Joey Hess <id@joeyh.name>  Wed, 16 Sep 2015 10:31:24 -0400

git-annex (5.20150824-1) unstable; urgency=medium

  * Package 5.20150824-1

 -- Richard Hartmann <richih@debian.org>  Sun, 13 Sep 2015 22:02:06 +0200

git-annex (5.20150824) unstable; urgency=medium

  * Sped up downloads of files from ssh remotes, reducing the
    non-data-transfer overhead 6x.
  * sync: Support --jobs
  * sync --content: Avoid unnecessary second pull from remotes when 
    no file transfers are made.
  * External special remotes can now be built that can be used in readonly
    mode, where git-annex downloads content from the remote using regular
    http.
  * Added WHEREIS to external special remote protocol.
  * importfeed --relaxed: Avoid hitting the urls of items in the feed.
  * Fix reversion in init when ran as root, introduced in version 5.20150731.
  * Reorder declaration to fix build with yesod-core > 1.4.13.
    Thanks, Michael Alan Dorman.
  * Fix building without quvi and without database.
    Thanks, Ben Boeckel.
  * Avoid building the assistant on the hurd, since an inotify equivalent
    is not yet implemented in git-annex for the hurd.
  * --debug log messages are now timestamped with fractional seconds.
  * --debug is passed along to git-annex-shell when git-annex is in debug mode.
  * Makefile: Pass LDFLAGS, CFLAGS, and CPPFLAGS through ghc and on to
    ld, cc, and cpp.
  * As a result of the Makefile changes, the Debian package is built
    with various hardening options. Although their benefit to a largely
    haskell program is unknown.

 -- Joey Hess <id@joeyh.name>  Mon, 24 Aug 2015 14:11:05 -0700

git-annex (5.20150812-2) unstable; urgency=medium

  * Override lintian errors

 -- Richard Hartmann <richih@debian.org>  Sat, 15 Aug 2015 02:02:00 +0200

git-annex (5.20150812-1) unstable; urgency=medium

  * Package 5.20150812-1

 -- Richard Hartmann <richih@debian.org>  Thu, 13 Aug 2015 20:47:58 +0200

git-annex (5.20150812) unstable; urgency=medium

  * Added support for SHA3 hashed keys (in 8 varieties), when git-annex is
    built using the cryptonite library.
  * metadata: Fix reversion introduced in 5.20150727 that caused recursive
    display of metadata to not work.
  * Windows: Fix bug that caused git-annex sync to fail due to missing
    environment variable.
  * Fix setting/setting/viewing metadata that contains unicode or other
    special characters, when in a non-unicode locale.
  * Simplify setup process for a ssh remote. Now it suffices to run git
    remote add, followed by git-annex sync. Now the remote is automatically
    initialized for use by git-annex, where before the git-annex branch had
    to manually be pushed before using git-annex sync. Note that this
    involved changes to git-annex-shell, so if the remote is using an old
    version, the manual push is still needed.
  * git-annex-shell: Don't let configlist auto-init repository when in
    readonly mode.
  * Perform a clean shutdown when --time-limit is reached.
    This includes running queued git commands, and cleanup actions normally
    run when a command is finished.
  * fsck: Commit incremental fsck database when --time-limit is reached.
    Previously, some of the last files fscked did not make it into the
    database when using --time-limit.
  * fsck: Commit incremental fsck database after every 1000 files
    fscked, or every 5 minutes, whichever comes first. Previously,
    commits were made every 1000 files fscked.
  * Linux standalone: Work around problem that prevented it from working
    properly if unpacked into a directory that contains ":" or ";" in its
    name.
  * proxy: Fix proxy git commit of non-annexed files in direct mode. 
  * proxy: If a non-proxied git command, such as git revert
    would normally fail because of unstaged files in the work tree,
    make the proxied command fail the same way.
  * proxy: Fix removal of files deleted by the proxied command.
  * proxy: Fix behavior when run in subdirectory of git repo.
  * Improve Setup.hs file so that cabal copy --destdir works.
    Thanks, Magnus Therning.
  * Tighten dependency on optparse-applicative to 0.11.0.
  * Added back debian/cabal-wrapper, since it still seems needed after all.

 -- Joey Hess <id@joeyh.name>  Wed, 12 Aug 2015 11:14:58 -0400

git-annex (5.20150731-1) unstable; urgency=medium

  * Package 5.20150731

 -- Richard Hartmann <richih@debian.org>  Tue, 04 Aug 2015 23:41:14 +0200

git-annex (5.20150731) unstable; urgency=medium

  * webapp: Support enabling known gitlab.com remotes.
  * Fix rsync special remote to work when -Jn is used for concurrent
    uploads.
  * The last release accidentially removed a number of options from the
    copy command. (-J, file matching options, etc). These have been added
    back.
  * init: Detect when the filesystem is crippled such that it ignores
    attempts to remove the write bit from a file, and enable direct mode.
    Seen with eg, NTFS fuse on linux.
  * Fix man page installation by cabal install; all the new man pages are
    now installed.

 -- Joey Hess <id@joeyh.name>  Fri, 31 Jul 2015 11:34:36 -0400

git-annex (5.20150727-2) unstable; urgency=medium

  * Remove lintian from gbp.conf for now.

 -- Richard Hartmann <richih@debian.org>  Wed, 29 Jul 2015 21:05:31 +0200

git-annex (5.20150727-1) unstable; urgency=medium

  * Package 5.20150727

 -- Richard Hartmann <richih@debian.org>  Wed, 29 Jul 2015 00:44:11 +0200

git-annex (5.20150727) unstable; urgency=medium

  * Fix bug that prevented uploads to remotes using new-style chunking
    from resuming after the last successfully uploaded chunk.
  * Switched option parsing to use optparse-applicative. This was a very large
    and invasive change, and may have caused some minor behavior changes to
    edge cases of option parsing. (For example, the metadata command no
    longer accepts the combination of --get and --set, which never actually
    worked.)
  * Bash completion file is now included in the git-annex source tree, 
    and installed into Debian package (and any other packages built using make
    install). This bash completion is generated by the option parser, so it
    covers all commands, all options, and will never go out of date!
  * As well as tab completing "git-annex" commands, "git annex" will also tab
    complete. However, git's bash completion script needs a patch,
    which I've submitted, for this to work prefectly.
  * version --raw now works when run outside a git repository.
  * assistant --startdelay now works when run outside a git repository.
  * dead now accepts multiple --key options.
  * addurl now accepts --prefix and --suffix options to adjust the
    filenames used.
  * sync --content: Fix bug that caused files to be uploaded to eg,
    more archive remotes than wanted copies, only to later be dropped
    to satisfy the preferred content settings.
  * importfeed: Improve detection of known items whose url has changed,
    and avoid adding redundant files. Where before this only looked at
    permalinks in rss feeds, it now also looks at guids.
  * importfeed: Look at not only permalinks, but now also guids
    to identify previously downloaded files.
  * Webapp: Now features easy setup of git-annex repositories on gitlab.com.
  * Adjust debian build deps: The webapp can now build on arm64, s390x
    and hurd-i386. WebDAV support is also available on those architectures.
  * Debian package now maintained by Richard Hartmann.
  * Support building without persistent database on for systems that
    lack TH. This removes support for incremental fsck.

 -- Joey Hess <id@joeyh.name>  Mon, 27 Jul 2015 12:24:49 -0400

git-annex (5.20150710-2) unstable; urgency=medium

  [ Richard Hartmann ]
  * Joey Hess had fixed 786659. Closes: #786659

 -- Richard Hartmann <richih@debian.org>  Thu, 23 Jul 2015 01:05:44 +0200

git-annex (5.20150710-1) unstable; urgency=medium

  [ Joey Hess ]
  * add: Stage symlinks the same as git add would, even if they are not a
    link to annexed content.
  * sync: When annex.autocommit=false, avoid making any commit of local
    changes, while still merging with remote to the extent possible.
  * unused: --used-refspec can now be configured to look at refs in the
    reflog. This provides a way to not consider old versions of files to be
    unused after they have reached a specified age, when the old refs in
    the reflog expire.
  * log: Fix reversion introduced in version 5.20150528 that broke this command.
  * assistant --autostart: First stop any daemons that are already running,
    which might be left over from a previous login session and so unable to
    use the ssh agent of a new login session.
  * assistant: Fix local pairing to not include newline in ssh pubkey,
    which is rejected on the other end for security reasons.
  * assistant: Fix ANNEX_SHELL_DIR written to ~/.ssh/authorized_keys 
    in local pairing to be the absolute path to the repository, not "."
    This was a reversion caused by the relative path changes in 5.20150113.
  * Brought back the setkey plumbing command that was removed in 2011, since
    we found a use case for it. Note that the command's syntax was changed
    for consistency.
  * bugfix: Pass --full-tree when using git ls-files to get a list of files
    on the git-annex branch, so it works when run in a subdirectory.
    This bug affected git-annex unused, and potentially also transitions
    running code and other things.
  * Support git's undocumented core.sharedRepository=2 value, which
    is equivalent to "world", and is set when a repo was created using
    git init --shared=world.
  * When building on linux, pass --as-needed to linker to avoid linking
    with unused shared libraries including libyaml.
  * import: Fix failure of cross-device import on Windows.
  * merge: Avoid creating the synced/master branch.
  * Removed support for optparse-applicative versions older than 0.10.

  [ Richard Hartmann ]
  * Switch to dpkg-source 3.0 (quilt) format, just so we have any non-native
    format
  * Switched Maintainer to Richard Hartmann

 -- Richard Hartmann <richih@debian.org>  Wed, 22 Jul 2015 23:49:46 +0200

git-annex (5.20150617) unstable; urgency=medium

  * Now supports git annex sync --all --content to sync all versions of all
    files with all repos that want them.
  * Added new "anything" preferred content expression, which matches all
    versions of all files.
  * Standard preferred content for client, backup, incremental backup,
    and unwanted groups have been adjusted to work better when used
    with git annex sync --all --content.
  * fromkey, registerurl: Improve handling of urls that happen to also
    be parsable as strange keys.
  * sync, remotedaemon: Pass configured ssh-options even when
    annex.sshcaching is disabled.
  * assistant: Consume systemd-networkd dbus events to learn about
    changes to network connections, as was already done with
    network-manager and wicd.
    Thanks to Sebastian Reuße for the patches.
  * get --incomplete: New option to resume any interrupted downloads.
  * dead --key: Can be used to mark a key as dead.
  * fsck: Ignore keys that are known to be dead when running in
    --all/--unused/--key mode or a in a bare repo. Closes: #753888
    Otherwise, still reports files with lost contents, even if the content
    is dead.
  * S3: Special remotes can be configured with public=yes to allow
    the public to access the bucket's content.
  * S3: Publically accessible buckets can be used without creds.
  * import --clean-duplicates: Fix bug that didn't count local or trusted
    repo's copy of a file as one of the necessary copies to allow removing
    it from the import location.
  * tahoe: Use ~/.tahoe-git-annex/ rather than ~/.tahoe/git-annex/
    when setting up a tahoe special remote to avoid old versions of
    tahoe create-client choking.
  * Fix bug that prevented enumerating locally present objects in repos
    tuned with annex.tune.objecthash1=true.
    Fixes: unused, object count in info, unannex.
  * Improve url parsing to handle some urls containing illegal []
    characters in their paths.
  * info: Added json output for "backend usage", "numcopies stats",
    "repositories containing these files", and "transfers in progress".
  * Fix incremental backup standard preferred content expression to match
    its documentation, which says it does not want files that have reached
    a backup repository.
  * Increased the default annex.bloomaccuracy from 1000 to 10000000.
    This makes git annex unused use up to 16 mb more memory than it did
    before, but the massive increase in accuracy makes this worthwhile
    for all but the smallest systems.
  * Build documentation with deterministic=1 for reproducible builds.
    (A new ikiwiki feature.) Closes: #785736
  * Re-remove dependency on obsolete hamlet package. Closes: #786659
  * debian/cabal-wrapper: Removed this hack which should not be needed anymore.

 -- Joey Hess <id@joeyh.name>  Wed, 17 Jun 2015 13:50:35 -0400

git-annex (5.20150528) unstable; urgency=medium

  * fromkey, registerurl: Allow urls to be specified instead of keys,
    and generate URL keys.
  * Linux standalone, OSX app: Improve runshell script to always quote
    shell vars, so that it will work when eg, untarred into a directory
    path with spaces in its name.
  * Revert removal dependency on obsolete hamlet package, since the
    autobuilders are not ready for this change yet and it prevented them
    from building the webapp. Reopens: #786659
  * fsck: When checksumming a file fails due to a hardware fault,
    the file is now moved to the bad directory, and the fsck proceeds.
    Before, the fsck immediately failed.
  * Linux standalone: The webapp was not built in the previous release,
    this release fixes that oversight.

 -- Joey Hess <id@joeyh.name>  Thu, 28 May 2015 10:48:03 -0400

git-annex (5.20150522) unstable; urgency=medium

  * import: Refuse to import files that are within the work tree, as that
    does not make sense and could cause data loss.
  * drop: Now supports --all, --unused, and --key.
  * drop: Now defaults to --all when run in a bare repository.
    (Previously, did nothing when run in a bare repository.)
  * get, move, copy, mirror: Concurrent transfers are now supported!
    For example: git-annex get -J10
    However, progress bars are not yet displayed for concurrent transfers,
    pending an updated version of the ascii-progress library.
  * --quiet now makes progress output by rsync, wget, etc be quiet too.
  * Take space that will be used by other running downloads into account when
    checking annex.diskreserve.
  * Avoid accumulating transfer failure log files unless the assistant is
    being used.
  * Fix an unlikely race that could result in two transfers of the same key
    running at once.
  * Stale transfer lock and info files will be cleaned up automatically
    when get/unused/info commands are run.
  * unused: Add --used-refspec option and annex.used-refspec, which can
    specify a set of refs to consider used, rather than the default of
    considering all refs used.
  * webapp: Fix zombie xdg-open process left when opening file browser.
    Closes: #785498
  * Safer posix fctnl locking implementation, using lock pools and STM.
  * Build documentation with TZ=UTC for reproducible builds. See #785736.
  * OSX: Corrected the location of trustedkeys.gpg, so the built-in
    upgrade code will find it. Fixes OSX upgrade going forward, but
    older versions won't upgrade themselves due to this problem.
  * Remove dependency on obsolete hamlet package. Closes: #786659

 -- Joey Hess <id@joeyh.name>  Fri, 22 May 2015 14:20:18 -0400

git-annex (5.20150508.1) unstable; urgency=medium

  * Now builds cleanly using ghc 7.10 (as well as ghc back to 7.6).
  * Imrovements to the git-annex-standalone.deb build process.
    (Thanks, Yaroslav Halchenko)

 -- Joey Hess <id@joeyh.name>  Mon, 11 May 2015 12:08:58 -0400

git-annex (5.20150508) unstable; urgency=medium

  * Improve behavior when a git-annex command is told to operate
    on a file that doesn't exist. It will now continue to other
    files specified after that on the command line, and only error out at
    the end.
  * S3: Enable debug logging when annex.debug or --debug is set.
  * S3: git annex info will show additional information about a S3 remote
    (endpoint, port, storage class)
  * S3: Let git annex enableremote be used, without trying to recreate
    a bucket that should already exist.
  * S3: Fix incompatability with bucket names used by hS3; the aws library
    cannot handle upper-case bucket names. git-annex now converts them to
    lower case automatically.
  * import: Check for gitignored files before moving them into the tree.
    (Needs git 1.8.4 or newer.)
  * import: Don't stop entire import when one file fails due to being
    gitignored or conflicting with something in the work tree.
  * import: Before removing a duplicate file in --deduplicate or
    --clean-duplicates mode, verify that enough copies of its content still
    exist.
  * Improve integration with KDE's file manager to work with dolphin
    version 14.12.3 while still being compatable with 4.14.2.
    Thanks, silvio.
  * assistant: Added --autostop to complement --autostart.
  * Work around wget bug #784348 which could cause it to clobber git-annex
    symlinks when downloading from ftp.
  * Support checking ftp urls for file presence.
  * Fix bogus failure of fsck --fast.
  * fsck: Ignore error recording the fsck in the activity log,
    which can happen when running fsck in a read-only repository.
    Closes: #698559
    (fsck can still need to write to the repository if it find problems,
    but a successful fsck can be done read-only)
  * Improve quvi 0.4 output parsing to handle cases wher there is no known
    filename extension. This is currently the case when using quvi with
    youtube. In this case, the extension ".m" will be used.
  * Dropped support for older versions of yesod, warp, and dbus than the ones
    in Debian Jessie.
  * Switch from the obsolete dataenc library for base64 encoding to sandi.
    (Thanks, Magnus Therning)
  * Debian's ghc now supports TH on arm! Adjust build dependencies
    to build the webapp on arm, and enable DAV support on arm. \o/
  * Adjust some other arch specific build dependencies that are now
    available on more architectures in Devian unstable.
  * Windows: Remove cygwin ssh, the newer version of which has stopped
    honoring the setting of HOME. Instead, copy msysgit's ssh into PATH.
    Note that setting up a remote ssh server using password authentication
    is known to be broken in this release on Windows.
  * Windows: Roll back to an older version of rsync from cygwin.
    The newer version has some dependency on a newer ssh from cygwin.

 -- Joey Hess <id@joeyh.name>  Fri, 08 May 2015 13:42:30 -0400

git-annex (5.20150420) unstable; urgency=medium

  * Fix activity log parsing, which caused the log to not retain
    activity from other uuids.
  * Union merge could fall over if there was a file in the repository
    with the same name as a git ref. Now fixed.
  * info dir: Added information about repositories that
    contain files in the specified directory.
  * info: Added --bytes option.
  * bittorrent: Fix handling of magnet links.
  * When a key's size is unknown, still check the annex.diskreserve,
    and avoid getting content if the disk is too full.
  * Fix fsck --from a git remote in a local directory, and from
    a directory special remote.
    This was a reversion caused by the relative path changes in 5.20150113.
  * fsck --from remote: When bad content is found in the remote,
    and the local repo does not have a copy of the content, preserve
    the bad content in .git/annex/bad/ to avoid further data loss.
  * fsck --from remote: Avoid downloading a key if it would go over
    the annex.diskreserve limit.
  * required: New command, like wanted, but for required content.
  * Removed dependency on haskell SHA library,
    instead using cryptohash >= 0.11.0.
  * Make repo init more robust.
  * New debian/rules build-standalone target, which generates a
    git-annex-standalone.deb that should work on many old Debian etc
    systems. Thanks, Yaroslav Halchenko.
  * Windows: Renamed start menu file to avoid loop in some versions
    of Windows where the menu file is treated as a git-annex program.
  * Windows: Fixed support of remotes on other drives.
    (A reversion introduced in version 5.20150113.)
  * Windows: Bundled versions of rsync, wget, ssh, and gpg from
    cygwin all updated. Thanks, Yury V. Zaytsev.

 -- Joey Hess <id@joeyh.name>  Mon, 20 Apr 2015 14:44:04 -0400

git-annex (5.20150409) unstable; urgency=medium

  * This fixes a bug in the assistant introduced by the literal pathspec
    changes in version 5.20150406.
  * --quiet now suppresses progress displays from eg, rsync.
    (Second time's the charm..)
  * fromkey, registerurl: When reading from stdin, allow the
    filename and url, respectively, to contain whitespace.
  * add: If annex.largefiles is set and does not match a file that's being
    added, the file will be checked into git rather than being added to the
    annex. Previously, git annex add skipped over such files; this new
    behavior is more useful in direct mode.
  * proxy: Made it work when run in a new repository before initial
    commit.
  * info: Display repository mode: bare when in a bare (non-direct mode)
    repo.
  * importfeed: Fix feed download when curl is used.
  * importfeed: Error out when passed a non-url.
  * webapp: When adding another local repository, and combining it
    with the current repository, the new repository's remote path
    was set to "." rather than the path to the current repository.
    This was a reversion caused by the relative path changes in 5.20150113.
  * contentlocationn: New plumbing command.

 -- Joey Hess <id@joeyh.name>  Thu, 09 Apr 2015 15:06:38 -0400

git-annex (5.20150406.1) unstable; urgency=medium

  * Fixes a bug in the last release that caused rsync and possibly
    other commands to hang at the end of a file transfer.
    (--quiet is back to not blocking progress displays until
    that code can be fixed properly.)

 -- Joey Hess <id@joeyh.name>  Mon, 06 Apr 2015 17:13:13 -0400

git-annex (5.20150406) unstable; urgency=medium

  * Prevent git-ls-files from double-expanding wildcards when an
    unexpanded wildcard is passed to a git-annex command like add or find.
  * Fix make build target. Thanks, Justin Geibel.
  * Fix GETURLS in external special remote protocol to strip
    downloader prefix from logged url info before checking for the
    specified prefix.
  * importfeed: Avoid downloading a redundant item from a feed whose
    permalink has been seen before, even when the url has changed.
  * importfeed: Always store itemid in metadata; before this was only
    done when annex.genmetadata was set.
  * Relax debian package dependencies to git >= 1:1.8.1 rather
    than needing >= 1:2.0.
  * test: Fix --list-tests
  * addurl --file: When used with a special remote that claims
    urls and checks their contents, don't override the user's provided
    filename with filenames that the special remote suggests. Also,
    don't allow adding the url if the special remote says it contains
    multiple files.
  * import: --deduplicate and --cleanduplicates now output the keys
    corresponding to duplicated files they process.
  * expire: New command, for expiring inactive repositories.
  * fsck: Record fsck activity for use by expire command.
  * Fix truncation of parameters that could occur when using xargs git-annex.
  * Significantly sped up processing of large numbers of directories
    passed to a single git-annex command.
  * version: Add --raw
  * init: Improve fifo test to detect NFS systems that support fifos
    but not well enough for sshcaching.
  * --quiet now suppresses progress displays from eg, rsync.
    (The option already suppressed git-annex's own built-in progress
    displays.)

 -- Joey Hess <id@joeyh.name>  Mon, 06 Apr 2015 12:48:48 -0400

git-annex (5.20150327) unstable; urgency=medium

  * readpresentkey: New plumbing command for checking location log.
  * checkpresentkey: New plumbing command to check if a key can be verified
    to be present on a remote.
  * Added a post-update-annex hook, which is run after the git-annex branch
    is updated. Needed for git update-server-info.
  * migrate: --force will force migration of keys already using the
    destination backend. Useful in rare cases.
  * Man pages for individual commands now available, and can be
    opened using "git annex help <command>"
  * --auto is no longer a global option; only get, drop, and copy
    accept it. (Not a behavior change unless you were passing it to a
    command that ignored it.)
  * Improve error message when --in @date is used and there is no
    reflog for the git-annex branch.
  * assistant: Committing a whole lot of files at once could overflow
    command-line length limits and cause the commit to fail. This
    only happened when using the assistant in an indirect mode repository.
  * Work around curl bug when asked to download an empty url to a file.
  * Fix bug introduced in the last release that broke git-annex sync
    when git-annex was installed from the standalone tarball.

 -- Joey Hess <id@joeyh.name>  Fri, 27 Mar 2015 13:10:59 -0400

git-annex (5.20150317) unstable; urgency=medium

  * fsck: Incremental fsck uses sqlite to store its records, instead
    of abusing the sticky bit. Existing sticky bits are ignored;
    incremental fscks started by old versions won't be resumed by
    this version.
  * fsck: Multiple incremental fscks of different repos (including remotes)
    can now be running at the same time in the same repo without it
    getting confused about which files have been checked for which remotes.
  * unannex: Refuse to unannex when repo is too new to have a HEAD,
    since in this case there must be staged changes in the index
    (if there is anything to unannex), and the unannex code path
    needs to run with a clean index.
  * Linux standalone: Set LOCPATH=/dev/null to work around
    https://ghc.haskell.org/trac/ghc/ticket/7695
    This prevents localization from working, but git-annex
    is not localized anyway.
  * sync: As well as the synced/git-annex push, attempt a
    git-annex:git-annex push, as long as the remote branch
    is an ancestor of the local branch, to better support bare git repos.
    (This used to be done, but it forgot to do it since version 4.20130909.)
  * When re-execing git-annex, use current program location, rather than
    ~/.config/git-annex/program, when possible.
  * Submodules are now supported by git-annex!
  * metadata: Fix encoding problem that led to mojibake when storing
    metadata strings that contained both unicode characters and a space
    (or '!') character.
  * Also potentially fixes encoding problem when embedding credentials
    that contain unicode characters.
  * sync: Fix committing when in a direct mode repo that has no HEAD ref.
    (For example, a newly checked out git submodule.)
  * Added SETURIPRESENT and SETURIMISSING to external special remote protocol,
    useful for things like ipfs that don't use regular urls.
  * addurl: Added --raw option, which bypasses special handling of quvi,
    bittorrent etc urls.
  * git-annex-shell: Improve error message when the specified repository
    doesn't exist or git config fails for some reason.
  * fromkey --force: Skip test that the key has its content in the annex.
  * fromkey: Add stdin mode.
  * registerurl: New plumbing command for mass-adding urls to keys.
  * remotedaemon: Fixed support for notifications of changes to gcrypt
    remotes, which was never tested and didn't quite work before.

 -- Joey Hess <id@joeyh.name>  Tue, 17 Mar 2015 13:02:36 -0400

git-annex (5.20150219) unstable; urgency=medium

  * glacier: Detect when the glacier command in PATH is the wrong one,
    from boto, rather than from glacier-cli, and refuse to use it,
    since the boto program fails to fail when passed
    parameters it does not understand.
  * groupwanted: New command to set the groupwanted preferred content
    expression.
  * import: Support file matching options such as --exclude, --include, 
    --smallerthan, --largerthan
  * The file matching options are now only accepted by commands that
    can actually use them, instead of by all commands.
  * import: Avoid checksumming file twice when run in the default
    or --duplicate mode.
  * Windows: Fix bug in dropping an annexed file, which
    caused a symlink to be staged that contained backslashes.
  * webapp: Fix reversion in opening webapp when starting it manually
    inside a repository.
  * assistant: Improve sanity check for control characters when pairing.
  * Improve race recovery code when committing to git-annex branch.
  * addurl: Avoid crash if quvi is not installed, when git-annex was
    built with process-1.2
  * bittorrent: Fix mojibake introduced in parsing arai2c progress output.
  * fsck --from: If a download from a remote fails, propagate the failure.
  * metadata: When setting metadata, do not recurse into directories by
    default, since that can be surprising behavior and difficult to recover
    from. The old behavior is available by using --force.
  * sync, assistant: Include repository name in head branch commit message.
  * The ssh-options git config is now used by gcrypt, rsync, and ddar
    special remotes that use ssh as a transport.
  * sync, assistant: Use the ssh-options git config when doing git pull
    and push.
  * remotedaemon: Use the ssh-options git config.
  * Linux standalone: Improved process names of linker shimmed programs.

 -- Joey Hess <id@joeyh.name>  Thu, 19 Feb 2015 14:16:03 -0400

git-annex (5.20150205) unstable; urgency=medium

  * info: Can now display info about a given uuid.
  * Added to remote/uuid info: Count of the number of keys present
    on the remote, and their size. This is rather expensive to calculate,
    so comes last and --fast will disable it.
  * info remote: Include the date of the last sync with the remote.
  * sync: Added --message/-m option like git commit.
  * remotedaemon: Fix problem that could prevent ssh connections being
    made after two LOSTNET messages were received in a row (perhaps due to
    two different network interfaces being brought down).
  * Fix build failure when wget is not installed.
  * Fix wording of message displayed when unable to get a file that
    is available in untrusted repositories.
  * addurl: When a Content-Disposition header suggests a filename to use,
    addurl will consider using it, if it's reasonable and doesn't conflict
    with an existing file. (--file overrides this)
  * Fix default repository description created by git annex init,
    which got broken by the relative path changes in the last release.
  * init: Repository tuning parameters can now be passed when initializing a
    repository for the first time. For details, see
    http://git-annex.branchable.com/tuning/
  * merge: Refuse to merge changes from a git-annex branch of a repo
    that has been tuned in incompatible ways.
  * Support annex.tune.objecthash1, annex.tune.objecthashlower, and
    annex.tune.branchhash1.
  * Remove support for building without cryptohash.
  * Added MD5 and MD5E backends.
  * assistant: Fix local pairing when ssh pubkey comment contains spaces.
  * Avoid using fileSize which maxes out at just 2 gb on Windows.
    Instead, use hFileSize, which doesn't have a bounded size.
    Fixes support for files > 2 gb on Windows.
  * Windows: Fix running of the pre-commit-annex hook.
  * Windows: Fix S3 special remote; need to call withSocketsDo. Thanks, Trent.

 -- Joey Hess <id@joeyh.name>  Thu, 05 Feb 2015 14:08:33 -0400

git-annex (5.20150113) unstable; urgency=medium

  * unlock: Don't allow unlocking files that have never been committed to git
    before, to avoid an intractable problem that prevents the pre-commit
    hook from telling if such a file is intended to be an annexed file or not.
  * Avoid re-checksumming when migrating from hash to hashE backend.
    Closes: #774494
  * Fix build with process 1.2.1.0.
  * Android: Provide a version built with -fPIE -pie to support Android 5.0.
  * sync: Fix an edge case where syncing in a bare repository would try to
    merge and so fail.
  * Check git version at runtime, rather than assuming it will be the same
    as the git version used at build time when running git-checkattr and
    git-branch remove.
  * Switch to using relative paths to the git repository.
    - This allows the git repository to be moved while git-annex is running in
      it, with fewer problems.
    - On Windows, this avoids some of the problems with the absurdly small
      MAX_PATH of 260 bytes. In particular, git-annex repositories should
      work in deeper/longer directory structures than before.
  * Generate shorter keys for WORM and URL, avoiding keys that are longer
    than used for SHA256, so as to not break on systems like Windows that
    have very small maximum path length limits.
  * Bugfix: A file named HEAD in the work tree could confuse some git commands
    run by git-annex.

 -- Joey Hess <id@joeyh.name>  Tue, 13 Jan 2015 12:10:08 -0400

git-annex (5.20141231) unstable; urgency=medium

  * vicfg: Avoid crashing on badly encoded config data.
  * Work around statfs() overflow on some XFS systems.
  * sync: Now supports remote groups, the same way git remote update does.
  * setpresentkey: A new plumbing-level command.
  * Run shutdown cleanup actions even if there were failures processing
    the command. Among other fixes, this means that addurl will stage
    added files even if adding one of the urls fails.
  * bittorrent: Fix locking problem when using addurl file://
  * Windows: Fix local rsync filepath munging (fixes 26 test suite failures).
  * Windows: Got the rsync special remote working.
  * Windows: Fix handling of views of filenames containing '%'
  * OSX: Switched away from deprecated statfs64 interface.

 -- Joey Hess <id@joeyh.name>  Wed, 31 Dec 2014 15:15:46 -0400

git-annex (5.20141219) unstable; urgency=medium

  * Webapp: When adding a new box.com remote, use the new style chunking.
    Thanks, Jon Ander Peñalba.
  * External special remote protocol now includes commands for setting
    and getting the urls associated with a key.
  * Urls can now be claimed by remotes. This will allow creating,
    for example, a external special remote that handles magnet: and
    *.torrent urls.
  * Use wget -q --show-progress for less verbose wget output,
    when built with wget 1.16.
  * Added bittorrent special remote.
  * addurl behavior change: When downloading an url ending in .torrent,
    it will download files from bittorrent, instead of the old behavior
    of adding the torrent file to the repository.
  * Added Recommends on aria2.
  * When possible, build with the haskell torrent library for parsing
    torrent files. As a fallback, can instead use btshowmetainfo from
    bittornado | bittorrent.
  * Fix build with -f-S3.

 -- Joey Hess <id@joeyh.name>  Fri, 19 Dec 2014 16:53:26 -0400

git-annex (5.20141203) unstable; urgency=medium

  * proxy: New command for direct mode repositories, allows bypassing
    the direct mode guard in a safe way to do all sorts of things
    including git revert, git mv, git checkout ...
  * undo: New command to undo the most recent change to a file
    or to the contents of a directory.
  * Add undo action to nautilus and konqueror integration.
  * diffdriver: New git-annex command, to make git external diff drivers
    work with annexed files.
  * pre-commit: Block partial commit of unlocked annexed file, since
    that left a typechange staged in index due to some infelicity of git's
    handling of partial commits.
  * Work around behavior change in lsof 4.88's -F output format.
  * S3: Switched to using the haskell aws library.
  * S3: No longer buffers entire files in memory when uploading without
    chunking.
  * S3: When built with a new enough version of the haskell aws library,
    supports doing multipart uploads, in order to store extremely large
    files in S3 when not using chunking.
  * Don't show "(gpg)" when decrypting the remote encryption cipher,
    since this could be taken to read that's the only time git-annex
    runs gpg, which is not the case.
  * Debian package is now maintained by Gergely Nagy.
  * Windows: Remove Alt+A keyboard shortcut, which turns out to have scope
    outside the menus.
  * Windows: Install ssh and other bundled programs to Git/cmd,
    instead of Git/bin, since the latter is not in the default msysgit PATH.

 -- Joey Hess <id@joeyh.name>  Wed, 03 Dec 2014 15:16:52 -0400

git-annex (5.20141125) unstable; urgency=medium

  * Remove fixup code for bad bare repositories created by
    versions 5.20131118 through 5.20131127. That fixup code would
    accidentially fire when --git-dir was incorrectly
    pointed at the working tree of a git-annex repository,
    possibly resulting in data loss. Closes: #768093
  * Windows: Fix crash when user.name is not set in git config.

 -- Joey Hess <joeyh@debian.org>  Wed, 05 Nov 2014 11:41:51 -0400

git-annex (5.20141024) unstable; urgency=medium

  * vicfg: Deleting configurations now resets to the default, where
    before it has no effect.
  * Remove hurd stuff from cabal file, since hackage currently rejects
    it, and the test suite fails on hurd.
  * initremote: Don't allow creating a special remote that has the same
    name as an existing git remote.
  * Windows: Use haskell setenv library to clean up several ugly workarounds
    for inability to manipulate the environment on windows. This includes
    making git-annex not re-exec itself on start on windows, and making the
    test suite on Windows run tests without forking.
  * glacier: Fix pipe setup when calling glacier-cli to retrieve an object.
  * info: When run on a single annexed file, displays some info about the 
    file, including its key and size.
  * info: When passed the name or uuid of a remote, displays info about that
    remote. Remotes that support encryption, chunking, or embedded
    creds will include that in their info.
  * enableremote: When the remote has creds, update the local creds cache
    file. Before, the old version of the creds could be left there, and
    would continue to be used.

 -- Joey Hess <joeyh@debian.org>  Fri, 24 Oct 2014 13:03:29 -0400

git-annex (5.20141013) unstable; urgency=medium

  * Adjust cabal file to support building w/o assistant on the hurd.
  * Support building with yesod 1.4.
  * S3: Fix embedcreds=yes handling for the Internet Archive.
  * map: Handle .git prefixed remote repos. Closes: #614759
  * repair: Prevent auto gc from happening when fetching from a remote.

 -- Joey Hess <joeyh@debian.org>  Mon, 13 Oct 2014 10:13:06 -0400

git-annex (5.20140927) unstable; urgency=medium

  * Really depend (not just build-depend) on new enough git for --no-gpg-sign
    to work. Closes: #763057
  * Add temporary workaround for bug #763078 which broke building on armel
    and armhf.

 -- Joey Hess <joeyh@debian.org>  Sat, 27 Sep 2014 14:25:09 -0400

git-annex (5.20140926) unstable; urgency=high

  * Depend on new enough git for --no-gpg-sign to work. Closes: #762446
  * Work around failure to build on mips by using cabal, not Setup,
    to build in debian/rules.

 -- Joey Hess <joeyh@debian.org>  Fri, 26 Sep 2014 15:09:02 -0400

git-annex (5.20140919) unstable; urgency=high

  * Security fix for S3 and glacier when using embedcreds=yes with
    encryption=pubkey or encryption=hybrid. CVE-2014-6274
    The creds embedded in the git repo were *not* encrypted.
    git-annex enableremote will warn when used on a remote that has
    this problem. For details, see:
    https://git-annex.branchable.com/upgrades/insecure_embedded_creds/
  * assistant: Detect when repository has been deleted or moved, and
    automatically shut down the assistant. Closes: #761261
  * Windows: Avoid crashing trying to list gpg secret keys, for gcrypt
    which is not yet supported on Windows.
  * WebDav: Fix enableremote crash when the remote already exists.
    (Bug introduced in version 5.20140817.)
  * add: In direct mode, adding an annex symlink will check it into git,
    as was already done in indirect mode.

 -- Joey Hess <joeyh@debian.org>  Fri, 19 Sep 2014 12:53:42 -0400

git-annex (5.20140915) unstable; urgency=medium

  * New annex.hardlink setting. Closes: #758593
  * init: Automatically detect when a repository was cloned with --shared,
    and set annex.hardlink=true, as well as marking the repository as
    untrusted.
  * Fix parsing of ipv6 address in git remote address when it was not
    formatted as an url.
  * The annex-rsync-transport configuration is now also used when checking
    if a key is present on a rsync remote, and when dropping a key from
    the remote.
  * Promote file not found warning message to an error.
  * Fix transfer lock file FD leak that could occur when two separate
    git-annex processes were both working to perform the same set of
    transfers.
  * sync: Ensure that pending changes to git-annex branch are committed
    before push when in direct mode. (Fixing a very minor reversion.)
  * WORM backend: Switched to include the relative path to the file inside
    the repository, rather than just the file's base name. Note that if you're
    relying on such things to keep files separate with WORM, you should really
    be using a better backend.
  * Rather than crashing when there's a problem with the requested bloomfilter
    capacity/accuracy, fall back to a reasonable default bloom filter size.
  * Fix build with optparse-applicative 0.10. Closes: #761484
  * webapp: Fixed visual glitch in xmpp pairing that was reported live by a
    user who tracked me down in front of a coffee cart in Portland. 
    (New bug reporting method of choice?)

 -- Joey Hess <joeyh@debian.org>  Mon, 15 Sep 2014 10:45:00 -0400

git-annex (5.20140831) unstable; urgency=medium

  * Make --help work when not in a git repository. Closes: #758592
  * Ensure that all lock fds are close-on-exec, fixing various problems with
    them being inherited by child processes such as git commands.
  * When accessing a local remote, shut down git-cat-file processes
    afterwards, to ensure that remotes on removable media can be unmounted.
    Closes: #758630
  * Fix handing of autocorrection when running outside a git repository.
  * Fix stub git-annex test support when built without tasty.
  * Do not preserve permissions and acls when copying files from
    one local git repository to another. Timestamps are still preserved
    as long as cp --preserve=timestamps is supported. Closes: #729757

 -- Joey Hess <joeyh@debian.org>  Sun, 31 Aug 2014 12:30:08 -0700

git-annex (5.20140817) unstable; urgency=medium

  * New chunk= option to chunk files stored in special remotes.
    Supported by: directory, S3, webdav, gcrypt, rsync, and all external
    and hook special remotes.
  * Partially transferred files are automatically resumed when using
    chunked remotes!
  * The old chunksize= option is deprecated. Do not use for new remotes.
  * Legacy code for directory remotes using the old chunksize= option
    will keep them working, but more slowly than before.
  * webapp: Automatically install Konqueror integration scripts
    to get and drop files.
  * repair: Removing bad objects could leave fsck finding no more
    unreachable objects, but some branches no longer accessible.
    Fix this, including support for fixing up repositories that
    were incompletely repaired before.
  * Fix cost calculation for non-encrypted remotes.
  * Display exception message when a transfer fails due to an exception.
  * WebDAV: Sped up by avoiding making multiple http connections
    when storing a file.
  * WebDAV: Avoid buffering whole file in memory when uploading and
    downloading.
  * WebDAV: Dropped support for DAV before 1.0.
  * testremote: New command to test uploads/downloads to a remote.
  * Dropping an object from a bup special remote now deletes the git branch
    for the object, although of course the object's content cannot be deleted
    due to the nature of bup.
  * unlock: Better error handling; continue past files that are not available
    or cannot be unlocked due to disk space, and try all specified files.
  * Windows: Now uses actual inode equivilants in new direct mode
    repositories, for safer detection of eg, renaming of files with the same
    size and mtime.
  * direct: Fix ugly warning messages.
  * WORM backend: When adding a file in a subdirectory, avoid including the
    subdirectory in the key name.
  * S3, Glacier, WebDAV: Fix bug that prevented accessing the creds
    when the repository was configured with encryption=shared embedcreds=yes.
  * direct: Avoid leaving file content in misctemp if interrupted.
  * git-annex-shell sendkey: Don't fail if a remote asks for a key to be sent
    that already has a transfer lock file indicating it's being sent to that
    remote. The remote may have moved between networks, or reconnected.
  * Switched from the old haskell HTTP library to http-conduit.

 -- Joey Hess <joeyh@debian.org>  Sun, 17 Aug 2014 10:30:58 -0400

git-annex (5.20140717) unstable; urgency=high

  * Fix minor FD leak in journal code. Closes: #754608
  * direct: Fix handling of case where a work tree subdirectory cannot
    be written to due to permissions.
  * migrate: Avoid re-checksumming when migrating from hashE to hash backend.
  * uninit: Avoid failing final removal in some direct mode repositories
    due to file modes.
  * S3: Deal with AWS ACL configurations that do not allow creating or
    checking the location of a bucket, but only reading and writing content to
    it.
  * resolvemerge: New plumbing command that runs the automatic merge conflict
    resolver.
  * Deal with change in git 2.0 that made indirect mode merge conflict
    resolution leave behind old files.
  * sync: Fix git sync with local git remotes even when they don't have an
    annex.uuid set. (The assistant already did so.)
  * Set gcrypt-publish-participants when setting up a gcrypt repository,
    to avoid unncessary passphrase prompts.
    This is a security/usability tradeoff. To avoid exposing the gpg key
    ids who can decrypt the repository, users can unset
    gcrypt-publish-participants.
  * Install nautilus hooks even when ~/.local/share/nautilus/ does not yet
    exist, since it is not automatically created for Gnome 3 users.
  * Windows: Move .vbs files out of git\bin, to avoid that being in the
    PATH, which caused some weird breakage. (Thanks, divB)
  * Windows: Fix locking issue that prevented the webapp starting
    (since 5.20140707).

 -- Joey Hess <joeyh@debian.org>  Thu, 17 Jul 2014 11:27:25 -0400

git-annex (5.20140709) unstable; urgency=medium

  * Fix race in direct mode merge code that could cause all files in the
    repository to be removed. It should be able to recover repositories
    experiencing this bug without data loss. See:
    http://git-annex.branchable.com/bugs/bad_merge_commit_deleting_all_files/
  * Fix git version that supported --no-gpg-sign.
  * Fix bug in automatic merge conflict resolution, when one side is an
    annexed symlink, and the other side is a non-annexed symlink.
  * Really fix bug that caused the assistant to make many unncessary
    empty merge commits.

 -- Joey Hess <joeyh@debian.org>  Wed, 09 Jul 2014 15:28:03 -0400

git-annex (5.20140707) unstable; urgency=medium

  * assistant: Fix bug, introduced in last release, that caused the assistant
    to make many unncessary empty merge commits.
  * assistant: Fix one-way assistant->assistant sync in direct mode.
  * Fix bug in annex.queuesize calculation that caused much more
    queue flushing than necessary.
  * importfeed: When annex.genmetadata is set, metadata from the feed
    is added to files that are imported from it.
  * Support users who have set commit.gpgsign, by disabling gpg signatures
    for git-annex branch commits and commits made by the assistant.
  * Fix memory leak when committing millions of changes to the git-annex
    branch, eg after git-annex add has run on 2 million files in one go.
  * Support building with bloomfilter 2.0.0.
  * Run standalone install process when the assistant is started
    (was only being run when the webapp was opened).
  * Android: patch git to avoid fchmod, which fails on /sdcard.
  * Windows: Got rid of that pesky DOS box when starting the webapp.
  * Windows: Added Startup menu item so assistant starts automatically
    on login.
  * Windows: Fix opening file browser from webapp when repo is in a
    directory with spaces.
  * Windows: Assistant now logs to daemon.log.

 -- Joey Hess <joeyh@debian.org>  Mon, 07 Jul 2014 12:24:13 -0400

git-annex (5.20140613) unstable; urgency=medium

  * Ignore setsid failures.
  * Avoid leaving behind .tmp files when failing in some cases, including
    importing files to a disk that is full.
  * Avoid bad commits after interrupted direct mode sync (or merge).
  * Fix build with wai 0.3.0.
  * Deal with FAT's low resolution timestamps, which in combination with
    Linux's caching of higher res timestamps while a FAT is mounted, caused
    direct mode repositories on FAT to seem to have modified files after
    they were unmounted and remounted.
  * Windows: Fix opening webapp when repository is in a directory with
    spaces in the path.
  * Detect when Windows has lost its mind in a timezone change, and
    automatically apply a delta to the timestamps it returns, to get back to
    sane values.

 -- Joey Hess <joeyh@debian.org>  Fri, 13 Jun 2014 09:58:07 -0400

git-annex (5.20140606) unstable; urgency=medium

  * webapp: When adding a new local repository, fix bug that caused its
    group and preferred content to be set in the current repository,
    even when not combining.
  * webapp: Avoid stomping on existing description, group and
    preferred content settings when enabling or combining with
    an already existing remote.
  * assistant: Make sanity checker tmp dir cleanup code more robust.
  * unused: Avoid checking view branches for unused files.
  * webapp: Include ssh port in mangled hostname.
  * Windows: Fix bug introduced in last release that caused files
    in the git-annex branch to have lines teminated with \r.
  * Windows: Fix retrieving of files from local bare git repositories.

 -- Joey Hess <joeyh@debian.org>  Fri, 06 Jun 2014 12:54:06 -0400

git-annex (5.20140529) unstable; urgency=medium

  * Fix encoding of data written to git-annex branch. Avoid truncating
    unicode characters to 8 bits. Allow any encoding to be used, as with
    filenames (but utf8 is the sane choice). Affects metadata and repository
    descriptions, and preferred content expressions.
  * assistant: When there are multiple remotes giving different ways
    to access the same repository, honor remote cost settings and use
    the cheapest available.
  * webapp: More robust startup when annex directory is not a git repo.
  * initremote/enableremote: Basic support for using with regular git remotes;
    initremote stores the location of an already existing git remote,
    and enableremote setups up a remote using its stored location.
  * webapp: Support for enabling known git repositories on ssh servers.
    The repository must have been added using initremote.
  * webapp: When setting up a ssh remote, record it using initremote,
    so that it can be easily enabled elsewhere.
  * webapp: When setting up a ssh remote, if the user inputs ~/foo,
    normalize that to foo, since it's in the home directory by default.
  * Use exceptions in place of deprecated MonadCatchIO-transformers
    Thanks, Ben Gamari.
  * android: Run busybox install with -s, since some versions of Android
    prohibit making hard links.
  * Android webapp: Fix EvilSplicer bugs that mangled the css files,
    preventing icons from displaying, and also slightly broke the js files.

 -- Joey Hess <joeyh@debian.org>  Thu, 29 May 2014 14:41:56 -0400

git-annex (5.20140517) unstable; urgency=medium

  * webapp: Switched to bootstrap 3.
    Thanks, Sören Brunk.
  * Standalone builds now check gpg signatures before upgrading.
  * Simplified repository description line format. The remote name,
    if any, is always in square brackets after the description.
  * assistant: Clean up stale tmp files on startup.
  * webapp: Better ssh password prompting.
  * Depend on git-remote-gcrypt 0.20130908-6. Older versions
    fail when the assistant is run with no controlling tty.
  * Added ddar special remote.
    Thanks, Robie Basak.
  * webapp: Fixed drag and drop to reorder the list of remotes.
  * group: When no groups are specified to set, lists the current groups
    of a repository.
  * Add remote.$name.annex-shell configuration.
    Thanks, Fraser Tweedale 
  * Support symlinking git-annex and git-annex-shell
    from the Linux standalone bundle into PATH.
    Thanks, jlebar.

 -- Joey Hess <joeyh@debian.org>  Sat, 17 May 2014 13:30:39 -0400

git-annex (5.20140421) unstable; urgency=medium

  * assistant: Now detects immediately when other repositories push
    changes to a ssh remote, and pulls.
    ** XMPP is no longer needed in this configuration! **
    This requires the remote server have git-annex-shell with
    notifychanges support (>= 5.20140405)
  * webapp: Show a network signal icon next to ssh and xmpp remotes that
    it's currently connected with.
  * webapp: Rework xmpp nudge to prompt for either xmpp or a ssh remote 
    to be set up.
  * sync, assistant, remotedaemon: Use ssh connection caching for git pushes
    and pulls.
  * remotedaemon: When network connection is lost, close all cached ssh
    connections.
  * Improve handling of monthly/yearly scheduling.
  * Avoid depending on shakespeare except for when building the webapp.
  * uninit: Avoid making unncessary copies of files.
  * info: Allow use in a repository where annex.uuid is not set.
  * reinit: New command that can initialize a new repository using
    the configuration of a previously known repository.
    Useful if a repository got deleted and you want
    to clone it back the way it was.
  * drop --from: When local repository is untrusted, its copy of a file does
    not count.
  * Bring back rsync -p, but only when git-annex is running on a non-crippled
    file system. This is a better approach to fix #700282 while not
    unncessarily losing file permissions on non-crippled systems.
  * webapp: Start even if the current directory is listed in
    ~/.config/git-annex/autostart but no longer has a git repository in it.
  * findref: New command, like find but shows files in a specified git ref.
  * webapp: Fix UI for removing XMPP connection.
  * When init detects that git is not configured to commit, and sets
    user.email to work around the problem, also make it set user.name.
  * webapp: Support using git-annex on a remote server, which was installed
    from the standalone tarball or OSX app, and so does not have
    git-annex in PATH (and may also not have git or rsync in PATH).
  * standalone tarball, OSX app: Install a ~/.ssh/git-annex-wrapper, which
    can be used to run git-annex, git, rsync, etc.

 -- Joey Hess <joeyh@debian.org>  Sun, 20 Apr 2014 19:43:14 -0400

git-annex (5.20140412) unstable; urgency=high

  * Last release didn't quite fix the high cpu issue in all cases, this should.

 -- Joey Hess <joeyh@debian.org>  Fri, 11 Apr 2014 17:14:38 -0400

git-annex (5.20140411) unstable; urgency=high

  * importfeed: Filename template can now contain an itempubdate variable.
    Needs feed 0.3.9.2.
  * Fix rsync progress parsing in locales that use comma in number display.
    Closes: #744148
  * assistant: Fix high CPU usage triggered when a monthly fsck is scheduled,
    and the last time the job ran was a day of the month > 12. This caused a
    runaway loop. Thanks to Anarcat for his assistance, and to Maximiliano
    Curia for identifying the cause of this bug.
  * Remove wget from OSX dmg, due to issues with cert paths that broke
    git-annex automatic upgrading. Instead, curl is used, unless the
    OSX system has wget installed, which will then be used.

 -- Joey Hess <joeyh@debian.org>  Fri, 11 Apr 2014 14:59:49 -0400

git-annex (5.20140405) unstable; urgency=medium

  * git-annex-shell: Added notifychanges command.
  * Improve display of dbus notifications. Thanks, Johan Kiviniemi.
  * Fix nautilus script installation to not crash when the nautilus script dir
    does not exist. Instead, only install scripts when the directory already
    exists.

 -- Joey Hess <joeyh@debian.org>  Sat, 05 Apr 2014 16:54:33 -0400

git-annex (5.20140402) unstable; urgency=medium

  * unannex, uninit: Avoid committing after every file is unannexed,
    for massive speedup.
  * --notify-finish switch will cause desktop notifications after each 
    file upload/download/drop completes
    (using the dbus Desktop Notifications Specification)
  * --notify-start switch will show desktop notifications when each
    file upload/download starts.
  * webapp: Automatically install Nautilus integration scripts
    to get and drop files.
  * tahoe: Pass -d parameter before subcommand; putting it after
    the subcommand no longer works with tahoe-lafs version 1.10.
    (Thanks, Alberto Berti)
  * forget --drop-dead: Avoid removing the dead remote from the trust.log,
    so that if git remotes for it still exist anywhere, git annex info
    will still know it's dead and not show it.
  * git-annex-shell: Make configlist automatically initialize
    a remote git repository, as long as a git-annex branch has
    been pushed to it, to simplify setup of remote git repositories,
    including via gitolite.
  * add --include-dotfiles: New option, perhaps useful for backups.
  * Version 5.20140227 broke creation of glacier repositories,
    not including the datacenter and vault in their configuration.
    This bug is fixed, but glacier repositories set up with the broken
    version of git-annex need to have the datacenter and vault set
    in order to be usable. This can be done using git annex enableremote
    to add the missing settings. For details, see
    http://git-annex.branchable.com/bugs/problems_with_glacier/
  * Added required content configuration.
  * assistant: Improve ssh authorized keys line generated in local pairing
    or for a remote ssh server to set environment variables in an 
    alternative way that works with the non-POSIX fish shell, as well
    as POSIX shells.

 -- Joey Hess <joeyh@debian.org>  Wed, 02 Apr 2014 16:42:53 -0400

git-annex (5.20140320) unstable; urgency=medium

  * Fix zombie leak and general inneficiency when copying files to a
    local git repo.
  * Fix ssh connection caching stop method to work with openssh 6.5p1,
    which broke the old method.
  * webapp: Added a "Sync now" item to each repository's menu.
  * webapp: Use securemem for constant time auth token comparisons.
  * copy --fast --to remote: Avoid printing anything for files that
    are already believed to be present on the remote.
  * Commands that allow specifying which repository to act on using
    the repository's description will now fail when multiple repositories
    match, rather than picking a repository at random.
    (So will --in=)
  * Better workaround for problem umasks when eg, setting up ssh keys.
  * "standard" can now be used as a first-class keyword in preferred content
    expressions. For example "standard or (include=otherdir/*)"
  * groupwanted can be used in preferred content expressions.
  * vicfg: Allows editing preferred content expressions for groups.
  * Improve behavior when unable to parse a preferred content expression
    (thanks, ion).
  * metadata: Add --get
  * metadata: Support --key option (and some other ones like --all)
  * For each metadata field, there's now an automatically maintained
    "$field-lastchanged" that gives the date of the last change to that
    field. Also the "lastchanged" field for the date of the last change
    to any of a file's metadata.
  * unused: In direct mode, files that are deleted from the work tree
    and so have no content present are no longer incorrectly detected as
    unused.
  * Avoid encoding errors when using the unused log file.
  * map: Fix crash when one of the remotes of a repo is a local directory
    that does not exist, or is not a git repo.
  * repair: Improve memory usage when git fsck finds a great many broken
    objects.
  * Windows: Fix some filename encoding bugs.
  * rsync special remote: Fix slashes when used on Windows.

 -- Joey Hess <joeyh@debian.org>  Thu, 20 Mar 2014 13:21:12 -0400

git-annex (5.20140306) unstable; urgency=high

  * sync: Fix bug in direct mode that caused a file that was not
    checked into git to be deleted when there was a conflicting
    merge with a remote.
  * webapp: Now supports HTTPS.
  * webapp: No longer supports a port specified after --listen, since
    it was buggy, and that use case is better supported by setting up HTTPS.
  * annex.listen can be configured, instead of using --listen
  * annex.startupscan can be set to false to disable the assistant's startup
    scan.
  * Probe for quvi version at run time.
  * webapp: Filter out from Switch Repository list any
    repositories listed in autostart file that don't have a
    git directory anymore. (Or are bare)
  * webapp: Refuse to start in a bare git repository.
  * assistant --autostart: Refuse to start in a bare git repository.
  * webapp: Don't list the public repository group when editing a
    git repository; it only makes sense for special remotes.
  * view, vfilter: Add support for filtering tags and values out of a view,
    using !tag and field!=value.
  * vadd: Allow listing multiple desired values for a field.
  * view: Refuse to enter a view when no branch is currently checked out.
  * metadata: To only set a field when it's not already got a value, use
    -s field?=value
  * Run .git/hooks/pre-commit-annex whenever a commit is made.
  * sync: Automatically resolve merge conflict between and annexed file
    and a regular git file.
  * glacier: Pass --region to glacier checkpresent.
  * webdav: When built with a new enough haskell DAV (0.6), disable
    the http response timeout, which was only 5 seconds.
  * webapp: Include no-pty in ssh authorized_keys lines.
  * assistant: Smarter log file rotation, which takes free disk space
    into account.

 -- Joey Hess <joeyh@debian.org>  Thu, 06 Mar 2014 12:28:04 -0400

git-annex (5.20140227) unstable; urgency=medium

  * metadata: Field names limited to alphanumerics and a few whitelisted
    punctuation characters to avoid issues with views, etc.
  * metadata: Field names are now case insensative.
  * When constructing views, metadata is available about the location of the
    file in the view's reference branch. Allows incorporating parts of the
    directory hierarchy in a view.
    For example `git annex view tag=* podcasts/=*` makes a view in the form
    tag/showname.
  * --metadata field=value can now use globs to match, and matches
    case insensatively, the same as git annex view field=value does.
  * annex.genmetadata can be set to make git-annex automatically set
    metadata (year and month) when adding files.
  * Make annex.web-options be used in several places that call curl.
  * Fix handling of rsync remote urls containing a username,
    including rsync.net.
  * Preserve metadata when staging a new version of an annexed file.
  * metadata: Support --json
  * webapp: Fix creation of box.com and Amazon S3 and Glacier
    repositories, broken in 5.20140221.
  * webdav: When built with DAV 0.6.0, use the new DAV monad to avoid
    locking files, which is not needed by git-annex's use of webdav, and
    does not work on Box.com.
  * webdav: Fix path separator bug when used on Windows.
  * repair: Optimise unpacking of pack files, and avoid repeated error
    messages about corrupt pack files.
  * Add build dep on regex-compat to fix build on mipsel, which lacks
    regex-tdfa.
  * Disable test suite on sparc, which is missing optparse-applicative.
  * Put non-object tmp files in .git/annex/misctmp, leaving .git/annex/tmp
    for only partially transferred objects.

 -- Joey Hess <joeyh@debian.org>  Thu, 27 Feb 2014 11:34:19 -0400

git-annex (5.20140221) unstable; urgency=medium

  * metadata: New command that can attach metadata to files.
  * --metadata can be used to limit commands to acting on files
    that have particular metadata.
  * Preferred content expressions can use metadata=field=value
    to limit them to acting on files that have particular metadata.
  * view: New command that creates and checks out a branch that provides
    a structured view of selected metadata.
  * vfilter, vadd, vpop, vcycle: New commands for operating within views.
  * pre-commit: Update metadata when committing changes to locations
    of annexed files within a view.
  * Add progress display for transfers to/from external special remotes.
  * unused: Fix to actually detect unused keys when in direct mode.
  * fsck: When run with --all or --unused, while .gitattributes
    annex.numcopies cannot be honored since it's operating on keys
    instead of files, make it honor the global numcopies setting,
    and the annex.numcopies git config setting.
  * trust, untrust, semitrust, dead: Warn when the trust level is
    overridden in .git/config.
  * glacier: Do not try to run glacier value create when an existing glacier
    remote is enabled.
  * fsck: Refuse to do anything if more than one of --incremental, --more,
    and --incremental-schedule are given, since it's not clear which option
    should win.
  * Windows webapp: Can set up box.com, Amazon S3, and rsync.net remotes
  * Windows webapp: Can create repos on removable drives.
  * Windows: Ensure HOME is set, as needed by bundled cygwin utilities.

 -- Joey Hess <joeyh@debian.org>  Fri, 21 Feb 2014 11:23:59 -0400

git-annex (5.20140210) unstable; urgency=medium

  * --in can now refer to files that were located in a repository at
    some past date. For example, --in="here@{yesterday}"
  * Fixed direct mode annexed content locking code, which is used to
    guard against recursive file drops.
  * This is the first beta-level release of the Windows port with important
    fixes (see below).
    (The webapp and assistant are still alpha-level on Windows.)
  * sync --content: Honor annex-ignore configuration.
  * sync: Don't try to sync with xmpp remotes, which are only currently
    supported when using the assistant.
  * sync --content: Re-pull from remotes after downloading content,
    since that can take a while and other changes may be pushed in the
    meantime.
  * sync --content: Reuse smart copy code from copy command, including
    handling and repairing out of date location tracking info.
    Closes: #737480
  * sync --content: Drop files from remotes that don't want them after
    getting them.
  * sync: Fix bug in automatic merge conflict resolution code when used
    on a filesystem not supporting symlinks, which resulted in it losing
    track of the symlink bit of annexed files.
  * Added ways to configure rsync options to be used only when uploading
    or downloading from a remote. Useful to eg limit upload bandwidth.
  * Fix initremote with encryption=pubkey to work with S3, glacier, webdav,
    and external special remotes.
  * Avoid building with DAV 0.6 which is badly broken (see #737902).
  * Fix dropping of unused keys with spaces in their name.
  * Fix build on platforms not supporting the webapp.
  * Document in man page that sshcaching uses ssh ControlMaster.
    Closes: #737476
  * Windows: It's now safe to run multiple git-annex processes concurrently
    on Windows; the lock files have been sorted out.
  * Windows: Avoid using unix-compat's rename, which refuses to rename
    directories.
  * Windows: Fix deletion of repositories by test suite and webapp.
  * Windows: Test suite 100% passes again.
  * Windows: Fix bug in symlink calculation code.
  * Windows: Fix handling of absolute unix-style git repository paths.
  * Android: Avoid crashing when unable to set file mode for ssh config file
    due to Android filesystem horribleness.

 -- Joey Hess <joeyh@debian.org>  Mon, 10 Feb 2014 12:54:57 -0400

git-annex (5.20140127) unstable; urgency=medium

  * sync --content: New option that makes the content of annexed files be
    transferred. Similar to the assistant, this honors any configured
    preferred content expressions.
  * Remove --json option from commands not supporting it.
  * status: Support --json.
  * list: Fix specifying of files to list.
  * Allow --all to be mixed with matching options like --copies and --in
    (but not --include and --exclude).
  * numcopies: New command, sets global numcopies value that is seen by all
    clones of a repository.
  * The annex.numcopies git config setting is deprecated. Once the numcopies
    command is used to set the global number of copies, any annex.numcopies
    git configs will be ignored.
  * assistant: Make the prefs page set the global numcopies.
  * Add lackingcopies, approxlackingcopies, and unused to
    preferred content expressions.
  * Client, transfer, incremental backup, and archive repositories
    now want to get content that does not yet have enough copies.
  * Client, transfer, and source repositories now do not want to retain
    unused file contents.
  * assistant: Checks daily for unused file contents, and when possible
    moves them to a repository (such as a backup repository) that
    wants to retain them.
  * assistant: annex.expireunused can be configured to cause unused
    file contents to be deleted after some period of time.
  * webapp: Nudge user to see if they want to expire old unused file
    contents when a lot of them seem to be piling up in the repository.
  * repair: Check git version at run time.
  * assistant: Run the periodic git gc in batch mode.
  * added annex.secure-erase-command config option.
  * test suite: Use tasty-rerun, and expose tasty command-line options.
  * Optimise non-bare http remotes; no longer does a 404 to the wrong
    url every time before trying the right url. Needs annex-bare to be
    set to false, which is done when initially probing the uuid of a
    http remote.
  * webapp: After upgrading a git repository to git-annex, fix
    bug that made it temporarily not be synced with.
  * whereis: Support --all.
  * All commands that support --all also support a --key option,
    which limits them to acting on a single key.

 -- Joey Hess <joeyh@debian.org>  Mon, 27 Jan 2014 13:43:28 -0400

git-annex (5.20140117) unstable; urgency=medium

  * Really fix FTBFS on mipsel and sparc due to test suite not being available
    on those architectures.

 -- Joey Hess <joeyh@debian.org>  Fri, 17 Jan 2014 14:46:27 -0400

git-annex (5.20140116) unstable; urgency=medium

  * Added tahoe special remote.
  * external special remote protocol: Added GETGITDIR, and GETAVAILABILITY.
  * Refuse to build with git older than 1.7.1.1, which is needed for
    git checkout -B
  * map: Fix display of v5 direct mode repos.
  * repair: Support old git versions from before git fsck --no-dangling was
    implemented.
  * Fix a long-standing bug that could cause the wrong index file to be used
    when committing to the git-annex branch, if GIT_INDEX_FILE is set in the
    environment. This typically resulted in git-annex branch log files being
    committed to the master branch and later showing up in the work tree.
    (These log files can be safely removed.)
  * assistant: Detect if .git/annex/index is corrupt at startup, and
    recover.
  * repair: Fix bug in packed refs file exploding code that caused a .gitrefs
    directory to be created instead of .git/refs
  * Fix FTBFS on mipsel and sparc due to test suite not being available
    on those architectures.
  * Android: Avoid passing --clobber to busybox wget.

 -- Joey Hess <joeyh@debian.org>  Thu, 16 Jan 2014 11:34:54 -0400

git-annex (5.20140107) unstable; urgency=medium

  * mirror: Support --all (and --unused).
  * external special remote protocol: Added GETUUID, GETWANTED, SETWANTED,
    SETSTATE, GETSTATE, DEBUG.
  * Windows: Fix bug in direct mode merge code that could cause files
    in subdirectories to go missing.
  * Windows: Avoid eating stdin when running ssh to add a authorized key,
    since this is used for password prompting.
  * Avoid looping if long-running git cat-file or git hash-object crashes
    and keeps crashing when restarted.
  * Assistant: Remove stale MERGE_HEAD files in lockfile cleanup.
  * Remotes can now be made read-only, by setting remote.<name>.annex-readonly
  * wanted, schedule: Avoid printing "ok" after requested value.
  * assistant: Ensure that .ssh/config and .ssh/authorized_keys are not
    group or world writable when writing to those files, as that can make
    ssh refuse to use them, if it allows another user to write to them.
  * addurl, importfeed: Honor annex.diskreserve as long as the size of the
    url can be checked.
  * add: Fix rollback when disk is completely full.
  * assistant: Fixed several minor memory leaks that manifested when
    adding a large number of files.
  * assistant: Start a new git-annex transferkeys process
    after a network connection change, so that remotes that use a persistent
    network connection are restarted.
  * Adjust Debian build deps to match current state of sparc, mipsel.

 -- Joey Hess <joeyh@debian.org>  Tue, 07 Jan 2014 12:22:18 -0400

git-annex (5.20131230) unstable; urgency=medium

  * Added new external special remote interface.
  * importfeed: Support youtube playlists.
  * Add tasty to build-depends, so that test suite builds again.
    (tasty was stuck in incoming.)
  * Fix typo in test suite.
  * Fix bug in Linux standalone build's shimming that broke git-annex-shell.
  * Include git-receive-pack, git-upload-pack, git, and git-shell wrappers
    in the Linux standalone build, and OSX app, so they will be available
    when it's added to PATH.
  * addurl, importfeed: Sanitize | and some other symbols and special
    characters.
  * Auto-upgrade v3 indirect repos to v5 with no changes.
    This also fixes a problem when a direct mode repo was somehow set to v3
    rather than v4, and so the automatic direct mode upgrade to v5 was not
    done.
  * Android: Avoid trying to use Android's own ionice, which does not
    allow specifying a command to run. Fixes transferring files to/from
    android and probably a few other things.

 -- Joey Hess <joeyh@debian.org>  Mon, 30 Dec 2013 14:13:40 -0400

git-annex (5.20131221) unstable; urgency=low

  * assistant: Fix OSX-specific bug that caused the startup scan to try to
    follow symlinks to other directories, and add their contents to the annex.
  * assistant: Set StrictHostKeyChecking yes when creating ssh remotes,
    and add it to the configuration for any ssh remotes previously created
    by the assistant. This avoids repeated prompts by ssh if the host key
    changes, instead syncing with such a remote will fail. Closes: #732602
  * Fix test suite to cover lock --force change.
  * Add plumbing-level lookupkey and examinekey commands.
  * find --format: Added hashdirlower, hashdirmixed, keyname, and mtime
    format variables.
  * assistant: Always batch changes found in startup scan.
  * An armel Linux standalone build is now available, which includes the
    webapp.
  * Programs from Linux and OSX standalone builds can now be symlinked
    into a directory in PATH as an alternative installation method, and will
    use readlink to find where the build was unpacked.
  * Include man pages in Linux and OSX standalone builds.
  * Linux standalone build now includes its own glibc and forces the linker to
    use it, to remove dependence on the host glibc.

 -- Joey Hess <joeyh@debian.org>  Sat, 21 Dec 2013 12:00:17 -0400

git-annex (5.20131213) unstable; urgency=low

  * Avoid using git commit in direct mode, since in some situations
    it will read the full contents of files in the tree.
  * assistant: Batch jobs are now run with ionice and nocache, when
    those commands are available.
  * assistant: Run transferkeys as batch jobs.
  * Automatically fix up bad bare repositories created by
    versions 5.20131118 through 5.20131127.
  * rsync special remote: Fix fallback mode for rsync remotes that
    use hashDirMixed. Closes: #731142
  * copy --from, get --from: When --force is used, ignore the
    location log and always try to get the file from the remote.
  * Deal with box.com changing the url of their webdav endpoint.
  * Android: Fix SRV record lookups for XMPP to use android getprop
    command to find DNS server, since there is no resolv.conf.
  * import: Add --skip-duplicates option.
  * lock: Require --force. Closes: #731606
  * import: better handling of overwriting an existing file/directory/broken
    link when importing
  * Windows: assistant and webapp work! (very experimental)
  * Windows: Support annex.diskreserve.
  * Fix bad behavior in Firefox, which was caused by an earlier fix to
    bad behavior in Chromium.
  * repair: Improve repair of git-annex index file.
  * repair: Remove damaged git-annex sync branches.
  * status: Ignore new files that are gitignored.
  * Fix direct mode's handling when modifications to non-annexed files
    are pulled from a remote. A bug prevented the files from being updated
    in the work tree, and this caused the modification to be reverted.
  * OSX: Remove ssh and ssh-keygen from dmg as they're included in OSX by
    default.

 -- Joey Hess <joeyh@debian.org>  Fri, 13 Dec 2013 14:20:32 -0400

git-annex (5.20131130) unstable; urgency=low

  * init: Fix a bug that caused git annex init, when run in a bare
    repository, to set core.bare=false.

 -- Joey Hess <joeyh@debian.org>  Sat, 30 Nov 2013 16:32:35 -0400

git-annex (5.20131127.1) unstable; urgency=low

  * Rebuild that does not try to use quvi 0.9 from experimental.

 -- Joey Hess <joeyh@debian.org>  Thu, 28 Nov 2013 07:57:36 -0400

git-annex (5.20131127) unstable; urgency=low

  * webapp: Detect when upgrades are available, and upgrade if the user
    desires.
    (Only when git-annex is installed using the prebuilt binaries
    from git-annex upstream, not from eg Debian.)
  * assistant: Detect when the git-annex binary is modified or replaced,
    and either prompt the user to restart the program, or automatically
    restart it.
  * annex.autoupgrade configures both the above upgrade behaviors.
  * Added support for quvi 0.9. Slightly suboptimal due to limitations in its
    interface compared with the old version.
  * Bug fix: annex.version did not get set on automatic upgrade to v5 direct
    mode repo, so the upgrade was performed repeatedly, slowing commands down.
  * webapp: Fix bug that broke switching between local repositories
    that use the new guarded direct mode.
  * Android: Fix stripping of the git-annex binary.
  * Android: Make terminal app show git-annex version number.
  * Android: Re-enable XMPP support.
  * reinject: Allow to be used in direct mode.
  * Futher improvements to git repo repair. Has now been tested in tens
    of thousands of intentionally damaged repos, and successfully
    repaired them all.
  * Allow use of --unused in bare repository.

 -- Joey Hess <joeyh@debian.org>  Wed, 27 Nov 2013 18:41:44 -0400

git-annex (5.20131120) unstable; urgency=low

  * Fix Debian package to not try to run test suite, since haskell-tasty
    is not out of new or in Build-Depends yet.
  * dropunused, addunused: Allow "all" instead of a range to
    act on all unused data.
  * Ensure execute bit is set on directories when core.sharedrepository is set.
  * Ensure that core.sharedrepository is honored when creating the .git/annex
    directory.
  * Improve repair code in the case where the index file is corrupt,
    and this hides other problems from git fsck.

 -- Joey Hess <joeyh@debian.org>  Wed, 20 Nov 2013 12:54:18 -0400

git-annex (5.20131118) unstable; urgency=low

  * Direct mode repositories now have core.bare=true set, to prevent
    accidentally running git commands that try to operate on the work tree,
    and so do the wrong thing in direct mode.
  * annex.version is now set to 5 for direct mode repositories.
    This upgrade is handled fully automatically, no need to run
    git annex upgrade
  * The "status" command has been renamed to "info", to allow
    "git annex status" to be used in direct mode repositories, now that
    "git status" won't work in them.
  * The -c option now not only modifies the git configuration seen by
    git-annex, but it is passed along to every git command git-annex runs.
  * watcher: Avoid loop when adding a file owned by someone else fails
    in indirect mode because its permissions cannot be modified.
  * webapp: Avoid encoding problems when displaying the daemon log file.
  * webapp: Improve UI around remote that have no annex.uuid set,
    either because setup of them is incomplete, or because the remote
    git repository is not a git-annex repository.
  * Include ssh-keygen in standalone bundle.
  * Allow optionally configuring git-annex with -fEKG to enable awesome
    remote monitoring interfaceat http://localhost:4242/
  * Fix bug that caused bad information to be written to the git-annex branch
    when running describe or other commands with a remote that has no uuid.
  * Work around Android linker problem that had prevented git-annex from
    running on Android 4.3 and 4.4.
  * repair: Handle case where index file is corrupt, but all objects are ok.
  * assistant: Notice on startup when the index file is corrupt, and
    auto-repair.
  * Fix direct mode merge bug when a direct mode file was deleted and replaced
    with a directory. An ordering problem caused the directory to not get
    created in this case.
    Thanks to Tim for the test case.
  * Direct mode .git/annex/objects directories are no longer left writable,
    because that allowed writing to symlinks of files that are not present,
    which followed the link and put bad content in an object location.
    Thanks to Tim for the test case.
  * fsck: Fix up .git/annex/object directory permissions.
  * Switched to the tasty test framework.
  * Android: Adjust default .gitignore to ignore .thumbnails at any location
    in the tree, not just at its top.
  * webapp: Check annex.version.

 -- Joey Hess <joeyh@debian.org>  Mon, 18 Nov 2013 10:45:43 -0400

git-annex (4.20131106) unstable; urgency=low

  * Improve local pairing behavior when two computers both try to start
    the pairing process separately.
  * sync: Work even when the local git repository is new and empty,
    with no master branch.
  * gcrypt, bup: Fix bug that prevented using these special remotes
    with encryption=pubkey.
  * Fix enabling of gcrypt repository accessed over ssh;
    git-annex-shell gcryptsetup had a bug that caused it to fail
    with permission denied.
  * Fix zombie process that occurred when switching between repository
    views in the webapp.
  * map: Work when there are gcrypt remotes.
  * Fix build w/o webapp.
  * Fix exception handling bug that could cause .git/annex/index to be used
    for git commits outside the git-annex branch. Known to affect git-annex
    when used with the git shipped with Ubuntu 13.10.

 -- Joey Hess <joeyh@debian.org>  Wed, 06 Nov 2013 11:17:47 -0400

git-annex (4.20131101) unstable; urgency=low

  * The "git annex content" command is renamed to "git annex wanted".
  * New --want-get and --want-drop options which can be used to
    test preferred content settings.
    For example, "git annex find --in . --want-drop"
  * assistant: When autostarted, wait 5 seconds before running the startup
    scan, to avoid contending with the user's desktop login process.
  * webapp: When setting up a bare shared repository, enable non-fast-forward
    pushes.
  * sync: Show a hint about receive.denyNonFastForwards when a push fails.
  * directory, webdav: Fix bug introduced in version 4.20131002 that
    caused the chunkcount file to not be written. Work around repositories
    without such a file, so files can still be retreived from them.
  * assistant: Automatically repair damanged git repository, if it can
    be done without losing data.
  * assistant: Support repairing git remotes that are locally accessible
    (eg, on removable drives).
  * add: Fix reversion in 4.20130827 when adding unlocked files that have
    not yet been committed.
  * unannex: New, much slower, but more safe behavior: Copies files out of
    the annex. This avoids an unannex of one file breaking other files that
    link to the same content. Also, it means that the content
    remains in the annex using up space until cleaned up with 
    "git annex unused".
    (The behavior of unannex --fast has not changed; it still hard links
    to content in the annex. --fast was not made the default because it is
    potentially unsafe; editing such a hard linked file can unexpectedly
    change content stored in the annex.)

 -- Joey Hess <joeyh@debian.org>  Fri, 01 Nov 2013 11:34:27 -0400

git-annex (4.20131024) unstable; urgency=low

  * webapp: Fix bug when adding a remote and git-remote-gcrypt
    is not installed.
  * The assitant can now run scheduled incremental fsck jobs on the local
    repository and remotes. These can be configured using vicfg or with the
    webapp.
  * repair: New command, which can repair damaged git repositories
    (even ones not using git-annex).
  * webapp: When git repository damange is detected, repairs can be
    done using the webapp UI.
  * Automatically and safely detect and recover from dangling
    .git/annex/index.lock files, which would prevent git from
    committing to the git-annex branch, eg after a crash.
  * assistant: Detect stale git lock files at startup time, and remove them.
  * addurl: Better sanitization of generated filenames.
  * Better sanitization of problem characters when generating URL and WORM
    keys.
  * The control socket path passed to ssh needs to be 17 characters
    shorter than the maximum unix domain socket length, because ssh
    appends stuff to it to make a temporary filename. Closes: #725512
  * status: Fix space leak in local mode, introduced in version 4.20130920.
  * import: Skip .git directories.
  * Remove bogus runshell loop check.
  * addurl: Improve message when adding url with wrong size to existing file.
  * Fixed handling of URL keys that have no recorded size.
  * status: Fix a crash if a temp file went away while its size was
    being checked for status.
  * Deal with git check-attr -z output format change in git 1.8.5.
  * Work around sed output difference that led to version containing a newline
    on OSX.
  * sync: Fix automatic resolution of merge conflicts where one side is an
    annexed file, and the other side is a non-annexed file, or a directory.
  * S3: Try to ensure bucket name is valid for archive.org.
  * assistant: Bug fix: When run in a subdirectory, files from incoming merges
    were wrongly added to that subdirectory, and removed from their original
    locations.
  * Windows: Deal with strange msysgit 1.8.4 behavior of not understanding
    DOS formatted paths for --git-dir and --work-tree.
  * Removed workaround for bug in git 1.8.4r0.
  * Added git-recover-repository command to git-annex source
    (not built by default; this needs to move to someplace else).
  * webapp: Move sidebar to the right hand side of the screen.

 -- Joey Hess <joeyh@debian.org>  Thu, 24 Oct 2013 12:59:55 -0400

git-annex (4.20131002) unstable; urgency=low

  * Note that the layout of gcrypt repositories has changed, and
    if you created one you must manually upgrade it.
    See http://git-annex.branchable.com/upgrades/gcrypt/
  * webapp: Support setting up and using encrypted git repositories on
    any ssh server, as well as on rsync.net.
  * git-annex-shell: Added support for operating inside gcrypt repositories.
  * Disable receive.denyNonFastForwards when setting up a gcrypt special
    remote, since gcrypt needs to be able to fast-forward the master branch.
  * import: Preserve top-level directory structure.
  * Use cryptohash rather than SHA for hashing when no external hash program
    is available. This is a significant speedup for SHA256 on OSX, for
    example.
  * Added SKEIN256 and SKEIN512 backends.
  * Android build redone from scratch, many dependencies updated,
    and entire build can now be done using provided scripts.
  * assistant: Clear the list of failed transfers when doing a full transfer
    scan. This prevents repeated retries to download files that are not
    available, or are not referenced by the current git tree.
  * indirect, direct: Better behavior when a file is not owned by
    the user running the conversion.
  * add, import, assistant: Better preserve the mtime of symlinks,
    when when adding content that gets deduplicated.
  * Send a git-annex user-agent when downloading urls.
    Overridable with --user-agent option.
    (Not yet done for S3 or WebDAV due to limitations of libraries used.)
  * webapp: Fixed a bug where when a new remote is added, one file
    may fail to sync to or from it due to the transferrer process not
    yet knowing about the new remote.
  * OSX: Bundled gpg upgraded, now compatible with config files
    written by MacGPG.
  * assistant: More robust inotify handling; avoid crashing if a directory
    cannot be read.
  * Moved list of backends and remote types from status to version
    command.

 -- Joey Hess <joeyh@debian.org>  Wed, 02 Oct 2013 16:00:39 -0400

git-annex (4.20130920) unstable; urgency=low

  * webapp: Initial support for setting up encrypted removable drives.
  * Recommend using my patched gcrypt, which fixes some bugs:
    https://github.com/joeyh/git-remote-gcrypt
  * Support hot-swapping of removable drives containing gcrypt repositories.
  * list: New command, displays a compact table of remotes that
    contain files.
    (Thanks, anarcat for display code and mastensg for inspiration.)
  * fsck: Fix detection and fixing of present direct mode files that are
    wrongly represented as standin symlinks on crippled filesystems.
  * sync: Fix bug that caused direct mode mappings to not be updated
    when merging files into the tree on Windows.
  * sync: Don't fail if the directory it is run in gets removed by the
    sync.
  * addurl: Fix quvi audodetection, broken in last release.
  * status: In local mode, displays information about variance from configured
    numcopies levels. (--fast avoids calculating these)
  * gcrypt: Ensure that signing key is set to one of the participants keys.
  * webapp: Show encryption information when editing a remote.
  * Avoid unnecessarily catting non-symlink files from git, which can be
    so large it runs out of memory.

 -- Joey Hess <joeyh@debian.org>  Fri, 20 Sep 2013 10:34:51 -0400

git-annex (4.20130911) unstable; urgency=low

  * Fix problem with test suite in non-unicode locale.

 -- Joey Hess <joeyh@debian.org>  Wed, 11 Sep 2013 12:14:16 -0400

git-annex (4.20130909) unstable; urgency=low

  * initremote: Syntax change when setting up an encrypted special remote.
    Now use keyid=$KEYID rather than the old encryption=$KEYID
  * forget: New command, causes git-annex branch history to be forgotten
    in a way that will spread to other clones of the repository.
    (As long as they're running this version or newer of git-annex.)
  * forget --drop-dead: Completely removes mentions of repositories that
    have been marked as dead from the git-annex branch.
  * sync, assistant: Force push of the git-annex branch. Necessary
    to ensure it gets pushed to remotes after being rewritten by forget.
  * Added gcrypt support. This combines a fully encrypted git
    repository (using git-remote-gcrypt) with an encrypted git-annex special
    remote.
  * sync: Support syncing with gcrypt remotes.
  * importfeed: Also ignore transient problems with downloading content
    from feeds.
  * Honor core.sharedrepository when receiving and adding files in direct
    mode.
  * enableremote: gpg keys can be removed from those a remote encrypts
    to by passing "keyid-=$KEYID". keyid+= is also provided.
    (Thanks, guilhem for the patch.)
  * Added encryption=pubkey scheme, which encrypts to public keys directly
    rather than the hybrid approach. See documentation for advantages
    and disadvantages, but encryption=hybrid is the recommended scheme still.
    (Thanks, guilhem for the patch.)
  * Fix Feeds display in build flags.
  * Remind user when annex-ignore is set for some remotes, if unable to
    get or drop a file, possibly because it's on an ignored remote.
  * gpg: Force --no-textmode in case the user has it turned on in config.
  * webapp: Improve javascript's handling of longpolling connection
    failures, by reloading the current page in this case.
    Works around chromium behavior where ajax connections to urls
    that were already accessed are denied after navigating back to
    a previous page.
  * Allow building without quvi support.

 -- Joey Hess <joeyh@debian.org>  Mon, 09 Sep 2013 09:47:02 -0400

git-annex (4.20130827) unstable; urgency=low

  * Youtube support! (And 53 other video hosts). When quvi is installed,
    git-annex addurl automatically uses it to detect when an page is
    a video, and downloads the video file.
  * web special remote: Also support using quvi, for getting files,
    or checking if files exist in the web.
  * unused: Is now a minimum of 30 times faster, and typically many
    more times than that (when a repository has several branches).
    (Thanks, guilhem for the patch.)
  * unused: Fix bugs in two edge cases involving manually staged changes.
    (Thanks, guilhem for the patch.)
  * Android: Fix bug in terminal app that caused it to spin using much 
    CPU and battery. This problem was introduced in version 4.20130601.
  * sync, merge: Bug fix: Don't try to merge into master when in a bare repo.
  * import: Add options to control handling of duplicate files:
    --duplicate, --deduplicate, and --clean-duplicates
  * mirror: New command, makes two repositories contain the same set of files.
  * Set --clobber when running wget to ensure resuming works properly.
  * Unescape characters in 'file://...' URIs. (Thanks, guilhem for the patch.)
  * Better error message when trying to use a git remote that has annex.ignore
    set.
  * Fix bug that caused typechanged symlinks to be assumed to be unlocked
    files, so they were added to the annex by the pre-commit hook.
  * Debian: Run the builtin test suite as an autopkgtest.
  * Debian: Recommend ssh-askpass, which ssh will use when the assistant
    is run w/o a tty. Closes: #719832

 -- Joey Hess <joeyh@debian.org>  Tue, 27 Aug 2013 11:03:00 -0400

git-annex (4.20130815) unstable; urgency=low

  * assistant, watcher: .gitignore files and other git ignores are now
    honored, when git 1.8.4 or newer is installed.
    (Thanks, Adam Spiers, for getting the necessary support into git for this.)
  * importfeed: Ignores transient problems with feeds. Only exits nonzero
    when a feed has repeatedly had a problems for at least 1 day.
  * importfeed: Fix handling of dots in extensions.
  * Windows: Added support for encrypted special remotes.
  * Windows: Fixed permissions problem that prevented removing files
    from directory special remote. Directory special remotes now fully usable.

 -- Joey Hess <joeyh@debian.org>  Thu, 15 Aug 2013 10:14:33 +0200

git-annex (4.20130802) unstable; urgency=low

  * dropunused behavior change: Now refuses to drop the last copy of a
    file, unless you use the --force.
    This was the last place in git-annex that could remove data referred
    to by the git history, without being forced.
    Like drop, dropunused checks remotes, and honors the global
    annex.numcopies setting. (However, .gitattributes settings cannot
    apply to unused files.) 
  * Fix inverted logic in last release's fix for data loss bug,
    that caused git-annex sync on FAT or other crippled filesystems to add
    symlink standin files to the annex.
  * importfeed can be used to import files from podcast feeds.
  * webapp: When setting up a dedicated ssh key to access the annex
    on a host, set IdentitiesOnly to prevent the ssh-agent from forcing
    use of a different ssh key. That could result in unncessary password
    prompts, or prevent git-annex-shell from being run on the remote host.
  * webapp: Improve handling of remotes whose setup has stalled.
  * Add status message to XMPP presence tag, to identify to others that
    the client is a git-annex client. Closes: #717652
  * webapp: When creating a repository on a removable drive, set
    core.fsyncobjectfiles, to help prevent data loss when the drive is yanked.
  * Always build with -threaded, to avoid a deadlock when communicating with
    gpg.
  * unused: No longer shows as unused tmp files that are actively being
    transferred.
  * assistant: Fix NetWatcher to not sync with remotes that have
    remote.<name>.annex-sync set to false.
  * assistant: Fix deadlock that could occur when adding a lot of files
    at once in indirect mode.
  * assistant: Fix bug that caused it to stall when adding a very large
    number of files at once (around 5 thousand).
  * OSX: Make git-annex-webapp run in the background, so that the app icon
    can be clicked on the open a new webapp when the assistant is already
    running.
  * Improve test suite on Windows; now tests git annex sync.
  * Fix a few bugs involving filenames that are at or near the filesystem's
    maximum filename length limit.
  * find: Avoid polluting stdout with progress messages. Closes: #718186
  * Escape ':' in file/directory names to avoid it being treated
    as a pathspec by some git commands. Closes: #718185
  * Slow and ugly work around for bug #718517 in git 1.8.4~rc0, which broke
    git-cat-file --batch for filenames containing spaces.
    (Will be reverted after next git pre-release fixes the problem.)

 -- Joey Hess <joeyh@debian.org>  Fri, 02 Aug 2013 11:35:16 -0400

git-annex (4.20130723) unstable; urgency=low

  * Fix data loss bug when adding an (uncompressed) tarball of a
    git-annex repository, or other file that begins with something
    that can be mistaken for a git-annex link. Closes: #717456
  * New improved version of the git-annex logo, contributed by
    John Lawrence.
  * Rsync.net have committed to support git-annex and offer a special
    discounted rate for git-annex users. Updated the webapp to reflect this.
    http://www.rsync.net/products/git-annex-pricing.html
  * Install XDG desktop icon files.
  * Support unannex and uninit in direct mode.
  * Support import in direct mode.
  * webapp: Better display of added files.
  * fix: Preserve the original mtime of fixed symlinks.
  * uninit: Preserve .git/annex/objects at the end, if it still
    has content, so that old versions of files and deleted files
    are not deleted. Print a message with some suggested actions.
  * When a transfer is already being run by another process,
    proceed on to the next file, rather than dying.
  * Fix checking when content is present in a non-bare repository
    accessed via http.
  * Display byte sizes with more precision.
  * watcher: Fixed a crash that could occur when a directory was renamed
    or deleted before it could be scanned.
  * watcher: Partially worked around a bug in hinotify, no longer crashes
    if hinotify cannot process a directory (but can't detect changes in it)
  * directory special remote: Fix checking that there is enough disk space
    to hold an object, was broken when using encryption.
  * webapp: Differentiate between creating a new S3/Glacier/WebDav remote,
    and initializing an existing remote. When creating a new remote, avoid
    conflicts with other existing (or deleted) remotes with the same name.
  * When an XMPP server has SRV records, try them, but don't then fall
    back to the regular host if they all fail.
  * For long hostnames, use a hash of the hostname to generate the socket
    file for ssh connection caching.

 -- Joey Hess <joeyh@debian.org>  Tue, 23 Jul 2013 10:46:05 -0400

git-annex (4.20130709) unstable; urgency=low

  * --all: New switch that makes git-annex operate on all data stored
    in the git annex, including old versions of files. Supported by
    fsck, get, move, copy.
  * --unused: New switch that makes git-annex operate on all data found
    by the last run of git annex unused. Supported by fsck, move, copy.
  * get, move, copy: Can now be run in a bare repository,
    like fsck already could. --all is enabled automatically in this case.
  * merge: Now also merges synced/master or similar branches, which 
    makes it useful to put in a post-receive hook to make a repository
    automatically update its working copy when git annex sync or the assistant
    sync with it.
  * webapp: Fix ssh setup with nonstandard port, broken in last release.
  * init: Detect systems on which git commit fails due to not being able to
    determine the FQDN, and put in a workaround so committing to the git-annex
    branch works.
  * addurl --pathdepth: Fix failure when the pathdepth specified is deeper
    than the urls's path.
  * Windows: Look for .exe extension when searching for a command in path.
  * Pass -f to curl when downloading a file with it, so it propigates failure. 
  * Windows: Fix url to object when using a http remote.
  * webapp: Fix authorized_keys line added when setting up a rsync remote
    on a server that also supports git-annex, to not force running
    git-annex-shell.
  * OSX Mountain Lion: Fixed gpg bundled in dmg to not fail due to a missing
    gpg-agent.
  * Android: gpg is built without --enable-minimal, so it interoperates
    better with other gpg builds that may default to using other algorithms
    for encryption.
  * dropunused, addunused: Complain when asked to operate on a number that
    does not correspond to any unused key.
  * fsck: Don't claim to fix direct mode when run on a symlink whose content
    is not present.
  * Make --numcopies override annex.numcopies set in .gitattributes.

 -- Joey Hess <joeyh@debian.org>  Tue, 09 Jul 2013 13:55:39 -0400

git-annex (4.20130627) unstable; urgency=low

  * assistant --autostart: Automatically ionices the daemons it starts.
  * assistant: Daily sanity check thread is run niced.
  * bup: Handle /~/ in bup remote paths.
    Thanks, Oliver Matthews
  * fsck: Ensures that direct mode is used for files when it's enabled.
  * webapp: Fix bug when setting up a remote ssh repo repeatedly on the same
    server.
  * webapp: Ensure that ssh keys generated for different directories
    on a server are always different.
  * webapp: Fix bug setting up ssh repo if the user enters "~/" at the start 
    of the path.
  * assistant: Fix bug that prevented adding files written by gnucash, 
    and more generally support adding hard links to files. However,
    other operations on hard links are still unsupported.
  * webapp: Fix bug that caused the webapp to hang when built with yesod 1.2.

 -- Joey Hess <joeyh@debian.org>  Thu, 27 Jun 2013 14:21:55 -0400

git-annex (4.20130621) unstable; urgency=low

  * Supports indirect mode on encfs in paranoia mode, and other
    filesystems that do not support hard links, but do support
    symlinks and other POSIX filesystem features.
  * Android: Add .thumbnails to .gitignore when setting up a camera
    repository.
  * Android: Make the "Open webapp" menu item open the just created
    repository when a new repo is made.
  * webapp: When the user switches to display a different repository,
    that repository becomes the default repository to be displayed next time
    the webapp gets started.
  * glacier: Better handling of the glacier inventory, which avoids
    duplicate uploads to the same glacier repository by `git annex copy`.
  * Direct mode: No longer temporarily remove write permission bit of files
    when adding them.
  * sync: Better support for bare git remotes. Now pushes directly to the
    master branch on such a remote, instead of to synced/master. This
    makes it easier to clone from a bare git remote that has been populated
    with git annex sync or by the assistant.
  * Android: Fix use of cp command to not try to use features present
    only on build system.
  * Windows: Fix hang when adding several files at once.
  * assistant: In direct mode, objects are now only dropped when all
    associated files are unwanted. This avoids a repreated drop/get loop
    of a file that has a copy in an archive directory, and a copy not in an
    archive directory. (Indirect mode still has some buggy behavior in this
    area, since it does not keep track of associated files.)
    Closes: #712060
  * status: No longer shows dead repositories.
  * annex.debug can now be set to enable debug logging by default.
    The webapp's debugging check box does this.
  * fsck: Avoid getting confused by Windows path separators
  * Windows: Multiple bug fixes, including fixing the data written to the
    git-annex branch.
  * Windows: The test suite now passes on Windows (a few broken parts are
    disabled).
  * assistant: On Linux, the expensive transfer scan is run niced.
  * Enable assistant and WebDAV support on powerpc and sparc architectures,
    which now have the necessary dependencies built.

 -- Joey Hess <joeyh@debian.org>  Fri, 21 Jun 2013 10:18:41 -0400

git-annex (4.20130601) unstable; urgency=medium

  * XMPP: Git push over xmpp made much more robust.
  * XMPP: Avoid redundant and unncessary pushes. Note that this breaks
    compatibility with previous versions of git-annex, which will refuse
    to accept any XMPP pushes from this version.
  * XMPP: Send pings and use them to detect when contact with the server
    is lost.
  * hook special remote: Added combined hook program support.
  * Android app: Avoid using hard links to app's lib directory, which
    is sometimes on a different filesystem than the data directory.
  * Fix bug in parsing of parens in some preferred content expressions.
    This fixes the behavior of the manual mode group.
  * assistant: Work around git-cat-file's not reloading the index after files
    are staged.
  * Improve error handling when getting uuid of http remotes to auto-ignore,
    like with ssh remotes.
  * content: New command line way to view and configure a repository's
    preferred content settings.
  * sync: Fix double merge conflict resolution handling.
  * XMPP: Fix a file descriptor leak.
  * Android: Added an "Open WebApp" item to the terminal's menu.
  * Android: Work around Android devices where the `am` command doesn't work.
  * Can now restart certain long-running git processes if they crash, and
    continue working.

 -- Joey Hess <joeyh@debian.org>  Sat, 01 Jun 2013 19:16:04 -0400

git-annex (4.20130521) unstable; urgency=low

  * Sanitize debian changelog version before putting it into cabal file.
    Closes: #708619
  * Switch to MonadCatchIO-transformers for better handling of state while
    catching exceptions.
  * Fix a zombie that could result when running a process like gpg to
    read and write to it.
  * Allow building with gpg2.
  * Disable building with the haskell threaded runtime when the webapp
    is not built. This may fix builds on mips, s390x and sparc, which are
    failing to link -lHSrts_thr
  * Temporarily build without webapp on kfreebsd-i386, until yesod is
    installable there again.
  * Direct mode bug fix: After a conflicted merge was automatically resolved,
    the content of a file that was already present could incorrectly
    be replaced with a symlink.
  * Fix a bug in the git-annex branch handling code that could
    cause info from a remote to not be merged and take effect immediately.
  * Direct mode is now fully tested by the test suite.
  * Detect bad content in ~/.config/git-annex/program and look in PATH instead.
  * OSX: Fixed gpg included in dmg.
  * Linux standalone: Back to being built with glibc 2.13 for maximum
    portability.

 -- Joey Hess <joeyh@debian.org>  Tue, 21 May 2013 13:10:26 -0400

git-annex (4.20130516) unstable; urgency=low

  * Android: The webapp is ported and working.
  * Windows: There is a very rough Windows port. Do not trust it with
    important data.
  * git-annex-shell: Ensure that received files can be read. Files
    transferred from some Android devices may have very broken permissions
    as received.
  * direct mode: Direct mode commands now work on files staged in the index,
    they do not need to be committed to git.
  * Temporarily add an upper bound to the version of yesod that can be built
    with, since yesod 1.2 has a great many changes that will require extensive
    work on the webapp.
  * Disable building with the haskell threaded runtime when the assistant
    is not built. This may fix builds on s390x and sparc, which are failing
    to link -lHSrts_thr
  * Avoid depending on regex-tdfa on mips, mipsel, and s390, where it fails
    to build.
  * direct: Fix a bug that could cause some files to be left in indirect mode.
  * When initializing a directory special remote with a relative path,
    the path is made absolute.
  * SHA: Add a runtime sanity check that sha commands output something
    that appears to be a real sha.
  * configure: Better checking that sha commands output in the desired format.
  * rsync special remotes: When sending from a crippled filesystem, use
    the destination's default file permissions, as the local ones can
    be arbitrarily broken. (Ie, ----rwxr-x for files on Android)
  * migrate: Detect if a file gets corrupted while it's being migrated.
  * Debian: Add a menu file.

 -- Joey Hess <joeyh@debian.org>  Thu, 16 May 2013 11:03:35 -0400

git-annex (4.20130501) unstable; urgency=low

  * sync, assistant: Behavior changes: Sync with remotes that have
    annex-ignore set, so that git remotes on servers without git-annex
    installed can be used to keep clients' git repos in sync.
  * assistant: Work around misfeature in git 1.8.2 that makes
    `git commit --alow-empty -m ""` run an editor.
  * sync: Bug fix, avoid adding to the annex the 
    dummy symlinks used on crippled filesystems.
  * Add public repository group.
    (And inpreferreddir to preferred content expressions.)
  * webapp: Can now set up Internet Archive repositories.
  * S3: Dropping content from the Internet Archive doesn't work, but
    their API indicates it does. Always refuse to drop from there.
  * Automatically register public urls for files uploaded to the
    Internet Archive.
  * To enable an existing special remote, the new enableremote command
    must be used. The initremote command now is used only to create
    new special remotes.
  * initremote: If two existing remotes have the same name,
    prefer the one with a higher trust level.
  * assistant: Improved XMPP protocol to better support multiple repositories
    using the same XMPP account. Fixes bad behavior when sharing with a friend
    when you or the friend have multiple reposotories on an XMPP account.
    Note that XMPP pairing with your own devices still pairs with all
    repositories using your XMPP account.
  * assistant: Fix bug that could cause incoming pushes to not get
    merged into the local tree. Particularly affected XMPP pushes.
  * webapp: Display some additional information about a repository on
    its edit page.
  * webapp: Install FDO desktop menu file when started in standalone mode.
  * webapp: Don't default to making repository in cwd when started
    from within a directory containing a git-annex file (eg, standalone
    tarball directory).
  * Detect systems that have no user name set in GECOS, and also
    don't have user.name set in git config, and put in a workaround
    so that commits to the git-annex branch (and the assistant)
    will still succeed despite git not liking the system configuration.
  * webapp: When told to add a git repository on a remote server, and
    the repository already exists as a non-bare repository, use it,
    rather than initializing a bare repository in the same directory.
  * direct, indirect: Refuse to do anything when the assistant
    or git-annex watch daemon is running.
  * assistant: When built with git before 1.8.0, use `git remote rm`
    to delete a remote. Newer git uses `git remote remove`.
  * rmurl: New command, removes one of the recorded urls for a file.
  * Detect when the remote is broken like bitbucket is, and exits 0 when
    it fails to run git-annex-shell.
  * assistant: Several improvements to performance and behavior when
    performing bulk adds of a large number of files (tens to hundreds
    of thousands).
  * assistant: Sanitize XMPP presence information logged for debugging.
  * webapp: Now automatically fills in any creds used by an existing remote
    when creating a new remote of the same type. Done for Internet Archive,
    S3, Glacier, and Box.com remotes.
  * Store an annex-uuid file in the bucket when setting up a new S3 remote.
  * Support building with DAV 0.4.

 -- Joey Hess <joeyh@debian.org>  Wed, 01 May 2013 01:42:46 -0400

git-annex (4.20130417) unstable; urgency=low

  * initremote: Generates encryption keys with high quality entropy.
    This can be disabled using --fast to get the old behavior.
    The assistant still uses low-quality entropy when creating encrypted
    remotes, to avoid delays. (Thanks, guilhem for the patch.)
  * Bugfix: Direct mode no longer repeatedly checksums duplicated files.
  * assistant: Work around horrible, terrible, very bad behavior of
    gnome-keyring, by not storing special-purpose ssh keys in ~/.ssh/*.pub.
    Apparently gnome-keyring apparently will load and indiscriminately use
    such keys in some cases, even if they are not using any of the standard
    ssh key names. Instead store the keys in ~/.ssh/annex/,
    which gnome-keyring will not check.
  * addurl: Bugfix: Did not properly add file in direct mode.
  * assistant: Bug fix to avoid annexing the files that git uses
    to stand in for symlinks on FAT and other filesystem not supporting
    symlinks.
  * Adjust preferred content expressions so that content in archive
    directories is preferred until it has reached an archive or smallarchive
    repository.
  * webapp: New --listen= option allows running the webapp on one computer
    and connecting to it from another. (Note: Does not yet use HTTPS.)
  * Added annex.web-download-command setting.
  * Added per-remote annex-rsync-transport option. (guilhem again)
  * Ssh connection caching is now also used by rsync special remotes.
    (guilhem yet again)
  * The version number is now derived from git, unless built with
    VERSION_FROM_CHANGELOG.
  * assistant: Stop any transfers the assistant initiated on shutdown.
  * assistant: Added sequence numbers to XMPP git push packets. (Not yet used.)
  * addurl: Register transfer so the webapp can see it.
  * addurl: Automatically retry downloads that fail, as long as some
    additional content was downloaded.
  * webapp: Much improved progress bar display for downloads from encrypted
    remotes.
  * Avoid using runghc, as that needs ghci.
  * webapp: When a repository's group is changed, rescan for transfers.
  * webapp: Added animations.
  * webapp: Include the repository directory in the mangled hostname and
    ssh key name, so that a locked down ssh key for one repository is not
    re-used when setting up additional repositories on the same server.
  * Fall back to internal url downloader when built without curl.
  * fsck: Check content of direct mode files (only when the inode cache
    thinks they are unmodified).

 -- Joey Hess <joeyh@debian.org>  Wed, 17 Apr 2013 09:07:38 -0400

git-annex (4.20130405) unstable; urgency=low

  * Group subcommands into sections in usage. Closes: #703797
  * Per-command usage messages.
  * webapp: Fix a race that sometimes caused alerts or other notifications
    to be missed if they occurred while a page was loading.
  * webapp: Progess bar fixes for many types of special remotes.
  * Build debian package without using cabal, which writes to HOME.
    Closes: #704205
  * webapp: Run ssh server probes in a way that will work when the
    login shell is a monstrosity that should have died 25 years ago,
    such as csh.
  * New annex.largefiles setting, which configures which files
    `git annex add` and the assistant add to the annex.
  * assistant: Check small files into git directly.
  * Remotes can be configured to use other MAC algorithms than HMACSHA1
    to encrypt filenames.
    Thanks, guilhem for the patch.
  * git-annex-shell: Passes rsync --bwlimit options on rsync.
    Thanks, guilhem for the patch.
  * webapp: Added UI to delete repositories. Closes: #689847
  * Adjust built-in preferred content expressions to make most types
    of repositories want content that is only located on untrusted, dead,
    and unwanted repositories.
  * drop --auto: Fix bug that prevented dropping files from untrusted
    repositories.
  * assistant: Fix bug that could cause direct mode files to be unstaged
    from git.
  * Update working tree files fully atomically.
  * webapp: Improved transfer queue management.
  * init: Probe whether the filesystem supports fifos, and if not,
    disable ssh connection caching.
  * Use lower case hash directories for storing files on crippled filesystems,
    same as is already done for bare repositories.

 -- Joey Hess <joeyh@debian.org>  Fri, 05 Apr 2013 10:42:18 -0400

git-annex (4.20130323) unstable; urgency=low

  * webapp: Repository list is now included in the dashboard, and other
    UI tweaks.
  * webapp: Improved UI for pairing your own devices together using XMPP.
  * webapp: Display an alert when there are XMPP remotes, and a cloud
    transfer repository needs to be configured.
  * Add incrementalbackup repository group.
  * webapp: Encourage user to install git-annex on a server when adding
    a ssh server, rather than just funneling them through to rsync.
  * xmpp: --debug now enables a sanitized dump of the XMPP protocol
  * xmpp: Try harder to detect presence of clients when there's a git push
    to send.
  * xmpp: Re-enable XA flag, since disabling it did not turn out to help
    with the problems Google Talk has with not always sending presence
    messages to clients.
  * map: Combine duplicate repositories, for a nicer looking map.
  * Fix several bugs caused by a bad Ord instance for Remote.
  * webapp: Switch all forms to POST.
  * assistant: Avoid syncing with annex-ignored remotes when reconnecting
    to the network, or connecting a drive.
  * assistant: Fix OSX bug that prevented committing changed files to a
    repository when in indirect mode.
  * webapp: Improved alerts displayed when syncing with remotes, and 
    when syncing with a remote fails.
  * webapp: Force wrap long filenames in transfer display.
  * assistant: The ConfigMonitor left one zombie behind each time
    it checked for changes, now fixed.
  * get, copy, move: Display an error message when an identical transfer
    is already in progress, rather than failing with no indication why.
  * assistant: Several optimisations to file transfers.
  * OSX app and standalone Linux tarball now both support being added to
    PATH; no need to use runshell to start git-annex.
  * webapp: When adding a removable drive, you can now specify the
    directory inside it to use.
  * webapp: Confirm whether user wants to combine repositories when
    adding a removable drive that already has a repository on it.

 -- Joey Hess <joeyh@debian.org>  Fri, 22 Mar 2013 18:54:05 -0400

git-annex (4.20130314) unstable; urgency=low

  * Bugfix: git annex add, when ran without any file or directory specified,
    should add files in the current directory, but not act on unlocked files
    elsewhere in the tree.
  * Bugfix: drop --from an unavailable remote no longer updates the location
    log, incorrectly, to say the remote does not have the key.
  * Bugfix: If the UUID of a remote is not known, prevent --from, --to,
    and other ways of specifying remotes by name from selecting it,
    since it is not possible to sanely use it.
  * Bugfix: Fix bug in inode cache sentinal check, which broke
    copying to local repos if the repo being copied from had moved
    to a different filesystem or otherwise changed all its inodes

  * Switch from using regex-compat to regex-tdfa, as the C regex library
    is rather buggy.
  * status: Can now be run with a directory path to show only the
    status of that directory, rather than the whole annex.
  * Added remote.<name>.annex-gnupg-options setting.
    Thanks, guilhem for the patch.
  * addurl: Add --relaxed option.
  * addurl: Escape invalid characters in urls, rather than failing to
    use an invalid url.
  * addurl: Properly handle url-escaped characters in file:// urls.

  * assistant: Fix dropping content when a file is moved to an archive
    directory, and getting contennt when a file is moved back out.
  * assistant: Fix bug in direct mode that could occur when a symlink is
    moved out of an archive directory, and resulted in the file not being
    set to direct mode when it was transferred.
  * assistant: Generate better commits for renames.
  * assistant: Logs are rotated to avoid them using too much disk space.
  * assistant: Avoid noise in logs from git commit about typechanged
    files in direct mode repositories.
  * assistant: Set gc.auto=0 when creating repositories to prevent
    automatic commits from causing git-gc runs.
  * assistant: If gc.auto=0, run git-gc once a day, packing loose objects
    very non-aggressively.
  * assistant: XMPP git pull and push requests are cached and sent when
    presence of a new client is detected.
  * assistant: Sync with all git remotes on startup.
  * assistant: Get back in sync with XMPP remotes after network reconnection,
    and on startup.
  * assistant: Fix syncing after XMPP pairing.
  * assistant: Optimised handling of renamed files in direct mode,
    avoiding re-checksumming.
  * assistant: Detects most renames, including directory renames, and
    combines all their changes into a single commit.
  * assistant: Fix ~/.ssh/git-annex-shell wrapper to work when the
    ssh key does not force a command.
  * assistant: Be smarter about avoiding unncessary transfers.

  * webapp: Work around bug in Warp's slowloris attack prevention code,
    that caused regular browsers to stall when they reuse a connection
    after leaving it idle for 30 seconds.
    (See https://github.com/yesodweb/wai/issues/146)
  * webapp: New preferences page allows enabling/disabling debug logging
    at runtime, as well as configuring numcopies and diskreserve.
  * webapp: Repository costs can be configured by dragging repositories around
    in the repository list.
  * webapp: Proceed automatically on from "Configure jabber account"
    to pairing.
  * webapp: Only show up to 10 queued transfers.
  * webapp: DTRT when told to create a git repo that already exists.
  * webapp: Set locally paired repositories to a lower cost than other
    network remotes.

  * Run ssh with -T to avoid tty allocation and any login scripts that
    may do undesired things with it.
  * Several improvements to Makefile and cabal file. Thanks, Peter Simmons
  * Stop depending on testpack.
  * Android: Enable test suite. 

 -- Joey Hess <joeyh@debian.org>  Thu, 14 Mar 2013 15:29:20 -0400

git-annex (4.20130227) unstable; urgency=low

  * annex.version is now set to 4 for direct mode repositories.
  * Should now fully support git repositories with core.symlinks=false;
    always using git's pseudosymlink files in such repositories.
  * webapp: Allow creating repositories on filesystems that lack support for
    symlinks.
  * webapp: Can now add a new local repository, and make it sync with
    the main local repository.
  * Android: Bundle now includes openssh.
  * Android: Support ssh connection caching.
  * Android: Assistant is fully working. (But no webapp yet.)
  * Direct mode: Support filesystems like FAT which can change their inodes
    each time they are mounted.
  * Direct mode: Fix support for adding a modified file.
  * Avoid passing -p to rsync, to interoperate with crippled filesystems.
    Closes: #700282
  * Additional GIT_DIR support bugfixes. May actually work now.
  * webapp: Display any error message from git init if it fails to create
    a repository.
  * Fix a reversion in matching globs introduced in the last release,
    where "*" did not match files inside subdirectories. No longer uses
    the Glob library.
  * copy: Update location log when no copy was performed, if the location
    log was out of date.
  * Makefile now builds using cabal, taking advantage of cabal's automatic
    detection of appropriate build flags.
  * test: The test suite is now built into the git-annex binary, and can
    be run at any time.

 -- Joey Hess <joeyh@debian.org>  Wed, 27 Feb 2013 14:07:24 -0400

git-annex (3.20130216) unstable; urgency=low

  * Now uses the Haskell uuid library, rather than needing a uuid program.
  * Now uses the Haskell Glob library, rather than pcre-light, avoiding
    the need to install libpcre. Currently done only for Cabal or when
    the Makefile is made to use -DWITH_GLOB
  * Android port now available (command-line only).
  * New annex.crippledfilesystem setting, allows use of git-annex
    repositories on FAT and even worse filesystems; avoiding use of
    hard links and locked down permissions settings. (Support is incomplete.)
  * init: Detect when the repository is on a filesystem that does not
    support hard links, or symlinks, or unix permissions, and set
    annex.crippledfilesystem, as well as annex.direct.
  * add: Improved detection of files that are modified while being added.
  * Fix a bug in direct mode, introduced in the previous release, where
    if a file was dropped and then got back, it would be stored in indirect
    mode.

 -- Joey Hess <joeyh@debian.org>  Sat, 16 Feb 2013 10:03:26 -0400

git-annex (3.20130207) unstable; urgency=low

  * webapp: Now allows restarting any threads that crash.
  * Adjust debian package to only build-depend on DAV on architectures
    where it is available.
  * addurl --fast: Use curl, rather than haskell HTTP library, to support https.
  * annex.autocommit: New setting, can be used to disable autocommit
    of changed files by the assistant, while it still does data syncing
    and other tasks.
  * assistant: Ignore .DS_Store on OSX.
  * assistant: Fix location log when adding new file in direct mode.
  * Deal with stale mappings for deleted file in direct mode.
  * pre-commit: Update direct mode mappings. 
  * uninit, unannex --fast: If hard link creation fails, fall back to slow
    mode.
  * Clean up direct mode cache and mapping info when dropping keys.
  * dropunused: Clean up stale direct mode cache and mapping info not
    removed before.

 -- Joey Hess <joeyh@debian.org>  Thu, 07 Feb 2013 12:45:25 -0400

git-annex (3.20130124) unstable; urgency=low

  * Added source repository group, that only retains files until they've
    been transferred to another repository. Useful for things like
    repositories on cameras.
  * Added manual repository group. Use to prevent the assistant from
    downloading any file contents to keep things in sync. Instead
    `git annex get`, `git annex drop` etc can be used manually as desired.
  * webapp: More adjustments to longpoll code to deal with changes in
    variable quoting in different versions of shakespeare-js.
  * webapp: Avoid an error if a transfer is stopped just as it finishes.
    Closes: #698184 
  * webapp: Now always logs to .git/annex/daemon.log
  * webapp: Has a page to view the log, accessed from the control menu.
  * webapp: Fix crash adding removable drive that has an annex directory
    in it that is not a git repository.
  * Deal with incompatability in gpg2, which caused prompts for encryption
    passphrases rather than using the supplied --passphrase-fd.
  * bugfix: Union merges involving two or more repositories could sometimes
    result in data from one repository getting lost. This could result
    in the location log data becoming wrong, and fsck being needed to fix it.
  * sync: Automatic merge conflict resolution now stages deleted files.
  * Depend on git 1.7.7.6 for --no-edit. Closes: #698399
  * Fix direct mode mapping code to always store direct mode filenames
    relative to the top of the repository, even when operating inside a
    subdirectory.
  * fsck: Detect and fix consistency errors in direct mode mapping files.
  * Avoid filename encoding errors when writing direct mode mappings.

 -- Joey Hess <joeyh@debian.org>  Tue, 22 Jan 2013 07:11:59 +1100

git-annex (3.20130114) unstable; urgency=low

  * Now handles the case where a file that's being transferred to a remote
    is modified in place, which direct mode allows. When this
    happens, the transfer now fails, rather than allow possibly corrupt
    data into the remote.
  * fsck: Better checking of file content in direct mode.
  * drop: Suggest using git annex move when numcopies prevents dropping a file.
  * webapp: Repo switcher filters out repos that do not exist any more
    (or are on a drive that's not mounted).
  * webapp: Use IP address, rather than localhost, since some systems may
    have configuration problems or other issues that prevent web browsers
    from connecting to the right localhost IP for the webapp.
  * webapp: Adjust longpoll code to work with recent versions of
    shakespeare-js.
  * assistant: Support new gvfs dbus names used in Gnome 3.6.
  * In direct mode, files with the same key are no longer hardlinked, as
    that would cause a surprising behavior if modifying one, where the other
    would also change.
  * webapp: Avoid illegal characters in hostname when creating S3 or
    Glacier remote.
  * assistant: Avoid committer crashing if a file is deleted at the wrong
    instant.

 -- Joey Hess <joeyh@debian.org>  Mon, 14 Jan 2013 15:25:18 -0400

git-annex (3.20130107) unstable; urgency=low

  * webapp: Add UI to stop and restart assistant.
  * committer: Fix a file handle leak.
  * assistant: Make expensive transfer scan work fully in direct mode.
  * More commands work in direct mode repositories: find, whereis, move, copy,
    drop, log, fsck, add, addurl.
  * sync: No longer automatically adds files in direct mode.
  * assistant: Detect when system is not configured with a user name,
    and set environment to prevent git from failing.
  * direct: Avoid hardlinking symlinks that point to the same content
    when the content is not present.
  * Fix transferring files to special remotes in direct mode.

 -- Joey Hess <joeyh@debian.org>  Mon, 07 Jan 2013 01:01:41 -0400

git-annex (3.20130102) unstable; urgency=low

  * direct, indirect: New commands, that switch a repository to and from
    direct mode. In direct mode, files are accessed directly, rather than
    via symlinks. Note that direct mode is currently experimental. Many
    git-annex commands do not work in direct mode. Some git commands can
    cause data loss when used in direct mode repositories.
  * assistant: Now uses direct mode by default when setting up a new
    local repository.
  * OSX assistant: Uses the FSEvents API to detect file changes.
    This avoids issues with running out of file descriptors on large trees,
    as well as allowing detection of modification of files in direct mode.
    Other BSD systems still use kqueue.
  * kqueue: Fix bug that made broken symlinks not be noticed.
  * vicfg: Quote filename. Closes: #696193
  * Bugfix: Fixed bug parsing transfer info files, where the newline after
    the filename was included in it. This was generally benign, but in
    the assistant, it caused unexpected dropping of preferred content.
  * Bugfix: Remove leading \ from checksums output by sha*sum commands,
    when the filename contains \ or a newline. Closes: #696384
  * fsck: Still accept checksums with a leading \ as valid, now that
    above bug is fixed.
  * SHA*E backends: Exclude non-alphanumeric characters from extensions.
  * migrate: Remove leading \ in SHA* checksums, and non-alphanumerics
    from extensions of SHA*E keys.

 -- Joey Hess <joeyh@debian.org>  Wed, 02 Jan 2013 13:21:34 -0400

git-annex (3.20121211) unstable; urgency=low

  * webapp: Defaults to sharing box.com account info with friends, allowing
    one-click enabling of the repository.
  * Fix broken .config/git-annex/program installed by standalone tarball.
  * assistant: Retrival from glacier now handled.
  * Include ssh in standalone tarball and OSX app.
  * watch: Avoid leaving hard links to files behind in .git/annex/tmp
    if a file is deleted or moved while it's being quarantined in preparation
    to being added to the annex.
  * Allow `git annex drop --from web`; of course this does not remove
    any file from the web, but it does make git-annex remove all urls
    associated with a file.
  * webapp: S3 and Glacier forms now have a select list of all
    currently-supported AWS regions.
  * webdav: Avoid trying to set props, avoiding incompatability with
    livedrive.com. Needs DAV version 0.3.
  * webapp: Prettify error display.
  * webapp: Fix bad interaction between required fields and modals.
  * webapp: Added help buttons and links next to fields that require
    explanations.
  * webapp: Encryption can be disabled when setting up remotes.
  * assistant: Avoid trying to drop content from remotes that don't have it.
  * assistant: Allow periods in ssh key comments.
  * get/copy --auto: Transfer data even if it would exceed numcopies,
    when preferred content settings want it.
  * drop --auto: Fix dropping content when there are no preferred content
    settings.
  * webapp: Allow user to specify the port when setting up a ssh or rsync
    remote.
  * assistant: Fix syncing to just created ssh remotes.
  * Enable WebDAV support in Debian package. Closes: #695532

 -- Joey Hess <joeyh@debian.org>  Tue, 11 Dec 2012 11:25:03 -0400

git-annex (3.20121127) unstable; urgency=low

  * Fix dirContentsRecursive, which had missed some files in deeply nested
    subdirectories. Could affect various parts of git-annex.
  * rsync: Fix bug introduced in last release that broke encrypted rsync
    special remotes.
  * The standalone builds now unset their special path and library path
    variables before running the system web browser.

 -- Joey Hess <joeyh@debian.org>  Tue, 27 Nov 2012 17:07:32 -0400

git-annex (3.20121126) unstable; urgency=low

  * New webdav and Amazon glacier special remotes.
  * Display a warning when a non-existing file or directory is specified.
  * webapp: Added configurator for Box.com.
  * webapp: Show error messages to user when testing XMPP creds.
  * Fix build of assistant without yesod.
  * webapp: The list of repositiories refreshes when new repositories are
    added, including when new repository configurations are pushed in from
    remotes.
  * OSX: Fix RunAtLoad value in plist file.
  * Getting a file from chunked directory special remotes no longer buffers
    it all in memory.
  * S3: Added progress display for uploading and downloading.
  * directory special remote: Made more efficient and robust.
  * Bugfix: directory special remote could loop forever storing a key 
    when a too small chunksize was configured.
  * Allow controlling whether login credentials for S3 and webdav are
    committed to the repository, by setting embedcreds=yes|no when running
    initremote.
  * Added smallarchive repository group, that only archives files that are
    in archive directories. Used by default for glacier when set up in the
    webapp.
  * assistant: Fixed handling of toplevel archive directory and
    client repository group.
  * assistant: Apply preferred content settings when a new symlink
    is created, or a symlink gets renamed. Made archive directories work.

 -- Joey Hess <joeyh@debian.org>  Mon, 26 Nov 2012 11:37:49 -0400

git-annex (3.20121112) unstable; urgency=low

  * assistant: Can use XMPP to notify other nodes about pushes made to other
    repositories, as well as pushing to them directly over XMPP.
  * wepapp: Added an XMPP configuration interface.
  * webapp: Supports pairing over XMPP, with both friends, and other repos
    using the same account.
  * assistant: Drops non-preferred content when possible.
  * assistant: Notices, and applies config changes as they are made to
    the git-annex branch, including config changes pushed in from remotes.
  * git-annex-shell: GIT_ANNEX_SHELL_DIRECTORY can be set to limit it
    to operating on a specified directory.
  * webapp: When setting up authorized_keys, use GIT_ANNEX_SHELL_DIRECTORY.
  * Preferred content path matching bugfix.
  * Preferred content expressions cannot use "in=".
  * Preferred content expressions can use "present".
  * Fix handling of GIT_DIR when it refers to a git submodule.
  * Depend on and use the Haskell SafeSemaphore library, which provides
    exception-safe versions of SampleVar and QSemN.
    Thanks, Ben Gamari for an excellent patch set.
  * file:/// URLs can now be used with the web special remote.
  * webapp: Allow dashes in ssh key comments when pairing.
  * uninit: Check and abort if there are symlinks to annexed content that
    are not checked into git.
  * webapp: Switched to using the same multicast IP address that avahi uses.
  * bup: Don't pass - to bup-split to make it read stdin; bup 0.25
    does not accept that.
  * bugfix: Don't fail transferring content from read-only repos.
    Closes: #691341
  * configure: Check that checksum programs produce correct checksums.
  * Re-enable dbus, using a new version of the library that fixes the memory
    leak.
  * NetWatcher: When dbus connection is lost, try to reconnect.
  * Use USER and HOME environment when set, and only fall back to getpwent,
    which doesn't work with LDAP or NIS.
  * rsync special remote: Include annex-rsync-options when running rsync
    to test a key's presence.
  * The standalone tarball's runshell now takes care of installing a
    ~/.ssh/git-annex-shell wrapper the first time it's run.
  * webapp: Make an initial, empty commit so there is a master branch 
  * assistant: Fix syncing local drives.
  * webapp: Fix creation of rsync.net repositories.
  * webapp: Fix renaming of special remotes.
  * webapp: Generate better git remote names.
  * webapp: Ensure that rsync special remotes are enabled using the same
    name they were originally created using.
  * Bugfix: Fix hang in webapp when setting up a ssh remote with an absolute
    path.

 -- Joey Hess <joeyh@debian.org>  Mon, 12 Nov 2012 10:39:47 -0400

git-annex (3.20121017) unstable; urgency=low

  * Fix zombie cleanup reversion introduced in 3.20121009.
  * Additional fix to support git submodules.

 -- Joey Hess <joeyh@debian.org>  Tue, 16 Oct 2012 21:10:14 -0400

git-annex (3.20121016) unstable; urgency=low

  * vicfg: New file format, avoids ambiguity with repos that have the same
    description, or no description.
  * Bug fix: A recent change caused git-annex-shell to crash.
  * Better preferred content expression for transfer repos.
  * webapp: Repository edit form can now edit the name of a repository.
  * webapp: Make bare repositories on removable drives, as there is nothing
    to ensure non-bare repos get updated when syncing.
  * webapp: Better behavior when pausing syncing to a remote when a transfer
    scan is running and queueing new transfers for that remote.
  * The standalone binaries are now built to not use ssh connection caching,
    in order to work with old versions of ssh.
  * A relative core.worktree is relative to the gitdir. Now that this is
    handled correctly, git-annex can be used in git submodules.
  * Temporarily disable use of dbus, as the haskell dbus library blows up
    when losing connection, which will need to be fixed upstream. 

 -- Joey Hess <joeyh@debian.org>  Tue, 16 Oct 2012 15:25:22 -0400

git-annex (3.20121010) unstable; urgency=low

  * Renamed --ingroup to --inallgroup.
  * Standard groups changed to client, transfer, archive, and backup.
    Each of these has its own standard preferred content setting.
  * dead: Remove dead repository from all groups.
  * Avoid unsetting HOME when running certian git commands. Closes: #690193
  * test: Fix threaded runtime hang.
  * Makefile: Avoid building with -threaded if the ghc threaded runtime does
    not exist.
  * webapp: Improve wording of intro display. Closes: #689848
  * webapp: Repositories can now be configured, to change their description,
    their group, or even to disable syncing to them.
  * git config remote.name.annex-sync can be used to control whether
    a remote gets synced.
  * Fix a crash when merging files in the git-annex branch that contain
    invalid utf8.
  * Automatically detect when a ssh remote does not have git-annex-shell
    installed, and set annex-ignore.

 -- Joey Hess <joeyh@debian.org>  Fri, 12 Oct 2012 13:45:21 -0400

git-annex (3.20121009) unstable; urgency=low

  * watch, assistant: It's now safe to git annex unlock files while
    the watcher is running, as well as modify files checked into git
    as normal files. Additionally, .gitignore settings are now honored.
    Closes: #689979
  * group, ungroup: New commands to indicate groups of repositories.
  * webapp: Adds newly created repositories to one of these groups:
    clients, drives, servers
  * vicfg: New command, allows editing (or simply viewing) most
    of the repository configuration settings stored in the git-annex branch.
  * Added preferred content expressions, configurable using vicfg.
  * get --auto: If the local repository has preferred content
    configured, only get that content.
  * drop --auto: If the repository the content is dropped from has
    preferred content configured, drop only content that is not preferred.
  * copy --auto: Only transfer content that the destination repository prefers.
  * assistant: Now honors preferred content settings when deciding what to
    transfer.
  * --copies=group:number can now be used to match files that are present
    in a specified number of repositories in a group.
  * Added --smallerthan, --largerthan, and --inall limits.
  * Only build-depend on libghc-clientsession-dev on arches that will have
    the webapp.
  * uninit: Unset annex.version. Closes: #689852

 -- Joey Hess <joeyh@debian.org>  Tue, 09 Oct 2012 15:13:23 -0400

git-annex (3.20121001) unstable; urgency=low

  * fsck: Now has an incremental mode. Start a new incremental fsck pass
    with git annex fsck --incremental. Now the fsck can be interrupted
    as desired, and resumed with git annex fsck --more.
    Thanks, Justin Azoff
  * New --time-limit option, makes long git-annex commands stop after
    a specified amount of time.
  * fsck: New --incremental-schedule option which is nice for scheduling
    eg, monthly incremental fsck runs in cron jobs.
  * Fix fallback to ~/Desktop when xdg-user-dir is not available.
    Closes: #688833
  * S3: When using a shared cipher, S3 credentials are not stored encrypted
    in the git repository, as that would allow anyone with access to
    the repository access to the S3 account. Instead, they're stored
    in a 600 mode file in the local git repo.
  * webapp: Avoid crashing when ssh-keygen -F chokes on an invalid known_hosts
    file.
  * Always do a system wide installation when DESTDIR is set. Closes: #689052
  * The Makefile now builds with the new yesod by default.
    Systems like Debian that have the old yesod 1.0.1 should set
    GIT_ANNEX_LOCAL_FEATURES=-DWITH_OLD_YESOD
  * copy: Avoid updating the location log when no copy is performed.
  * configure: Test that uuid -m works, falling back to plain uuid if not.
  * Avoid building the webapp on Debian architectures that do not yet
    have template haskell and thus yesod. (Should be available for arm soonish
    I hope).

 -- Joey Hess <joeyh@debian.org>  Mon, 01 Oct 2012 13:56:55 -0400

git-annex (3.20120924) unstable; urgency=low

  * assistant: New command, a daemon which does everything watch does,
    as well as automatically syncing file contents between repositories.
  * webapp: An interface for managing and configuring the assistant.
  * The default backend used when adding files to the annex is changed
    from SHA256 to SHA256E, to simplify interoperability with OSX, media
    players, and various programs that needlessly look at symlink targets.
    To get old behavior, add a .gitattributes containing: * annex.backend=SHA256
  * init: If no description is provided for a new repository, one will
    automatically be generated, like "joey@gnu:~/foo"
  * test: Set a lot of git environment variables so testing works in strange
    environments that normally need git config to set names, etc.
    Closes: #682351 Thanks, gregor herrmann
  * Disable ssh connection caching if the path to the control socket would be
    too long (and use relative path to minimise path to the control socket).
  * migrate: Check content before generating the new key, to avoid generating
    a key for corrupt data.
  * Support repositories created with --separate-git-dir. Closes: #684405
  * reinject: When the provided file doesn't match, leave it where it is,
    rather than moving to .git/annex/bad/
  * Avoid crashing on encoding errors in filenames when writing transfer info
    files and reading from checksum commands.
  * sync: Pushes the git-annex branch to remote/synced/git-annex, rather
    than directly to remote/git-annex.
  * Now supports matching files that are present on a number of remotes
    with a specified trust level. Example: --copies=trusted:2
    Thanks, Nicolas Pouillard

 -- Joey Hess <joeyh@debian.org>  Mon, 24 Sep 2012 13:47:48 -0400

git-annex (3.20120825) unstable; urgency=low

  * S3: Add fileprefix setting.
  * Pass --use-agent to gpg when in no tty mode. Thanks, Eskild Hustvedt.
  * Bugfix: Fix fsck in SHA*E backends, when the key contains composite
    extensions, as added in 3.20120721.

 -- Joey Hess <joeyh@debian.org>  Sat, 25 Aug 2012 10:00:10 -0400

git-annex (3.20120807) unstable; urgency=low

  * initremote: Avoid recording remote's description before checking
    that its config is valid.
  * unused, status: Avoid crashing when ran in bare repo.
  * Avoid crashing when "git annex get" fails to download from one
    location, and falls back to downloading from a second location.

 -- Joey Hess <joeyh@debian.org>  Tue, 07 Aug 2012 13:35:07 -0400

git-annex (3.20120721) unstable; urgency=low

  * get, move, copy: Now refuse to do anything when the requested file
    transfer is already in progress by another process.
  * status: Lists transfers that are currently in progress.
  * Fix passing --uuid to git-annex-shell.
  * When shaNsum commands cannot be found, use the Haskell SHA library
    (already a dependency) to do the checksumming. This may be slower,
    but avoids portability problems.
  * Use SHA library for files less than 50 kb in size, at which point it's
    faster than forking the more optimised external program.
  * SHAnE backends are now smarter about composite extensions, such as
    .tar.gz Closes: #680450
  * map: Write map.dot to .git/annex, which avoids watch trying to annex it.

 -- Joey Hess <joeyh@debian.org>  Sat, 21 Jul 2012 16:52:48 -0400

git-annex (3.20120629) unstable; urgency=low

  * cabal: Only try to use inotify on Linux.
  * Version build dependency on STM, and allow building without it,
    which disables the watch command.
  * Avoid ugly failure mode when moving content from a local repository
    that is not available.
  * Got rid of the last place that did utf8 decoding.
  * Accept arbitrarily encoded repository filepaths etc when reading
    git config output. This fixes support for remotes with unusual characters
    in their names.
  * sync: Automatically resolves merge conflicts.

 -- Joey Hess <joeyh@debian.org>  Fri, 29 Jun 2012 10:17:49 -0400

git-annex (3.20120624) unstable; urgency=low

  * watch: New subcommand, a daemon which notices changes to
    files and automatically annexes new files, etc, so you don't
    need to manually run git commands when manipulating files.
    Available on Linux, BSDs, and OSX!
  * Enable diskfree on kfreebsd, using kqueue.
  * unused: Fix crash when key names contain invalid utf8.
  * sync: Avoid recent git's interactive merge.

 -- Joey Hess <joeyh@debian.org>  Sun, 24 Jun 2012 12:36:50 -0400

git-annex (3.20120614) unstable; urgency=medium

  * addurl: Was broken by a typo introduced 2 released ago, now fixed.
    Closes: #677576
  * Install man page when run by cabal, in a location where man will
    find it, even when installing under $HOME. Thanks, Nathan Collins

 -- Joey Hess <joeyh@debian.org>  Thu, 14 Jun 2012 20:21:29 -0400

git-annex (3.20120611) unstable; urgency=medium

  * add: Prevent (most) modifications from being made to a file while it
    is being added to the annex.
  * initremote: Automatically describe a remote when creating it.
  * uninit: Refuse to run in a subdirectory. Closes: #677076

 -- Joey Hess <joeyh@debian.org>  Mon, 11 Jun 2012 10:32:01 -0400

git-annex (3.20120605) unstable; urgency=low

  * sync: Show a nicer message if a user tries to sync to a special remote.
  * lock: Reset unlocked file to index, rather than to branch head.
  * import: New subcommand, pulls files from a directory outside the annex
    and adds them.
  * Fix display of warning message when encountering a file that uses an
    unsupported backend.
  * Require that the SHA256 backend can be used when building, since it's the
    default.
  * Preserve parent environment when running hooks of the hook special remote.

 -- Joey Hess <joeyh@debian.org>  Tue, 05 Jun 2012 14:03:39 -0400

git-annex (3.20120522) unstable; urgency=low

  * Pass -a to cp even when it supports --reflink=auto, to preserve
    permissions.
  * Clean up handling of git directory and git worktree.
  * Add support for core.worktree, and fix support for GIT_WORK_TREE and
    GIT_DIR.

 -- Joey Hess <joeyh@debian.org>  Tue, 22 May 2012 11:16:13 -0400

git-annex (3.20120511) unstable; urgency=low

  * Rsync special remotes can be configured with shellescape=no
    to avoid shell quoting that is normally done when using rsync over ssh.
    This is known to be needed for certian rsync hosting providers
    (specificially hidrive.strato.com) that use rsync over ssh but do not
    pass it through the shell.
  * dropunused: Allow specifying ranges to drop.
  * addunused: New command, the opposite of dropunused, it relinks unused
    content into the git repository.
  * Fix use of several config settings: annex.ssh-options,
    annex.rsync-options, annex.bup-split-options. (And adjust types to avoid
    the bugs that broke several config settings.)

 -- Joey Hess <joeyh@debian.org>  Fri, 11 May 2012 12:29:30 -0400

git-annex (3.20120430) unstable; urgency=low

  * Fix use of annex.diskreserve config setting.
  * Directory special remotes now check annex.diskreserve.
  * Support git's core.sharedRepository configuration.
  * Add annex.http-headers and annex.http-headers-command config
    settings, to allow custom headers to be sent with all HTTP requests.
    (Requested by the Internet Archive)
  * uninit: Clear annex.uuid from .git/config. Closes: #670639
  * Added shared cipher mode to encryptable special remotes. This option
    avoids gpg key distribution, at the expense of flexability, and with
    the requirement that all clones of the git repository be equally trusted.

 -- Joey Hess <joeyh@debian.org>  Mon, 30 Apr 2012 13:16:10 -0400

git-annex (3.20120418) unstable; urgency=low

  * bugfix: Adding a dotfile also caused all non-dotfiles to be added.
  * bup: Properly handle key names with spaces or other things that are
    not legal git refs.
  * git-annex (but not git-annex-shell) supports the git help.autocorrect
    configuration setting, doing fuzzy matching using the restricted
    Damerau-Levenshtein edit distance, just as git does. This adds a build
    dependency on the haskell edit-distance library.
  * Renamed diskfree.c to avoid OSX case insensativity bug.
  * cabal now installs git-annex-shell as a symlink to git-annex.
  * cabal file now autodetects whether S3 support is available.

 -- Joey Hess <joeyh@debian.org>  Wed, 18 Apr 2012 12:11:32 -0400

git-annex (3.20120406) unstable; urgency=low

  * Disable diskfree on kfreebsd, as I have a build failure on kfreebsd-i386
    that is quite likely caused by it.

 -- Joey Hess <joeyh@debian.org>  Sat, 07 Apr 2012 15:50:36 -0400

git-annex (3.20120405) unstable; urgency=low

  * Rewrote free disk space checking code, moving the portability
    handling into a small C library.
  * status: Display amount of free disk space.

 -- Joey Hess <joeyh@debian.org>  Thu, 05 Apr 2012 16:19:10 -0400

git-annex (3.20120315) unstable; urgency=low

  * fsck: Fix up any broken links and misplaced content caused by the
    directory hash calculation bug fixed in the last release.
  * sync: Sync to lower cost remotes first.
  * status: Fixed to run in constant space.
  * status: More accurate display of sizes of tmp and bad keys.
  * unused: Now uses a bloom filter, and runs in constant space.
    Use of a bloom filter does mean it will not notice a small
    number of unused keys. For repos with up to half a million keys,
    it will miss one key in 1000.
  * Added annex.bloomcapacity and annex.bloomaccuracy, which can be
    adjusted as desired to tune the bloom filter.
  * status: Display amount of memory used by bloom filter, and
    detect when it's too small for the number of keys in a repository.
  * git-annex-shell: Runs hooks/annex-content after content is received
    or dropped.
  * Work around a bug in rsync (IMHO) introduced by openSUSE's SIP patch.
  * git-annex now behaves as git-annex-shell if symlinked to and run by that
    name. The Makefile sets this up, saving some 8 mb of installed size.
  * git-union-merge is a demo program, so it is no longer built by default.

 -- Joey Hess <joeyh@debian.org>  Thu, 15 Mar 2012 11:05:28 -0400

git-annex (3.20120309) unstable; urgency=low

  * Fix key directory hash calculation code to behave as it did before 
    version 3.20120227 when a key contains non-ascii characters (only
    WORM backend is likely to have been affected).

 -- Joey Hess <joeyh@debian.org>  Fri, 09 Mar 2012 20:05:09 -0400

git-annex (3.20120230) unstable; urgency=low

  * "here" can be used to refer to the current repository,
    which can read better than the old "." (which still works too).
  * Directory special remotes now support chunking files written to them,
    avoiding writing files larger than a specified size.
  * Add progress bar display to the directory special remote.
  * Add configurable hooks that are run when git-annex starts and stops
    using a remote: remote.name.annex-start-command and
    remote.name.annex-stop-command
  * Fix a bug in symlink calculation code, that triggered in rare
    cases where an annexed file is in a subdirectory that nearly
    matched to the .git/annex/object/xx/yy subdirectories.

 -- Joey Hess <joeyh@debian.org>  Mon, 05 Mar 2012 13:38:13 -0400

git-annex (3.20120229) unstable; urgency=low

  * Fix test suite to not require a unicode locale.
  * Fix cabal build failure. Thanks, Sergei Trofimovich

 -- Joey Hess <joeyh@debian.org>  Wed, 29 Feb 2012 02:31:31 -0400

git-annex (3.20120227) unstable; urgency=low

  * Modifications to support ghc 7.4's handling of filenames.
    This version can only be built with ghc 7.4 or newer. See the ghc7.0
    branch for older ghcs.
  * S3: Fix irrefutable pattern failure when accessing encrypted S3
    credentials.
  * Use the haskell IfElse library.
  * Fix teardown of stale cached ssh connections.
  * Fixed to use the strict state monad, to avoid leaking all kinds of memory
    due to lazy state update thunks when adding/fixing many files.
  * Fixed some memory leaks that occurred when committing journal files.
  * Added a annex.queuesize setting, useful when adding hundreds of thousands
    of files on a system with plenty of memory.
  * whereis: Prints the urls of files that the web special remote knows about.
  * addurl --fast: Verifies that the url can be downloaded (only getting
    its head), and records the size in the key.
  * When checking that an url has a key, verify that the Content-Length,
    if available, matches the size of the key.
  * addurl: Added a --file option, which can be used to specify what
    file the url is added to. This can be used to override the default
    filename that is used when adding an url, which is based on the url.
    Or, when the file already exists, the url is recorded as another
    location of the file.
  * addurl: Normalize badly encoded urls.
  * addurl: Add --pathdepth option.
  * rekey: New plumbing level command, can be used to change the keys used
    for files en masse.
  * Store web special remote url info in a more efficient location.
    (Urls stored with this version will not be visible to older versions.)
  * Deal with NFS problem that caused a failure to remove a directory
    when removing content from the annex.
  * Make a single location log commit after a remote has received or
    dropped files. Uses a new "git-annex-shell commit" command when available.
  * To avoid commits of data to the git-annex branch after each command
    is run, set annex.alwayscommit=false. Its data will then be committed
    less frequently, when a merge or sync is done.
  * configure: Check if ssh connection caching is supported by the installed
    version of ssh and default annex.sshcaching accordingly.
  * move --from, copy --from: Now 10 times faster when scanning to find
    files in a remote on a local disk; rather than go through the location log
    to see which files are present on the remote, it simply looks at the 
    disk contents directly.

 -- Joey Hess <joeyh@debian.org>  Mon, 27 Feb 2012 12:58:21 -0400

git-annex (3.20120123) unstable; urgency=low

  * fsck --from: Fscking a remote is now supported. It's done by retrieving
    the contents of the specified files from the remote, and checking them,
    so can be an expensive operation. Still, if the remote is a special
    remote, or a git repository that you cannot run fsck in locally, it's
    nice to have the ability to fsck it.
  * If you have any directory special remotes, now would be a good time to
    fsck them, in case you were hit by the data loss bug fixed in the
    previous release!
  * fsck --from remote --fast: Avoids expensive file transfers, at the
    expense of not checking file size and/or contents.
  * Ssh connection caching is now enabled automatically by git-annex.
    Only one ssh connection is made to each host per git-annex run, which
    can speed some things up a lot, as well as avoiding repeated password
    prompts. Concurrent git-annex processes also share ssh connections.
    Cached ssh connections are shut down when git-annex exits.
  * To disable the ssh caching (if for example you have your own broader
    ssh caching configuration), set annex.sshcaching=false.

 -- Joey Hess <joeyh@debian.org>  Mon, 23 Jan 2012 13:48:48 -0400

git-annex (3.20120116) unstable; urgency=medium

  * Fix data loss bug in directory special remote, when moving a file
    to the remote failed, and partially transferred content was left
    behind in the directory, re-running the same move would think it
    succeeded and delete the local copy.

 -- Joey Hess <joeyh@debian.org>  Mon, 16 Jan 2012 16:43:45 -0400

git-annex (3.20120115) unstable; urgency=low

  * Add a sanity check for bad StatFS results. On architectures
    where StatFS does not currently work (s390, mips, powerpc, sparc),
    this disables the diskreserve checking code, and attempting to
    configure an annex.diskreserve will result in an error.
  * Fix QuickCheck dependency in cabal file.
  * Minor optimisations.

 -- Joey Hess <joeyh@debian.org>  Sun, 15 Jan 2012 13:54:20 -0400

git-annex (3.20120113) unstable; urgency=low

  * log: Add --gource mode, which generates output usable by gource.
  * map: Fix display of remote repos
  * Add annex-trustlevel configuration settings, which can be used to 
    override the trust level of a remote.
  * git-annex, git-union-merge: Support GIT_DIR and GIT_WORK_TREE.
  * Add libghc-testpack-dev to build depends on all arches.

 -- Joey Hess <joeyh@debian.org>  Fri, 13 Jan 2012 15:35:17 -0400

git-annex (3.20120106) unstable; urgency=low

  * Support unescaped repository urls, like git does.
  * log: New command that displays the location log for files,
    showing each repository they were added to and removed from.
  * Fix overbroad gpg --no-tty fix from last release.

 -- Joey Hess <joeyh@debian.org>  Sat, 07 Jan 2012 13:16:23 -0400

git-annex (3.20120105) unstable; urgency=low

  * Added annex-web-options configuration settings, which can be
    used to provide parameters to whichever of wget or curl git-annex uses
    (depends on which is available, but most of their important options
    suitable for use here are the same).
  * Dotfiles, and files inside dotdirs are not added by "git annex add"
    unless the dotfile or directory is explicitly listed. So "git annex add ."
    will add all untracked files in the current directory except for those in
    dotdirs.
  * Added quickcheck to build dependencies, and fail if test suite cannot be
    built.
  * fsck: Do backend-specific check before checking numcopies is satisfied.
  * Run gpg with --no-tty. Closes: #654721

 -- Joey Hess <joeyh@debian.org>  Thu, 05 Jan 2012 13:44:12 -0400

git-annex (3.20111231) unstable; urgency=low

  * sync: Improved to work well without a central bare repository.
    Thanks to Joachim Breitner.
  * Rather than manually committing, pushing, pulling, merging, and git annex
    merging, we encourage you to give "git annex sync" a try.
  * sync --fast: Selects some of the remotes with the lowest annex.cost
    and syncs those, in addition to any specified at the command line.
  * Union merge now finds the least expensive way to represent the merge.
  * reinject: Add a sanity check for using an annexed file as the source file.
  * Properly handle multiline git config values.
  * Fix the hook special remote, which bitrotted a while ago.
  * map: --fast disables use of dot to display map
  * Test suite improvements. Current top-level test coverage: 75%
  * Improve deletion of files from rsync special remotes. Closes: #652849
  * Add --include, which is the same as --not --exclude.
  * Format strings can be specified using the new --format option, to control
    what is output by git annex find.
  * Support git annex find --json
  * Fixed behavior when multiple insteadOf configs are provided for the
    same url base.
  * Can now be built with older git versions (before 1.7.7); the resulting
    binary should only be used with old git.
  * Updated to build with monad-control 0.3.

 -- Joey Hess <joeyh@debian.org>  Sat, 31 Dec 2011 14:55:29 -0400

git-annex (3.20111211) unstable; urgency=medium

  * Fix bug in last version in getting contents from bare repositories.
  * Ensure that git-annex branch changes are merged into git-annex's index,
    which fixes a bug that could cause changes that were pushed to the
    git-annex branch to get reverted. As a side effect, it's now safe
    for users to check out and commit changes directly to the git-annex
    branch.
  * map: Fix a failure to detect a loop when both repositories are local
    and refer to each other with relative paths.
  * Prevent key names from containing newlines.
  * add: If interrupted, add can leave files converted to symlinks but not
    yet added to git. Running the add again will now clean up this situtation.
  * Fix caching of decrypted ciphers, which failed when drop had to check
    multiple different encrypted special remotes.
  * unannex: Can be run on files that have been added to the annex, but not
    yet committed.
  * sync: New command that synchronises the local repository and default
    remote, by running git commit, pull, and push for you.
  * Version monad-control dependency in cabal file.

 -- Joey Hess <joeyh@debian.org>  Sun, 11 Dec 2011 21:24:39 -0400

git-annex (3.20111203) unstable; urgency=low

  * The VFAT filesystem on recent versions of Linux, when mounted with
    shortname=mixed, does not get along well with git-annex's mixed case
    .git/annex/objects hash directories. To avoid this problem, new content
    is now stored in all-lowercase hash directories. Except for non-bare
    repositories which would be a pain to transition and cannot be put on FAT.
    (Old mixed-case hash directories are still tried for backwards
    compatibility.)
  * Flush json output, avoiding a buffering problem that could result in
    doubled output.
  * Avoid needing haskell98 and other fixes for new ghc. Thanks, Mark Wright.
  * Bugfix: dropunused did not drop keys with two spaces in their name.
  * Support for storing .git/annex on a different device than the rest of the
    git repository.
  * --inbackend can be used to make git-annex only operate on files
    whose content is stored using a specified key-value backend.
  * dead: A command which says that a repository is gone for good
    and you don't want git-annex to mention it again.

 -- Joey Hess <joeyh@debian.org>  Sat, 03 Dec 2011 21:01:45 -0400

git-annex (3.20111122) unstable; urgency=low

  * merge: Improve commit messages to mention what was merged.
  * Avoid doing auto-merging in commands that don't need fully current
    information from the git-annex branch. In particular, git annex add
    no longer needs to auto-merge.
  * init: When run in an already initalized repository, and without
    a description specified, don't delete the old description. 
  * Optimised union merging; now only runs git cat-file once, and runs
    in constant space.
  * status: Now displays trusted, untrusted, and semitrusted repositories
    separately.
  * status: Include all special remotes in the list of repositories.
  * status: Fix --json mode.
  * status: --fast is back
  * Fix support for insteadOf url remapping. Closes: #644278
  * When not run in a git repository, git-annex can still display a usage
    message, and "git annex version" even works.
  * migrate: Don't fall over a stale temp file.
  * Avoid excessive escaping for rsync special remotes that are not accessed
    over ssh.
  * find: Support --print0

 -- Joey Hess <joeyh@debian.org>  Tue, 22 Nov 2011 14:31:45 -0400

git-annex (3.20111111) unstable; urgency=low

  * Handle a case where an annexed file is moved into a gitignored directory,
    by having fix --force add its change.
  * Avoid cyclic drop problems.
  * Optimized copy --from and get --from to avoid checking the location log
    for files that are already present.
  * Automatically fix up badly formatted uuid.log entries produced by
    3.20111105, whenever the uuid.log is changed (ie, by init or describe).
  * map: Support remotes with /~/ and /~user/

 -- Joey Hess <joeyh@debian.org>  Fri, 11 Nov 2011 13:44:18 -0400

git-annex (3.20111107) unstable; urgency=low

  * merge: Use fast-forward merges when possible.
    Thanks Valentin Haenel for a test case showing how non-fast-forward
    merges could result in an ongoing pull/merge/push cycle.
  * Don't try to read config from repos with annex-ignore set.
  * Bugfix: In the past two releases, git-annex init has written the uuid.log
    in the wrong format, with the UUID and description flipped.

 -- Joey Hess <joeyh@debian.org>  Mon, 07 Nov 2011 12:47:44 -0400

git-annex (3.20111105) unstable; urgency=low

  * The default backend used when adding files to the annex is changed
    from WORM to SHA256.
    To get old behavior, add a .gitattributes containing: * annex.backend=WORM
  * Sped up some operations on remotes that are on the same host.
  * copy --to: Fixed leak when copying many files to a remote on the same
    host.
  * uninit: Add guard against being run with the git-annex branch checked out.
  * Fail if --from or --to is passed to commands that do not support them.
  * drop --from is now supported to remove file content from a remote.
  * status: Now always shows the current repository, even when it does not
    appear in uuid.log.
  * fsck: Now works in bare repositories. Checks location log information,
    and file contents. Does not check that numcopies is satisfied, as
    .gitattributes information about numcopies is not available in a bare
    repository.
  * unused, dropunused: Now work in bare repositories.
  * Removed the setkey command, and added a reinject command with a more
    useful interface.
  * The fromkey command now takes the key as its first parameter. The --key
    option is no longer used.
  * Built without any filename containing .git being excluded. Closes: #647215
  * Record uuid when auto-initializing a remote so it shows in status.
  * Bugfix: Fixed git-annex init crash in a bare repository when there was
    already an existing git-annex branch.
  * Pass -t to rsync to preserve timestamps.

 -- Joey Hess <joeyh@debian.org>  Sat, 05 Nov 2011 15:47:52 -0400

git-annex (3.20111025) unstable; urgency=low

  * A remote can have a annexUrl configured, that is used by git-annex
    instead of its usual url. (Similar to pushUrl.)
  * migrate: Copy url logs for keys when migrating.
  * git-annex-shell: GIT_ANNEX_SHELL_READONLY and GIT_ANNEX_SHELL_LIMITED
    environment variables can be set to limit what commands can be run.
    This is used by gitolite's new git-annex support!

 -- Joey Hess <joeyh@debian.org>  Tue, 25 Oct 2011 13:03:08 -0700

git-annex (3.20111011) unstable; urgency=low

  * This version of git-annex only works with git 1.7.7 and newer.
    The breakage with old versions is subtle, and affects the
    annex.numcopies settings in .gitattributes, so be sure to upgrade git
    to 1.7.7. (Debian package now depends on that version.)
  * Don't pass absolute paths to git show-attr, as it started following
    symlinks when that's done in 1.7.7. Instead, use relative paths,
    which show-attr only handles 100% correctly in 1.7.7. Closes: #645046
  * Fix referring to remotes by uuid.
  * New or changed repository descriptions in uuid.log now have a timestamp,
    which is used to ensure the newest description is used when the uuid.log
    has been merged.
  * Note that older versions of git-annex will display the timestamp as part
    of the repository description, which is ugly but otherwise harmless.
  * Add timestamps to trust.log and remote.log too.
  * git-annex-shell: Added the --uuid option.
  * git-annex now asks git-annex-shell to verify that it's operating in 
    the expected repository.
  * Note that this git-annex will not interoperate with remotes using 
    older versions of git-annex-shell.
  * Now supports git's insteadOf configuration, to modify the url
    used to access a remote. Note that pushInsteadOf is not used;
    that and pushurl are reserved for actual git pushes. Closes: #644278
  * status: List all known repositories.
  * When displaying a list of repositories, show git remote names
    in addition to their descriptions.
  * Add locking to avoid races when changing the git-annex branch.
  * Various speed improvements gained by using ByteStrings.
  * Contain the zombie hordes.

 -- Joey Hess <joeyh@debian.org>  Tue, 11 Oct 2011 23:00:02 -0400

git-annex (3.20110928) unstable; urgency=low

  * --in can be used to make git-annex only operate on files
    believed to be present in a given repository.
  * Arbitrarily complex expressions can be built to limit the files git-annex
    operates on, by combining the options --not --and --or -( and -)
    Example: git annex get --exclude '*.mp3' --and --not -( --in usbdrive --or --in archive -)
  * --copies=N can be used to make git-annex only operate on files with
    the specified number of copies. (And --not --copies=N for the inverse.)
  * find: Rather than only showing files whose contents are present,
    when used with --exclude --copies or --in, displays all files that
    match the specified conditions.
  * Note that this is a behavior change for git-annex find! Old behavior
    can be gotten by using: git-annex find --in .
  * status: Massively sped up; remove --fast mode.
  * unused: File contents used by branches and tags are no longer
    considered unused, even when not used by the current branch. This is
    the final piece of the puzzle needed for git-annex to to play nicely
    with branches.

 -- Joey Hess <joeyh@debian.org>  Wed, 28 Sep 2011 18:14:02 -0400

git-annex (3.20110915) unstable; urgency=low

  * whereis: Show untrusted locations separately and do not include in
    location count.
  * Fix build without S3.
  * addurl: Always use whole url as destination filename, rather than
    only its file component.
  * get, drop, copy: Added --auto option, which decides whether
    to get/drop content as needed to work toward the configured numcopies.
  * bugfix: drop and fsck did not honor --exclude

 -- Joey Hess <joeyh@debian.org>  Thu, 15 Sep 2011 22:25:46 -0400

git-annex (3.20110906) unstable; urgency=low

  * Improve display of newlines around error and warning messages.
  * Fix Makefile to work with cabal again.

 -- Joey Hess <joeyh@debian.org>  Tue, 06 Sep 2011 13:45:16 -0400

git-annex (3.20110902) unstable; urgency=low

  * Set EMAIL when running test suite so that git does not need to be
    configured first. Closes: #638998
  * The wget command will now be used in preference to curl, if available.
  * init: Make description an optional parameter.
  * unused, status: Sped up by avoiding unnecessary stats of annexed files.
  * unused --remote: Reduced memory use to 1/4th what was used before.
  * Add --json switch, to produce machine-consumable output.

 -- Joey Hess <joeyh@debian.org>  Fri, 02 Sep 2011 21:20:37 -0400

git-annex (3.20110819) unstable; urgency=low

  * Now "git annex init" only has to be run once, when a git repository
    is first being created. Clones will automatically notice that git-annex
    is in use and automatically perform a basic initalization. It's
    still recommended to run "git annex init" in any clones, to describe them.
  * Added annex-cost-command configuration, which can be used to vary the
    cost of a remote based on the output of a shell command.
  * Fix broken upgrade from V1 repository. Closes: #638584

 -- Joey Hess <joeyh@debian.org>  Fri, 19 Aug 2011 20:34:09 -0400

git-annex (3.20110817) unstable; urgency=low

  * Fix shell escaping in rsync special remote.
  * addurl: --fast can be used to avoid immediately downloading the url.
  * Added support for getting content from git remotes using http (and https).
  * Added curl to Debian package dependencies.

 -- Joey Hess <joeyh@debian.org>  Wed, 17 Aug 2011 01:29:02 -0400

git-annex (3.20110719) unstable; urgency=low

  * add: Be even more robust to avoid ever leaving the file seemingly deleted.
    Closes: #634233
  * Bugfix: Make add ../ work.
  * Support the standard git -c name=value
  * unannex: Clean up use of git commit -a.

 -- Joey Hess <joeyh@debian.org>  Tue, 19 Jul 2011 23:39:53 -0400

git-annex (3.20110707) unstable; urgency=low

  * Fix sign bug in disk free space checking.
  * Bugfix: Forgot to de-escape keys when upgrading. Could result in
    bad location log data for keys that contain [&:%] in their names.
    (A workaround for this problem is to run git annex fsck.)
  * add: Avoid a failure mode that resulted in the file seemingly being
    deleted (content put in the annex but no symlink present).

 -- Joey Hess <joeyh@debian.org>  Thu, 07 Jul 2011 19:29:39 -0400

git-annex (3.20110705) unstable; urgency=low

  * uninit: Delete the git-annex branch and .git/annex/
  * unannex: In --fast mode, file content is left in the annex, and a
    hard link made to it.
  * uninit: Use unannex in --fast mode, to support unannexing multiple
    files that link to the same content.
  * Drop the dependency on the haskell curl bindings, use regular haskell HTTP.
  * Fix a pipeline stall when upgrading (caused by #624389).

 -- Joey Hess <joeyh@debian.org>  Tue, 05 Jul 2011 14:37:39 -0400

git-annex (3.20110702) unstable; urgency=low

  * Now the web can be used as a special remote. 
    This feature replaces the old URL backend.
  * addurl: New command to download an url and store it in the annex.
  * Sped back up fsck, copy --from, and other commands that often
    have to read a lot of information from the git-annex branch. Such
    commands are now faster than they were before introduction of the
    git-annex branch.
  * Always ensure git-annex branch exists.
  * Modify location log parser to allow future expansion.
  * --force will cause add, etc, to operate on ignored files.
  * Avoid mangling encoding when storing the description of repository
    and other content.
  * cabal can now be used to build git-annex. This is substantially
    slower than using make, does not build or install documentation,
    does not run the test suite, and is not particularly recommended,
    but could be useful to some.

 -- Joey Hess <joeyh@debian.org>  Sat, 02 Jul 2011 15:00:18 -0400

git-annex (3.20110624) experimental; urgency=low

  * New repository format, annex.version=3. Use `git annex upgrade` to migrate.
  * git-annex now stores its logs in a git-annex branch.
  * merge: New subcommand. Auto-merges the new git-annex branch.
  * Improved handling of bare git repos with annexes. Many more commands will
    work in them.
  * git-annex is now more robust; it will never leave state files
    uncommitted when some other git process comes along and locks the index
    at an inconvenient time.
  * rsync is now used when copying files from repos on other filesystems.
    cp is still used when copying file from repos on the same filesystem,
    since --reflink=auto can make it significantly faster on filesystems
    such as btrfs.
  * Allow --trust etc to specify a repository by name, for temporarily 
    trusting repositories that are not configured remotes.
  * unlock: Made atomic.
  * git-union-merge: New git subcommand, that does a generic union merge
    operation, and operates efficiently without touching the working tree.

 -- Joey Hess <joeyh@debian.org>  Fri, 24 Jun 2011 14:32:18 -0400

git-annex (0.20110610) unstable; urgency=low

  * Add --numcopies option.
  * Add --trust, --untrust, and --semitrust options.
  * get --from is the same as copy --from
  * Bugfix: Fix fsck to not think all SHAnE keys are bad.

 -- Joey Hess <joeyh@debian.org>  Fri, 10 Jun 2011 11:48:40 -0400

git-annex (0.20110601) unstable; urgency=low

  * Minor bugfixes and error message improvements.
  * Massively sped up `git annex lock` by avoiding use of the uber-slow
    `git reset`, and only running `git checkout` once, even when many files
    are being locked.
  * Fix locking of files with staged changes.
  * Somewhat sped up `git commit` of modifications to unlocked files.
  * Build fix for older ghc.

 -- Joey Hess <joeyh@debian.org>  Wed, 01 Jun 2011 11:50:47 -0400

git-annex (0.20110522) unstable; urgency=low

  * Closer emulation of git's behavior when told to use "foo/.git" as a
    git repository instead of just "foo". Closes: #627563
  * Fix bug in --exclude introduced in 0.20110516.

 -- Joey Hess <joeyh@debian.org>  Fri, 27 May 2011 20:20:41 -0400

git-annex (0.20110521) unstable; urgency=low

  * status: New subcommand to show info about an annex, including its size.
  * --backend now overrides any backend configured in .gitattributes files.
  * Add --debug option. Closes: #627499

 -- Joey Hess <joeyh@debian.org>  Sat, 21 May 2011 11:52:53 -0400

git-annex (0.20110516) unstable; urgency=low

  * Add a few tweaks to make it easy to use the Internet Archive's variant
    of S3. In particular, munge key filenames to comply with the IA's filename
    limits, disable encryption, support their nonstandard way of creating
    buckets, and allow x-archive-* headers to be specified in initremote to
    set item metadata.
  * Added filename extension preserving variant backends SHA1E, SHA256E, etc.
  * migrate: Use current filename when generating new key, for backends
    where the filename affects the key name.
  * Work around a bug in Network.URI's handling of bracketed ipv6 addresses.

 -- Joey Hess <joeyh@debian.org>  Mon, 16 May 2011 14:16:52 -0400

git-annex (0.20110503) unstable; urgency=low

  * Fix hasKeyCheap setting for bup and rsync special remotes.
  * Add hook special remotes.
  * Avoid crashing when an existing key is readded to the annex.
  * unused: Now also lists files fsck places in .git/annex/bad/
  * S3: When encryption is enabled, the Amazon S3 login credentials
    are stored, encrypted, in .git-annex/remotes.log, so environment
    variables need not be set after the remote is initialized.

 -- Joey Hess <joeyh@debian.org>  Tue, 03 May 2011 20:56:01 -0400

git-annex (0.20110427) unstable; urgency=low

  * Switch back to haskell SHA library, so git-annex remains buildable on
    Debian stable.
  * Added rsync special remotes. This could be used, for example, to 
    store annexed content on rsync.net (encrypted naturally). Or anywhere else.
  * Bugfix: Avoid pipeline stall when running git annex drop or fsck on a
    lot of files. Possibly only occured with ghc 7.

 -- Joey Hess <joeyh@debian.org>  Wed, 27 Apr 2011 22:50:26 -0400

git-annex (0.20110425) unstable; urgency=low

  * Use haskell Crypto library instead of haskell SHA library.
  * Remove testpack from build depends for non x86 architectures where it
    is not available. The test suite will not be run if it cannot be compiled.
  * Avoid using absolute paths when staging location log, as that can
    confuse git when a remote's path contains a symlink. Closes: #621386

 -- Joey Hess <joeyh@debian.org>  Mon, 25 Apr 2011 15:47:00 -0400

git-annex (0.20110420) unstable; urgency=low

  * Update Debian build dependencies for ghc 7.
  * Debian package is now built with S3 support.
    Thanks Joachim Breitner for making this possible.
  * Somewhat improved memory usage of S3, still work to do.
    Thanks Greg Heartsfield for ongoing work to improve the hS3 library
    for git-annex.

 -- Joey Hess <joeyh@debian.org>  Thu, 21 Apr 2011 15:00:48 -0400

git-annex (0.20110419) unstable; urgency=low

  * Don't run gpg in batch mode, so it can prompt for passphrase when
    there is no agent.
  * Add missing build dep on dataenc.
  * S3: Fix stalls when transferring encrypted data.
  * bup: Avoid memory leak when transferring encrypted data.

 -- Joey Hess <joeyh@debian.org>  Tue, 19 Apr 2011 21:26:51 -0400

git-annex (0.20110417) unstable; urgency=low

  * bup is now supported as a special type of remote.
  * The data sent to special remotes (Amazon S3, bup, etc) can be encrypted
    using GPG for privacy.
  * Use lowercase hash directories for locationlog files, to avoid
    some issues with git on OSX with the mixed-case directories.
    No migration is needed; the old mixed case hash directories are still
    read; new information is written to the new directories.
  * Unused files on remotes, particulary special remotes, can now be
    identified and dropped, by using "--from remote" with git annex unused
    and git annex dropunused.
  * Clear up short option confusion between --from and --force (-f is now
    --from, and there is no short option for --force).
  * Add build depend on perlmagick so docs are consistently built.
    Closes: #621410
  * Add doc-base file. Closes: #621408
  * Periodically flush git command queue, to avoid boating memory usage
    too much.
  * Support "sha1" and "sha512" commands on FreeBSD, and allow building
    if any/all SHA commands are not available. Thanks, Fraser Tweedale

 -- Joey Hess <joeyh@debian.org>  Sun, 17 Apr 2011 12:00:24 -0400

git-annex (0.20110401) experimental; urgency=low

  * Amazon S3 is now supported as a special type of remote.
    Warning: Encrypting data before sending it to S3 is not yet supported.
  * Note that Amazon S3 support is not built in by default on Debian yet,
    as hS3 is not packaged.
  * fsck: Ensure that files and directories in .git/annex/objects
    have proper permissions.
  * Added a special type of remote called a directory remote, which
    simply stores files in an arbitrary local directory.
  * Bugfix: copy --to --fast never really copied, fixed.

 -- Joey Hess <joeyh@debian.org>  Fri, 01 Apr 2011 21:27:22 -0400

git-annex (0.20110328) experimental; urgency=low

  * annex.diskreserve can be given in arbitrary units (ie "0.5 gigabytes")
  * Generalized remotes handling, laying groundwork for remotes that are
    not regular git remotes. (Think Amazon S3.)
  * Provide a less expensive version of `git annex copy --to`, enabled
    via --fast. This assumes that location tracking information is correct,
    rather than contacting the remote for every file.
  * Bugfix: Keys could be received into v1 annexes from v2 annexes, via
    v1 git-annex-shell. This results in some oddly named keys in the v1
    annex. Recognise and fix those keys when upgrading, instead of crashing.

 -- Joey Hess <joeyh@debian.org>  Mon, 28 Mar 2011 10:47:29 -0400

git-annex (0.20110325) experimental; urgency=low

  * Free space checking is now done, for transfers of data for keys
    that have free space metadata. (Notably, not for SHA* keys generated
    with git-annex 0.2x or earlier.) The code is believed to work on
    Linux, FreeBSD, and OSX; check compile-time messages to see if it
    is not enabled for your OS.
  * Add annex.diskreserve config setting, to control how much free space
    to reserve for other purposes and avoid using (defaults to 1 mb).
  * Add --fast flag, that can enable less expensive, but also less thorough
    versions of some commands.
  * fsck: In fast mode, avoid checking checksums.
  * unused: In fast mode, just show all existing temp files as unused,
    and avoid expensive scan for other unused content.
  * migrate: Support migrating v1 SHA keys to v2 SHA keys with
    size information that can be used for free space checking.
  * Fix space leak in fsck and drop commands.
  * migrate: Bugfix for case when migrating a file results in a key that
    is already present in .git/annex/objects.
  * dropunused: Significantly sped up; only read unused log file once.

 -- Joey Hess <joeyh@debian.org>  Fri, 25 Mar 2011 00:47:37 -0400

git-annex (0.20110320) experimental; urgency=low

  * Fix dropping of files using the URL backend.
  * Fix support for remotes with '.' in their names.
  * Add version command to show git-annex version as well as repository
    version information.
  * No longer auto-upgrade to repository format 2, to avoid accidental
    upgrades, etc. Use git-annex upgrade when you're ready to run this
    version.

 -- Joey Hess <joeyh@debian.org>  Sun, 20 Mar 2011 16:36:33 -0400

git-annex (0.20110316) experimental; urgency=low

  * New repository format, annex.version=2.
  * The first time git-annex is run in an old format repository, it
    will automatically upgrade it to the new format, staging all
    necessary changes to git. Also added a "git annex upgrade" command.
  * Colons are now avoided in filenames, so bare clones of git repos
    can be put on USB thumb drives formatted with vFAT or similar
    filesystems.
  * Added two levels of hashing to object directory and .git-annex logs,
    to improve scalability with enormous numbers of annexed
    objects. (With one hundred million annexed objects, each
    directory would contain fewer than 1024 files.)
  * The setkey, fromkey, and dropkey subcommands have changed how
    the key is specified. --backend is no longer used with these.

 -- Joey Hess <joeyh@debian.org>  Wed, 16 Mar 2011 16:20:23 -0400

git-annex (0.24) unstable; urgency=low

  Branched the 0.24 series, which will be maintained for a while to
  support v1 git-annex repos, while main development moves to the 0.2011
  series, with v2 git-annex repos.

  * Add Suggests on graphviz. Closes: #618039
  * When adding files to the annex, the symlinks pointing at the annexed
    content are made to have the same mtime as the original file.
    While git does not preserve that information, this allows a tool
    like metastore to be used with annexed files.
    (Currently this is only done on systems supporting POSIX 200809.)

 -- Joey Hess <joeyh@debian.org>  Wed, 16 Mar 2011 18:35:13 -0400

git-annex (0.23) unstable; urgency=low

  * Support ssh remotes with a port specified.
  * whereis: New subcommand to show where a file's content has gotten to.
  * Rethink filename encoding handling for display. Since filename encoding
    may or may not match locale settings, any attempt to decode filenames 
    will fail for some files. So instead, do all output in binary mode.

 -- Joey Hess <joeyh@debian.org>  Sat, 12 Mar 2011 15:02:49 -0400

git-annex (0.22) unstable; urgency=low

  * Git annexes can now be attached to bare git repositories.
    (Both the local and remote host must have this version of git-annex
    installed for it to work.)
  * Support filenames that start with a dash; when such a file is passed
    to a utility it will be escaped to avoid it being interpreted as an
    option. (I went a little overboard and got the type checker involved
    in this, so such files are rather comprehensively supported now.)
  * New backends: SHA512 SHA384 SHA256 SHA224
    (Supported on systems where corresponding shaNsum commands are available.)
  * describe: New subcommand that can set or change the description of
    a repository.
  * Fix test suite to reap zombies.
    (Zombies can be particularly annoying on OSX; thanks to Jimmy Tang
    for his help eliminating the infestation... for now.)
  * Make test suite not rely on a working cp -pr.
    (The Unix wars are still ON!)
  * Look for dir.git directories the same as git does.
  * Support remote urls specified as relative paths.
  * Support non-ssh remote paths that contain tilde expansions.
  * fsck: Check for and repair location log damage.
  * Bugfix: When fsck detected and moved away corrupt file content, it did
    not update the location log.

 -- Joey Hess <joeyh@debian.org>  Fri, 04 Mar 2011 15:10:57 -0400

git-annex (0.21) unstable; urgency=low

  * test: Don't rely on chmod -R working.
  * unannex: Fix recently introduced bug when attempting to unannex more
    than one file at a time.
  * test: Set git user name and email in case git can't guess values.
  * Fix display of unicode filenames.

 -- Joey Hess <joeyh@debian.org>  Fri, 11 Feb 2011 23:21:08 -0400

git-annex (0.20) unstable; urgency=low

  * Preserve specified file ordering when instructed to act on multiple
    files or directories. For example, "git annex get a b" will now always
    get "a" before "b". Previously it could operate in either order.
  * unannex: Commit staged changes at end, to avoid some confusing behavior
    with the pre-commit hook, which would see some types of commits after
    an unannex as checking in of an unlocked file.
  * map: New subcommand that uses graphviz to display a nice map of
    the git repository network.
  * Deal with the mtl/monads-fd conflict.
  * configure: Check for sha1sum.

 -- Joey Hess <joeyh@debian.org>  Tue, 08 Feb 2011 18:57:24 -0400

git-annex (0.19) unstable; urgency=low

  * configure: Support using the uuidgen command if the uuid command is
    not available.
  * Allow --exclude to be specified more than once.
  * There are now three levels of repository trust.
  * untrust: Now marks the current repository as untrusted.
  * semitrust: Now restores the default trust level. (What untrust used to do.)
  * fsck, drop: Take untrusted repositories into account.
  * Bugfix: Files were copied from trusted remotes first even if their
    annex.cost was higher than other remotes.
  * Improved temp file handling. Transfers of content can now be resumed
    from temp files later; the resume does not have to be the immediate
    next git-annex run.
  * unused: Include partially transferred content in the list.
  * Bugfix: Running a second git-annex while a first has a transfer in
    progress no longer deletes the first processes's temp file.

 -- Joey Hess <joeyh@debian.org>  Fri, 28 Jan 2011 14:31:37 -0400

git-annex (0.18) unstable; urgency=low

  * Bugfix: `copy --to` and `move --to` forgot to stage location log changes
    after transferring the file to the remote repository.
    (Did not affect ssh remotes.)
  * fsck: Fix bug in moving of corrupted files to .git/annex/bad/
  * migrate: Fix support for --backend option.
  * unlock: Fix behavior when file content is not present.
  * Test suite improvements. Current top-level test coverage: 80%

 -- Joey Hess <joeyh@debian.org>  Fri, 14 Jan 2011 14:17:44 -0400

git-annex (0.17) unstable; urgency=low

  * unannex: Now skips files whose content is not present, rather than
    it being an error.
  * New migrate subcommand can be used to switch files to using a different
    backend, safely and with no duplication of content.
  * bugfix: Fix crash caused by empty key name. (Thanks Henrik for reporting.)

 -- Joey Hess <joeyh@debian.org>  Sun, 09 Jan 2011 10:04:11 -0400

git-annex (0.16) unstable; urgency=low

  * git-annex-shell: Avoid exposing any git repo config except for the
    annex.uuid when doing configlist.
  * bugfix: Running `move --to` with a remote whose UUID was not yet known
    could result in git-annex not recording on the local side where the
    file was moved to. This could not result in data loss, or even a
    significant problem, since the remote *did* record that it had the file.
  * Also, add a general guard to detect attempts to record information
    about repositories with missing UUIDs.
  * bugfix: Running `move --to` with a non-ssh remote failed.
  * bugfix: Running `copy --to` with a non-ssh remote actually did a move.
  * Many test suite improvements. Current top-level test coverage: 65%

 -- Joey Hess <joeyh@debian.org>  Fri, 07 Jan 2011 14:33:13 -0400

git-annex (0.15) unstable; urgency=low

  * Support scp-style urls for remotes (host:path).
  * Support ssh urls containing "~".
  * Add trust and untrust subcommands, to allow configuring repositories
    that are trusted to retain files without explicit checking.
  * Fix bug in numcopies handling when multiple remotes pointed to the
    same repository.
  * Introduce the git-annex-shell command. It's now possible to make
    a user have it as a restricted login shell, similar to git-shell.
  * Note that git-annex will always use git-annex-shell when accessing
    a ssh remote, so all of your remotes need to be upgraded to this
    version of git-annex at the same time.
  * Now rsync is exclusively used for copying files to and from remotes.
    scp is not longer supported.

 -- Joey Hess <joeyh@debian.org>  Fri, 31 Dec 2010 22:00:52 -0400

git-annex (0.14) unstable; urgency=low

  * Bugfix to git annex unused in a repository with nothing yet annexed.
  * Support upgrading from a v0 annex with nothing in it.
  * Avoid multiple calls to git ls-files when passed eg, "*".

 -- Joey Hess <joeyh@debian.org>  Fri, 24 Dec 2010 17:38:48 -0400

git-annex (0.13) unstable; urgency=low

  * Makefile: Install man page and html (when built).
  * Makefile: Add GHCFLAGS variable.
  * Fix upgrade from 0.03.
  * Support remotes using git+ssh and ssh+git as protocol.
    Closes: #607056

 -- Joey Hess <joeyh@debian.org>  Tue, 14 Dec 2010 13:05:10 -0400

git-annex (0.12) unstable; urgency=low

  * Add --exclude option to exclude files from processing.
  * mwdn2man: Fix a bug in newline supression. Closes: #606578
  * Bugfix to git annex add of an unlocked file in a subdir. Closes: #606579
  * Makefile: Add PREFIX variable.

 -- Joey Hess <joeyh@debian.org>  Sat, 11 Dec 2010 17:32:00 -0400

git-annex (0.11) unstable; urgency=low

  * If available, rsync will be used for file transfers from remote
    repositories. This allows resuming interrupted transfers.
  * Added remote.annex-rsync-options.
  * Avoid deleting temp files when rsync fails.
  * Improve detection of version 0 repos.
  * Add uninit subcommand. Closes: #605749

 -- Joey Hess <joeyh@debian.org>  Sat, 04 Dec 2010 17:27:42 -0400

git-annex (0.10) unstable; urgency=low

  * In .gitattributes, the annex.numcopies attribute can be used
    to control the number of copies to retain of different types of files.
  * Bugfix: Always correctly handle gitattributes when in a subdirectory of
    the repository. (Had worked ok for ones like "*.mp3", but failed for
    ones like "dir/*".)
  * fsck: Fix warning about not enough copies of a file, when locations
    are known, but are not available in currently configured remotes.
  * precommit: Optimise to avoid calling git-check-attr more than once.
  * The git-annex-backend attribute has been renamed to annex.backend.

 -- Joey Hess <joeyh@debian.org>  Sun, 28 Nov 2010 19:28:05 -0400

git-annex (0.09) unstable; urgency=low

  * Add copy subcommand.
  * Fix bug in setkey subcommand triggered by move --to.

 -- Joey Hess <joeyh@debian.org>  Sat, 27 Nov 2010 17:14:59 -0400

git-annex (0.08) unstable; urgency=low

  * Fix `git annex add ../foo` (when ran in a subdir of the repo).
  * Add configure step to build process.
  * Only use cp -a if it is supported, falling back to cp -p or plain cp
    as needed for portability.
  * cp --reflink=auto is used if supported, and will make git annex unlock
    much faster on filesystems like btrfs that support copy on write.

 -- Joey Hess <joeyh@debian.org>  Sun, 21 Nov 2010 13:45:44 -0400

git-annex (0.07) unstable; urgency=low

  * find: New subcommand.
  * unused: New subcommand, finds unused data. (Split out from fsck.)
  * dropunused: New subcommand, provides for easy dropping of unused keys
    by number, as listed by the unused subcommand.
  * fsck: Print warnings to stderr; --quiet can now be used to only see
    problems.

 -- Joey Hess <joeyh@debian.org>  Mon, 15 Nov 2010 18:41:50 -0400

git-annex (0.06) unstable; urgency=low

  * fsck: Check if annex.numcopies is satisfied.
  * fsck: Verify the sha1 of files when the SHA1 backend is used.
  * fsck: Verify the size of files when the WORM backend is used.
  * fsck: Allow specifying individual files if fscking everything
    is not desired.
  * fsck: Fix bug, introduced in 0.04, in detection of unused data.

 -- Joey Hess <joeyh@debian.org>  Sat, 13 Nov 2010 16:24:29 -0400

git-annex (0.05) unstable; urgency=low

  * Optimize both pre-commit and lock subcommands to not call git diff
    on every file being committed/locked.
    (This actually also works around a bug in ghc, that caused
    git-annex 0.04 pre-commit to sometimes corrupt filename being read
    from git ls-files and fail. 
    See <http://hackage.haskell.org/trac/ghc/ticket/4493>
    The excessive number of calls made by pre-commit exposed the ghc bug.
    Thanks Josh Triplett for the debugging.)
  * Build with -O2.

 -- Joey Hess <joeyh@debian.org>  Thu, 11 Nov 2010 18:31:09 -0400

git-annex (0.04) unstable; urgency=low

  * Add unlock subcommand, which replaces the symlink with a copy of
    the file's content in preparation of changing it. The "edit" subcommand
    is an alias for unlock.
  * Add lock subcommand.
  * Unlocked files will now automatically be added back into the annex when
    committed (and the updated symlink committed), by some magic in the
    pre-commit hook.
  * The SHA1 backend is now fully usable.
  * Add annex.version, which will be used to automate upgrades
    between incompatible versions.
  * Reorganised the layout of .git/annex/
  * The new layout will be automatically upgraded to the first time
    git-annex is used in a repository with the old layout.
  * Note that git-annex 0.04 cannot transfer content from old repositories
    that have not yet been upgraded.
  * Annexed file contents are now made unwritable and put in unwriteable
    directories, to avoid them accidentially being removed or modified.
    (Thanks Josh Triplett for the idea.)
  * Add build dep on libghc6-testpack-dev. Closes: #603016
  * Avoid using runghc to run test suite as it is not available on all
    architectures. Closes: #603006

 -- Joey Hess <joeyh@debian.org>  Wed, 10 Nov 2010 14:23:23 -0400

git-annex (0.03) unstable; urgency=low

  * Fix support for file:// remotes.
  * Add --verbose
  * Fix SIGINT handling.
  * Fix handling of files with unusual characters in their name.
  * Fixed memory leak; git-annex no longer reads the whole file list
    from git before starting, and will be much faster with large repos.
  * Fix crash on unknown symlinks.
  * Added remote.annex-scp-options and remote.annex-ssh-options.
  * The backends to use when adding different sets of files can be configured
    via gitattributes.
  * In .gitattributes, the git-annex-backend attribute can be set to the
    names of backends to use when adding different types of files.
  * Add fsck subcommand. (For now it only finds unused key contents in the
    annex.)

 -- Joey Hess <joeyh@debian.org>  Sun, 07 Nov 2010 18:26:04 -0400

git-annex (0.02) unstable; urgency=low

  * Can scp annexed files from remote hosts, and check remote hosts for
    file content when dropping files.
  * New move subcommand, that makes it easy to move file contents from
    or to a remote.
  * New fromkey subcommand, for registering urls, etc.
  * git-annex init will now set up a pre-commit hook that fixes up symlinks
    before they are committed, to ensure that moving symlinks around does not
    break them.
  * More intelligent and fast staging of modified files; git add coalescing.
  * Add remote.annex-ignore git config setting to allow completly disabling
    a given remote.
  * --from/--to can be used to control the remote repository that git-annex
    uses.
  * --quiet can be used to avoid verbose output
  * New plumbing-level dropkey and addkey subcommands.
  * Lots of bug fixes.

 -- Joey Hess <joeyh@debian.org>  Wed, 27 Oct 2010 16:39:29 -0400

git-annex (0.01) unstable; urgency=low

  * First prerelease.

 -- Joey Hess <joeyh@debian.org>  Wed, 20 Oct 2010 12:54:24 -0400<|MERGE_RESOLUTION|>--- conflicted
+++ resolved
@@ -1,10 +1,3 @@
-<<<<<<< HEAD
-git-annex (6.20160418-1) unstable; urgency=medium
-
-  * Package 6.20160418-1
-
- -- Richard Hartmann <richih@debian.org>  Thu, 21 Apr 2016 06:12:10 +0200
-=======
 git-annex (6.20160419) unstable; urgency=medium
 
   * Fix bug that prevented resuming of uploads to encrypted special remotes
@@ -36,7 +29,12 @@
   * Isolate test suite from global git config settings.
 
  -- Joey Hess <id@joeyh.name>  Thu, 28 Apr 2016 09:31:14 -0400
->>>>>>> 21118084
+
+git-annex (6.20160418-1) unstable; urgency=medium
+
+  * Package 6.20160418-1
+
+ -- Richard Hartmann <richih@debian.org>  Thu, 21 Apr 2016 06:12:10 +0200
 
 git-annex (6.20160418) unstable; urgency=medium
 
@@ -319,7 +317,6 @@
   * Fix potential denial of service attack when creating temp dirs.
 
  -- Joey Hess <id@joeyh.name>  Fri, 18 Dec 2015 12:09:33 -0400
->>>>>>> 6.20160114
 
 git-annex (5.20151208) unstable; urgency=medium
 
