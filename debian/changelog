<<<<<<< HEAD
git-annex (3.20120511~bpo60+1) squeeze-backports; urgency=low
=======
git-annex (3.20120522) unstable; urgency=low

  * Pass -a to cp even when it supports --reflink=auto, to preserve
    permissions.
  * Clean up handling of git directory and git worktree.
  * Add support for core.worktree, and fix support for GIT_WORK_TREE and
    GIT_DIR.

 -- Joey Hess <joeyh@debian.org>  Tue, 22 May 2012 11:16:13 -0400

git-annex (3.20120511) unstable; urgency=low
>>>>>>> ab07762d

  * Rsync special remotes can be configured with shellescape=no
    to avoid shell quoting that is normally done when using rsync over ssh.
    This is known to be needed for certian rsync hosting providers
    (specificially hidrive.strato.com) that use rsync over ssh but do not
    pass it through the shell.
  * dropunused: Allow specifying ranges to drop.
  * addunused: New command, the opposite of dropunused, it relinks unused
    content into the git repository.
  * Fix use of several config settings: annex.ssh-options,
    annex.rsync-options, annex.bup-split-options. (And adjust types to avoid
    the bugs that broke several config settings.)

 -- Joey Hess <joeyh@debian.org>  Fri, 11 May 2012 12:29:30 -0400

git-annex (3.20120430~bpo60+1) squeeze-backports; urgency=low

  * Fix use of annex.diskreserve config setting.
  * Directory special remotes now check annex.diskreserve.
  * Support git's core.sharedRepository configuration.
  * Add annex.http-headers and annex.http-headers-command config
    settings, to allow custom headers to be sent with all HTTP requests.
    (Requested by the Internet Archive)
  * uninit: Clear annex.uuid from .git/config. Closes: #670639
  * Added shared cipher mode to encryptable special remotes. This option
    avoids gpg key distribution, at the expense of flexability, and with
    the requirement that all clones of the git repository be equally trusted.

 -- Joey Hess <joeyh@debian.org>  Mon, 14 May 2012 13:13:47 -0400

git-annex (3.20120418~bpo60+1) squeeze-backports; urgency=low

  * bugfix: Adding a dotfile also caused all non-dotfiles to be added.
  * bup: Properly handle key names with spaces or other things that are
    not legal git refs.
  * git-annex (but not git-annex-shell) supports the git help.autocorrect
    configuration setting, doing fuzzy matching using the restricted
    Damerau-Levenshtein edit distance, just as git does. This adds a build
    dependency on the haskell edit-distance library.
  * Renamed diskfree.c to avoid OSX case insensativity bug.
  * cabal now installs git-annex-shell as a symlink to git-annex.
  * cabal file now autodetects whether S3 support is available.
  * Disabled bloom filter and edit-distance code for backport.
  * Avoid checking git version too often.

 -- Joey Hess <joeyh@debian.org>  Sun, 29 Apr 2012 15:41:24 -0400

git-annex (3.20120406) unstable; urgency=low

  * Disable diskfree on kfreebsd, as I have a build failure on kfreebsd-i386
    that is quite likely caused by it.

 -- Joey Hess <joeyh@debian.org>  Sat, 07 Apr 2012 15:50:36 -0400

git-annex (3.20120405) unstable; urgency=low

  * Rewrote free disk space checking code, moving the portability
    handling into a small C library.
  * status: Display amount of free disk space.

 -- Joey Hess <joeyh@debian.org>  Thu, 05 Apr 2012 16:19:10 -0400

git-annex (3.20120315) unstable; urgency=low

  * fsck: Fix up any broken links and misplaced content caused by the
    directory hash calculation bug fixed in the last release.
  * sync: Sync to lower cost remotes first.
  * status: Fixed to run in constant space.
  * status: More accurate display of sizes of tmp and bad keys.
  * unused: Now uses a bloom filter, and runs in constant space.
    Use of a bloom filter does mean it will not notice a small
    number of unused keys. For repos with up to half a million keys,
    it will miss one key in 1000.
  * Added annex.bloomcapacity and annex.bloomaccuracy, which can be
    adjusted as desired to tune the bloom filter.
  * status: Display amount of memory used by bloom filter, and
    detect when it's too small for the number of keys in a repository.
  * git-annex-shell: Runs hooks/annex-content after content is received
    or dropped.
  * Work around a bug in rsync (IMHO) introduced by openSUSE's SIP patch.
  * git-annex now behaves as git-annex-shell if symlinked to and run by that
    name. The Makefile sets this up, saving some 8 mb of installed size.
  * git-union-merge is a demo program, so it is no longer built by default.

 -- Joey Hess <joeyh@debian.org>  Thu, 15 Mar 2012 11:05:28 -0400

git-annex (3.20120309) unstable; urgency=low

  * Fix key directory hash calculation code to behave as it did before 
    version 3.20120227 when a key contains non-ascii characters (only
    WORM backend is likely to have been affected).

 -- Joey Hess <joeyh@debian.org>  Fri, 09 Mar 2012 20:05:09 -0400

git-annex (3.20120230) unstable; urgency=low

  * "here" can be used to refer to the current repository,
    which can read better than the old "." (which still works too).
  * Directory special remotes now support chunking files written to them,
    avoiding writing files larger than a specified size.
  * Add progress bar display to the directory special remote.
  * Add configurable hooks that are run when git-annex starts and stops
    using a remote: remote.name.annex-start-command and
    remote.name.annex-stop-command
  * Fix a bug in symlink calculation code, that triggered in rare
    cases where an annexed file is in a subdirectory that nearly
    matched to the .git/annex/object/xx/yy subdirectories.

 -- Joey Hess <joeyh@debian.org>  Mon, 05 Mar 2012 13:38:13 -0400

git-annex (3.20120229) unstable; urgency=low

  * Fix test suite to not require a unicode locale.
  * Fix cabal build failure. Thanks, Sergei Trofimovich

 -- Joey Hess <joeyh@debian.org>  Wed, 29 Feb 2012 02:31:31 -0400

git-annex (3.20120227) unstable; urgency=low

  * Modifications to support ghc 7.4's handling of filenames.
    This version can only be built with ghc 7.4 or newer. See the ghc7.0
    branch for older ghcs.
  * S3: Fix irrefutable pattern failure when accessing encrypted S3
    credentials.
  * Use the haskell IfElse library.
  * Fix teardown of stale cached ssh connections.
  * Fixed to use the strict state monad, to avoid leaking all kinds of memory
    due to lazy state update thunks when adding/fixing many files.
  * Fixed some memory leaks that occurred when committing journal files.
  * Added a annex.queuesize setting, useful when adding hundreds of thousands
    of files on a system with plenty of memory.
  * whereis: Prints the urls of files that the web special remote knows about.
  * addurl --fast: Verifies that the url can be downloaded (only getting
    its head), and records the size in the key.
  * When checking that an url has a key, verify that the Content-Length,
    if available, matches the size of the key.
  * addurl: Added a --file option, which can be used to specify what
    file the url is added to. This can be used to override the default
    filename that is used when adding an url, which is based on the url.
    Or, when the file already exists, the url is recorded as another
    location of the file.
  * addurl: Normalize badly encoded urls.
  * addurl: Add --pathdepth option.
  * rekey: New plumbing level command, can be used to change the keys used
    for files en masse.
  * Store web special remote url info in a more efficient location.
    (Urls stored with this version will not be visible to older versions.)
  * Deal with NFS problem that caused a failure to remove a directory
    when removing content from the annex.
  * Make a single location log commit after a remote has received or
    dropped files. Uses a new "git-annex-shell commit" command when available.
  * To avoid commits of data to the git-annex branch after each command
    is run, set annex.alwayscommit=false. Its data will then be committed
    less frequently, when a merge or sync is done.
  * configure: Check if ssh connection caching is supported by the installed
    version of ssh and default annex.sshcaching accordingly.
  * move --from, copy --from: Now 10 times faster when scanning to find
    files in a remote on a local disk; rather than go through the location log
    to see which files are present on the remote, it simply looks at the 
    disk contents directly.

 -- Joey Hess <joeyh@debian.org>  Mon, 27 Feb 2012 12:58:21 -0400

git-annex (3.20120123~bpo60+4) squeeze-backports; urgency=low

  * Fix a bug in symlink calculation code, that triggered in rare
    cases where an annexed file is in a subdirectory that nearly
    matched to the .git/annex/object/xx/yy subdirectories.

 -- Joey Hess <joeyh@debian.org>  Mon, 05 Mar 2012 13:52:22 -0400

git-annex (3.20120123~bpo60+3) squeeze-backports; urgency=low

  * configure: Check if ssh connection caching is supported by the installed
    version of ssh and default annex.sshcaching accordingly.

 -- Joey Hess <joeyh@debian.org>  Sat, 25 Feb 2012 19:20:06 -0400

git-annex (3.20120123~bpo60+2) squeeze-backports; urgency=low

  * Fix runtime git version detection code. Closes: #660646

 -- Joey Hess <joeyh@debian.org>  Mon, 20 Feb 2012 13:37:09 -0400

git-annex (3.20120123~bpo60+1) squeeze-backports; urgency=low

  * Fixed build dependency that made the previous backport FTBFS on several
    architectures.
  * fsck --from: Fscking a remote is now supported. It's done by retrieving
    the contents of the specified files from the remote, and checking them,
    so can be an expensive operation. Still, if the remote is a special
    remote, or a git repository that you cannot run fsck in locally, it's
    nice to have the ability to fsck it.
  * If you have any directory special remotes, now would be a good time to
    fsck them, in case you were hit by the data loss bug fixed in the
    previous release!
  * fsck --from remote --fast: Avoids expensive file transfers, at the
    expense of not checking file size and/or contents.
  * Ssh connection caching is now enabled automatically by git-annex.
    Only one ssh connection is made to each host per git-annex run, which
    can speed some things up a lot, as well as avoiding repeated password
    prompts. Concurrent git-annex processes also share ssh connections.
    Cached ssh connections are shut down when git-annex exits.
  * To disable the ssh caching (if for example you have your own broader
    ssh caching configuration), set annex.sshcaching=false.

 -- Joey Hess <joeyh@debian.org>  Wed, 08 Feb 2012 12:41:29 -0400

git-annex (3.20120116~bpo60+1) squeeze-backports; urgency=low

  * Removed conflict on newer version of git, this backport can now be used
    with either stable's git, or the git backport.
  * This backport continues to be modified to not build without monad-control,
    which is not available in stable, and without S3 support.

 -- Joey Hess <joeyh@debian.org>  Mon, 12 Dec 2011 01:57:49 -0400

git-annex (3.20120116) unstable; urgency=medium

  * Fix data loss bug in directory special remote, when moving a file
    to the remote failed, and partially transferred content was left
    behind in the directory, re-running the same move would think it
    succeeded and delete the local copy.

 -- Joey Hess <joeyh@debian.org>  Mon, 16 Jan 2012 16:43:45 -0400

git-annex (3.20120115) unstable; urgency=low

  * Add a sanity check for bad StatFS results. On architectures
    where StatFS does not currently work (s390, mips, powerpc, sparc),
    this disables the diskreserve checking code, and attempting to
    configure an annex.diskreserve will result in an error.
  * Fix QuickCheck dependency in cabal file.
  * Minor optimisations.

 -- Joey Hess <joeyh@debian.org>  Sun, 15 Jan 2012 13:54:20 -0400

git-annex (3.20120113) unstable; urgency=low

  * log: Add --gource mode, which generates output usable by gource.
  * map: Fix display of remote repos
  * Add annex-trustlevel configuration settings, which can be used to 
    override the trust level of a remote.
  * git-annex, git-union-merge: Support GIT_DIR and GIT_WORK_TREE.
  * Add libghc-testpack-dev to build depends on all arches.

 -- Joey Hess <joeyh@debian.org>  Fri, 13 Jan 2012 15:35:17 -0400

git-annex (3.20120106) unstable; urgency=low

  * Support unescaped repository urls, like git does.
  * log: New command that displays the location log for files,
    showing each repository they were added to and removed from.
  * Fix overbroad gpg --no-tty fix from last release.

 -- Joey Hess <joeyh@debian.org>  Sat, 07 Jan 2012 13:16:23 -0400

git-annex (3.20120105) unstable; urgency=low

  * Added annex-web-options configuration settings, which can be
    used to provide parameters to whichever of wget or curl git-annex uses
    (depends on which is available, but most of their important options
    suitable for use here are the same).
  * Dotfiles, and files inside dotdirs are not added by "git annex add"
    unless the dotfile or directory is explicitly listed. So "git annex add ."
    will add all untracked files in the current directory except for those in
    dotdirs.
  * Added quickcheck to build dependencies, and fail if test suite cannot be
    built.
  * fsck: Do backend-specific check before checking numcopies is satisfied.
  * Run gpg with --no-tty. Closes: #654721

 -- Joey Hess <joeyh@debian.org>  Thu, 05 Jan 2012 13:44:12 -0400

git-annex (3.20111231) unstable; urgency=low

  * sync: Improved to work well without a central bare repository.
    Thanks to Joachim Breitner.
  * Rather than manually committing, pushing, pulling, merging, and git annex
    merging, we encourage you to give "git annex sync" a try.
  * sync --fast: Selects some of the remotes with the lowest annex.cost
    and syncs those, in addition to any specified at the command line.
  * Union merge now finds the least expensive way to represent the merge.
  * reinject: Add a sanity check for using an annexed file as the source file.
  * Properly handle multiline git config values.
  * Fix the hook special remote, which bitrotted a while ago.
  * map: --fast disables use of dot to display map
  * Test suite improvements. Current top-level test coverage: 75%
  * Improve deletion of files from rsync special remotes. Closes: #652849
  * Add --include, which is the same as --not --exclude.
  * Format strings can be specified using the new --format option, to control
    what is output by git annex find.
  * Support git annex find --json
  * Fixed behavior when multiple insteadOf configs are provided for the
    same url base.
  * Can now be built with older git versions (before 1.7.7); the resulting
    binary should only be used with old git.
  * Updated to build with monad-control 0.3.

 -- Joey Hess <joeyh@debian.org>  Sat, 31 Dec 2011 14:55:29 -0400

git-annex (3.20111211) unstable; urgency=medium

  * Fix bug in last version in getting contents from bare repositories.
  * Ensure that git-annex branch changes are merged into git-annex's index,
    which fixes a bug that could cause changes that were pushed to the
    git-annex branch to get reverted. As a side effect, it's now safe
    for users to check out and commit changes directly to the git-annex
    branch.
  * map: Fix a failure to detect a loop when both repositories are local
    and refer to each other with relative paths.
  * Prevent key names from containing newlines.
  * add: If interrupted, add can leave files converted to symlinks but not
    yet added to git. Running the add again will now clean up this situtation.
  * Fix caching of decrypted ciphers, which failed when drop had to check
    multiple different encrypted special remotes.
  * unannex: Can be run on files that have been added to the annex, but not
    yet committed.
  * sync: New command that synchronises the local repository and default
    remote, by running git commit, pull, and push for you.
  * Version monad-control dependency in cabal file.

 -- Joey Hess <joeyh@debian.org>  Sun, 11 Dec 2011 21:24:39 -0400

git-annex (3.20111203) unstable; urgency=low

  * The VFAT filesystem on recent versions of Linux, when mounted with
    shortname=mixed, does not get along well with git-annex's mixed case
    .git/annex/objects hash directories. To avoid this problem, new content
    is now stored in all-lowercase hash directories. Except for non-bare
    repositories which would be a pain to transition and cannot be put on FAT.
    (Old mixed-case hash directories are still tried for backwards
    compatibility.)
  * Flush json output, avoiding a buffering problem that could result in
    doubled output.
  * Avoid needing haskell98 and other fixes for new ghc. Thanks, Mark Wright.
  * Bugfix: dropunused did not drop keys with two spaces in their name.
  * Support for storing .git/annex on a different device than the rest of the
    git repository.
  * --inbackend can be used to make git-annex only operate on files
    whose content is stored using a specified key-value backend.
  * dead: A command which says that a repository is gone for good
    and you don't want git-annex to mention it again.

 -- Joey Hess <joeyh@debian.org>  Sat, 03 Dec 2011 21:01:45 -0400

git-annex (3.20111122~bpo60+2) squeeze-backports; urgency=low

  * merge: Improve commit messages to mention what was merged.
  * Avoid doing auto-merging in commands that don't need fully current
    information from the git-annex branch. In particular, git annex add
    no longer needs to auto-merge.
  * init: When run in an already initalized repository, and without
    a description specified, don't delete the old description. 
  * Optimised union merging; now only runs git cat-file once, and runs
    in constant space.
  * status: Now displays trusted, untrusted, and semitrusted repositories
    separately.
  * status: Include all special remotes in the list of repositories.
  * status: Fix --json mode.
  * status: --fast is back
  * Fix support for insteadOf url remapping. Closes: #644278
  * When not run in a git repository, git-annex can still display a usage
    message, and "git annex version" even works.
  * migrate: Don't fall over a stale temp file.
  * Avoid excessive escaping for rsync special remotes that are not accessed
    over ssh.
  * find: Support --print0

 -- Joey Hess <joeyh@debian.org>  Tue, 22 Nov 2011 14:31:45 -0400

git-annex (3.20111111) unstable; urgency=low

  * Handle a case where an annexed file is moved into a gitignored directory,
    by having fix --force add its change.
  * Avoid cyclic drop problems.
  * Optimized copy --from and get --from to avoid checking the location log
    for files that are already present.
  * Automatically fix up badly formatted uuid.log entries produced by
    3.20111105, whenever the uuid.log is changed (ie, by init or describe).
  * map: Support remotes with /~/ and /~user/

 -- Joey Hess <joeyh@debian.org>  Fri, 11 Nov 2011 13:44:18 -0400

git-annex (3.20111107) unstable; urgency=low

  * merge: Use fast-forward merges when possible.
    Thanks Valentin Haenel for a test case showing how non-fast-forward
    merges could result in an ongoing pull/merge/push cycle.
  * Don't try to read config from repos with annex-ignore set.
  * Bugfix: In the past two releases, git-annex init has written the uuid.log
    in the wrong format, with the UUID and description flipped.

 -- Joey Hess <joeyh@debian.org>  Mon, 07 Nov 2011 12:47:44 -0400

git-annex (3.20111105) unstable; urgency=low

  * The default backend used when adding files to the annex is changed
    from WORM to SHA256.
    To get old behavior, add a .gitattributes containing: * annex.backend=WORM
  * Sped up some operations on remotes that are on the same host.
  * copy --to: Fixed leak when copying many files to a remote on the same
    host.
  * uninit: Add guard against being run with the git-annex branch checked out.
  * Fail if --from or --to is passed to commands that do not support them.
  * drop --from is now supported to remove file content from a remote.
  * status: Now always shows the current repository, even when it does not
    appear in uuid.log.
  * fsck: Now works in bare repositories. Checks location log information,
    and file contents. Does not check that numcopies is satisfied, as
    .gitattributes information about numcopies is not available in a bare
    repository.
  * unused, dropunused: Now work in bare repositories.
  * Removed the setkey command, and added a reinject command with a more
    useful interface.
  * The fromkey command now takes the key as its first parameter. The --key
    option is no longer used.
  * Built without any filename containing .git being excluded. Closes: #647215
  * Record uuid when auto-initializing a remote so it shows in status.
  * Bugfix: Fixed git-annex init crash in a bare repository when there was
    already an existing git-annex branch.
  * Pass -t to rsync to preserve timestamps.

 -- Joey Hess <joeyh@debian.org>  Sat, 05 Nov 2011 15:47:52 -0400

git-annex (3.20111025) unstable; urgency=low

  * A remote can have a annexUrl configured, that is used by git-annex
    instead of its usual url. (Similar to pushUrl.)
  * migrate: Copy url logs for keys when migrating.
  * git-annex-shell: GIT_ANNEX_SHELL_READONLY and GIT_ANNEX_SHELL_LIMITED
    environment variables can be set to limit what commands can be run.
    This is used by gitolite's new git-annex support!

 -- Joey Hess <joeyh@debian.org>  Tue, 25 Oct 2011 13:03:08 -0700

git-annex (3.20111011~bpo60+2) squeeze-backports; urgency=low

  * Fix referring to remotes by uuid.
  * New or changed repository descriptions in uuid.log now have a timestamp,
    which is used to ensure the newest description is used when the uuid.log
    has been merged.
  * Note that older versions of git-annex will display the timestamp as part
    of the repository description, which is ugly but otherwise harmless.
  * Add timestamps to trust.log and remote.log too.
  * git-annex-shell: Added the --uuid option.
  * git-annex now asks git-annex-shell to verify that it's operating in 
    the expected repository.
  * Note that this git-annex will not interoperate with remotes using 
    older versions of git-annex-shell.
  * Now supports git's insteadOf configuration, to modify the url
    used to access a remote. Note that pushInsteadOf is not used;
    that and pushurl are reserved for actual git pushes. Closes: #644278
  * status: List all known repositories.
  * When displaying a list of repositories, show git remote names
    in addition to their descriptions.
  * Add locking to avoid races when changing the git-annex branch.
  * Various speed improvements gained by using ByteStrings.
  * Contain the zombie hordes.

 -- Joey Hess <joeyh@debian.org>  Tue, 25 Oct 2011 14:39:33 -0700

git-annex (3.20110928) unstable; urgency=low

  * --in can be used to make git-annex only operate on files
    believed to be present in a given repository.
  * Arbitrarily complex expressions can be built to limit the files git-annex
    operates on, by combining the options --not --and --or -( and -)
    Example: git annex get --exclude '*.mp3' --and --not -( --in usbdrive --or --in archive -)
  * --copies=N can be used to make git-annex only operate on files with
    the specified number of copies. (And --not --copies=N for the inverse.)
  * find: Rather than only showing files whose contents are present,
    when used with --exclude --copies or --in, displays all files that
    match the specified conditions.
  * Note that this is a behavior change for git-annex find! Old behavior
    can be gotten by using: git-annex find --in .
  * status: Massively sped up; remove --fast mode.
  * unused: File contents used by branches and tags are no longer
    considered unused, even when not used by the current branch. This is
    the final piece of the puzzle needed for git-annex to to play nicely
    with branches.

 -- Joey Hess <joeyh@debian.org>  Wed, 28 Sep 2011 18:14:02 -0400

git-annex (3.20110915) unstable; urgency=low

  * whereis: Show untrusted locations separately and do not include in
    location count.
  * Fix build without S3.
  * addurl: Always use whole url as destination filename, rather than
    only its file component.
  * get, drop, copy: Added --auto option, which decides whether
    to get/drop content as needed to work toward the configured numcopies.
  * bugfix: drop and fsck did not honor --exclude

 -- Joey Hess <joeyh@debian.org>  Thu, 15 Sep 2011 22:25:46 -0400

git-annex (3.20110906~bpo60+1) squeeze-backports; urgency=low

  * Improve display of newlines around error and warning messages.
  * Fix Makefile to work with cabal again.

 -- Joey Hess <joeyh@debian.org>  Sat, 17 Sep 2011 09:29:49 -0400

git-annex (3.20110902) unstable; urgency=low

  * Set EMAIL when running test suite so that git does not need to be
    configured first. Closes: #638998
  * The wget command will now be used in preference to curl, if available.
  * init: Make description an optional parameter.
  * unused, status: Sped up by avoiding unnecessary stats of annexed files.
  * unused --remote: Reduced memory use to 1/4th what was used before.
  * Add --json switch, to produce machine-consumable output.

 -- Joey Hess <joeyh@debian.org>  Fri, 02 Sep 2011 21:20:37 -0400

git-annex (3.20110819) unstable; urgency=low

  * Now "git annex init" only has to be run once, when a git repository
    is first being created. Clones will automatically notice that git-annex
    is in use and automatically perform a basic initalization. It's
    still recommended to run "git annex init" in any clones, to describe them.
  * Added annex-cost-command configuration, which can be used to vary the
    cost of a remote based on the output of a shell command.
  * Fix broken upgrade from V1 repository. Closes: #638584

 -- Joey Hess <joeyh@debian.org>  Fri, 19 Aug 2011 20:34:09 -0400

git-annex (3.20110817) unstable; urgency=low

  * Fix shell escaping in rsync special remote.
  * addurl: --fast can be used to avoid immediately downloading the url.
  * Added support for getting content from git remotes using http (and https).
  * Added curl to Debian package dependencies.

 -- Joey Hess <joeyh@debian.org>  Wed, 17 Aug 2011 01:29:02 -0400

git-annex (3.20110719~bpo60+1) squeeze-backports; urgency=low

  * Bugfix: Make add ../ work.
  * Support the standard git -c name=value
  * unannex: Clean up use of git commit -a.

 -- Joey Hess <joeyh@debian.org>  Wed, 17 Aug 2011 01:06:03 -0400

git-annex (3.20110707) unstable; urgency=low

  * Fix sign bug in disk free space checking.
  * Bugfix: Forgot to de-escape keys when upgrading. Could result in
    bad location log data for keys that contain [&:%] in their names.
    (A workaround for this problem is to run git annex fsck.)
  * add: Avoid a failure mode that resulted in the file seemingly being
    deleted (content put in the annex but no symlink present).

 -- Joey Hess <joeyh@debian.org>  Thu, 07 Jul 2011 19:29:39 -0400

git-annex (3.20110705) unstable; urgency=low

  * uninit: Delete the git-annex branch and .git/annex/
  * unannex: In --fast mode, file content is left in the annex, and a
    hard link made to it.
  * uninit: Use unannex in --fast mode, to support unannexing multiple
    files that link to the same content.
  * Drop the dependency on the haskell curl bindings, use regular haskell HTTP.
  * Fix a pipeline stall when upgrading (caused by #624389).

 -- Joey Hess <joeyh@debian.org>  Tue, 05 Jul 2011 14:37:39 -0400

git-annex (3.20110702) unstable; urgency=low

  * Now the web can be used as a special remote. 
    This feature replaces the old URL backend.
  * addurl: New command to download an url and store it in the annex.
  * Sped back up fsck, copy --from, and other commands that often
    have to read a lot of information from the git-annex branch. Such
    commands are now faster than they were before introduction of the
    git-annex branch.
  * Always ensure git-annex branch exists.
  * Modify location log parser to allow future expansion.
  * --force will cause add, etc, to operate on ignored files.
  * Avoid mangling encoding when storing the description of repository
    and other content.
  * cabal can now be used to build git-annex. This is substantially
    slower than using make, does not build or install documentation,
    does not run the test suite, and is not particularly recommended,
    but could be useful to some.

 -- Joey Hess <joeyh@debian.org>  Sat, 02 Jul 2011 15:00:18 -0400

git-annex (3.20110624) experimental; urgency=low

  * New repository format, annex.version=3. Use `git annex upgrade` to migrate.
  * git-annex now stores its logs in a git-annex branch.
  * merge: New subcommand. Auto-merges the new git-annex branch.
  * Improved handling of bare git repos with annexes. Many more commands will
    work in them.
  * git-annex is now more robust; it will never leave state files
    uncommitted when some other git process comes along and locks the index
    at an inconvenient time.
  * rsync is now used when copying files from repos on other filesystems.
    cp is still used when copying file from repos on the same filesystem,
    since --reflink=auto can make it significantly faster on filesystems
    such as btrfs.
  * Allow --trust etc to specify a repository by name, for temporarily 
    trusting repositories that are not configured remotes.
  * unlock: Made atomic.
  * git-union-merge: New git subcommand, that does a generic union merge
    operation, and operates efficiently without touching the working tree.

 -- Joey Hess <joeyh@debian.org>  Fri, 24 Jun 2011 14:32:18 -0400

git-annex (0.20110610~bpo60+1) squeeze-backports; urgency=low

  * Add --numcopies option.
  * Add --trust, --untrust, and --semitrust options.
  * get --from is the same as copy --from
  * Bugfix: Fix fsck to not think all SHAnE keys are bad.

 -- Joey Hess <joeyh@debian.org>  Fri, 10 Jun 2011 11:48:40 -0400

git-annex (0.20110601~bpo60+1) squeeze-backports; urgency=low

  * Minor bugfixes and error message improvements.
  * Massively sped up `git annex lock` by avoiding use of the uber-slow
    `git reset`, and only running `git checkout` once, even when many files
    are being locked.
  * Fix locking of files with staged changes.
  * Somewhat sped up `git commit` of modifications to unlocked files.
  * Build fix for older ghc.

 -- Joey Hess <joeyh@debian.org>  Wed, 01 Jun 2011 11:50:47 -0400

git-annex (0.20110522) unstable; urgency=low

  * Closer emulation of git's behavior when told to use "foo/.git" as a
    git repository instead of just "foo". Closes: #627563
  * Fix bug in --exclude introduced in 0.20110516.

 -- Joey Hess <joeyh@debian.org>  Fri, 27 May 2011 20:20:41 -0400

git-annex (0.20110521) unstable; urgency=low

  * status: New subcommand to show info about an annex, including its size.
  * --backend now overrides any backend configured in .gitattributes files.
  * Add --debug option. Closes: #627499

 -- Joey Hess <joeyh@debian.org>  Sat, 21 May 2011 11:52:53 -0400

git-annex (0.20110516~bpo60+1) squeeze-backports; urgency=low

  * Add a few tweaks to make it easy to use the Internet Archive's variant
    of S3. In particular, munge key filenames to comply with the IA's filename
    limits, disable encryption, support their nonstandard way of creating
    buckets, and allow x-archive-* headers to be specified in initremote to
    set item metadata.
  * Added filename extension preserving variant backends SHA1E, SHA256E, etc.
  * migrate: Use current filename when generating new key, for backends
    where the filename affects the key name.
  * Work around a bug in Network.URI's handling of bracketed ipv6 addresses.

 -- Joey Hess <joeyh@debian.org>  Mon, 16 May 2011 15:42:39 -0400

git-annex (0.20110503) unstable; urgency=low

  * Fix hasKeyCheap setting for bup and rsync special remotes.
  * Add hook special remotes.
  * Avoid crashing when an existing key is readded to the annex.
  * unused: Now also lists files fsck places in .git/annex/bad/
  * S3: When encryption is enabled, the Amazon S3 login credentials
    are stored, encrypted, in .git-annex/remotes.log, so environment
    variables need not be set after the remote is initialized.

 -- Joey Hess <joeyh@debian.org>  Tue, 03 May 2011 20:56:01 -0400

git-annex (0.20110427) unstable; urgency=low

  * Switch back to haskell SHA library, so git-annex remains buildable on
    Debian stable.
  * Added rsync special remotes. This could be used, for example, to 
    store annexed content on rsync.net (encrypted naturally). Or anywhere else.
  * Bugfix: Avoid pipeline stall when running git annex drop or fsck on a
    lot of files. Possibly only occured with ghc 7.

 -- Joey Hess <joeyh@debian.org>  Wed, 27 Apr 2011 22:50:26 -0400

git-annex (0.20110425~bpo60+1) squeeze-backports; urgency=low

  * Switch back to haskell SHA library, so git-annex remains buildable on
    Debian stable.
  * Adjust haskell build dependencies to use stable's package names.
  * Amazon S3 support is disabled in this backport, until haskell-hs3
    is backported.

 -- Joey Hess <joeyh@debian.org>  Tue, 26 Apr 2011 19:47:37 -0400

git-annex (0.20110425) unstable; urgency=low

  * Use haskell Crypto library instead of haskell SHA library.
  * Remove testpack from build depends for non x86 architectures where it
    is not available. The test suite will not be run if it cannot be compiled.
  * Avoid using absolute paths when staging location log, as that can
    confuse git when a remote's path contains a symlink. Closes: #621386

 -- Joey Hess <joeyh@debian.org>  Mon, 25 Apr 2011 15:47:00 -0400

git-annex (0.20110420) unstable; urgency=low

  * Update Debian build dependencies for ghc 7.
  * Debian package is now built with S3 support.
    Thanks Joachim Breitner for making this possible.
  * Somewhat improved memory usage of S3, still work to do.
    Thanks Greg Heartsfield for ongoing work to improve the hS3 library
    for git-annex.

 -- Joey Hess <joeyh@debian.org>  Thu, 21 Apr 2011 15:00:48 -0400

git-annex (0.20110419) unstable; urgency=low

  * Don't run gpg in batch mode, so it can prompt for passphrase when
    there is no agent.
  * Add missing build dep on dataenc.
  * S3: Fix stalls when transferring encrypted data.
  * bup: Avoid memory leak when transferring encrypted data.

 -- Joey Hess <joeyh@debian.org>  Tue, 19 Apr 2011 21:26:51 -0400

git-annex (0.20110417) unstable; urgency=low

  * bup is now supported as a special type of remote.
  * The data sent to special remotes (Amazon S3, bup, etc) can be encrypted
    using GPG for privacy.
  * Use lowercase hash directories for locationlog files, to avoid
    some issues with git on OSX with the mixed-case directories.
    No migration is needed; the old mixed case hash directories are still
    read; new information is written to the new directories.
  * Unused files on remotes, particulary special remotes, can now be
    identified and dropped, by using "--from remote" with git annex unused
    and git annex dropunused.
  * Clear up short option confusion between --from and --force (-f is now
    --from, and there is no short option for --force).
  * Add build depend on perlmagick so docs are consistently built.
    Closes: #621410
  * Add doc-base file. Closes: #621408
  * Periodically flush git command queue, to avoid boating memory usage
    too much.
  * Support "sha1" and "sha512" commands on FreeBSD, and allow building
    if any/all SHA commands are not available. Thanks, Fraser Tweedale

 -- Joey Hess <joeyh@debian.org>  Sun, 17 Apr 2011 12:00:24 -0400

git-annex (0.20110401) experimental; urgency=low

  * Amazon S3 is now supported as a special type of remote.
    Warning: Encrypting data before sending it to S3 is not yet supported.
  * Note that Amazon S3 support is not built in by default on Debian yet,
    as hS3 is not packaged.
  * fsck: Ensure that files and directories in .git/annex/objects
    have proper permissions.
  * Added a special type of remote called a directory remote, which
    simply stores files in an arbitrary local directory.
  * Bugfix: copy --to --fast never really copied, fixed.

 -- Joey Hess <joeyh@debian.org>  Fri, 01 Apr 2011 21:27:22 -0400

git-annex (0.20110328) experimental; urgency=low

  * annex.diskreserve can be given in arbitrary units (ie "0.5 gigabytes")
  * Generalized remotes handling, laying groundwork for remotes that are
    not regular git remotes. (Think Amazon S3.)
  * Provide a less expensive version of `git annex copy --to`, enabled
    via --fast. This assumes that location tracking information is correct,
    rather than contacting the remote for every file.
  * Bugfix: Keys could be received into v1 annexes from v2 annexes, via
    v1 git-annex-shell. This results in some oddly named keys in the v1
    annex. Recognise and fix those keys when upgrading, instead of crashing.

 -- Joey Hess <joeyh@debian.org>  Mon, 28 Mar 2011 10:47:29 -0400

git-annex (0.20110325) experimental; urgency=low

  * Free space checking is now done, for transfers of data for keys
    that have free space metadata. (Notably, not for SHA* keys generated
    with git-annex 0.2x or earlier.) The code is believed to work on
    Linux, FreeBSD, and OSX; check compile-time messages to see if it
    is not enabled for your OS.
  * Add annex.diskreserve config setting, to control how much free space
    to reserve for other purposes and avoid using (defaults to 1 mb).
  * Add --fast flag, that can enable less expensive, but also less thorough
    versions of some commands.
  * fsck: In fast mode, avoid checking checksums.
  * unused: In fast mode, just show all existing temp files as unused,
    and avoid expensive scan for other unused content.
  * migrate: Support migrating v1 SHA keys to v2 SHA keys with
    size information that can be used for free space checking.
  * Fix space leak in fsck and drop commands.
  * migrate: Bugfix for case when migrating a file results in a key that
    is already present in .git/annex/objects.
  * dropunused: Significantly sped up; only read unused log file once.

 -- Joey Hess <joeyh@debian.org>  Fri, 25 Mar 2011 00:47:37 -0400

git-annex (0.20110320) experimental; urgency=low

  * Fix dropping of files using the URL backend.
  * Fix support for remotes with '.' in their names.
  * Add version command to show git-annex version as well as repository
    version information.
  * No longer auto-upgrade to repository format 2, to avoid accidental
    upgrades, etc. Use git-annex upgrade when you're ready to run this
    version.

 -- Joey Hess <joeyh@debian.org>  Sun, 20 Mar 2011 16:36:33 -0400

git-annex (0.20110316) experimental; urgency=low

  * New repository format, annex.version=2.
  * The first time git-annex is run in an old format repository, it
    will automatically upgrade it to the new format, staging all
    necessary changes to git. Also added a "git annex upgrade" command.
  * Colons are now avoided in filenames, so bare clones of git repos
    can be put on USB thumb drives formatted with vFAT or similar
    filesystems.
  * Added two levels of hashing to object directory and .git-annex logs,
    to improve scalability with enormous numbers of annexed
    objects. (With one hundred million annexed objects, each
    directory would contain fewer than 1024 files.)
  * The setkey, fromkey, and dropkey subcommands have changed how
    the key is specified. --backend is no longer used with these.

 -- Joey Hess <joeyh@debian.org>  Wed, 16 Mar 2011 16:20:23 -0400

git-annex (0.24) unstable; urgency=low

  Branched the 0.24 series, which will be maintained for a while to
  support v1 git-annex repos, while main development moves to the 0.2011
  series, with v2 git-annex repos.

  * Add Suggests on graphviz. Closes: #618039
  * When adding files to the annex, the symlinks pointing at the annexed
    content are made to have the same mtime as the original file.
    While git does not preserve that information, this allows a tool
    like metastore to be used with annexed files.
    (Currently this is only done on systems supporting POSIX 200809.)

 -- Joey Hess <joeyh@debian.org>  Wed, 16 Mar 2011 18:35:13 -0400

git-annex (0.23) unstable; urgency=low

  * Support ssh remotes with a port specified.
  * whereis: New subcommand to show where a file's content has gotten to.
  * Rethink filename encoding handling for display. Since filename encoding
    may or may not match locale settings, any attempt to decode filenames 
    will fail for some files. So instead, do all output in binary mode.

 -- Joey Hess <joeyh@debian.org>  Sat, 12 Mar 2011 15:02:49 -0400

git-annex (0.22) unstable; urgency=low

  * Git annexes can now be attached to bare git repositories.
    (Both the local and remote host must have this version of git-annex
    installed for it to work.)
  * Support filenames that start with a dash; when such a file is passed
    to a utility it will be escaped to avoid it being interpreted as an
    option. (I went a little overboard and got the type checker involved
    in this, so such files are rather comprehensively supported now.)
  * New backends: SHA512 SHA384 SHA256 SHA224
    (Supported on systems where corresponding shaNsum commands are available.)
  * describe: New subcommand that can set or change the description of
    a repository.
  * Fix test suite to reap zombies.
    (Zombies can be particularly annoying on OSX; thanks to Jimmy Tang
    for his help eliminating the infestation... for now.)
  * Make test suite not rely on a working cp -pr.
    (The Unix wars are still ON!)
  * Look for dir.git directories the same as git does.
  * Support remote urls specified as relative paths.
  * Support non-ssh remote paths that contain tilde expansions.
  * fsck: Check for and repair location log damage.
  * Bugfix: When fsck detected and moved away corrupt file content, it did
    not update the location log.

 -- Joey Hess <joeyh@debian.org>  Fri, 04 Mar 2011 15:10:57 -0400

git-annex (0.21) unstable; urgency=low

  * test: Don't rely on chmod -R working.
  * unannex: Fix recently introduced bug when attempting to unannex more
    than one file at a time.
  * test: Set git user name and email in case git can't guess values.
  * Fix display of unicode filenames.

 -- Joey Hess <joeyh@debian.org>  Fri, 11 Feb 2011 23:21:08 -0400

git-annex (0.20) unstable; urgency=low

  * Preserve specified file ordering when instructed to act on multiple
    files or directories. For example, "git annex get a b" will now always
    get "a" before "b". Previously it could operate in either order.
  * unannex: Commit staged changes at end, to avoid some confusing behavior
    with the pre-commit hook, which would see some types of commits after
    an unannex as checking in of an unlocked file.
  * map: New subcommand that uses graphviz to display a nice map of
    the git repository network.
  * Deal with the mtl/monads-fd conflict.
  * configure: Check for sha1sum.

 -- Joey Hess <joeyh@debian.org>  Tue, 08 Feb 2011 18:57:24 -0400

git-annex (0.19) unstable; urgency=low

  * configure: Support using the uuidgen command if the uuid command is
    not available.
  * Allow --exclude to be specified more than once.
  * There are now three levels of repository trust.
  * untrust: Now marks the current repository as untrusted.
  * semitrust: Now restores the default trust level. (What untrust used to do.)
  * fsck, drop: Take untrusted repositories into account.
  * Bugfix: Files were copied from trusted remotes first even if their
    annex.cost was higher than other remotes.
  * Improved temp file handling. Transfers of content can now be resumed
    from temp files later; the resume does not have to be the immediate
    next git-annex run.
  * unused: Include partially transferred content in the list.
  * Bugfix: Running a second git-annex while a first has a transfer in
    progress no longer deletes the first processes's temp file.

 -- Joey Hess <joeyh@debian.org>  Fri, 28 Jan 2011 14:31:37 -0400

git-annex (0.18) unstable; urgency=low

  * Bugfix: `copy --to` and `move --to` forgot to stage location log changes
    after transferring the file to the remote repository.
    (Did not affect ssh remotes.)
  * fsck: Fix bug in moving of corrupted files to .git/annex/bad/
  * migrate: Fix support for --backend option.
  * unlock: Fix behavior when file content is not present.
  * Test suite improvements. Current top-level test coverage: 80%

 -- Joey Hess <joeyh@debian.org>  Fri, 14 Jan 2011 14:17:44 -0400

git-annex (0.17) unstable; urgency=low

  * unannex: Now skips files whose content is not present, rather than
    it being an error.
  * New migrate subcommand can be used to switch files to using a different
    backend, safely and with no duplication of content.
  * bugfix: Fix crash caused by empty key name. (Thanks Henrik for reporting.)

 -- Joey Hess <joeyh@debian.org>  Sun, 09 Jan 2011 10:04:11 -0400

git-annex (0.16) unstable; urgency=low

  * git-annex-shell: Avoid exposing any git repo config except for the
    annex.uuid when doing configlist.
  * bugfix: Running `move --to` with a remote whose UUID was not yet known
    could result in git-annex not recording on the local side where the
    file was moved to. This could not result in data loss, or even a
    significant problem, since the remote *did* record that it had the file.
  * Also, add a general guard to detect attempts to record information
    about repositories with missing UUIDs.
  * bugfix: Running `move --to` with a non-ssh remote failed.
  * bugfix: Running `copy --to` with a non-ssh remote actually did a move.
  * Many test suite improvements. Current top-level test coverage: 65%

 -- Joey Hess <joeyh@debian.org>  Fri, 07 Jan 2011 14:33:13 -0400

git-annex (0.15) unstable; urgency=low

  * Support scp-style urls for remotes (host:path).
  * Support ssh urls containing "~".
  * Add trust and untrust subcommands, to allow configuring repositories
    that are trusted to retain files without explicit checking.
  * Fix bug in numcopies handling when multiple remotes pointed to the
    same repository.
  * Introduce the git-annex-shell command. It's now possible to make
    a user have it as a restricted login shell, similar to git-shell.
  * Note that git-annex will always use git-annex-shell when accessing
    a ssh remote, so all of your remotes need to be upgraded to this
    version of git-annex at the same time.
  * Now rsync is exclusively used for copying files to and from remotes.
    scp is not longer supported.

 -- Joey Hess <joeyh@debian.org>  Fri, 31 Dec 2010 22:00:52 -0400

git-annex (0.14) unstable; urgency=low

  * Bugfix to git annex unused in a repository with nothing yet annexed.
  * Support upgrading from a v0 annex with nothing in it.
  * Avoid multiple calls to git ls-files when passed eg, "*".

 -- Joey Hess <joeyh@debian.org>  Fri, 24 Dec 2010 17:38:48 -0400

git-annex (0.13) unstable; urgency=low

  * Makefile: Install man page and html (when built).
  * Makefile: Add GHCFLAGS variable.
  * Fix upgrade from 0.03.
  * Support remotes using git+ssh and ssh+git as protocol.
    Closes: #607056

 -- Joey Hess <joeyh@debian.org>  Tue, 14 Dec 2010 13:05:10 -0400

git-annex (0.12) unstable; urgency=low

  * Add --exclude option to exclude files from processing.
  * mwdn2man: Fix a bug in newline supression. Closes: #606578
  * Bugfix to git annex add of an unlocked file in a subdir. Closes: #606579
  * Makefile: Add PREFIX variable.

 -- Joey Hess <joeyh@debian.org>  Sat, 11 Dec 2010 17:32:00 -0400

git-annex (0.11) unstable; urgency=low

  * If available, rsync will be used for file transfers from remote
    repositories. This allows resuming interrupted transfers.
  * Added remote.annex-rsync-options.
  * Avoid deleting temp files when rsync fails.
  * Improve detection of version 0 repos.
  * Add uninit subcommand. Closes: #605749

 -- Joey Hess <joeyh@debian.org>  Sat, 04 Dec 2010 17:27:42 -0400

git-annex (0.10) unstable; urgency=low

  * In .gitattributes, the annex.numcopies attribute can be used
    to control the number of copies to retain of different types of files.
  * Bugfix: Always correctly handle gitattributes when in a subdirectory of
    the repository. (Had worked ok for ones like "*.mp3", but failed for
    ones like "dir/*".)
  * fsck: Fix warning about not enough copies of a file, when locations
    are known, but are not available in currently configured remotes.
  * precommit: Optimise to avoid calling git-check-attr more than once.
  * The git-annex-backend attribute has been renamed to annex.backend.

 -- Joey Hess <joeyh@debian.org>  Sun, 28 Nov 2010 19:28:05 -0400

git-annex (0.09) unstable; urgency=low

  * Add copy subcommand.
  * Fix bug in setkey subcommand triggered by move --to.

 -- Joey Hess <joeyh@debian.org>  Sat, 27 Nov 2010 17:14:59 -0400

git-annex (0.08) unstable; urgency=low

  * Fix `git annex add ../foo` (when ran in a subdir of the repo).
  * Add configure step to build process.
  * Only use cp -a if it is supported, falling back to cp -p or plain cp
    as needed for portability.
  * cp --reflink=auto is used if supported, and will make git annex unlock
    much faster on filesystems like btrfs that support copy on write.

 -- Joey Hess <joeyh@debian.org>  Sun, 21 Nov 2010 13:45:44 -0400

git-annex (0.07) unstable; urgency=low

  * find: New subcommand.
  * unused: New subcommand, finds unused data. (Split out from fsck.)
  * dropunused: New subcommand, provides for easy dropping of unused keys
    by number, as listed by the unused subcommand.
  * fsck: Print warnings to stderr; --quiet can now be used to only see
    problems.

 -- Joey Hess <joeyh@debian.org>  Mon, 15 Nov 2010 18:41:50 -0400

git-annex (0.06) unstable; urgency=low

  * fsck: Check if annex.numcopies is satisfied.
  * fsck: Verify the sha1 of files when the SHA1 backend is used.
  * fsck: Verify the size of files when the WORM backend is used.
  * fsck: Allow specifying individual files if fscking everything
    is not desired.
  * fsck: Fix bug, introduced in 0.04, in detection of unused data.

 -- Joey Hess <joeyh@debian.org>  Sat, 13 Nov 2010 16:24:29 -0400

git-annex (0.05) unstable; urgency=low

  * Optimize both pre-commit and lock subcommands to not call git diff
    on every file being committed/locked.
    (This actually also works around a bug in ghc, that caused
    git-annex 0.04 pre-commit to sometimes corrupt filename being read
    from git ls-files and fail. 
    See <http://hackage.haskell.org/trac/ghc/ticket/4493>
    The excessive number of calls made by pre-commit exposed the ghc bug.
    Thanks Josh Triplett for the debugging.)
  * Build with -O2.

 -- Joey Hess <joeyh@debian.org>  Thu, 11 Nov 2010 18:31:09 -0400

git-annex (0.04) unstable; urgency=low

  * Add unlock subcommand, which replaces the symlink with a copy of
    the file's content in preparation of changing it. The "edit" subcommand
    is an alias for unlock.
  * Add lock subcommand.
  * Unlocked files will now automatically be added back into the annex when
    committed (and the updated symlink committed), by some magic in the
    pre-commit hook.
  * The SHA1 backend is now fully usable.
  * Add annex.version, which will be used to automate upgrades
    between incompatible versions.
  * Reorganised the layout of .git/annex/
  * The new layout will be automatically upgraded to the first time
    git-annex is used in a repository with the old layout.
  * Note that git-annex 0.04 cannot transfer content from old repositories
    that have not yet been upgraded.
  * Annexed file contents are now made unwritable and put in unwriteable
    directories, to avoid them accidentially being removed or modified.
    (Thanks Josh Triplett for the idea.)
  * Add build dep on libghc6-testpack-dev. Closes: #603016
  * Avoid using runghc to run test suite as it is not available on all
    architectures. Closes: #603006

 -- Joey Hess <joeyh@debian.org>  Wed, 10 Nov 2010 14:23:23 -0400

git-annex (0.03) unstable; urgency=low

  * Fix support for file:// remotes.
  * Add --verbose
  * Fix SIGINT handling.
  * Fix handling of files with unusual characters in their name.
  * Fixed memory leak; git-annex no longer reads the whole file list
    from git before starting, and will be much faster with large repos.
  * Fix crash on unknown symlinks.
  * Added remote.annex-scp-options and remote.annex-ssh-options.
  * The backends to use when adding different sets of files can be configured
    via gitattributes.
  * In .gitattributes, the git-annex-backend attribute can be set to the
    names of backends to use when adding different types of files.
  * Add fsck subcommand. (For now it only finds unused key contents in the
    annex.)

 -- Joey Hess <joeyh@debian.org>  Sun, 07 Nov 2010 18:26:04 -0400

git-annex (0.02) unstable; urgency=low

  * Can scp annexed files from remote hosts, and check remote hosts for
    file content when dropping files.
  * New move subcommand, that makes it easy to move file contents from
    or to a remote.
  * New fromkey subcommand, for registering urls, etc.
  * git-annex init will now set up a pre-commit hook that fixes up symlinks
    before they are committed, to ensure that moving symlinks around does not
    break them.
  * More intelligent and fast staging of modified files; git add coalescing.
  * Add remote.annex-ignore git config setting to allow completly disabling
    a given remote.
  * --from/--to can be used to control the remote repository that git-annex
    uses.
  * --quiet can be used to avoid verbose output
  * New plumbing-level dropkey and addkey subcommands.
  * Lots of bug fixes.

 -- Joey Hess <joeyh@debian.org>  Wed, 27 Oct 2010 16:39:29 -0400

git-annex (0.01) unstable; urgency=low

  * First prerelease.

 -- Joey Hess <joeyh@debian.org>  Wed, 20 Oct 2010 12:54:24 -0400<|MERGE_RESOLUTION|>--- conflicted
+++ resolved
@@ -1,6 +1,3 @@
-<<<<<<< HEAD
-git-annex (3.20120511~bpo60+1) squeeze-backports; urgency=low
-=======
 git-annex (3.20120522) unstable; urgency=low
 
   * Pass -a to cp even when it supports --reflink=auto, to preserve
@@ -11,8 +8,7 @@
 
  -- Joey Hess <joeyh@debian.org>  Tue, 22 May 2012 11:16:13 -0400
 
-git-annex (3.20120511) unstable; urgency=low
->>>>>>> ab07762d
+git-annex (3.20120511~bpo60+1) squeeze-backports; urgency=low
 
   * Rsync special remotes can be configured with shellescape=no
     to avoid shell quoting that is normally done when using rsync over ssh.
