--- conflicted
+++ resolved
@@ -1,12 +1,9 @@
 git-annex (3.20120808) UNRELEASED; urgency=low
 
   * S3: Add fileprefix setting.
-<<<<<<< HEAD
+  * Pass --use-agent to gpg when in no tty mode. Thanks, Eskild Hustvedt.
   * init: If no description is provided for a new repository, one will
     automatically be generated, like "joey@gnu:~/foo"
-=======
-  * Pass --use-agent to gpg when in no tty mode. Thanks, Eskild Hustvedt.
->>>>>>> fe8fee23
 
  -- Joey Hess <joeyh@debian.org>  Thu, 09 Aug 2012 13:51:47 -0400
 
