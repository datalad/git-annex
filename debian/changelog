<<<<<<< HEAD
git-annex (5.20151019-1) unstable; urgency=medium

  * Package 5.20151019-1

 -- Richard Hartmann <richih@debian.org>  Mon, 19 Oct 2015 21:54:57 +0200
=======
git-annex (5.20151116) unstable; urgency=medium

  * Use concurrent-output library when configured with -fConcurrentOutput.
    This allows nicely displayed messages when using the -J flag.
  * Additional commands now support the -J flag: 
    fsck, drop, add, addurl, import
  * import: Avoid very ugly error messages when the directory files
    are imported to is not a directort, but perhaps an annexed file.
  * Concurrent progress bars are now displayed when using -J with a command
    that moves file contents around.
  * Fix race that could result in an annexed file's symlink not being
    created, when eg, running concurrent git-annex adds.
  * add: Fix error recovery rollback to not move the injested file content
    out of the annex back to the file, because other files may point to
    that same content. Instead, copy the injected file content out to
    recover.
  * quvi may output utf-8 encoded data when the conifigured locale doesn't
    support that; avoid crashing on such invalid encoding.
  * runshell: Avoid failing when $HOME/.ssh does not exist and cannot be
    created.
  * Make the git-annex-standalone.deb prevent runshell from installing
    wrappers into $HOME/.ssh
  * Make git-annex-standalone.deb include the git-annex html documentation,
    desktop file, and base completion file, same as the regular git-annex.deb.
  * fsck: When fscking a dead repo, avoid incorrect "fixing location log"
    message, and display a warning about it being dead, since it's unusual
    to have access to a dead repo.
  * assistant: Pass ssh-options through 3 more git pull/push calls
    that were missed before.
  * Added annex.pidlock and annex.pidlocktimeout configuration to support
    filesystems where POSIX fcntl locks cannot be used.
  * init: Automatically enable annex.pidlock when necessary.

 -- Joey Hess <id@joeyh.name>  Mon, 16 Nov 2015 14:17:40 -0400

git-annex (5.20151102.1) unstable; urgency=medium

  * Avoid installing desktop file and program file if cabal install
    git-annex is run as root, since that is not a systemwide install,
    but to /root, and so generating a systemwide desktop file is not right.
  * When cabal install is run with the desktop file location not writable,
    display a warning, but continue successfully.

 -- Joey Hess <id@joeyh.name>  Tue, 03 Nov 2015 12:08:38 -0400

git-annex (5.20151102) unstable; urgency=medium

  * Use statvfs on OSX.
  * Symlink timestamp preservation code uses functions
    from unix-2.7.0 when available, which should be more portable.
  * enableremote: List uuids and descriptions of remotes that can be
    enabled, and accept either the uuid or the description in leu if the
    name.
  * Catch up with current git behavior when both repo and repo.git exist;
    it seems it now prefers repo in this case, although historically it may
    have preferred repo.git.
  * Fix failure to build with aws-0.13.0.
  * When built with aws-0.13.0, the S3 special remote can be used to create
    google nearline buckets, by setting storageclass=NEARLINE.

 -- Joey Hess <id@joeyh.name>  Mon, 02 Nov 2015 12:41:20 -0400
>>>>>>> 2864dc6d

git-annex (5.20151019) unstable; urgency=medium

  * Fix a longstanding, but unlikely to occur bug, where dropping
    a file from a remote could race with other drops of the same file,
    and result in all copies of its content being lost.
  * git-annex-shell: Added lockcontent command, to prevent dropping of
    a key's content. This is necessary due to the above bugfix.
  * In some cases, the above bugfix changes what git-annex allows you to
    drop:
    - When a file is present in several special remotes,
      but not in any accessible git repositories, dropping it from one of
      the special remotes will now fail. Instead, the file has to be
      moved from one of the special remotes to the git repository, and can
      then safely be dropped from the git repository.
    - If a git remote has too old a version of git-annex-shell installed,
      git-annex won't trust it to hold onto a copy of a file when dropping
      that file from the local git repository.
  * Changed drop ordering when using git annex sync --content or the
    assistant, to drop from remotes first and from the local repo last.
    This works better with the behavior changes to drop in many cases.
  * Do verification of checksums of annex objects downloaded from remotes.
  * When annex objects are received into git repositories from other git
    repos, their checksums are verified then too.
  * To get the old, faster, behavior of not verifying checksums, set
    annex.verify=false, or remote.<name>.annex-verify=false.
  * setkey, rekey: These commands also now verify that the provided file
    matches the expected checksum of the key, unless annex.verify=false.
  * reinject: Already verified content; this can now be disabled by
    setting annex.verify=false.
  * sync, merge, assistant: When git merge failed for a reason other
    than a conflicted merge, such as a crippled filesystem not allowing
    particular characters in filenames, git-annex would make a merge commit
    that could omit such files or otherwise be bad. Fixed by aborting the
    whole merge process when git merge fails for any reason other than a
    merge conflict.
  * Allow building with S3 disabled again.
  * Ported disk free space checking code to work on Solaris.
  * Windows webapp: Fix support for entering password when setting
    up a ssh remote.
  * copy --auto was checking the wrong repo's preferred content.
    (--from was checking what --to should, and vice-versa.)
    Fixed this bug, which was introduced in version 5.20150727.
  * Avoid unncessary write to the location log when a file is unlocked
    and then added back with unchanged content.
  * S3: Fix support for using https.
  * Avoid displaying network transport warning when a ssh remote
    does not yet have an annex.uuid set.
  * Debian: Add torrent library to build-depends as it's packaged now,
    and stop recommending bittornado | bittorrent.
  * Debian: Remove build dependency on transformers library, as it is now
    included in ghc.
  * Debian: Remove menu file, since a desktop file is provided and
    lintian says there can be only one.

 -- Joey Hess <id@joeyh.name>  Mon, 19 Oct 2015 13:59:01 -0400

git-annex (5.20150930-1) unstable; urgency=medium

  * Package 5.20150930-1

 -- Richard Hartmann <richih@debian.org>  Sun, 18 Oct 2015 20:39:03 +0200

git-annex (5.20150930) unstable; urgency=medium

  * Added new linux standalone "ancient" build to support kernels
    like 2.6.32.
  * info: Don't allow use in a non-git-annex repository, since it
    uses the git-annex branch and would create it if it were missing.
  * assistant: When updating ~/.ssh/config, preserve any symlinks.
  * webapp: Remove the "disable remote" feature from the UI.
  * S3: When built with aws-0.13.0, supports using more storage classes.
    In particular, storageclass=STANDARD_IA to use Amazon's
    new Infrequently Accessed storage, and storageclass=NEARLINE
    to use Google's NearLine storage.
  * Improve ~/.ssh/config modification code to not add trailing spaces
    to lines it cannot parse.
  * Fix a crash at direct mode merge time when .git/index doesn't exist
    yet. Triggered by eg, git-annex sync --no-commit in a fresh clone of
    a repository.
  * status: Show added but not yet committed files.
  * Added stack.yaml to support easy builds from source with stack.

 -- Joey Hess <id@joeyh.name>  Wed, 30 Sep 2015 14:31:52 -0400

git-annex (5.20150916-1) unstable; urgency=medium

  * Package 5.20150916-1

 -- Richard Hartmann <richih@debian.org>  Thu, 17 Sep 2015 12:13:47 +0200

git-annex (5.20150916) unstable; urgency=medium

  * Fix Windows build to work with ghc 7.10.
  * init: Fix reversion in detection of repo made with git clone --shared
  * info: Support querying info of individual files in direct mode.
  * unused: Fix reversion in 5.20150727 that broke parsing of the
    --unused-refspec option. Thanks, Øyvind A. Holm.
  * Make full option parsing be done when not in a git repo, so --help
    can be displayed for commands that require a git repo, etc.
  * fsck: Work around bug in persistent that broke display of
    problematically encoded filenames on stderr when using --incremental.
  * When gpg.program is configured, it's used to get the command to run
    for gpg. Useful on systems that have only a gpg2 command or want to
    use it instead of the gpg command.
  * Windows: Switched to using git for Windows, rather than msysgit.
    Using msysgit with git-annex is no longer supported.
  * Windows: Even when the user neglects to tell the git installer to
    add git to PATH, git-annex will still work from within the git bash
    shell, and the webapp can be used too.
  * sync: Add --no-commit, --no-pull, --no-push options to turn off parts of
    the sync process, as well as supporting --commit, --pull, --push, and
    --no-content options to specify the (current) default behavior.
  * annex.hardlink extended to also try to use hard links when copying from
    the repository to a remote.
  * Improve bash completion, so it completes names of remotes and backends
    in appropriate places.
  * Special remotes configured with autoenable=true will be automatically
    enabled when git-annex init is run.
  * Fix bug in combination of preferred and required content settings.
    When one was set to the empty string and the other set to some expression,
    this bug caused all files to be wanted, instead of only files matching
    the expression.

 -- Joey Hess <id@joeyh.name>  Wed, 16 Sep 2015 10:31:24 -0400

git-annex (5.20150824-1) unstable; urgency=medium

  * Package 5.20150824-1

 -- Richard Hartmann <richih@debian.org>  Sun, 13 Sep 2015 22:02:06 +0200

git-annex (5.20150824) unstable; urgency=medium

  * Sped up downloads of files from ssh remotes, reducing the
    non-data-transfer overhead 6x.
  * sync: Support --jobs
  * sync --content: Avoid unnecessary second pull from remotes when 
    no file transfers are made.
  * External special remotes can now be built that can be used in readonly
    mode, where git-annex downloads content from the remote using regular
    http.
  * Added WHEREIS to external special remote protocol.
  * importfeed --relaxed: Avoid hitting the urls of items in the feed.
  * Fix reversion in init when ran as root, introduced in version 5.20150731.
  * Reorder declaration to fix build with yesod-core > 1.4.13.
    Thanks, Michael Alan Dorman.
  * Fix building without quvi and without database.
    Thanks, Ben Boeckel.
  * Avoid building the assistant on the hurd, since an inotify equivalent
    is not yet implemented in git-annex for the hurd.
  * --debug log messages are now timestamped with fractional seconds.
  * --debug is passed along to git-annex-shell when git-annex is in debug mode.
  * Makefile: Pass LDFLAGS, CFLAGS, and CPPFLAGS through ghc and on to
    ld, cc, and cpp.
  * As a result of the Makefile changes, the Debian package is built
    with various hardening options. Although their benefit to a largely
    haskell program is unknown.

 -- Joey Hess <id@joeyh.name>  Mon, 24 Aug 2015 14:11:05 -0700

git-annex (5.20150812-2) unstable; urgency=medium

  * Override lintian errors

 -- Richard Hartmann <richih@debian.org>  Sat, 15 Aug 2015 02:02:00 +0200

git-annex (5.20150812-1) unstable; urgency=medium

  * Package 5.20150812-1

 -- Richard Hartmann <richih@debian.org>  Thu, 13 Aug 2015 20:47:58 +0200

git-annex (5.20150812) unstable; urgency=medium

  * Added support for SHA3 hashed keys (in 8 varieties), when git-annex is
    built using the cryptonite library.
  * metadata: Fix reversion introduced in 5.20150727 that caused recursive
    display of metadata to not work.
  * Windows: Fix bug that caused git-annex sync to fail due to missing
    environment variable.
  * Fix setting/setting/viewing metadata that contains unicode or other
    special characters, when in a non-unicode locale.
  * Simplify setup process for a ssh remote. Now it suffices to run git
    remote add, followed by git-annex sync. Now the remote is automatically
    initialized for use by git-annex, where before the git-annex branch had
    to manually be pushed before using git-annex sync. Note that this
    involved changes to git-annex-shell, so if the remote is using an old
    version, the manual push is still needed.
  * git-annex-shell: Don't let configlist auto-init repository when in
    readonly mode.
  * Perform a clean shutdown when --time-limit is reached.
    This includes running queued git commands, and cleanup actions normally
    run when a command is finished.
  * fsck: Commit incremental fsck database when --time-limit is reached.
    Previously, some of the last files fscked did not make it into the
    database when using --time-limit.
  * fsck: Commit incremental fsck database after every 1000 files
    fscked, or every 5 minutes, whichever comes first. Previously,
    commits were made every 1000 files fscked.
  * Linux standalone: Work around problem that prevented it from working
    properly if unpacked into a directory that contains ":" or ";" in its
    name.
  * proxy: Fix proxy git commit of non-annexed files in direct mode. 
  * proxy: If a non-proxied git command, such as git revert
    would normally fail because of unstaged files in the work tree,
    make the proxied command fail the same way.
  * proxy: Fix removal of files deleted by the proxied command.
  * proxy: Fix behavior when run in subdirectory of git repo.
  * Improve Setup.hs file so that cabal copy --destdir works.
    Thanks, Magnus Therning.
  * Tighten dependency on optparse-applicative to 0.11.0.
  * Added back debian/cabal-wrapper, since it still seems needed after all.

 -- Joey Hess <id@joeyh.name>  Wed, 12 Aug 2015 11:14:58 -0400

git-annex (5.20150731-1) unstable; urgency=medium

  * Package 5.20150731

 -- Richard Hartmann <richih@debian.org>  Tue, 04 Aug 2015 23:41:14 +0200

git-annex (5.20150731) unstable; urgency=medium

  * webapp: Support enabling known gitlab.com remotes.
  * Fix rsync special remote to work when -Jn is used for concurrent
    uploads.
  * The last release accidentially removed a number of options from the
    copy command. (-J, file matching options, etc). These have been added
    back.
  * init: Detect when the filesystem is crippled such that it ignores
    attempts to remove the write bit from a file, and enable direct mode.
    Seen with eg, NTFS fuse on linux.
  * Fix man page installation by cabal install; all the new man pages are
    now installed.

 -- Joey Hess <id@joeyh.name>  Fri, 31 Jul 2015 11:34:36 -0400

git-annex (5.20150727-2) unstable; urgency=medium

  * Remove lintian from gbp.conf for now.

 -- Richard Hartmann <richih@debian.org>  Wed, 29 Jul 2015 21:05:31 +0200

git-annex (5.20150727-1) unstable; urgency=medium

  * Package 5.20150727

 -- Richard Hartmann <richih@debian.org>  Wed, 29 Jul 2015 00:44:11 +0200

git-annex (5.20150727) unstable; urgency=medium

  * Fix bug that prevented uploads to remotes using new-style chunking
    from resuming after the last successfully uploaded chunk.
  * Switched option parsing to use optparse-applicative. This was a very large
    and invasive change, and may have caused some minor behavior changes to
    edge cases of option parsing. (For example, the metadata command no
    longer accepts the combination of --get and --set, which never actually
    worked.)
  * Bash completion file is now included in the git-annex source tree, 
    and installed into Debian package (and any other packages built using make
    install). This bash completion is generated by the option parser, so it
    covers all commands, all options, and will never go out of date!
  * As well as tab completing "git-annex" commands, "git annex" will also tab
    complete. However, git's bash completion script needs a patch,
    which I've submitted, for this to work prefectly.
  * version --raw now works when run outside a git repository.
  * assistant --startdelay now works when run outside a git repository.
  * dead now accepts multiple --key options.
  * addurl now accepts --prefix and --suffix options to adjust the
    filenames used.
  * sync --content: Fix bug that caused files to be uploaded to eg,
    more archive remotes than wanted copies, only to later be dropped
    to satisfy the preferred content settings.
  * importfeed: Improve detection of known items whose url has changed,
    and avoid adding redundant files. Where before this only looked at
    permalinks in rss feeds, it now also looks at guids.
  * importfeed: Look at not only permalinks, but now also guids
    to identify previously downloaded files.
  * Webapp: Now features easy setup of git-annex repositories on gitlab.com.
  * Adjust debian build deps: The webapp can now build on arm64, s390x
    and hurd-i386. WebDAV support is also available on those architectures.
  * Debian package now maintained by Richard Hartmann.
  * Support building without persistent database on for systems that
    lack TH. This removes support for incremental fsck.

 -- Joey Hess <id@joeyh.name>  Mon, 27 Jul 2015 12:24:49 -0400

git-annex (5.20150710-2) unstable; urgency=medium

  [ Richard Hartmann ]
  * Joey Hess had fixed 786659. Closes: #786659

 -- Richard Hartmann <richih@debian.org>  Thu, 23 Jul 2015 01:05:44 +0200

git-annex (5.20150710-1) unstable; urgency=medium

  [ Joey Hess ]
  * add: Stage symlinks the same as git add would, even if they are not a
    link to annexed content.
  * sync: When annex.autocommit=false, avoid making any commit of local
    changes, while still merging with remote to the extent possible.
  * unused: --used-refspec can now be configured to look at refs in the
    reflog. This provides a way to not consider old versions of files to be
    unused after they have reached a specified age, when the old refs in
    the reflog expire.
  * log: Fix reversion introduced in version 5.20150528 that broke this command.
  * assistant --autostart: First stop any daemons that are already running,
    which might be left over from a previous login session and so unable to
    use the ssh agent of a new login session.
  * assistant: Fix local pairing to not include newline in ssh pubkey,
    which is rejected on the other end for security reasons.
  * assistant: Fix ANNEX_SHELL_DIR written to ~/.ssh/authorized_keys 
    in local pairing to be the absolute path to the repository, not "."
    This was a reversion caused by the relative path changes in 5.20150113.
  * Brought back the setkey plumbing command that was removed in 2011, since
    we found a use case for it. Note that the command's syntax was changed
    for consistency.
  * bugfix: Pass --full-tree when using git ls-files to get a list of files
    on the git-annex branch, so it works when run in a subdirectory.
    This bug affected git-annex unused, and potentially also transitions
    running code and other things.
  * Support git's undocumented core.sharedRepository=2 value, which
    is equivalent to "world", and is set when a repo was created using
    git init --shared=world.
  * When building on linux, pass --as-needed to linker to avoid linking
    with unused shared libraries including libyaml.
  * import: Fix failure of cross-device import on Windows.
  * merge: Avoid creating the synced/master branch.
  * Removed support for optparse-applicative versions older than 0.10.

  [ Richard Hartmann ]
  * Switch to dpkg-source 3.0 (quilt) format, just so we have any non-native
    format
  * Switched Maintainer to Richard Hartmann

 -- Richard Hartmann <richih@debian.org>  Wed, 22 Jul 2015 23:49:46 +0200

git-annex (5.20150617) unstable; urgency=medium

  * Now supports git annex sync --all --content to sync all versions of all
    files with all repos that want them.
  * Added new "anything" preferred content expression, which matches all
    versions of all files.
  * Standard preferred content for client, backup, incremental backup,
    and unwanted groups have been adjusted to work better when used
    with git annex sync --all --content.
  * fromkey, registerurl: Improve handling of urls that happen to also
    be parsable as strange keys.
  * sync, remotedaemon: Pass configured ssh-options even when
    annex.sshcaching is disabled.
  * assistant: Consume systemd-networkd dbus events to learn about
    changes to network connections, as was already done with
    network-manager and wicd.
    Thanks to Sebastian Reuße for the patches.
  * get --incomplete: New option to resume any interrupted downloads.
  * dead --key: Can be used to mark a key as dead.
  * fsck: Ignore keys that are known to be dead when running in
    --all/--unused/--key mode or a in a bare repo. Closes: #753888
    Otherwise, still reports files with lost contents, even if the content
    is dead.
  * S3: Special remotes can be configured with public=yes to allow
    the public to access the bucket's content.
  * S3: Publically accessible buckets can be used without creds.
  * import --clean-duplicates: Fix bug that didn't count local or trusted
    repo's copy of a file as one of the necessary copies to allow removing
    it from the import location.
  * tahoe: Use ~/.tahoe-git-annex/ rather than ~/.tahoe/git-annex/
    when setting up a tahoe special remote to avoid old versions of
    tahoe create-client choking.
  * Fix bug that prevented enumerating locally present objects in repos
    tuned with annex.tune.objecthash1=true.
    Fixes: unused, object count in info, unannex.
  * Improve url parsing to handle some urls containing illegal []
    characters in their paths.
  * info: Added json output for "backend usage", "numcopies stats",
    "repositories containing these files", and "transfers in progress".
  * Fix incremental backup standard preferred content expression to match
    its documentation, which says it does not want files that have reached
    a backup repository.
  * Increased the default annex.bloomaccuracy from 1000 to 10000000.
    This makes git annex unused use up to 16 mb more memory than it did
    before, but the massive increase in accuracy makes this worthwhile
    for all but the smallest systems.
  * Build documentation with deterministic=1 for reproducible builds.
    (A new ikiwiki feature.) Closes: #785736
  * Re-remove dependency on obsolete hamlet package. Closes: #786659
  * debian/cabal-wrapper: Removed this hack which should not be needed anymore.

 -- Joey Hess <id@joeyh.name>  Wed, 17 Jun 2015 13:50:35 -0400

git-annex (5.20150528) unstable; urgency=medium

  * fromkey, registerurl: Allow urls to be specified instead of keys,
    and generate URL keys.
  * Linux standalone, OSX app: Improve runshell script to always quote
    shell vars, so that it will work when eg, untarred into a directory
    path with spaces in its name.
  * Revert removal dependency on obsolete hamlet package, since the
    autobuilders are not ready for this change yet and it prevented them
    from building the webapp. Reopens: #786659
  * fsck: When checksumming a file fails due to a hardware fault,
    the file is now moved to the bad directory, and the fsck proceeds.
    Before, the fsck immediately failed.
  * Linux standalone: The webapp was not built in the previous release,
    this release fixes that oversight.

 -- Joey Hess <id@joeyh.name>  Thu, 28 May 2015 10:48:03 -0400

git-annex (5.20150522) unstable; urgency=medium

  * import: Refuse to import files that are within the work tree, as that
    does not make sense and could cause data loss.
  * drop: Now supports --all, --unused, and --key.
  * drop: Now defaults to --all when run in a bare repository.
    (Previously, did nothing when run in a bare repository.)
  * get, move, copy, mirror: Concurrent transfers are now supported!
    For example: git-annex get -J10
    However, progress bars are not yet displayed for concurrent transfers,
    pending an updated version of the ascii-progress library.
  * --quiet now makes progress output by rsync, wget, etc be quiet too.
  * Take space that will be used by other running downloads into account when
    checking annex.diskreserve.
  * Avoid accumulating transfer failure log files unless the assistant is
    being used.
  * Fix an unlikely race that could result in two transfers of the same key
    running at once.
  * Stale transfer lock and info files will be cleaned up automatically
    when get/unused/info commands are run.
  * unused: Add --used-refspec option and annex.used-refspec, which can
    specify a set of refs to consider used, rather than the default of
    considering all refs used.
  * webapp: Fix zombie xdg-open process left when opening file browser.
    Closes: #785498
  * Safer posix fctnl locking implementation, using lock pools and STM.
  * Build documentation with TZ=UTC for reproducible builds. See #785736.
  * OSX: Corrected the location of trustedkeys.gpg, so the built-in
    upgrade code will find it. Fixes OSX upgrade going forward, but
    older versions won't upgrade themselves due to this problem.
  * Remove dependency on obsolete hamlet package. Closes: #786659

 -- Joey Hess <id@joeyh.name>  Fri, 22 May 2015 14:20:18 -0400

git-annex (5.20150508.1) unstable; urgency=medium

  * Now builds cleanly using ghc 7.10 (as well as ghc back to 7.6).
  * Imrovements to the git-annex-standalone.deb build process.
    (Thanks, Yaroslav Halchenko)

 -- Joey Hess <id@joeyh.name>  Mon, 11 May 2015 12:08:58 -0400

git-annex (5.20150508) unstable; urgency=medium

  * Improve behavior when a git-annex command is told to operate
    on a file that doesn't exist. It will now continue to other
    files specified after that on the command line, and only error out at
    the end.
  * S3: Enable debug logging when annex.debug or --debug is set.
  * S3: git annex info will show additional information about a S3 remote
    (endpoint, port, storage class)
  * S3: Let git annex enableremote be used, without trying to recreate
    a bucket that should already exist.
  * S3: Fix incompatability with bucket names used by hS3; the aws library
    cannot handle upper-case bucket names. git-annex now converts them to
    lower case automatically.
  * import: Check for gitignored files before moving them into the tree.
    (Needs git 1.8.4 or newer.)
  * import: Don't stop entire import when one file fails due to being
    gitignored or conflicting with something in the work tree.
  * import: Before removing a duplicate file in --deduplicate or
    --clean-duplicates mode, verify that enough copies of its content still
    exist.
  * Improve integration with KDE's file manager to work with dolphin
    version 14.12.3 while still being compatable with 4.14.2.
    Thanks, silvio.
  * assistant: Added --autostop to complement --autostart.
  * Work around wget bug #784348 which could cause it to clobber git-annex
    symlinks when downloading from ftp.
  * Support checking ftp urls for file presence.
  * Fix bogus failure of fsck --fast.
  * fsck: Ignore error recording the fsck in the activity log,
    which can happen when running fsck in a read-only repository.
    Closes: #698559
    (fsck can still need to write to the repository if it find problems,
    but a successful fsck can be done read-only)
  * Improve quvi 0.4 output parsing to handle cases wher there is no known
    filename extension. This is currently the case when using quvi with
    youtube. In this case, the extension ".m" will be used.
  * Dropped support for older versions of yesod, warp, and dbus than the ones
    in Debian Jessie.
  * Switch from the obsolete dataenc library for base64 encoding to sandi.
    (Thanks, Magnus Therning)
  * Debian's ghc now supports TH on arm! Adjust build dependencies
    to build the webapp on arm, and enable DAV support on arm. \o/
  * Adjust some other arch specific build dependencies that are now
    available on more architectures in Devian unstable.
  * Windows: Remove cygwin ssh, the newer version of which has stopped
    honoring the setting of HOME. Instead, copy msysgit's ssh into PATH.
    Note that setting up a remote ssh server using password authentication
    is known to be broken in this release on Windows.
  * Windows: Roll back to an older version of rsync from cygwin.
    The newer version has some dependency on a newer ssh from cygwin.

 -- Joey Hess <id@joeyh.name>  Fri, 08 May 2015 13:42:30 -0400

git-annex (5.20150420) unstable; urgency=medium

  * Fix activity log parsing, which caused the log to not retain
    activity from other uuids.
  * Union merge could fall over if there was a file in the repository
    with the same name as a git ref. Now fixed.
  * info dir: Added information about repositories that
    contain files in the specified directory.
  * info: Added --bytes option.
  * bittorrent: Fix handling of magnet links.
  * When a key's size is unknown, still check the annex.diskreserve,
    and avoid getting content if the disk is too full.
  * Fix fsck --from a git remote in a local directory, and from
    a directory special remote.
    This was a reversion caused by the relative path changes in 5.20150113.
  * fsck --from remote: When bad content is found in the remote,
    and the local repo does not have a copy of the content, preserve
    the bad content in .git/annex/bad/ to avoid further data loss.
  * fsck --from remote: Avoid downloading a key if it would go over
    the annex.diskreserve limit.
  * required: New command, like wanted, but for required content.
  * Removed dependency on haskell SHA library,
    instead using cryptohash >= 0.11.0.
  * Make repo init more robust.
  * New debian/rules build-standalone target, which generates a
    git-annex-standalone.deb that should work on many old Debian etc
    systems. Thanks, Yaroslav Halchenko.
  * Windows: Renamed start menu file to avoid loop in some versions
    of Windows where the menu file is treated as a git-annex program.
  * Windows: Fixed support of remotes on other drives.
    (A reversion introduced in version 5.20150113.)
  * Windows: Bundled versions of rsync, wget, ssh, and gpg from
    cygwin all updated. Thanks, Yury V. Zaytsev.

 -- Joey Hess <id@joeyh.name>  Mon, 20 Apr 2015 14:44:04 -0400

git-annex (5.20150409) unstable; urgency=medium

  * This fixes a bug in the assistant introduced by the literal pathspec
    changes in version 5.20150406.
  * --quiet now suppresses progress displays from eg, rsync.
    (Second time's the charm..)
  * fromkey, registerurl: When reading from stdin, allow the
    filename and url, respectively, to contain whitespace.
  * add: If annex.largefiles is set and does not match a file that's being
    added, the file will be checked into git rather than being added to the
    annex. Previously, git annex add skipped over such files; this new
    behavior is more useful in direct mode.
  * proxy: Made it work when run in a new repository before initial
    commit.
  * info: Display repository mode: bare when in a bare (non-direct mode)
    repo.
  * importfeed: Fix feed download when curl is used.
  * importfeed: Error out when passed a non-url.
  * webapp: When adding another local repository, and combining it
    with the current repository, the new repository's remote path
    was set to "." rather than the path to the current repository.
    This was a reversion caused by the relative path changes in 5.20150113.
  * contentlocationn: New plumbing command.

 -- Joey Hess <id@joeyh.name>  Thu, 09 Apr 2015 15:06:38 -0400

git-annex (5.20150406.1) unstable; urgency=medium

  * Fixes a bug in the last release that caused rsync and possibly
    other commands to hang at the end of a file transfer.
    (--quiet is back to not blocking progress displays until
    that code can be fixed properly.)

 -- Joey Hess <id@joeyh.name>  Mon, 06 Apr 2015 17:13:13 -0400

git-annex (5.20150406) unstable; urgency=medium

  * Prevent git-ls-files from double-expanding wildcards when an
    unexpanded wildcard is passed to a git-annex command like add or find.
  * Fix make build target. Thanks, Justin Geibel.
  * Fix GETURLS in external special remote protocol to strip
    downloader prefix from logged url info before checking for the
    specified prefix.
  * importfeed: Avoid downloading a redundant item from a feed whose
    permalink has been seen before, even when the url has changed.
  * importfeed: Always store itemid in metadata; before this was only
    done when annex.genmetadata was set.
  * Relax debian package dependencies to git >= 1:1.8.1 rather
    than needing >= 1:2.0.
  * test: Fix --list-tests
  * addurl --file: When used with a special remote that claims
    urls and checks their contents, don't override the user's provided
    filename with filenames that the special remote suggests. Also,
    don't allow adding the url if the special remote says it contains
    multiple files.
  * import: --deduplicate and --cleanduplicates now output the keys
    corresponding to duplicated files they process.
  * expire: New command, for expiring inactive repositories.
  * fsck: Record fsck activity for use by expire command.
  * Fix truncation of parameters that could occur when using xargs git-annex.
  * Significantly sped up processing of large numbers of directories
    passed to a single git-annex command.
  * version: Add --raw
  * init: Improve fifo test to detect NFS systems that support fifos
    but not well enough for sshcaching.
  * --quiet now suppresses progress displays from eg, rsync.
    (The option already suppressed git-annex's own built-in progress
    displays.)

 -- Joey Hess <id@joeyh.name>  Mon, 06 Apr 2015 12:48:48 -0400

git-annex (5.20150327) unstable; urgency=medium

  * readpresentkey: New plumbing command for checking location log.
  * checkpresentkey: New plumbing command to check if a key can be verified
    to be present on a remote.
  * Added a post-update-annex hook, which is run after the git-annex branch
    is updated. Needed for git update-server-info.
  * migrate: --force will force migration of keys already using the
    destination backend. Useful in rare cases.
  * Man pages for individual commands now available, and can be
    opened using "git annex help <command>"
  * --auto is no longer a global option; only get, drop, and copy
    accept it. (Not a behavior change unless you were passing it to a
    command that ignored it.)
  * Improve error message when --in @date is used and there is no
    reflog for the git-annex branch.
  * assistant: Committing a whole lot of files at once could overflow
    command-line length limits and cause the commit to fail. This
    only happened when using the assistant in an indirect mode repository.
  * Work around curl bug when asked to download an empty url to a file.
  * Fix bug introduced in the last release that broke git-annex sync
    when git-annex was installed from the standalone tarball.

 -- Joey Hess <id@joeyh.name>  Fri, 27 Mar 2015 13:10:59 -0400

git-annex (5.20150317) unstable; urgency=medium

  * fsck: Incremental fsck uses sqlite to store its records, instead
    of abusing the sticky bit. Existing sticky bits are ignored;
    incremental fscks started by old versions won't be resumed by
    this version.
  * fsck: Multiple incremental fscks of different repos (including remotes)
    can now be running at the same time in the same repo without it
    getting confused about which files have been checked for which remotes.
  * unannex: Refuse to unannex when repo is too new to have a HEAD,
    since in this case there must be staged changes in the index
    (if there is anything to unannex), and the unannex code path
    needs to run with a clean index.
  * Linux standalone: Set LOCPATH=/dev/null to work around
    https://ghc.haskell.org/trac/ghc/ticket/7695
    This prevents localization from working, but git-annex
    is not localized anyway.
  * sync: As well as the synced/git-annex push, attempt a
    git-annex:git-annex push, as long as the remote branch
    is an ancestor of the local branch, to better support bare git repos.
    (This used to be done, but it forgot to do it since version 4.20130909.)
  * When re-execing git-annex, use current program location, rather than
    ~/.config/git-annex/program, when possible.
  * Submodules are now supported by git-annex!
  * metadata: Fix encoding problem that led to mojibake when storing
    metadata strings that contained both unicode characters and a space
    (or '!') character.
  * Also potentially fixes encoding problem when embedding credentials
    that contain unicode characters.
  * sync: Fix committing when in a direct mode repo that has no HEAD ref.
    (For example, a newly checked out git submodule.)
  * Added SETURIPRESENT and SETURIMISSING to external special remote protocol,
    useful for things like ipfs that don't use regular urls.
  * addurl: Added --raw option, which bypasses special handling of quvi,
    bittorrent etc urls.
  * git-annex-shell: Improve error message when the specified repository
    doesn't exist or git config fails for some reason.
  * fromkey --force: Skip test that the key has its content in the annex.
  * fromkey: Add stdin mode.
  * registerurl: New plumbing command for mass-adding urls to keys.
  * remotedaemon: Fixed support for notifications of changes to gcrypt
    remotes, which was never tested and didn't quite work before.

 -- Joey Hess <id@joeyh.name>  Tue, 17 Mar 2015 13:02:36 -0400

git-annex (5.20150219) unstable; urgency=medium

  * glacier: Detect when the glacier command in PATH is the wrong one,
    from boto, rather than from glacier-cli, and refuse to use it,
    since the boto program fails to fail when passed
    parameters it does not understand.
  * groupwanted: New command to set the groupwanted preferred content
    expression.
  * import: Support file matching options such as --exclude, --include, 
    --smallerthan, --largerthan
  * The file matching options are now only accepted by commands that
    can actually use them, instead of by all commands.
  * import: Avoid checksumming file twice when run in the default
    or --duplicate mode.
  * Windows: Fix bug in dropping an annexed file, which
    caused a symlink to be staged that contained backslashes.
  * webapp: Fix reversion in opening webapp when starting it manually
    inside a repository.
  * assistant: Improve sanity check for control characters when pairing.
  * Improve race recovery code when committing to git-annex branch.
  * addurl: Avoid crash if quvi is not installed, when git-annex was
    built with process-1.2
  * bittorrent: Fix mojibake introduced in parsing arai2c progress output.
  * fsck --from: If a download from a remote fails, propagate the failure.
  * metadata: When setting metadata, do not recurse into directories by
    default, since that can be surprising behavior and difficult to recover
    from. The old behavior is available by using --force.
  * sync, assistant: Include repository name in head branch commit message.
  * The ssh-options git config is now used by gcrypt, rsync, and ddar
    special remotes that use ssh as a transport.
  * sync, assistant: Use the ssh-options git config when doing git pull
    and push.
  * remotedaemon: Use the ssh-options git config.
  * Linux standalone: Improved process names of linker shimmed programs.

 -- Joey Hess <id@joeyh.name>  Thu, 19 Feb 2015 14:16:03 -0400

git-annex (5.20150205) unstable; urgency=medium

  * info: Can now display info about a given uuid.
  * Added to remote/uuid info: Count of the number of keys present
    on the remote, and their size. This is rather expensive to calculate,
    so comes last and --fast will disable it.
  * info remote: Include the date of the last sync with the remote.
  * sync: Added --message/-m option like git commit.
  * remotedaemon: Fix problem that could prevent ssh connections being
    made after two LOSTNET messages were received in a row (perhaps due to
    two different network interfaces being brought down).
  * Fix build failure when wget is not installed.
  * Fix wording of message displayed when unable to get a file that
    is available in untrusted repositories.
  * addurl: When a Content-Disposition header suggests a filename to use,
    addurl will consider using it, if it's reasonable and doesn't conflict
    with an existing file. (--file overrides this)
  * Fix default repository description created by git annex init,
    which got broken by the relative path changes in the last release.
  * init: Repository tuning parameters can now be passed when initializing a
    repository for the first time. For details, see
    http://git-annex.branchable.com/tuning/
  * merge: Refuse to merge changes from a git-annex branch of a repo
    that has been tuned in incompatible ways.
  * Support annex.tune.objecthash1, annex.tune.objecthashlower, and
    annex.tune.branchhash1.
  * Remove support for building without cryptohash.
  * Added MD5 and MD5E backends.
  * assistant: Fix local pairing when ssh pubkey comment contains spaces.
  * Avoid using fileSize which maxes out at just 2 gb on Windows.
    Instead, use hFileSize, which doesn't have a bounded size.
    Fixes support for files > 2 gb on Windows.
  * Windows: Fix running of the pre-commit-annex hook.
  * Windows: Fix S3 special remote; need to call withSocketsDo. Thanks, Trent.

 -- Joey Hess <id@joeyh.name>  Thu, 05 Feb 2015 14:08:33 -0400

git-annex (5.20150113) unstable; urgency=medium

  * unlock: Don't allow unlocking files that have never been committed to git
    before, to avoid an intractable problem that prevents the pre-commit
    hook from telling if such a file is intended to be an annexed file or not.
  * Avoid re-checksumming when migrating from hash to hashE backend.
    Closes: #774494
  * Fix build with process 1.2.1.0.
  * Android: Provide a version built with -fPIE -pie to support Android 5.0.
  * sync: Fix an edge case where syncing in a bare repository would try to
    merge and so fail.
  * Check git version at runtime, rather than assuming it will be the same
    as the git version used at build time when running git-checkattr and
    git-branch remove.
  * Switch to using relative paths to the git repository.
    - This allows the git repository to be moved while git-annex is running in
      it, with fewer problems.
    - On Windows, this avoids some of the problems with the absurdly small
      MAX_PATH of 260 bytes. In particular, git-annex repositories should
      work in deeper/longer directory structures than before.
  * Generate shorter keys for WORM and URL, avoiding keys that are longer
    than used for SHA256, so as to not break on systems like Windows that
    have very small maximum path length limits.
  * Bugfix: A file named HEAD in the work tree could confuse some git commands
    run by git-annex.

 -- Joey Hess <id@joeyh.name>  Tue, 13 Jan 2015 12:10:08 -0400

git-annex (5.20141231) unstable; urgency=medium

  * vicfg: Avoid crashing on badly encoded config data.
  * Work around statfs() overflow on some XFS systems.
  * sync: Now supports remote groups, the same way git remote update does.
  * setpresentkey: A new plumbing-level command.
  * Run shutdown cleanup actions even if there were failures processing
    the command. Among other fixes, this means that addurl will stage
    added files even if adding one of the urls fails.
  * bittorrent: Fix locking problem when using addurl file://
  * Windows: Fix local rsync filepath munging (fixes 26 test suite failures).
  * Windows: Got the rsync special remote working.
  * Windows: Fix handling of views of filenames containing '%'
  * OSX: Switched away from deprecated statfs64 interface.

 -- Joey Hess <id@joeyh.name>  Wed, 31 Dec 2014 15:15:46 -0400

git-annex (5.20141219) unstable; urgency=medium

  * Webapp: When adding a new box.com remote, use the new style chunking.
    Thanks, Jon Ander Peñalba.
  * External special remote protocol now includes commands for setting
    and getting the urls associated with a key.
  * Urls can now be claimed by remotes. This will allow creating,
    for example, a external special remote that handles magnet: and
    *.torrent urls.
  * Use wget -q --show-progress for less verbose wget output,
    when built with wget 1.16.
  * Added bittorrent special remote.
  * addurl behavior change: When downloading an url ending in .torrent,
    it will download files from bittorrent, instead of the old behavior
    of adding the torrent file to the repository.
  * Added Recommends on aria2.
  * When possible, build with the haskell torrent library for parsing
    torrent files. As a fallback, can instead use btshowmetainfo from
    bittornado | bittorrent.
  * Fix build with -f-S3.

 -- Joey Hess <id@joeyh.name>  Fri, 19 Dec 2014 16:53:26 -0400

git-annex (5.20141203) unstable; urgency=medium

  * proxy: New command for direct mode repositories, allows bypassing
    the direct mode guard in a safe way to do all sorts of things
    including git revert, git mv, git checkout ...
  * undo: New command to undo the most recent change to a file
    or to the contents of a directory.
  * Add undo action to nautilus and konqueror integration.
  * diffdriver: New git-annex command, to make git external diff drivers
    work with annexed files.
  * pre-commit: Block partial commit of unlocked annexed file, since
    that left a typechange staged in index due to some infelicity of git's
    handling of partial commits.
  * Work around behavior change in lsof 4.88's -F output format.
  * S3: Switched to using the haskell aws library.
  * S3: No longer buffers entire files in memory when uploading without
    chunking.
  * S3: When built with a new enough version of the haskell aws library,
    supports doing multipart uploads, in order to store extremely large
    files in S3 when not using chunking.
  * Don't show "(gpg)" when decrypting the remote encryption cipher,
    since this could be taken to read that's the only time git-annex
    runs gpg, which is not the case.
  * Debian package is now maintained by Gergely Nagy.
  * Windows: Remove Alt+A keyboard shortcut, which turns out to have scope
    outside the menus.
  * Windows: Install ssh and other bundled programs to Git/cmd,
    instead of Git/bin, since the latter is not in the default msysgit PATH.

 -- Joey Hess <id@joeyh.name>  Wed, 03 Dec 2014 15:16:52 -0400

git-annex (5.20141125) unstable; urgency=medium

  * Remove fixup code for bad bare repositories created by
    versions 5.20131118 through 5.20131127. That fixup code would
    accidentially fire when --git-dir was incorrectly
    pointed at the working tree of a git-annex repository,
    possibly resulting in data loss. Closes: #768093
  * Windows: Fix crash when user.name is not set in git config.

 -- Joey Hess <joeyh@debian.org>  Wed, 05 Nov 2014 11:41:51 -0400

git-annex (5.20141024) unstable; urgency=medium

  * vicfg: Deleting configurations now resets to the default, where
    before it has no effect.
  * Remove hurd stuff from cabal file, since hackage currently rejects
    it, and the test suite fails on hurd.
  * initremote: Don't allow creating a special remote that has the same
    name as an existing git remote.
  * Windows: Use haskell setenv library to clean up several ugly workarounds
    for inability to manipulate the environment on windows. This includes
    making git-annex not re-exec itself on start on windows, and making the
    test suite on Windows run tests without forking.
  * glacier: Fix pipe setup when calling glacier-cli to retrieve an object.
  * info: When run on a single annexed file, displays some info about the 
    file, including its key and size.
  * info: When passed the name or uuid of a remote, displays info about that
    remote. Remotes that support encryption, chunking, or embedded
    creds will include that in their info.
  * enableremote: When the remote has creds, update the local creds cache
    file. Before, the old version of the creds could be left there, and
    would continue to be used.

 -- Joey Hess <joeyh@debian.org>  Fri, 24 Oct 2014 13:03:29 -0400

git-annex (5.20141013) unstable; urgency=medium

  * Adjust cabal file to support building w/o assistant on the hurd.
  * Support building with yesod 1.4.
  * S3: Fix embedcreds=yes handling for the Internet Archive.
  * map: Handle .git prefixed remote repos. Closes: #614759
  * repair: Prevent auto gc from happening when fetching from a remote.

 -- Joey Hess <joeyh@debian.org>  Mon, 13 Oct 2014 10:13:06 -0400

git-annex (5.20140927) unstable; urgency=medium

  * Really depend (not just build-depend) on new enough git for --no-gpg-sign
    to work. Closes: #763057
  * Add temporary workaround for bug #763078 which broke building on armel
    and armhf.

 -- Joey Hess <joeyh@debian.org>  Sat, 27 Sep 2014 14:25:09 -0400

git-annex (5.20140926) unstable; urgency=high

  * Depend on new enough git for --no-gpg-sign to work. Closes: #762446
  * Work around failure to build on mips by using cabal, not Setup,
    to build in debian/rules.

 -- Joey Hess <joeyh@debian.org>  Fri, 26 Sep 2014 15:09:02 -0400

git-annex (5.20140919) unstable; urgency=high

  * Security fix for S3 and glacier when using embedcreds=yes with
    encryption=pubkey or encryption=hybrid. CVE-2014-6274
    The creds embedded in the git repo were *not* encrypted.
    git-annex enableremote will warn when used on a remote that has
    this problem. For details, see:
    https://git-annex.branchable.com/upgrades/insecure_embedded_creds/
  * assistant: Detect when repository has been deleted or moved, and
    automatically shut down the assistant. Closes: #761261
  * Windows: Avoid crashing trying to list gpg secret keys, for gcrypt
    which is not yet supported on Windows.
  * WebDav: Fix enableremote crash when the remote already exists.
    (Bug introduced in version 5.20140817.)
  * add: In direct mode, adding an annex symlink will check it into git,
    as was already done in indirect mode.

 -- Joey Hess <joeyh@debian.org>  Fri, 19 Sep 2014 12:53:42 -0400

git-annex (5.20140915) unstable; urgency=medium

  * New annex.hardlink setting. Closes: #758593
  * init: Automatically detect when a repository was cloned with --shared,
    and set annex.hardlink=true, as well as marking the repository as
    untrusted.
  * Fix parsing of ipv6 address in git remote address when it was not
    formatted as an url.
  * The annex-rsync-transport configuration is now also used when checking
    if a key is present on a rsync remote, and when dropping a key from
    the remote.
  * Promote file not found warning message to an error.
  * Fix transfer lock file FD leak that could occur when two separate
    git-annex processes were both working to perform the same set of
    transfers.
  * sync: Ensure that pending changes to git-annex branch are committed
    before push when in direct mode. (Fixing a very minor reversion.)
  * WORM backend: Switched to include the relative path to the file inside
    the repository, rather than just the file's base name. Note that if you're
    relying on such things to keep files separate with WORM, you should really
    be using a better backend.
  * Rather than crashing when there's a problem with the requested bloomfilter
    capacity/accuracy, fall back to a reasonable default bloom filter size.
  * Fix build with optparse-applicative 0.10. Closes: #761484
  * webapp: Fixed visual glitch in xmpp pairing that was reported live by a
    user who tracked me down in front of a coffee cart in Portland. 
    (New bug reporting method of choice?)

 -- Joey Hess <joeyh@debian.org>  Mon, 15 Sep 2014 10:45:00 -0400

git-annex (5.20140831) unstable; urgency=medium

  * Make --help work when not in a git repository. Closes: #758592
  * Ensure that all lock fds are close-on-exec, fixing various problems with
    them being inherited by child processes such as git commands.
  * When accessing a local remote, shut down git-cat-file processes
    afterwards, to ensure that remotes on removable media can be unmounted.
    Closes: #758630
  * Fix handing of autocorrection when running outside a git repository.
  * Fix stub git-annex test support when built without tasty.
  * Do not preserve permissions and acls when copying files from
    one local git repository to another. Timestamps are still preserved
    as long as cp --preserve=timestamps is supported. Closes: #729757

 -- Joey Hess <joeyh@debian.org>  Sun, 31 Aug 2014 12:30:08 -0700

git-annex (5.20140817) unstable; urgency=medium

  * New chunk= option to chunk files stored in special remotes.
    Supported by: directory, S3, webdav, gcrypt, rsync, and all external
    and hook special remotes.
  * Partially transferred files are automatically resumed when using
    chunked remotes!
  * The old chunksize= option is deprecated. Do not use for new remotes.
  * Legacy code for directory remotes using the old chunksize= option
    will keep them working, but more slowly than before.
  * webapp: Automatically install Konqueror integration scripts
    to get and drop files.
  * repair: Removing bad objects could leave fsck finding no more
    unreachable objects, but some branches no longer accessible.
    Fix this, including support for fixing up repositories that
    were incompletely repaired before.
  * Fix cost calculation for non-encrypted remotes.
  * Display exception message when a transfer fails due to an exception.
  * WebDAV: Sped up by avoiding making multiple http connections
    when storing a file.
  * WebDAV: Avoid buffering whole file in memory when uploading and
    downloading.
  * WebDAV: Dropped support for DAV before 1.0.
  * testremote: New command to test uploads/downloads to a remote.
  * Dropping an object from a bup special remote now deletes the git branch
    for the object, although of course the object's content cannot be deleted
    due to the nature of bup.
  * unlock: Better error handling; continue past files that are not available
    or cannot be unlocked due to disk space, and try all specified files.
  * Windows: Now uses actual inode equivilants in new direct mode
    repositories, for safer detection of eg, renaming of files with the same
    size and mtime.
  * direct: Fix ugly warning messages.
  * WORM backend: When adding a file in a subdirectory, avoid including the
    subdirectory in the key name.
  * S3, Glacier, WebDAV: Fix bug that prevented accessing the creds
    when the repository was configured with encryption=shared embedcreds=yes.
  * direct: Avoid leaving file content in misctemp if interrupted.
  * git-annex-shell sendkey: Don't fail if a remote asks for a key to be sent
    that already has a transfer lock file indicating it's being sent to that
    remote. The remote may have moved between networks, or reconnected.
  * Switched from the old haskell HTTP library to http-conduit.

 -- Joey Hess <joeyh@debian.org>  Sun, 17 Aug 2014 10:30:58 -0400

git-annex (5.20140717) unstable; urgency=high

  * Fix minor FD leak in journal code. Closes: #754608
  * direct: Fix handling of case where a work tree subdirectory cannot
    be written to due to permissions.
  * migrate: Avoid re-checksumming when migrating from hashE to hash backend.
  * uninit: Avoid failing final removal in some direct mode repositories
    due to file modes.
  * S3: Deal with AWS ACL configurations that do not allow creating or
    checking the location of a bucket, but only reading and writing content to
    it.
  * resolvemerge: New plumbing command that runs the automatic merge conflict
    resolver.
  * Deal with change in git 2.0 that made indirect mode merge conflict
    resolution leave behind old files.
  * sync: Fix git sync with local git remotes even when they don't have an
    annex.uuid set. (The assistant already did so.)
  * Set gcrypt-publish-participants when setting up a gcrypt repository,
    to avoid unncessary passphrase prompts.
    This is a security/usability tradeoff. To avoid exposing the gpg key
    ids who can decrypt the repository, users can unset
    gcrypt-publish-participants.
  * Install nautilus hooks even when ~/.local/share/nautilus/ does not yet
    exist, since it is not automatically created for Gnome 3 users.
  * Windows: Move .vbs files out of git\bin, to avoid that being in the
    PATH, which caused some weird breakage. (Thanks, divB)
  * Windows: Fix locking issue that prevented the webapp starting
    (since 5.20140707).

 -- Joey Hess <joeyh@debian.org>  Thu, 17 Jul 2014 11:27:25 -0400

git-annex (5.20140709) unstable; urgency=medium

  * Fix race in direct mode merge code that could cause all files in the
    repository to be removed. It should be able to recover repositories
    experiencing this bug without data loss. See:
    http://git-annex.branchable.com/bugs/bad_merge_commit_deleting_all_files/
  * Fix git version that supported --no-gpg-sign.
  * Fix bug in automatic merge conflict resolution, when one side is an
    annexed symlink, and the other side is a non-annexed symlink.
  * Really fix bug that caused the assistant to make many unncessary
    empty merge commits.

 -- Joey Hess <joeyh@debian.org>  Wed, 09 Jul 2014 15:28:03 -0400

git-annex (5.20140707) unstable; urgency=medium

  * assistant: Fix bug, introduced in last release, that caused the assistant
    to make many unncessary empty merge commits.
  * assistant: Fix one-way assistant->assistant sync in direct mode.
  * Fix bug in annex.queuesize calculation that caused much more
    queue flushing than necessary.
  * importfeed: When annex.genmetadata is set, metadata from the feed
    is added to files that are imported from it.
  * Support users who have set commit.gpgsign, by disabling gpg signatures
    for git-annex branch commits and commits made by the assistant.
  * Fix memory leak when committing millions of changes to the git-annex
    branch, eg after git-annex add has run on 2 million files in one go.
  * Support building with bloomfilter 2.0.0.
  * Run standalone install process when the assistant is started
    (was only being run when the webapp was opened).
  * Android: patch git to avoid fchmod, which fails on /sdcard.
  * Windows: Got rid of that pesky DOS box when starting the webapp.
  * Windows: Added Startup menu item so assistant starts automatically
    on login.
  * Windows: Fix opening file browser from webapp when repo is in a
    directory with spaces.
  * Windows: Assistant now logs to daemon.log.

 -- Joey Hess <joeyh@debian.org>  Mon, 07 Jul 2014 12:24:13 -0400

git-annex (5.20140613) unstable; urgency=medium

  * Ignore setsid failures.
  * Avoid leaving behind .tmp files when failing in some cases, including
    importing files to a disk that is full.
  * Avoid bad commits after interrupted direct mode sync (or merge).
  * Fix build with wai 0.3.0.
  * Deal with FAT's low resolution timestamps, which in combination with
    Linux's caching of higher res timestamps while a FAT is mounted, caused
    direct mode repositories on FAT to seem to have modified files after
    they were unmounted and remounted.
  * Windows: Fix opening webapp when repository is in a directory with
    spaces in the path.
  * Detect when Windows has lost its mind in a timezone change, and
    automatically apply a delta to the timestamps it returns, to get back to
    sane values.

 -- Joey Hess <joeyh@debian.org>  Fri, 13 Jun 2014 09:58:07 -0400

git-annex (5.20140606) unstable; urgency=medium

  * webapp: When adding a new local repository, fix bug that caused its
    group and preferred content to be set in the current repository,
    even when not combining.
  * webapp: Avoid stomping on existing description, group and
    preferred content settings when enabling or combining with
    an already existing remote.
  * assistant: Make sanity checker tmp dir cleanup code more robust.
  * unused: Avoid checking view branches for unused files.
  * webapp: Include ssh port in mangled hostname.
  * Windows: Fix bug introduced in last release that caused files
    in the git-annex branch to have lines teminated with \r.
  * Windows: Fix retrieving of files from local bare git repositories.

 -- Joey Hess <joeyh@debian.org>  Fri, 06 Jun 2014 12:54:06 -0400

git-annex (5.20140529) unstable; urgency=medium

  * Fix encoding of data written to git-annex branch. Avoid truncating
    unicode characters to 8 bits. Allow any encoding to be used, as with
    filenames (but utf8 is the sane choice). Affects metadata and repository
    descriptions, and preferred content expressions.
  * assistant: When there are multiple remotes giving different ways
    to access the same repository, honor remote cost settings and use
    the cheapest available.
  * webapp: More robust startup when annex directory is not a git repo.
  * initremote/enableremote: Basic support for using with regular git remotes;
    initremote stores the location of an already existing git remote,
    and enableremote setups up a remote using its stored location.
  * webapp: Support for enabling known git repositories on ssh servers.
    The repository must have been added using initremote.
  * webapp: When setting up a ssh remote, record it using initremote,
    so that it can be easily enabled elsewhere.
  * webapp: When setting up a ssh remote, if the user inputs ~/foo,
    normalize that to foo, since it's in the home directory by default.
  * Use exceptions in place of deprecated MonadCatchIO-transformers
    Thanks, Ben Gamari.
  * android: Run busybox install with -s, since some versions of Android
    prohibit making hard links.
  * Android webapp: Fix EvilSplicer bugs that mangled the css files,
    preventing icons from displaying, and also slightly broke the js files.

 -- Joey Hess <joeyh@debian.org>  Thu, 29 May 2014 14:41:56 -0400

git-annex (5.20140517) unstable; urgency=medium

  * webapp: Switched to bootstrap 3.
    Thanks, Sören Brunk.
  * Standalone builds now check gpg signatures before upgrading.
  * Simplified repository description line format. The remote name,
    if any, is always in square brackets after the description.
  * assistant: Clean up stale tmp files on startup.
  * webapp: Better ssh password prompting.
  * Depend on git-remote-gcrypt 0.20130908-6. Older versions
    fail when the assistant is run with no controlling tty.
  * Added ddar special remote.
    Thanks, Robie Basak.
  * webapp: Fixed drag and drop to reorder the list of remotes.
  * group: When no groups are specified to set, lists the current groups
    of a repository.
  * Add remote.$name.annex-shell configuration.
    Thanks, Fraser Tweedale 
  * Support symlinking git-annex and git-annex-shell
    from the Linux standalone bundle into PATH.
    Thanks, jlebar.

 -- Joey Hess <joeyh@debian.org>  Sat, 17 May 2014 13:30:39 -0400

git-annex (5.20140421) unstable; urgency=medium

  * assistant: Now detects immediately when other repositories push
    changes to a ssh remote, and pulls.
    ** XMPP is no longer needed in this configuration! **
    This requires the remote server have git-annex-shell with
    notifychanges support (>= 5.20140405)
  * webapp: Show a network signal icon next to ssh and xmpp remotes that
    it's currently connected with.
  * webapp: Rework xmpp nudge to prompt for either xmpp or a ssh remote 
    to be set up.
  * sync, assistant, remotedaemon: Use ssh connection caching for git pushes
    and pulls.
  * remotedaemon: When network connection is lost, close all cached ssh
    connections.
  * Improve handling of monthly/yearly scheduling.
  * Avoid depending on shakespeare except for when building the webapp.
  * uninit: Avoid making unncessary copies of files.
  * info: Allow use in a repository where annex.uuid is not set.
  * reinit: New command that can initialize a new repository using
    the configuration of a previously known repository.
    Useful if a repository got deleted and you want
    to clone it back the way it was.
  * drop --from: When local repository is untrusted, its copy of a file does
    not count.
  * Bring back rsync -p, but only when git-annex is running on a non-crippled
    file system. This is a better approach to fix #700282 while not
    unncessarily losing file permissions on non-crippled systems.
  * webapp: Start even if the current directory is listed in
    ~/.config/git-annex/autostart but no longer has a git repository in it.
  * findref: New command, like find but shows files in a specified git ref.
  * webapp: Fix UI for removing XMPP connection.
  * When init detects that git is not configured to commit, and sets
    user.email to work around the problem, also make it set user.name.
  * webapp: Support using git-annex on a remote server, which was installed
    from the standalone tarball or OSX app, and so does not have
    git-annex in PATH (and may also not have git or rsync in PATH).
  * standalone tarball, OSX app: Install a ~/.ssh/git-annex-wrapper, which
    can be used to run git-annex, git, rsync, etc.

 -- Joey Hess <joeyh@debian.org>  Sun, 20 Apr 2014 19:43:14 -0400

git-annex (5.20140412) unstable; urgency=high

  * Last release didn't quite fix the high cpu issue in all cases, this should.

 -- Joey Hess <joeyh@debian.org>  Fri, 11 Apr 2014 17:14:38 -0400

git-annex (5.20140411) unstable; urgency=high

  * importfeed: Filename template can now contain an itempubdate variable.
    Needs feed 0.3.9.2.
  * Fix rsync progress parsing in locales that use comma in number display.
    Closes: #744148
  * assistant: Fix high CPU usage triggered when a monthly fsck is scheduled,
    and the last time the job ran was a day of the month > 12. This caused a
    runaway loop. Thanks to Anarcat for his assistance, and to Maximiliano
    Curia for identifying the cause of this bug.
  * Remove wget from OSX dmg, due to issues with cert paths that broke
    git-annex automatic upgrading. Instead, curl is used, unless the
    OSX system has wget installed, which will then be used.

 -- Joey Hess <joeyh@debian.org>  Fri, 11 Apr 2014 14:59:49 -0400

git-annex (5.20140405) unstable; urgency=medium

  * git-annex-shell: Added notifychanges command.
  * Improve display of dbus notifications. Thanks, Johan Kiviniemi.
  * Fix nautilus script installation to not crash when the nautilus script dir
    does not exist. Instead, only install scripts when the directory already
    exists.

 -- Joey Hess <joeyh@debian.org>  Sat, 05 Apr 2014 16:54:33 -0400

git-annex (5.20140402) unstable; urgency=medium

  * unannex, uninit: Avoid committing after every file is unannexed,
    for massive speedup.
  * --notify-finish switch will cause desktop notifications after each 
    file upload/download/drop completes
    (using the dbus Desktop Notifications Specification)
  * --notify-start switch will show desktop notifications when each
    file upload/download starts.
  * webapp: Automatically install Nautilus integration scripts
    to get and drop files.
  * tahoe: Pass -d parameter before subcommand; putting it after
    the subcommand no longer works with tahoe-lafs version 1.10.
    (Thanks, Alberto Berti)
  * forget --drop-dead: Avoid removing the dead remote from the trust.log,
    so that if git remotes for it still exist anywhere, git annex info
    will still know it's dead and not show it.
  * git-annex-shell: Make configlist automatically initialize
    a remote git repository, as long as a git-annex branch has
    been pushed to it, to simplify setup of remote git repositories,
    including via gitolite.
  * add --include-dotfiles: New option, perhaps useful for backups.
  * Version 5.20140227 broke creation of glacier repositories,
    not including the datacenter and vault in their configuration.
    This bug is fixed, but glacier repositories set up with the broken
    version of git-annex need to have the datacenter and vault set
    in order to be usable. This can be done using git annex enableremote
    to add the missing settings. For details, see
    http://git-annex.branchable.com/bugs/problems_with_glacier/
  * Added required content configuration.
  * assistant: Improve ssh authorized keys line generated in local pairing
    or for a remote ssh server to set environment variables in an 
    alternative way that works with the non-POSIX fish shell, as well
    as POSIX shells.

 -- Joey Hess <joeyh@debian.org>  Wed, 02 Apr 2014 16:42:53 -0400

git-annex (5.20140320) unstable; urgency=medium

  * Fix zombie leak and general inneficiency when copying files to a
    local git repo.
  * Fix ssh connection caching stop method to work with openssh 6.5p1,
    which broke the old method.
  * webapp: Added a "Sync now" item to each repository's menu.
  * webapp: Use securemem for constant time auth token comparisons.
  * copy --fast --to remote: Avoid printing anything for files that
    are already believed to be present on the remote.
  * Commands that allow specifying which repository to act on using
    the repository's description will now fail when multiple repositories
    match, rather than picking a repository at random.
    (So will --in=)
  * Better workaround for problem umasks when eg, setting up ssh keys.
  * "standard" can now be used as a first-class keyword in preferred content
    expressions. For example "standard or (include=otherdir/*)"
  * groupwanted can be used in preferred content expressions.
  * vicfg: Allows editing preferred content expressions for groups.
  * Improve behavior when unable to parse a preferred content expression
    (thanks, ion).
  * metadata: Add --get
  * metadata: Support --key option (and some other ones like --all)
  * For each metadata field, there's now an automatically maintained
    "$field-lastchanged" that gives the date of the last change to that
    field. Also the "lastchanged" field for the date of the last change
    to any of a file's metadata.
  * unused: In direct mode, files that are deleted from the work tree
    and so have no content present are no longer incorrectly detected as
    unused.
  * Avoid encoding errors when using the unused log file.
  * map: Fix crash when one of the remotes of a repo is a local directory
    that does not exist, or is not a git repo.
  * repair: Improve memory usage when git fsck finds a great many broken
    objects.
  * Windows: Fix some filename encoding bugs.
  * rsync special remote: Fix slashes when used on Windows.

 -- Joey Hess <joeyh@debian.org>  Thu, 20 Mar 2014 13:21:12 -0400

git-annex (5.20140306) unstable; urgency=high

  * sync: Fix bug in direct mode that caused a file that was not
    checked into git to be deleted when there was a conflicting
    merge with a remote.
  * webapp: Now supports HTTPS.
  * webapp: No longer supports a port specified after --listen, since
    it was buggy, and that use case is better supported by setting up HTTPS.
  * annex.listen can be configured, instead of using --listen
  * annex.startupscan can be set to false to disable the assistant's startup
    scan.
  * Probe for quvi version at run time.
  * webapp: Filter out from Switch Repository list any
    repositories listed in autostart file that don't have a
    git directory anymore. (Or are bare)
  * webapp: Refuse to start in a bare git repository.
  * assistant --autostart: Refuse to start in a bare git repository.
  * webapp: Don't list the public repository group when editing a
    git repository; it only makes sense for special remotes.
  * view, vfilter: Add support for filtering tags and values out of a view,
    using !tag and field!=value.
  * vadd: Allow listing multiple desired values for a field.
  * view: Refuse to enter a view when no branch is currently checked out.
  * metadata: To only set a field when it's not already got a value, use
    -s field?=value
  * Run .git/hooks/pre-commit-annex whenever a commit is made.
  * sync: Automatically resolve merge conflict between and annexed file
    and a regular git file.
  * glacier: Pass --region to glacier checkpresent.
  * webdav: When built with a new enough haskell DAV (0.6), disable
    the http response timeout, which was only 5 seconds.
  * webapp: Include no-pty in ssh authorized_keys lines.
  * assistant: Smarter log file rotation, which takes free disk space
    into account.

 -- Joey Hess <joeyh@debian.org>  Thu, 06 Mar 2014 12:28:04 -0400

git-annex (5.20140227) unstable; urgency=medium

  * metadata: Field names limited to alphanumerics and a few whitelisted
    punctuation characters to avoid issues with views, etc.
  * metadata: Field names are now case insensative.
  * When constructing views, metadata is available about the location of the
    file in the view's reference branch. Allows incorporating parts of the
    directory hierarchy in a view.
    For example `git annex view tag=* podcasts/=*` makes a view in the form
    tag/showname.
  * --metadata field=value can now use globs to match, and matches
    case insensatively, the same as git annex view field=value does.
  * annex.genmetadata can be set to make git-annex automatically set
    metadata (year and month) when adding files.
  * Make annex.web-options be used in several places that call curl.
  * Fix handling of rsync remote urls containing a username,
    including rsync.net.
  * Preserve metadata when staging a new version of an annexed file.
  * metadata: Support --json
  * webapp: Fix creation of box.com and Amazon S3 and Glacier
    repositories, broken in 5.20140221.
  * webdav: When built with DAV 0.6.0, use the new DAV monad to avoid
    locking files, which is not needed by git-annex's use of webdav, and
    does not work on Box.com.
  * webdav: Fix path separator bug when used on Windows.
  * repair: Optimise unpacking of pack files, and avoid repeated error
    messages about corrupt pack files.
  * Add build dep on regex-compat to fix build on mipsel, which lacks
    regex-tdfa.
  * Disable test suite on sparc, which is missing optparse-applicative.
  * Put non-object tmp files in .git/annex/misctmp, leaving .git/annex/tmp
    for only partially transferred objects.

 -- Joey Hess <joeyh@debian.org>  Thu, 27 Feb 2014 11:34:19 -0400

git-annex (5.20140221) unstable; urgency=medium

  * metadata: New command that can attach metadata to files.
  * --metadata can be used to limit commands to acting on files
    that have particular metadata.
  * Preferred content expressions can use metadata=field=value
    to limit them to acting on files that have particular metadata.
  * view: New command that creates and checks out a branch that provides
    a structured view of selected metadata.
  * vfilter, vadd, vpop, vcycle: New commands for operating within views.
  * pre-commit: Update metadata when committing changes to locations
    of annexed files within a view.
  * Add progress display for transfers to/from external special remotes.
  * unused: Fix to actually detect unused keys when in direct mode.
  * fsck: When run with --all or --unused, while .gitattributes
    annex.numcopies cannot be honored since it's operating on keys
    instead of files, make it honor the global numcopies setting,
    and the annex.numcopies git config setting.
  * trust, untrust, semitrust, dead: Warn when the trust level is
    overridden in .git/config.
  * glacier: Do not try to run glacier value create when an existing glacier
    remote is enabled.
  * fsck: Refuse to do anything if more than one of --incremental, --more,
    and --incremental-schedule are given, since it's not clear which option
    should win.
  * Windows webapp: Can set up box.com, Amazon S3, and rsync.net remotes
  * Windows webapp: Can create repos on removable drives.
  * Windows: Ensure HOME is set, as needed by bundled cygwin utilities.

 -- Joey Hess <joeyh@debian.org>  Fri, 21 Feb 2014 11:23:59 -0400

git-annex (5.20140210) unstable; urgency=medium

  * --in can now refer to files that were located in a repository at
    some past date. For example, --in="here@{yesterday}"
  * Fixed direct mode annexed content locking code, which is used to
    guard against recursive file drops.
  * This is the first beta-level release of the Windows port with important
    fixes (see below).
    (The webapp and assistant are still alpha-level on Windows.)
  * sync --content: Honor annex-ignore configuration.
  * sync: Don't try to sync with xmpp remotes, which are only currently
    supported when using the assistant.
  * sync --content: Re-pull from remotes after downloading content,
    since that can take a while and other changes may be pushed in the
    meantime.
  * sync --content: Reuse smart copy code from copy command, including
    handling and repairing out of date location tracking info.
    Closes: #737480
  * sync --content: Drop files from remotes that don't want them after
    getting them.
  * sync: Fix bug in automatic merge conflict resolution code when used
    on a filesystem not supporting symlinks, which resulted in it losing
    track of the symlink bit of annexed files.
  * Added ways to configure rsync options to be used only when uploading
    or downloading from a remote. Useful to eg limit upload bandwidth.
  * Fix initremote with encryption=pubkey to work with S3, glacier, webdav,
    and external special remotes.
  * Avoid building with DAV 0.6 which is badly broken (see #737902).
  * Fix dropping of unused keys with spaces in their name.
  * Fix build on platforms not supporting the webapp.
  * Document in man page that sshcaching uses ssh ControlMaster.
    Closes: #737476
  * Windows: It's now safe to run multiple git-annex processes concurrently
    on Windows; the lock files have been sorted out.
  * Windows: Avoid using unix-compat's rename, which refuses to rename
    directories.
  * Windows: Fix deletion of repositories by test suite and webapp.
  * Windows: Test suite 100% passes again.
  * Windows: Fix bug in symlink calculation code.
  * Windows: Fix handling of absolute unix-style git repository paths.
  * Android: Avoid crashing when unable to set file mode for ssh config file
    due to Android filesystem horribleness.

 -- Joey Hess <joeyh@debian.org>  Mon, 10 Feb 2014 12:54:57 -0400

git-annex (5.20140127) unstable; urgency=medium

  * sync --content: New option that makes the content of annexed files be
    transferred. Similar to the assistant, this honors any configured
    preferred content expressions.
  * Remove --json option from commands not supporting it.
  * status: Support --json.
  * list: Fix specifying of files to list.
  * Allow --all to be mixed with matching options like --copies and --in
    (but not --include and --exclude).
  * numcopies: New command, sets global numcopies value that is seen by all
    clones of a repository.
  * The annex.numcopies git config setting is deprecated. Once the numcopies
    command is used to set the global number of copies, any annex.numcopies
    git configs will be ignored.
  * assistant: Make the prefs page set the global numcopies.
  * Add lackingcopies, approxlackingcopies, and unused to
    preferred content expressions.
  * Client, transfer, incremental backup, and archive repositories
    now want to get content that does not yet have enough copies.
  * Client, transfer, and source repositories now do not want to retain
    unused file contents.
  * assistant: Checks daily for unused file contents, and when possible
    moves them to a repository (such as a backup repository) that
    wants to retain them.
  * assistant: annex.expireunused can be configured to cause unused
    file contents to be deleted after some period of time.
  * webapp: Nudge user to see if they want to expire old unused file
    contents when a lot of them seem to be piling up in the repository.
  * repair: Check git version at run time.
  * assistant: Run the periodic git gc in batch mode.
  * added annex.secure-erase-command config option.
  * test suite: Use tasty-rerun, and expose tasty command-line options.
  * Optimise non-bare http remotes; no longer does a 404 to the wrong
    url every time before trying the right url. Needs annex-bare to be
    set to false, which is done when initially probing the uuid of a
    http remote.
  * webapp: After upgrading a git repository to git-annex, fix
    bug that made it temporarily not be synced with.
  * whereis: Support --all.
  * All commands that support --all also support a --key option,
    which limits them to acting on a single key.

 -- Joey Hess <joeyh@debian.org>  Mon, 27 Jan 2014 13:43:28 -0400

git-annex (5.20140117) unstable; urgency=medium

  * Really fix FTBFS on mipsel and sparc due to test suite not being available
    on those architectures.

 -- Joey Hess <joeyh@debian.org>  Fri, 17 Jan 2014 14:46:27 -0400

git-annex (5.20140116) unstable; urgency=medium

  * Added tahoe special remote.
  * external special remote protocol: Added GETGITDIR, and GETAVAILABILITY.
  * Refuse to build with git older than 1.7.1.1, which is needed for
    git checkout -B
  * map: Fix display of v5 direct mode repos.
  * repair: Support old git versions from before git fsck --no-dangling was
    implemented.
  * Fix a long-standing bug that could cause the wrong index file to be used
    when committing to the git-annex branch, if GIT_INDEX_FILE is set in the
    environment. This typically resulted in git-annex branch log files being
    committed to the master branch and later showing up in the work tree.
    (These log files can be safely removed.)
  * assistant: Detect if .git/annex/index is corrupt at startup, and
    recover.
  * repair: Fix bug in packed refs file exploding code that caused a .gitrefs
    directory to be created instead of .git/refs
  * Fix FTBFS on mipsel and sparc due to test suite not being available
    on those architectures.
  * Android: Avoid passing --clobber to busybox wget.

 -- Joey Hess <joeyh@debian.org>  Thu, 16 Jan 2014 11:34:54 -0400

git-annex (5.20140107) unstable; urgency=medium

  * mirror: Support --all (and --unused).
  * external special remote protocol: Added GETUUID, GETWANTED, SETWANTED,
    SETSTATE, GETSTATE, DEBUG.
  * Windows: Fix bug in direct mode merge code that could cause files
    in subdirectories to go missing.
  * Windows: Avoid eating stdin when running ssh to add a authorized key,
    since this is used for password prompting.
  * Avoid looping if long-running git cat-file or git hash-object crashes
    and keeps crashing when restarted.
  * Assistant: Remove stale MERGE_HEAD files in lockfile cleanup.
  * Remotes can now be made read-only, by setting remote.<name>.annex-readonly
  * wanted, schedule: Avoid printing "ok" after requested value.
  * assistant: Ensure that .ssh/config and .ssh/authorized_keys are not
    group or world writable when writing to those files, as that can make
    ssh refuse to use them, if it allows another user to write to them.
  * addurl, importfeed: Honor annex.diskreserve as long as the size of the
    url can be checked.
  * add: Fix rollback when disk is completely full.
  * assistant: Fixed several minor memory leaks that manifested when
    adding a large number of files.
  * assistant: Start a new git-annex transferkeys process
    after a network connection change, so that remotes that use a persistent
    network connection are restarted.
  * Adjust Debian build deps to match current state of sparc, mipsel.

 -- Joey Hess <joeyh@debian.org>  Tue, 07 Jan 2014 12:22:18 -0400

git-annex (5.20131230) unstable; urgency=medium

  * Added new external special remote interface.
  * importfeed: Support youtube playlists.
  * Add tasty to build-depends, so that test suite builds again.
    (tasty was stuck in incoming.)
  * Fix typo in test suite.
  * Fix bug in Linux standalone build's shimming that broke git-annex-shell.
  * Include git-receive-pack, git-upload-pack, git, and git-shell wrappers
    in the Linux standalone build, and OSX app, so they will be available
    when it's added to PATH.
  * addurl, importfeed: Sanitize | and some other symbols and special
    characters.
  * Auto-upgrade v3 indirect repos to v5 with no changes.
    This also fixes a problem when a direct mode repo was somehow set to v3
    rather than v4, and so the automatic direct mode upgrade to v5 was not
    done.
  * Android: Avoid trying to use Android's own ionice, which does not
    allow specifying a command to run. Fixes transferring files to/from
    android and probably a few other things.

 -- Joey Hess <joeyh@debian.org>  Mon, 30 Dec 2013 14:13:40 -0400

git-annex (5.20131221) unstable; urgency=low

  * assistant: Fix OSX-specific bug that caused the startup scan to try to
    follow symlinks to other directories, and add their contents to the annex.
  * assistant: Set StrictHostKeyChecking yes when creating ssh remotes,
    and add it to the configuration for any ssh remotes previously created
    by the assistant. This avoids repeated prompts by ssh if the host key
    changes, instead syncing with such a remote will fail. Closes: #732602
  * Fix test suite to cover lock --force change.
  * Add plumbing-level lookupkey and examinekey commands.
  * find --format: Added hashdirlower, hashdirmixed, keyname, and mtime
    format variables.
  * assistant: Always batch changes found in startup scan.
  * An armel Linux standalone build is now available, which includes the
    webapp.
  * Programs from Linux and OSX standalone builds can now be symlinked
    into a directory in PATH as an alternative installation method, and will
    use readlink to find where the build was unpacked.
  * Include man pages in Linux and OSX standalone builds.
  * Linux standalone build now includes its own glibc and forces the linker to
    use it, to remove dependence on the host glibc.

 -- Joey Hess <joeyh@debian.org>  Sat, 21 Dec 2013 12:00:17 -0400

git-annex (5.20131213) unstable; urgency=low

  * Avoid using git commit in direct mode, since in some situations
    it will read the full contents of files in the tree.
  * assistant: Batch jobs are now run with ionice and nocache, when
    those commands are available.
  * assistant: Run transferkeys as batch jobs.
  * Automatically fix up bad bare repositories created by
    versions 5.20131118 through 5.20131127.
  * rsync special remote: Fix fallback mode for rsync remotes that
    use hashDirMixed. Closes: #731142
  * copy --from, get --from: When --force is used, ignore the
    location log and always try to get the file from the remote.
  * Deal with box.com changing the url of their webdav endpoint.
  * Android: Fix SRV record lookups for XMPP to use android getprop
    command to find DNS server, since there is no resolv.conf.
  * import: Add --skip-duplicates option.
  * lock: Require --force. Closes: #731606
  * import: better handling of overwriting an existing file/directory/broken
    link when importing
  * Windows: assistant and webapp work! (very experimental)
  * Windows: Support annex.diskreserve.
  * Fix bad behavior in Firefox, which was caused by an earlier fix to
    bad behavior in Chromium.
  * repair: Improve repair of git-annex index file.
  * repair: Remove damaged git-annex sync branches.
  * status: Ignore new files that are gitignored.
  * Fix direct mode's handling when modifications to non-annexed files
    are pulled from a remote. A bug prevented the files from being updated
    in the work tree, and this caused the modification to be reverted.
  * OSX: Remove ssh and ssh-keygen from dmg as they're included in OSX by
    default.

 -- Joey Hess <joeyh@debian.org>  Fri, 13 Dec 2013 14:20:32 -0400

git-annex (5.20131130) unstable; urgency=low

  * init: Fix a bug that caused git annex init, when run in a bare
    repository, to set core.bare=false.

 -- Joey Hess <joeyh@debian.org>  Sat, 30 Nov 2013 16:32:35 -0400

git-annex (5.20131127.1) unstable; urgency=low

  * Rebuild that does not try to use quvi 0.9 from experimental.

 -- Joey Hess <joeyh@debian.org>  Thu, 28 Nov 2013 07:57:36 -0400

git-annex (5.20131127) unstable; urgency=low

  * webapp: Detect when upgrades are available, and upgrade if the user
    desires.
    (Only when git-annex is installed using the prebuilt binaries
    from git-annex upstream, not from eg Debian.)
  * assistant: Detect when the git-annex binary is modified or replaced,
    and either prompt the user to restart the program, or automatically
    restart it.
  * annex.autoupgrade configures both the above upgrade behaviors.
  * Added support for quvi 0.9. Slightly suboptimal due to limitations in its
    interface compared with the old version.
  * Bug fix: annex.version did not get set on automatic upgrade to v5 direct
    mode repo, so the upgrade was performed repeatedly, slowing commands down.
  * webapp: Fix bug that broke switching between local repositories
    that use the new guarded direct mode.
  * Android: Fix stripping of the git-annex binary.
  * Android: Make terminal app show git-annex version number.
  * Android: Re-enable XMPP support.
  * reinject: Allow to be used in direct mode.
  * Futher improvements to git repo repair. Has now been tested in tens
    of thousands of intentionally damaged repos, and successfully
    repaired them all.
  * Allow use of --unused in bare repository.

 -- Joey Hess <joeyh@debian.org>  Wed, 27 Nov 2013 18:41:44 -0400

git-annex (5.20131120) unstable; urgency=low

  * Fix Debian package to not try to run test suite, since haskell-tasty
    is not out of new or in Build-Depends yet.
  * dropunused, addunused: Allow "all" instead of a range to
    act on all unused data.
  * Ensure execute bit is set on directories when core.sharedrepository is set.
  * Ensure that core.sharedrepository is honored when creating the .git/annex
    directory.
  * Improve repair code in the case where the index file is corrupt,
    and this hides other problems from git fsck.

 -- Joey Hess <joeyh@debian.org>  Wed, 20 Nov 2013 12:54:18 -0400

git-annex (5.20131118) unstable; urgency=low

  * Direct mode repositories now have core.bare=true set, to prevent
    accidentally running git commands that try to operate on the work tree,
    and so do the wrong thing in direct mode.
  * annex.version is now set to 5 for direct mode repositories.
    This upgrade is handled fully automatically, no need to run
    git annex upgrade
  * The "status" command has been renamed to "info", to allow
    "git annex status" to be used in direct mode repositories, now that
    "git status" won't work in them.
  * The -c option now not only modifies the git configuration seen by
    git-annex, but it is passed along to every git command git-annex runs.
  * watcher: Avoid loop when adding a file owned by someone else fails
    in indirect mode because its permissions cannot be modified.
  * webapp: Avoid encoding problems when displaying the daemon log file.
  * webapp: Improve UI around remote that have no annex.uuid set,
    either because setup of them is incomplete, or because the remote
    git repository is not a git-annex repository.
  * Include ssh-keygen in standalone bundle.
  * Allow optionally configuring git-annex with -fEKG to enable awesome
    remote monitoring interfaceat http://localhost:4242/
  * Fix bug that caused bad information to be written to the git-annex branch
    when running describe or other commands with a remote that has no uuid.
  * Work around Android linker problem that had prevented git-annex from
    running on Android 4.3 and 4.4.
  * repair: Handle case where index file is corrupt, but all objects are ok.
  * assistant: Notice on startup when the index file is corrupt, and
    auto-repair.
  * Fix direct mode merge bug when a direct mode file was deleted and replaced
    with a directory. An ordering problem caused the directory to not get
    created in this case.
    Thanks to Tim for the test case.
  * Direct mode .git/annex/objects directories are no longer left writable,
    because that allowed writing to symlinks of files that are not present,
    which followed the link and put bad content in an object location.
    Thanks to Tim for the test case.
  * fsck: Fix up .git/annex/object directory permissions.
  * Switched to the tasty test framework.
  * Android: Adjust default .gitignore to ignore .thumbnails at any location
    in the tree, not just at its top.
  * webapp: Check annex.version.

 -- Joey Hess <joeyh@debian.org>  Mon, 18 Nov 2013 10:45:43 -0400

git-annex (4.20131106) unstable; urgency=low

  * Improve local pairing behavior when two computers both try to start
    the pairing process separately.
  * sync: Work even when the local git repository is new and empty,
    with no master branch.
  * gcrypt, bup: Fix bug that prevented using these special remotes
    with encryption=pubkey.
  * Fix enabling of gcrypt repository accessed over ssh;
    git-annex-shell gcryptsetup had a bug that caused it to fail
    with permission denied.
  * Fix zombie process that occurred when switching between repository
    views in the webapp.
  * map: Work when there are gcrypt remotes.
  * Fix build w/o webapp.
  * Fix exception handling bug that could cause .git/annex/index to be used
    for git commits outside the git-annex branch. Known to affect git-annex
    when used with the git shipped with Ubuntu 13.10.

 -- Joey Hess <joeyh@debian.org>  Wed, 06 Nov 2013 11:17:47 -0400

git-annex (4.20131101) unstable; urgency=low

  * The "git annex content" command is renamed to "git annex wanted".
  * New --want-get and --want-drop options which can be used to
    test preferred content settings.
    For example, "git annex find --in . --want-drop"
  * assistant: When autostarted, wait 5 seconds before running the startup
    scan, to avoid contending with the user's desktop login process.
  * webapp: When setting up a bare shared repository, enable non-fast-forward
    pushes.
  * sync: Show a hint about receive.denyNonFastForwards when a push fails.
  * directory, webdav: Fix bug introduced in version 4.20131002 that
    caused the chunkcount file to not be written. Work around repositories
    without such a file, so files can still be retreived from them.
  * assistant: Automatically repair damanged git repository, if it can
    be done without losing data.
  * assistant: Support repairing git remotes that are locally accessible
    (eg, on removable drives).
  * add: Fix reversion in 4.20130827 when adding unlocked files that have
    not yet been committed.
  * unannex: New, much slower, but more safe behavior: Copies files out of
    the annex. This avoids an unannex of one file breaking other files that
    link to the same content. Also, it means that the content
    remains in the annex using up space until cleaned up with 
    "git annex unused".
    (The behavior of unannex --fast has not changed; it still hard links
    to content in the annex. --fast was not made the default because it is
    potentially unsafe; editing such a hard linked file can unexpectedly
    change content stored in the annex.)

 -- Joey Hess <joeyh@debian.org>  Fri, 01 Nov 2013 11:34:27 -0400

git-annex (4.20131024) unstable; urgency=low

  * webapp: Fix bug when adding a remote and git-remote-gcrypt
    is not installed.
  * The assitant can now run scheduled incremental fsck jobs on the local
    repository and remotes. These can be configured using vicfg or with the
    webapp.
  * repair: New command, which can repair damaged git repositories
    (even ones not using git-annex).
  * webapp: When git repository damange is detected, repairs can be
    done using the webapp UI.
  * Automatically and safely detect and recover from dangling
    .git/annex/index.lock files, which would prevent git from
    committing to the git-annex branch, eg after a crash.
  * assistant: Detect stale git lock files at startup time, and remove them.
  * addurl: Better sanitization of generated filenames.
  * Better sanitization of problem characters when generating URL and WORM
    keys.
  * The control socket path passed to ssh needs to be 17 characters
    shorter than the maximum unix domain socket length, because ssh
    appends stuff to it to make a temporary filename. Closes: #725512
  * status: Fix space leak in local mode, introduced in version 4.20130920.
  * import: Skip .git directories.
  * Remove bogus runshell loop check.
  * addurl: Improve message when adding url with wrong size to existing file.
  * Fixed handling of URL keys that have no recorded size.
  * status: Fix a crash if a temp file went away while its size was
    being checked for status.
  * Deal with git check-attr -z output format change in git 1.8.5.
  * Work around sed output difference that led to version containing a newline
    on OSX.
  * sync: Fix automatic resolution of merge conflicts where one side is an
    annexed file, and the other side is a non-annexed file, or a directory.
  * S3: Try to ensure bucket name is valid for archive.org.
  * assistant: Bug fix: When run in a subdirectory, files from incoming merges
    were wrongly added to that subdirectory, and removed from their original
    locations.
  * Windows: Deal with strange msysgit 1.8.4 behavior of not understanding
    DOS formatted paths for --git-dir and --work-tree.
  * Removed workaround for bug in git 1.8.4r0.
  * Added git-recover-repository command to git-annex source
    (not built by default; this needs to move to someplace else).
  * webapp: Move sidebar to the right hand side of the screen.

 -- Joey Hess <joeyh@debian.org>  Thu, 24 Oct 2013 12:59:55 -0400

git-annex (4.20131002) unstable; urgency=low

  * Note that the layout of gcrypt repositories has changed, and
    if you created one you must manually upgrade it.
    See http://git-annex.branchable.com/upgrades/gcrypt/
  * webapp: Support setting up and using encrypted git repositories on
    any ssh server, as well as on rsync.net.
  * git-annex-shell: Added support for operating inside gcrypt repositories.
  * Disable receive.denyNonFastForwards when setting up a gcrypt special
    remote, since gcrypt needs to be able to fast-forward the master branch.
  * import: Preserve top-level directory structure.
  * Use cryptohash rather than SHA for hashing when no external hash program
    is available. This is a significant speedup for SHA256 on OSX, for
    example.
  * Added SKEIN256 and SKEIN512 backends.
  * Android build redone from scratch, many dependencies updated,
    and entire build can now be done using provided scripts.
  * assistant: Clear the list of failed transfers when doing a full transfer
    scan. This prevents repeated retries to download files that are not
    available, or are not referenced by the current git tree.
  * indirect, direct: Better behavior when a file is not owned by
    the user running the conversion.
  * add, import, assistant: Better preserve the mtime of symlinks,
    when when adding content that gets deduplicated.
  * Send a git-annex user-agent when downloading urls.
    Overridable with --user-agent option.
    (Not yet done for S3 or WebDAV due to limitations of libraries used.)
  * webapp: Fixed a bug where when a new remote is added, one file
    may fail to sync to or from it due to the transferrer process not
    yet knowing about the new remote.
  * OSX: Bundled gpg upgraded, now compatible with config files
    written by MacGPG.
  * assistant: More robust inotify handling; avoid crashing if a directory
    cannot be read.
  * Moved list of backends and remote types from status to version
    command.

 -- Joey Hess <joeyh@debian.org>  Wed, 02 Oct 2013 16:00:39 -0400

git-annex (4.20130920) unstable; urgency=low

  * webapp: Initial support for setting up encrypted removable drives.
  * Recommend using my patched gcrypt, which fixes some bugs:
    https://github.com/joeyh/git-remote-gcrypt
  * Support hot-swapping of removable drives containing gcrypt repositories.
  * list: New command, displays a compact table of remotes that
    contain files.
    (Thanks, anarcat for display code and mastensg for inspiration.)
  * fsck: Fix detection and fixing of present direct mode files that are
    wrongly represented as standin symlinks on crippled filesystems.
  * sync: Fix bug that caused direct mode mappings to not be updated
    when merging files into the tree on Windows.
  * sync: Don't fail if the directory it is run in gets removed by the
    sync.
  * addurl: Fix quvi audodetection, broken in last release.
  * status: In local mode, displays information about variance from configured
    numcopies levels. (--fast avoids calculating these)
  * gcrypt: Ensure that signing key is set to one of the participants keys.
  * webapp: Show encryption information when editing a remote.
  * Avoid unnecessarily catting non-symlink files from git, which can be
    so large it runs out of memory.

 -- Joey Hess <joeyh@debian.org>  Fri, 20 Sep 2013 10:34:51 -0400

git-annex (4.20130911) unstable; urgency=low

  * Fix problem with test suite in non-unicode locale.

 -- Joey Hess <joeyh@debian.org>  Wed, 11 Sep 2013 12:14:16 -0400

git-annex (4.20130909) unstable; urgency=low

  * initremote: Syntax change when setting up an encrypted special remote.
    Now use keyid=$KEYID rather than the old encryption=$KEYID
  * forget: New command, causes git-annex branch history to be forgotten
    in a way that will spread to other clones of the repository.
    (As long as they're running this version or newer of git-annex.)
  * forget --drop-dead: Completely removes mentions of repositories that
    have been marked as dead from the git-annex branch.
  * sync, assistant: Force push of the git-annex branch. Necessary
    to ensure it gets pushed to remotes after being rewritten by forget.
  * Added gcrypt support. This combines a fully encrypted git
    repository (using git-remote-gcrypt) with an encrypted git-annex special
    remote.
  * sync: Support syncing with gcrypt remotes.
  * importfeed: Also ignore transient problems with downloading content
    from feeds.
  * Honor core.sharedrepository when receiving and adding files in direct
    mode.
  * enableremote: gpg keys can be removed from those a remote encrypts
    to by passing "keyid-=$KEYID". keyid+= is also provided.
    (Thanks, guilhem for the patch.)
  * Added encryption=pubkey scheme, which encrypts to public keys directly
    rather than the hybrid approach. See documentation for advantages
    and disadvantages, but encryption=hybrid is the recommended scheme still.
    (Thanks, guilhem for the patch.)
  * Fix Feeds display in build flags.
  * Remind user when annex-ignore is set for some remotes, if unable to
    get or drop a file, possibly because it's on an ignored remote.
  * gpg: Force --no-textmode in case the user has it turned on in config.
  * webapp: Improve javascript's handling of longpolling connection
    failures, by reloading the current page in this case.
    Works around chromium behavior where ajax connections to urls
    that were already accessed are denied after navigating back to
    a previous page.
  * Allow building without quvi support.

 -- Joey Hess <joeyh@debian.org>  Mon, 09 Sep 2013 09:47:02 -0400

git-annex (4.20130827) unstable; urgency=low

  * Youtube support! (And 53 other video hosts). When quvi is installed,
    git-annex addurl automatically uses it to detect when an page is
    a video, and downloads the video file.
  * web special remote: Also support using quvi, for getting files,
    or checking if files exist in the web.
  * unused: Is now a minimum of 30 times faster, and typically many
    more times than that (when a repository has several branches).
    (Thanks, guilhem for the patch.)
  * unused: Fix bugs in two edge cases involving manually staged changes.
    (Thanks, guilhem for the patch.)
  * Android: Fix bug in terminal app that caused it to spin using much 
    CPU and battery. This problem was introduced in version 4.20130601.
  * sync, merge: Bug fix: Don't try to merge into master when in a bare repo.
  * import: Add options to control handling of duplicate files:
    --duplicate, --deduplicate, and --clean-duplicates
  * mirror: New command, makes two repositories contain the same set of files.
  * Set --clobber when running wget to ensure resuming works properly.
  * Unescape characters in 'file://...' URIs. (Thanks, guilhem for the patch.)
  * Better error message when trying to use a git remote that has annex.ignore
    set.
  * Fix bug that caused typechanged symlinks to be assumed to be unlocked
    files, so they were added to the annex by the pre-commit hook.
  * Debian: Run the builtin test suite as an autopkgtest.
  * Debian: Recommend ssh-askpass, which ssh will use when the assistant
    is run w/o a tty. Closes: #719832

 -- Joey Hess <joeyh@debian.org>  Tue, 27 Aug 2013 11:03:00 -0400

git-annex (4.20130815) unstable; urgency=low

  * assistant, watcher: .gitignore files and other git ignores are now
    honored, when git 1.8.4 or newer is installed.
    (Thanks, Adam Spiers, for getting the necessary support into git for this.)
  * importfeed: Ignores transient problems with feeds. Only exits nonzero
    when a feed has repeatedly had a problems for at least 1 day.
  * importfeed: Fix handling of dots in extensions.
  * Windows: Added support for encrypted special remotes.
  * Windows: Fixed permissions problem that prevented removing files
    from directory special remote. Directory special remotes now fully usable.

 -- Joey Hess <joeyh@debian.org>  Thu, 15 Aug 2013 10:14:33 +0200

git-annex (4.20130802) unstable; urgency=low

  * dropunused behavior change: Now refuses to drop the last copy of a
    file, unless you use the --force.
    This was the last place in git-annex that could remove data referred
    to by the git history, without being forced.
    Like drop, dropunused checks remotes, and honors the global
    annex.numcopies setting. (However, .gitattributes settings cannot
    apply to unused files.) 
  * Fix inverted logic in last release's fix for data loss bug,
    that caused git-annex sync on FAT or other crippled filesystems to add
    symlink standin files to the annex.
  * importfeed can be used to import files from podcast feeds.
  * webapp: When setting up a dedicated ssh key to access the annex
    on a host, set IdentitiesOnly to prevent the ssh-agent from forcing
    use of a different ssh key. That could result in unncessary password
    prompts, or prevent git-annex-shell from being run on the remote host.
  * webapp: Improve handling of remotes whose setup has stalled.
  * Add status message to XMPP presence tag, to identify to others that
    the client is a git-annex client. Closes: #717652
  * webapp: When creating a repository on a removable drive, set
    core.fsyncobjectfiles, to help prevent data loss when the drive is yanked.
  * Always build with -threaded, to avoid a deadlock when communicating with
    gpg.
  * unused: No longer shows as unused tmp files that are actively being
    transferred.
  * assistant: Fix NetWatcher to not sync with remotes that have
    remote.<name>.annex-sync set to false.
  * assistant: Fix deadlock that could occur when adding a lot of files
    at once in indirect mode.
  * assistant: Fix bug that caused it to stall when adding a very large
    number of files at once (around 5 thousand).
  * OSX: Make git-annex-webapp run in the background, so that the app icon
    can be clicked on the open a new webapp when the assistant is already
    running.
  * Improve test suite on Windows; now tests git annex sync.
  * Fix a few bugs involving filenames that are at or near the filesystem's
    maximum filename length limit.
  * find: Avoid polluting stdout with progress messages. Closes: #718186
  * Escape ':' in file/directory names to avoid it being treated
    as a pathspec by some git commands. Closes: #718185
  * Slow and ugly work around for bug #718517 in git 1.8.4~rc0, which broke
    git-cat-file --batch for filenames containing spaces.
    (Will be reverted after next git pre-release fixes the problem.)

 -- Joey Hess <joeyh@debian.org>  Fri, 02 Aug 2013 11:35:16 -0400

git-annex (4.20130723) unstable; urgency=low

  * Fix data loss bug when adding an (uncompressed) tarball of a
    git-annex repository, or other file that begins with something
    that can be mistaken for a git-annex link. Closes: #717456
  * New improved version of the git-annex logo, contributed by
    John Lawrence.
  * Rsync.net have committed to support git-annex and offer a special
    discounted rate for git-annex users. Updated the webapp to reflect this.
    http://www.rsync.net/products/git-annex-pricing.html
  * Install XDG desktop icon files.
  * Support unannex and uninit in direct mode.
  * Support import in direct mode.
  * webapp: Better display of added files.
  * fix: Preserve the original mtime of fixed symlinks.
  * uninit: Preserve .git/annex/objects at the end, if it still
    has content, so that old versions of files and deleted files
    are not deleted. Print a message with some suggested actions.
  * When a transfer is already being run by another process,
    proceed on to the next file, rather than dying.
  * Fix checking when content is present in a non-bare repository
    accessed via http.
  * Display byte sizes with more precision.
  * watcher: Fixed a crash that could occur when a directory was renamed
    or deleted before it could be scanned.
  * watcher: Partially worked around a bug in hinotify, no longer crashes
    if hinotify cannot process a directory (but can't detect changes in it)
  * directory special remote: Fix checking that there is enough disk space
    to hold an object, was broken when using encryption.
  * webapp: Differentiate between creating a new S3/Glacier/WebDav remote,
    and initializing an existing remote. When creating a new remote, avoid
    conflicts with other existing (or deleted) remotes with the same name.
  * When an XMPP server has SRV records, try them, but don't then fall
    back to the regular host if they all fail.
  * For long hostnames, use a hash of the hostname to generate the socket
    file for ssh connection caching.

 -- Joey Hess <joeyh@debian.org>  Tue, 23 Jul 2013 10:46:05 -0400

git-annex (4.20130709) unstable; urgency=low

  * --all: New switch that makes git-annex operate on all data stored
    in the git annex, including old versions of files. Supported by
    fsck, get, move, copy.
  * --unused: New switch that makes git-annex operate on all data found
    by the last run of git annex unused. Supported by fsck, move, copy.
  * get, move, copy: Can now be run in a bare repository,
    like fsck already could. --all is enabled automatically in this case.
  * merge: Now also merges synced/master or similar branches, which 
    makes it useful to put in a post-receive hook to make a repository
    automatically update its working copy when git annex sync or the assistant
    sync with it.
  * webapp: Fix ssh setup with nonstandard port, broken in last release.
  * init: Detect systems on which git commit fails due to not being able to
    determine the FQDN, and put in a workaround so committing to the git-annex
    branch works.
  * addurl --pathdepth: Fix failure when the pathdepth specified is deeper
    than the urls's path.
  * Windows: Look for .exe extension when searching for a command in path.
  * Pass -f to curl when downloading a file with it, so it propigates failure. 
  * Windows: Fix url to object when using a http remote.
  * webapp: Fix authorized_keys line added when setting up a rsync remote
    on a server that also supports git-annex, to not force running
    git-annex-shell.
  * OSX Mountain Lion: Fixed gpg bundled in dmg to not fail due to a missing
    gpg-agent.
  * Android: gpg is built without --enable-minimal, so it interoperates
    better with other gpg builds that may default to using other algorithms
    for encryption.
  * dropunused, addunused: Complain when asked to operate on a number that
    does not correspond to any unused key.
  * fsck: Don't claim to fix direct mode when run on a symlink whose content
    is not present.
  * Make --numcopies override annex.numcopies set in .gitattributes.

 -- Joey Hess <joeyh@debian.org>  Tue, 09 Jul 2013 13:55:39 -0400

git-annex (4.20130627) unstable; urgency=low

  * assistant --autostart: Automatically ionices the daemons it starts.
  * assistant: Daily sanity check thread is run niced.
  * bup: Handle /~/ in bup remote paths.
    Thanks, Oliver Matthews
  * fsck: Ensures that direct mode is used for files when it's enabled.
  * webapp: Fix bug when setting up a remote ssh repo repeatedly on the same
    server.
  * webapp: Ensure that ssh keys generated for different directories
    on a server are always different.
  * webapp: Fix bug setting up ssh repo if the user enters "~/" at the start 
    of the path.
  * assistant: Fix bug that prevented adding files written by gnucash, 
    and more generally support adding hard links to files. However,
    other operations on hard links are still unsupported.
  * webapp: Fix bug that caused the webapp to hang when built with yesod 1.2.

 -- Joey Hess <joeyh@debian.org>  Thu, 27 Jun 2013 14:21:55 -0400

git-annex (4.20130621) unstable; urgency=low

  * Supports indirect mode on encfs in paranoia mode, and other
    filesystems that do not support hard links, but do support
    symlinks and other POSIX filesystem features.
  * Android: Add .thumbnails to .gitignore when setting up a camera
    repository.
  * Android: Make the "Open webapp" menu item open the just created
    repository when a new repo is made.
  * webapp: When the user switches to display a different repository,
    that repository becomes the default repository to be displayed next time
    the webapp gets started.
  * glacier: Better handling of the glacier inventory, which avoids
    duplicate uploads to the same glacier repository by `git annex copy`.
  * Direct mode: No longer temporarily remove write permission bit of files
    when adding them.
  * sync: Better support for bare git remotes. Now pushes directly to the
    master branch on such a remote, instead of to synced/master. This
    makes it easier to clone from a bare git remote that has been populated
    with git annex sync or by the assistant.
  * Android: Fix use of cp command to not try to use features present
    only on build system.
  * Windows: Fix hang when adding several files at once.
  * assistant: In direct mode, objects are now only dropped when all
    associated files are unwanted. This avoids a repreated drop/get loop
    of a file that has a copy in an archive directory, and a copy not in an
    archive directory. (Indirect mode still has some buggy behavior in this
    area, since it does not keep track of associated files.)
    Closes: #712060
  * status: No longer shows dead repositories.
  * annex.debug can now be set to enable debug logging by default.
    The webapp's debugging check box does this.
  * fsck: Avoid getting confused by Windows path separators
  * Windows: Multiple bug fixes, including fixing the data written to the
    git-annex branch.
  * Windows: The test suite now passes on Windows (a few broken parts are
    disabled).
  * assistant: On Linux, the expensive transfer scan is run niced.
  * Enable assistant and WebDAV support on powerpc and sparc architectures,
    which now have the necessary dependencies built.

 -- Joey Hess <joeyh@debian.org>  Fri, 21 Jun 2013 10:18:41 -0400

git-annex (4.20130601) unstable; urgency=medium

  * XMPP: Git push over xmpp made much more robust.
  * XMPP: Avoid redundant and unncessary pushes. Note that this breaks
    compatibility with previous versions of git-annex, which will refuse
    to accept any XMPP pushes from this version.
  * XMPP: Send pings and use them to detect when contact with the server
    is lost.
  * hook special remote: Added combined hook program support.
  * Android app: Avoid using hard links to app's lib directory, which
    is sometimes on a different filesystem than the data directory.
  * Fix bug in parsing of parens in some preferred content expressions.
    This fixes the behavior of the manual mode group.
  * assistant: Work around git-cat-file's not reloading the index after files
    are staged.
  * Improve error handling when getting uuid of http remotes to auto-ignore,
    like with ssh remotes.
  * content: New command line way to view and configure a repository's
    preferred content settings.
  * sync: Fix double merge conflict resolution handling.
  * XMPP: Fix a file descriptor leak.
  * Android: Added an "Open WebApp" item to the terminal's menu.
  * Android: Work around Android devices where the `am` command doesn't work.
  * Can now restart certain long-running git processes if they crash, and
    continue working.

 -- Joey Hess <joeyh@debian.org>  Sat, 01 Jun 2013 19:16:04 -0400

git-annex (4.20130521) unstable; urgency=low

  * Sanitize debian changelog version before putting it into cabal file.
    Closes: #708619
  * Switch to MonadCatchIO-transformers for better handling of state while
    catching exceptions.
  * Fix a zombie that could result when running a process like gpg to
    read and write to it.
  * Allow building with gpg2.
  * Disable building with the haskell threaded runtime when the webapp
    is not built. This may fix builds on mips, s390x and sparc, which are
    failing to link -lHSrts_thr
  * Temporarily build without webapp on kfreebsd-i386, until yesod is
    installable there again.
  * Direct mode bug fix: After a conflicted merge was automatically resolved,
    the content of a file that was already present could incorrectly
    be replaced with a symlink.
  * Fix a bug in the git-annex branch handling code that could
    cause info from a remote to not be merged and take effect immediately.
  * Direct mode is now fully tested by the test suite.
  * Detect bad content in ~/.config/git-annex/program and look in PATH instead.
  * OSX: Fixed gpg included in dmg.
  * Linux standalone: Back to being built with glibc 2.13 for maximum
    portability.

 -- Joey Hess <joeyh@debian.org>  Tue, 21 May 2013 13:10:26 -0400

git-annex (4.20130516) unstable; urgency=low

  * Android: The webapp is ported and working.
  * Windows: There is a very rough Windows port. Do not trust it with
    important data.
  * git-annex-shell: Ensure that received files can be read. Files
    transferred from some Android devices may have very broken permissions
    as received.
  * direct mode: Direct mode commands now work on files staged in the index,
    they do not need to be committed to git.
  * Temporarily add an upper bound to the version of yesod that can be built
    with, since yesod 1.2 has a great many changes that will require extensive
    work on the webapp.
  * Disable building with the haskell threaded runtime when the assistant
    is not built. This may fix builds on s390x and sparc, which are failing
    to link -lHSrts_thr
  * Avoid depending on regex-tdfa on mips, mipsel, and s390, where it fails
    to build.
  * direct: Fix a bug that could cause some files to be left in indirect mode.
  * When initializing a directory special remote with a relative path,
    the path is made absolute.
  * SHA: Add a runtime sanity check that sha commands output something
    that appears to be a real sha.
  * configure: Better checking that sha commands output in the desired format.
  * rsync special remotes: When sending from a crippled filesystem, use
    the destination's default file permissions, as the local ones can
    be arbitrarily broken. (Ie, ----rwxr-x for files on Android)
  * migrate: Detect if a file gets corrupted while it's being migrated.
  * Debian: Add a menu file.

 -- Joey Hess <joeyh@debian.org>  Thu, 16 May 2013 11:03:35 -0400

git-annex (4.20130501) unstable; urgency=low

  * sync, assistant: Behavior changes: Sync with remotes that have
    annex-ignore set, so that git remotes on servers without git-annex
    installed can be used to keep clients' git repos in sync.
  * assistant: Work around misfeature in git 1.8.2 that makes
    `git commit --alow-empty -m ""` run an editor.
  * sync: Bug fix, avoid adding to the annex the 
    dummy symlinks used on crippled filesystems.
  * Add public repository group.
    (And inpreferreddir to preferred content expressions.)
  * webapp: Can now set up Internet Archive repositories.
  * S3: Dropping content from the Internet Archive doesn't work, but
    their API indicates it does. Always refuse to drop from there.
  * Automatically register public urls for files uploaded to the
    Internet Archive.
  * To enable an existing special remote, the new enableremote command
    must be used. The initremote command now is used only to create
    new special remotes.
  * initremote: If two existing remotes have the same name,
    prefer the one with a higher trust level.
  * assistant: Improved XMPP protocol to better support multiple repositories
    using the same XMPP account. Fixes bad behavior when sharing with a friend
    when you or the friend have multiple reposotories on an XMPP account.
    Note that XMPP pairing with your own devices still pairs with all
    repositories using your XMPP account.
  * assistant: Fix bug that could cause incoming pushes to not get
    merged into the local tree. Particularly affected XMPP pushes.
  * webapp: Display some additional information about a repository on
    its edit page.
  * webapp: Install FDO desktop menu file when started in standalone mode.
  * webapp: Don't default to making repository in cwd when started
    from within a directory containing a git-annex file (eg, standalone
    tarball directory).
  * Detect systems that have no user name set in GECOS, and also
    don't have user.name set in git config, and put in a workaround
    so that commits to the git-annex branch (and the assistant)
    will still succeed despite git not liking the system configuration.
  * webapp: When told to add a git repository on a remote server, and
    the repository already exists as a non-bare repository, use it,
    rather than initializing a bare repository in the same directory.
  * direct, indirect: Refuse to do anything when the assistant
    or git-annex watch daemon is running.
  * assistant: When built with git before 1.8.0, use `git remote rm`
    to delete a remote. Newer git uses `git remote remove`.
  * rmurl: New command, removes one of the recorded urls for a file.
  * Detect when the remote is broken like bitbucket is, and exits 0 when
    it fails to run git-annex-shell.
  * assistant: Several improvements to performance and behavior when
    performing bulk adds of a large number of files (tens to hundreds
    of thousands).
  * assistant: Sanitize XMPP presence information logged for debugging.
  * webapp: Now automatically fills in any creds used by an existing remote
    when creating a new remote of the same type. Done for Internet Archive,
    S3, Glacier, and Box.com remotes.
  * Store an annex-uuid file in the bucket when setting up a new S3 remote.
  * Support building with DAV 0.4.

 -- Joey Hess <joeyh@debian.org>  Wed, 01 May 2013 01:42:46 -0400

git-annex (4.20130417) unstable; urgency=low

  * initremote: Generates encryption keys with high quality entropy.
    This can be disabled using --fast to get the old behavior.
    The assistant still uses low-quality entropy when creating encrypted
    remotes, to avoid delays. (Thanks, guilhem for the patch.)
  * Bugfix: Direct mode no longer repeatedly checksums duplicated files.
  * assistant: Work around horrible, terrible, very bad behavior of
    gnome-keyring, by not storing special-purpose ssh keys in ~/.ssh/*.pub.
    Apparently gnome-keyring apparently will load and indiscriminately use
    such keys in some cases, even if they are not using any of the standard
    ssh key names. Instead store the keys in ~/.ssh/annex/,
    which gnome-keyring will not check.
  * addurl: Bugfix: Did not properly add file in direct mode.
  * assistant: Bug fix to avoid annexing the files that git uses
    to stand in for symlinks on FAT and other filesystem not supporting
    symlinks.
  * Adjust preferred content expressions so that content in archive
    directories is preferred until it has reached an archive or smallarchive
    repository.
  * webapp: New --listen= option allows running the webapp on one computer
    and connecting to it from another. (Note: Does not yet use HTTPS.)
  * Added annex.web-download-command setting.
  * Added per-remote annex-rsync-transport option. (guilhem again)
  * Ssh connection caching is now also used by rsync special remotes.
    (guilhem yet again)
  * The version number is now derived from git, unless built with
    VERSION_FROM_CHANGELOG.
  * assistant: Stop any transfers the assistant initiated on shutdown.
  * assistant: Added sequence numbers to XMPP git push packets. (Not yet used.)
  * addurl: Register transfer so the webapp can see it.
  * addurl: Automatically retry downloads that fail, as long as some
    additional content was downloaded.
  * webapp: Much improved progress bar display for downloads from encrypted
    remotes.
  * Avoid using runghc, as that needs ghci.
  * webapp: When a repository's group is changed, rescan for transfers.
  * webapp: Added animations.
  * webapp: Include the repository directory in the mangled hostname and
    ssh key name, so that a locked down ssh key for one repository is not
    re-used when setting up additional repositories on the same server.
  * Fall back to internal url downloader when built without curl.
  * fsck: Check content of direct mode files (only when the inode cache
    thinks they are unmodified).

 -- Joey Hess <joeyh@debian.org>  Wed, 17 Apr 2013 09:07:38 -0400

git-annex (4.20130405) unstable; urgency=low

  * Group subcommands into sections in usage. Closes: #703797
  * Per-command usage messages.
  * webapp: Fix a race that sometimes caused alerts or other notifications
    to be missed if they occurred while a page was loading.
  * webapp: Progess bar fixes for many types of special remotes.
  * Build debian package without using cabal, which writes to HOME.
    Closes: #704205
  * webapp: Run ssh server probes in a way that will work when the
    login shell is a monstrosity that should have died 25 years ago,
    such as csh.
  * New annex.largefiles setting, which configures which files
    `git annex add` and the assistant add to the annex.
  * assistant: Check small files into git directly.
  * Remotes can be configured to use other MAC algorithms than HMACSHA1
    to encrypt filenames.
    Thanks, guilhem for the patch.
  * git-annex-shell: Passes rsync --bwlimit options on rsync.
    Thanks, guilhem for the patch.
  * webapp: Added UI to delete repositories. Closes: #689847
  * Adjust built-in preferred content expressions to make most types
    of repositories want content that is only located on untrusted, dead,
    and unwanted repositories.
  * drop --auto: Fix bug that prevented dropping files from untrusted
    repositories.
  * assistant: Fix bug that could cause direct mode files to be unstaged
    from git.
  * Update working tree files fully atomically.
  * webapp: Improved transfer queue management.
  * init: Probe whether the filesystem supports fifos, and if not,
    disable ssh connection caching.
  * Use lower case hash directories for storing files on crippled filesystems,
    same as is already done for bare repositories.

 -- Joey Hess <joeyh@debian.org>  Fri, 05 Apr 2013 10:42:18 -0400

git-annex (4.20130323) unstable; urgency=low

  * webapp: Repository list is now included in the dashboard, and other
    UI tweaks.
  * webapp: Improved UI for pairing your own devices together using XMPP.
  * webapp: Display an alert when there are XMPP remotes, and a cloud
    transfer repository needs to be configured.
  * Add incrementalbackup repository group.
  * webapp: Encourage user to install git-annex on a server when adding
    a ssh server, rather than just funneling them through to rsync.
  * xmpp: --debug now enables a sanitized dump of the XMPP protocol
  * xmpp: Try harder to detect presence of clients when there's a git push
    to send.
  * xmpp: Re-enable XA flag, since disabling it did not turn out to help
    with the problems Google Talk has with not always sending presence
    messages to clients.
  * map: Combine duplicate repositories, for a nicer looking map.
  * Fix several bugs caused by a bad Ord instance for Remote.
  * webapp: Switch all forms to POST.
  * assistant: Avoid syncing with annex-ignored remotes when reconnecting
    to the network, or connecting a drive.
  * assistant: Fix OSX bug that prevented committing changed files to a
    repository when in indirect mode.
  * webapp: Improved alerts displayed when syncing with remotes, and 
    when syncing with a remote fails.
  * webapp: Force wrap long filenames in transfer display.
  * assistant: The ConfigMonitor left one zombie behind each time
    it checked for changes, now fixed.
  * get, copy, move: Display an error message when an identical transfer
    is already in progress, rather than failing with no indication why.
  * assistant: Several optimisations to file transfers.
  * OSX app and standalone Linux tarball now both support being added to
    PATH; no need to use runshell to start git-annex.
  * webapp: When adding a removable drive, you can now specify the
    directory inside it to use.
  * webapp: Confirm whether user wants to combine repositories when
    adding a removable drive that already has a repository on it.

 -- Joey Hess <joeyh@debian.org>  Fri, 22 Mar 2013 18:54:05 -0400

git-annex (4.20130314) unstable; urgency=low

  * Bugfix: git annex add, when ran without any file or directory specified,
    should add files in the current directory, but not act on unlocked files
    elsewhere in the tree.
  * Bugfix: drop --from an unavailable remote no longer updates the location
    log, incorrectly, to say the remote does not have the key.
  * Bugfix: If the UUID of a remote is not known, prevent --from, --to,
    and other ways of specifying remotes by name from selecting it,
    since it is not possible to sanely use it.
  * Bugfix: Fix bug in inode cache sentinal check, which broke
    copying to local repos if the repo being copied from had moved
    to a different filesystem or otherwise changed all its inodes

  * Switch from using regex-compat to regex-tdfa, as the C regex library
    is rather buggy.
  * status: Can now be run with a directory path to show only the
    status of that directory, rather than the whole annex.
  * Added remote.<name>.annex-gnupg-options setting.
    Thanks, guilhem for the patch.
  * addurl: Add --relaxed option.
  * addurl: Escape invalid characters in urls, rather than failing to
    use an invalid url.
  * addurl: Properly handle url-escaped characters in file:// urls.

  * assistant: Fix dropping content when a file is moved to an archive
    directory, and getting contennt when a file is moved back out.
  * assistant: Fix bug in direct mode that could occur when a symlink is
    moved out of an archive directory, and resulted in the file not being
    set to direct mode when it was transferred.
  * assistant: Generate better commits for renames.
  * assistant: Logs are rotated to avoid them using too much disk space.
  * assistant: Avoid noise in logs from git commit about typechanged
    files in direct mode repositories.
  * assistant: Set gc.auto=0 when creating repositories to prevent
    automatic commits from causing git-gc runs.
  * assistant: If gc.auto=0, run git-gc once a day, packing loose objects
    very non-aggressively.
  * assistant: XMPP git pull and push requests are cached and sent when
    presence of a new client is detected.
  * assistant: Sync with all git remotes on startup.
  * assistant: Get back in sync with XMPP remotes after network reconnection,
    and on startup.
  * assistant: Fix syncing after XMPP pairing.
  * assistant: Optimised handling of renamed files in direct mode,
    avoiding re-checksumming.
  * assistant: Detects most renames, including directory renames, and
    combines all their changes into a single commit.
  * assistant: Fix ~/.ssh/git-annex-shell wrapper to work when the
    ssh key does not force a command.
  * assistant: Be smarter about avoiding unncessary transfers.

  * webapp: Work around bug in Warp's slowloris attack prevention code,
    that caused regular browsers to stall when they reuse a connection
    after leaving it idle for 30 seconds.
    (See https://github.com/yesodweb/wai/issues/146)
  * webapp: New preferences page allows enabling/disabling debug logging
    at runtime, as well as configuring numcopies and diskreserve.
  * webapp: Repository costs can be configured by dragging repositories around
    in the repository list.
  * webapp: Proceed automatically on from "Configure jabber account"
    to pairing.
  * webapp: Only show up to 10 queued transfers.
  * webapp: DTRT when told to create a git repo that already exists.
  * webapp: Set locally paired repositories to a lower cost than other
    network remotes.

  * Run ssh with -T to avoid tty allocation and any login scripts that
    may do undesired things with it.
  * Several improvements to Makefile and cabal file. Thanks, Peter Simmons
  * Stop depending on testpack.
  * Android: Enable test suite. 

 -- Joey Hess <joeyh@debian.org>  Thu, 14 Mar 2013 15:29:20 -0400

git-annex (4.20130227) unstable; urgency=low

  * annex.version is now set to 4 for direct mode repositories.
  * Should now fully support git repositories with core.symlinks=false;
    always using git's pseudosymlink files in such repositories.
  * webapp: Allow creating repositories on filesystems that lack support for
    symlinks.
  * webapp: Can now add a new local repository, and make it sync with
    the main local repository.
  * Android: Bundle now includes openssh.
  * Android: Support ssh connection caching.
  * Android: Assistant is fully working. (But no webapp yet.)
  * Direct mode: Support filesystems like FAT which can change their inodes
    each time they are mounted.
  * Direct mode: Fix support for adding a modified file.
  * Avoid passing -p to rsync, to interoperate with crippled filesystems.
    Closes: #700282
  * Additional GIT_DIR support bugfixes. May actually work now.
  * webapp: Display any error message from git init if it fails to create
    a repository.
  * Fix a reversion in matching globs introduced in the last release,
    where "*" did not match files inside subdirectories. No longer uses
    the Glob library.
  * copy: Update location log when no copy was performed, if the location
    log was out of date.
  * Makefile now builds using cabal, taking advantage of cabal's automatic
    detection of appropriate build flags.
  * test: The test suite is now built into the git-annex binary, and can
    be run at any time.

 -- Joey Hess <joeyh@debian.org>  Wed, 27 Feb 2013 14:07:24 -0400

git-annex (3.20130216) unstable; urgency=low

  * Now uses the Haskell uuid library, rather than needing a uuid program.
  * Now uses the Haskell Glob library, rather than pcre-light, avoiding
    the need to install libpcre. Currently done only for Cabal or when
    the Makefile is made to use -DWITH_GLOB
  * Android port now available (command-line only).
  * New annex.crippledfilesystem setting, allows use of git-annex
    repositories on FAT and even worse filesystems; avoiding use of
    hard links and locked down permissions settings. (Support is incomplete.)
  * init: Detect when the repository is on a filesystem that does not
    support hard links, or symlinks, or unix permissions, and set
    annex.crippledfilesystem, as well as annex.direct.
  * add: Improved detection of files that are modified while being added.
  * Fix a bug in direct mode, introduced in the previous release, where
    if a file was dropped and then got back, it would be stored in indirect
    mode.

 -- Joey Hess <joeyh@debian.org>  Sat, 16 Feb 2013 10:03:26 -0400

git-annex (3.20130207) unstable; urgency=low

  * webapp: Now allows restarting any threads that crash.
  * Adjust debian package to only build-depend on DAV on architectures
    where it is available.
  * addurl --fast: Use curl, rather than haskell HTTP library, to support https.
  * annex.autocommit: New setting, can be used to disable autocommit
    of changed files by the assistant, while it still does data syncing
    and other tasks.
  * assistant: Ignore .DS_Store on OSX.
  * assistant: Fix location log when adding new file in direct mode.
  * Deal with stale mappings for deleted file in direct mode.
  * pre-commit: Update direct mode mappings. 
  * uninit, unannex --fast: If hard link creation fails, fall back to slow
    mode.
  * Clean up direct mode cache and mapping info when dropping keys.
  * dropunused: Clean up stale direct mode cache and mapping info not
    removed before.

 -- Joey Hess <joeyh@debian.org>  Thu, 07 Feb 2013 12:45:25 -0400

git-annex (3.20130124) unstable; urgency=low

  * Added source repository group, that only retains files until they've
    been transferred to another repository. Useful for things like
    repositories on cameras.
  * Added manual repository group. Use to prevent the assistant from
    downloading any file contents to keep things in sync. Instead
    `git annex get`, `git annex drop` etc can be used manually as desired.
  * webapp: More adjustments to longpoll code to deal with changes in
    variable quoting in different versions of shakespeare-js.
  * webapp: Avoid an error if a transfer is stopped just as it finishes.
    Closes: #698184 
  * webapp: Now always logs to .git/annex/daemon.log
  * webapp: Has a page to view the log, accessed from the control menu.
  * webapp: Fix crash adding removable drive that has an annex directory
    in it that is not a git repository.
  * Deal with incompatability in gpg2, which caused prompts for encryption
    passphrases rather than using the supplied --passphrase-fd.
  * bugfix: Union merges involving two or more repositories could sometimes
    result in data from one repository getting lost. This could result
    in the location log data becoming wrong, and fsck being needed to fix it.
  * sync: Automatic merge conflict resolution now stages deleted files.
  * Depend on git 1.7.7.6 for --no-edit. Closes: #698399
  * Fix direct mode mapping code to always store direct mode filenames
    relative to the top of the repository, even when operating inside a
    subdirectory.
  * fsck: Detect and fix consistency errors in direct mode mapping files.
  * Avoid filename encoding errors when writing direct mode mappings.

 -- Joey Hess <joeyh@debian.org>  Tue, 22 Jan 2013 07:11:59 +1100

git-annex (3.20130114) unstable; urgency=low

  * Now handles the case where a file that's being transferred to a remote
    is modified in place, which direct mode allows. When this
    happens, the transfer now fails, rather than allow possibly corrupt
    data into the remote.
  * fsck: Better checking of file content in direct mode.
  * drop: Suggest using git annex move when numcopies prevents dropping a file.
  * webapp: Repo switcher filters out repos that do not exist any more
    (or are on a drive that's not mounted).
  * webapp: Use IP address, rather than localhost, since some systems may
    have configuration problems or other issues that prevent web browsers
    from connecting to the right localhost IP for the webapp.
  * webapp: Adjust longpoll code to work with recent versions of
    shakespeare-js.
  * assistant: Support new gvfs dbus names used in Gnome 3.6.
  * In direct mode, files with the same key are no longer hardlinked, as
    that would cause a surprising behavior if modifying one, where the other
    would also change.
  * webapp: Avoid illegal characters in hostname when creating S3 or
    Glacier remote.
  * assistant: Avoid committer crashing if a file is deleted at the wrong
    instant.

 -- Joey Hess <joeyh@debian.org>  Mon, 14 Jan 2013 15:25:18 -0400

git-annex (3.20130107) unstable; urgency=low

  * webapp: Add UI to stop and restart assistant.
  * committer: Fix a file handle leak.
  * assistant: Make expensive transfer scan work fully in direct mode.
  * More commands work in direct mode repositories: find, whereis, move, copy,
    drop, log, fsck, add, addurl.
  * sync: No longer automatically adds files in direct mode.
  * assistant: Detect when system is not configured with a user name,
    and set environment to prevent git from failing.
  * direct: Avoid hardlinking symlinks that point to the same content
    when the content is not present.
  * Fix transferring files to special remotes in direct mode.

 -- Joey Hess <joeyh@debian.org>  Mon, 07 Jan 2013 01:01:41 -0400

git-annex (3.20130102) unstable; urgency=low

  * direct, indirect: New commands, that switch a repository to and from
    direct mode. In direct mode, files are accessed directly, rather than
    via symlinks. Note that direct mode is currently experimental. Many
    git-annex commands do not work in direct mode. Some git commands can
    cause data loss when used in direct mode repositories.
  * assistant: Now uses direct mode by default when setting up a new
    local repository.
  * OSX assistant: Uses the FSEvents API to detect file changes.
    This avoids issues with running out of file descriptors on large trees,
    as well as allowing detection of modification of files in direct mode.
    Other BSD systems still use kqueue.
  * kqueue: Fix bug that made broken symlinks not be noticed.
  * vicfg: Quote filename. Closes: #696193
  * Bugfix: Fixed bug parsing transfer info files, where the newline after
    the filename was included in it. This was generally benign, but in
    the assistant, it caused unexpected dropping of preferred content.
  * Bugfix: Remove leading \ from checksums output by sha*sum commands,
    when the filename contains \ or a newline. Closes: #696384
  * fsck: Still accept checksums with a leading \ as valid, now that
    above bug is fixed.
  * SHA*E backends: Exclude non-alphanumeric characters from extensions.
  * migrate: Remove leading \ in SHA* checksums, and non-alphanumerics
    from extensions of SHA*E keys.

 -- Joey Hess <joeyh@debian.org>  Wed, 02 Jan 2013 13:21:34 -0400

git-annex (3.20121211) unstable; urgency=low

  * webapp: Defaults to sharing box.com account info with friends, allowing
    one-click enabling of the repository.
  * Fix broken .config/git-annex/program installed by standalone tarball.
  * assistant: Retrival from glacier now handled.
  * Include ssh in standalone tarball and OSX app.
  * watch: Avoid leaving hard links to files behind in .git/annex/tmp
    if a file is deleted or moved while it's being quarantined in preparation
    to being added to the annex.
  * Allow `git annex drop --from web`; of course this does not remove
    any file from the web, but it does make git-annex remove all urls
    associated with a file.
  * webapp: S3 and Glacier forms now have a select list of all
    currently-supported AWS regions.
  * webdav: Avoid trying to set props, avoiding incompatability with
    livedrive.com. Needs DAV version 0.3.
  * webapp: Prettify error display.
  * webapp: Fix bad interaction between required fields and modals.
  * webapp: Added help buttons and links next to fields that require
    explanations.
  * webapp: Encryption can be disabled when setting up remotes.
  * assistant: Avoid trying to drop content from remotes that don't have it.
  * assistant: Allow periods in ssh key comments.
  * get/copy --auto: Transfer data even if it would exceed numcopies,
    when preferred content settings want it.
  * drop --auto: Fix dropping content when there are no preferred content
    settings.
  * webapp: Allow user to specify the port when setting up a ssh or rsync
    remote.
  * assistant: Fix syncing to just created ssh remotes.
  * Enable WebDAV support in Debian package. Closes: #695532

 -- Joey Hess <joeyh@debian.org>  Tue, 11 Dec 2012 11:25:03 -0400

git-annex (3.20121127) unstable; urgency=low

  * Fix dirContentsRecursive, which had missed some files in deeply nested
    subdirectories. Could affect various parts of git-annex.
  * rsync: Fix bug introduced in last release that broke encrypted rsync
    special remotes.
  * The standalone builds now unset their special path and library path
    variables before running the system web browser.

 -- Joey Hess <joeyh@debian.org>  Tue, 27 Nov 2012 17:07:32 -0400

git-annex (3.20121126) unstable; urgency=low

  * New webdav and Amazon glacier special remotes.
  * Display a warning when a non-existing file or directory is specified.
  * webapp: Added configurator for Box.com.
  * webapp: Show error messages to user when testing XMPP creds.
  * Fix build of assistant without yesod.
  * webapp: The list of repositiories refreshes when new repositories are
    added, including when new repository configurations are pushed in from
    remotes.
  * OSX: Fix RunAtLoad value in plist file.
  * Getting a file from chunked directory special remotes no longer buffers
    it all in memory.
  * S3: Added progress display for uploading and downloading.
  * directory special remote: Made more efficient and robust.
  * Bugfix: directory special remote could loop forever storing a key 
    when a too small chunksize was configured.
  * Allow controlling whether login credentials for S3 and webdav are
    committed to the repository, by setting embedcreds=yes|no when running
    initremote.
  * Added smallarchive repository group, that only archives files that are
    in archive directories. Used by default for glacier when set up in the
    webapp.
  * assistant: Fixed handling of toplevel archive directory and
    client repository group.
  * assistant: Apply preferred content settings when a new symlink
    is created, or a symlink gets renamed. Made archive directories work.

 -- Joey Hess <joeyh@debian.org>  Mon, 26 Nov 2012 11:37:49 -0400

git-annex (3.20121112) unstable; urgency=low

  * assistant: Can use XMPP to notify other nodes about pushes made to other
    repositories, as well as pushing to them directly over XMPP.
  * wepapp: Added an XMPP configuration interface.
  * webapp: Supports pairing over XMPP, with both friends, and other repos
    using the same account.
  * assistant: Drops non-preferred content when possible.
  * assistant: Notices, and applies config changes as they are made to
    the git-annex branch, including config changes pushed in from remotes.
  * git-annex-shell: GIT_ANNEX_SHELL_DIRECTORY can be set to limit it
    to operating on a specified directory.
  * webapp: When setting up authorized_keys, use GIT_ANNEX_SHELL_DIRECTORY.
  * Preferred content path matching bugfix.
  * Preferred content expressions cannot use "in=".
  * Preferred content expressions can use "present".
  * Fix handling of GIT_DIR when it refers to a git submodule.
  * Depend on and use the Haskell SafeSemaphore library, which provides
    exception-safe versions of SampleVar and QSemN.
    Thanks, Ben Gamari for an excellent patch set.
  * file:/// URLs can now be used with the web special remote.
  * webapp: Allow dashes in ssh key comments when pairing.
  * uninit: Check and abort if there are symlinks to annexed content that
    are not checked into git.
  * webapp: Switched to using the same multicast IP address that avahi uses.
  * bup: Don't pass - to bup-split to make it read stdin; bup 0.25
    does not accept that.
  * bugfix: Don't fail transferring content from read-only repos.
    Closes: #691341
  * configure: Check that checksum programs produce correct checksums.
  * Re-enable dbus, using a new version of the library that fixes the memory
    leak.
  * NetWatcher: When dbus connection is lost, try to reconnect.
  * Use USER and HOME environment when set, and only fall back to getpwent,
    which doesn't work with LDAP or NIS.
  * rsync special remote: Include annex-rsync-options when running rsync
    to test a key's presence.
  * The standalone tarball's runshell now takes care of installing a
    ~/.ssh/git-annex-shell wrapper the first time it's run.
  * webapp: Make an initial, empty commit so there is a master branch 
  * assistant: Fix syncing local drives.
  * webapp: Fix creation of rsync.net repositories.
  * webapp: Fix renaming of special remotes.
  * webapp: Generate better git remote names.
  * webapp: Ensure that rsync special remotes are enabled using the same
    name they were originally created using.
  * Bugfix: Fix hang in webapp when setting up a ssh remote with an absolute
    path.

 -- Joey Hess <joeyh@debian.org>  Mon, 12 Nov 2012 10:39:47 -0400

git-annex (3.20121017) unstable; urgency=low

  * Fix zombie cleanup reversion introduced in 3.20121009.
  * Additional fix to support git submodules.

 -- Joey Hess <joeyh@debian.org>  Tue, 16 Oct 2012 21:10:14 -0400

git-annex (3.20121016) unstable; urgency=low

  * vicfg: New file format, avoids ambiguity with repos that have the same
    description, or no description.
  * Bug fix: A recent change caused git-annex-shell to crash.
  * Better preferred content expression for transfer repos.
  * webapp: Repository edit form can now edit the name of a repository.
  * webapp: Make bare repositories on removable drives, as there is nothing
    to ensure non-bare repos get updated when syncing.
  * webapp: Better behavior when pausing syncing to a remote when a transfer
    scan is running and queueing new transfers for that remote.
  * The standalone binaries are now built to not use ssh connection caching,
    in order to work with old versions of ssh.
  * A relative core.worktree is relative to the gitdir. Now that this is
    handled correctly, git-annex can be used in git submodules.
  * Temporarily disable use of dbus, as the haskell dbus library blows up
    when losing connection, which will need to be fixed upstream. 

 -- Joey Hess <joeyh@debian.org>  Tue, 16 Oct 2012 15:25:22 -0400

git-annex (3.20121010) unstable; urgency=low

  * Renamed --ingroup to --inallgroup.
  * Standard groups changed to client, transfer, archive, and backup.
    Each of these has its own standard preferred content setting.
  * dead: Remove dead repository from all groups.
  * Avoid unsetting HOME when running certian git commands. Closes: #690193
  * test: Fix threaded runtime hang.
  * Makefile: Avoid building with -threaded if the ghc threaded runtime does
    not exist.
  * webapp: Improve wording of intro display. Closes: #689848
  * webapp: Repositories can now be configured, to change their description,
    their group, or even to disable syncing to them.
  * git config remote.name.annex-sync can be used to control whether
    a remote gets synced.
  * Fix a crash when merging files in the git-annex branch that contain
    invalid utf8.
  * Automatically detect when a ssh remote does not have git-annex-shell
    installed, and set annex-ignore.

 -- Joey Hess <joeyh@debian.org>  Fri, 12 Oct 2012 13:45:21 -0400

git-annex (3.20121009) unstable; urgency=low

  * watch, assistant: It's now safe to git annex unlock files while
    the watcher is running, as well as modify files checked into git
    as normal files. Additionally, .gitignore settings are now honored.
    Closes: #689979
  * group, ungroup: New commands to indicate groups of repositories.
  * webapp: Adds newly created repositories to one of these groups:
    clients, drives, servers
  * vicfg: New command, allows editing (or simply viewing) most
    of the repository configuration settings stored in the git-annex branch.
  * Added preferred content expressions, configurable using vicfg.
  * get --auto: If the local repository has preferred content
    configured, only get that content.
  * drop --auto: If the repository the content is dropped from has
    preferred content configured, drop only content that is not preferred.
  * copy --auto: Only transfer content that the destination repository prefers.
  * assistant: Now honors preferred content settings when deciding what to
    transfer.
  * --copies=group:number can now be used to match files that are present
    in a specified number of repositories in a group.
  * Added --smallerthan, --largerthan, and --inall limits.
  * Only build-depend on libghc-clientsession-dev on arches that will have
    the webapp.
  * uninit: Unset annex.version. Closes: #689852

 -- Joey Hess <joeyh@debian.org>  Tue, 09 Oct 2012 15:13:23 -0400

git-annex (3.20121001) unstable; urgency=low

  * fsck: Now has an incremental mode. Start a new incremental fsck pass
    with git annex fsck --incremental. Now the fsck can be interrupted
    as desired, and resumed with git annex fsck --more.
    Thanks, Justin Azoff
  * New --time-limit option, makes long git-annex commands stop after
    a specified amount of time.
  * fsck: New --incremental-schedule option which is nice for scheduling
    eg, monthly incremental fsck runs in cron jobs.
  * Fix fallback to ~/Desktop when xdg-user-dir is not available.
    Closes: #688833
  * S3: When using a shared cipher, S3 credentials are not stored encrypted
    in the git repository, as that would allow anyone with access to
    the repository access to the S3 account. Instead, they're stored
    in a 600 mode file in the local git repo.
  * webapp: Avoid crashing when ssh-keygen -F chokes on an invalid known_hosts
    file.
  * Always do a system wide installation when DESTDIR is set. Closes: #689052
  * The Makefile now builds with the new yesod by default.
    Systems like Debian that have the old yesod 1.0.1 should set
    GIT_ANNEX_LOCAL_FEATURES=-DWITH_OLD_YESOD
  * copy: Avoid updating the location log when no copy is performed.
  * configure: Test that uuid -m works, falling back to plain uuid if not.
  * Avoid building the webapp on Debian architectures that do not yet
    have template haskell and thus yesod. (Should be available for arm soonish
    I hope).

 -- Joey Hess <joeyh@debian.org>  Mon, 01 Oct 2012 13:56:55 -0400

git-annex (3.20120924) unstable; urgency=low

  * assistant: New command, a daemon which does everything watch does,
    as well as automatically syncing file contents between repositories.
  * webapp: An interface for managing and configuring the assistant.
  * The default backend used when adding files to the annex is changed
    from SHA256 to SHA256E, to simplify interoperability with OSX, media
    players, and various programs that needlessly look at symlink targets.
    To get old behavior, add a .gitattributes containing: * annex.backend=SHA256
  * init: If no description is provided for a new repository, one will
    automatically be generated, like "joey@gnu:~/foo"
  * test: Set a lot of git environment variables so testing works in strange
    environments that normally need git config to set names, etc.
    Closes: #682351 Thanks, gregor herrmann
  * Disable ssh connection caching if the path to the control socket would be
    too long (and use relative path to minimise path to the control socket).
  * migrate: Check content before generating the new key, to avoid generating
    a key for corrupt data.
  * Support repositories created with --separate-git-dir. Closes: #684405
  * reinject: When the provided file doesn't match, leave it where it is,
    rather than moving to .git/annex/bad/
  * Avoid crashing on encoding errors in filenames when writing transfer info
    files and reading from checksum commands.
  * sync: Pushes the git-annex branch to remote/synced/git-annex, rather
    than directly to remote/git-annex.
  * Now supports matching files that are present on a number of remotes
    with a specified trust level. Example: --copies=trusted:2
    Thanks, Nicolas Pouillard

 -- Joey Hess <joeyh@debian.org>  Mon, 24 Sep 2012 13:47:48 -0400

git-annex (3.20120825) unstable; urgency=low

  * S3: Add fileprefix setting.
  * Pass --use-agent to gpg when in no tty mode. Thanks, Eskild Hustvedt.
  * Bugfix: Fix fsck in SHA*E backends, when the key contains composite
    extensions, as added in 3.20120721.

 -- Joey Hess <joeyh@debian.org>  Sat, 25 Aug 2012 10:00:10 -0400

git-annex (3.20120807) unstable; urgency=low

  * initremote: Avoid recording remote's description before checking
    that its config is valid.
  * unused, status: Avoid crashing when ran in bare repo.
  * Avoid crashing when "git annex get" fails to download from one
    location, and falls back to downloading from a second location.

 -- Joey Hess <joeyh@debian.org>  Tue, 07 Aug 2012 13:35:07 -0400

git-annex (3.20120721) unstable; urgency=low

  * get, move, copy: Now refuse to do anything when the requested file
    transfer is already in progress by another process.
  * status: Lists transfers that are currently in progress.
  * Fix passing --uuid to git-annex-shell.
  * When shaNsum commands cannot be found, use the Haskell SHA library
    (already a dependency) to do the checksumming. This may be slower,
    but avoids portability problems.
  * Use SHA library for files less than 50 kb in size, at which point it's
    faster than forking the more optimised external program.
  * SHAnE backends are now smarter about composite extensions, such as
    .tar.gz Closes: #680450
  * map: Write map.dot to .git/annex, which avoids watch trying to annex it.

 -- Joey Hess <joeyh@debian.org>  Sat, 21 Jul 2012 16:52:48 -0400

git-annex (3.20120629) unstable; urgency=low

  * cabal: Only try to use inotify on Linux.
  * Version build dependency on STM, and allow building without it,
    which disables the watch command.
  * Avoid ugly failure mode when moving content from a local repository
    that is not available.
  * Got rid of the last place that did utf8 decoding.
  * Accept arbitrarily encoded repository filepaths etc when reading
    git config output. This fixes support for remotes with unusual characters
    in their names.
  * sync: Automatically resolves merge conflicts.

 -- Joey Hess <joeyh@debian.org>  Fri, 29 Jun 2012 10:17:49 -0400

git-annex (3.20120624) unstable; urgency=low

  * watch: New subcommand, a daemon which notices changes to
    files and automatically annexes new files, etc, so you don't
    need to manually run git commands when manipulating files.
    Available on Linux, BSDs, and OSX!
  * Enable diskfree on kfreebsd, using kqueue.
  * unused: Fix crash when key names contain invalid utf8.
  * sync: Avoid recent git's interactive merge.

 -- Joey Hess <joeyh@debian.org>  Sun, 24 Jun 2012 12:36:50 -0400

git-annex (3.20120614) unstable; urgency=medium

  * addurl: Was broken by a typo introduced 2 released ago, now fixed.
    Closes: #677576
  * Install man page when run by cabal, in a location where man will
    find it, even when installing under $HOME. Thanks, Nathan Collins

 -- Joey Hess <joeyh@debian.org>  Thu, 14 Jun 2012 20:21:29 -0400

git-annex (3.20120611) unstable; urgency=medium

  * add: Prevent (most) modifications from being made to a file while it
    is being added to the annex.
  * initremote: Automatically describe a remote when creating it.
  * uninit: Refuse to run in a subdirectory. Closes: #677076

 -- Joey Hess <joeyh@debian.org>  Mon, 11 Jun 2012 10:32:01 -0400

git-annex (3.20120605) unstable; urgency=low

  * sync: Show a nicer message if a user tries to sync to a special remote.
  * lock: Reset unlocked file to index, rather than to branch head.
  * import: New subcommand, pulls files from a directory outside the annex
    and adds them.
  * Fix display of warning message when encountering a file that uses an
    unsupported backend.
  * Require that the SHA256 backend can be used when building, since it's the
    default.
  * Preserve parent environment when running hooks of the hook special remote.

 -- Joey Hess <joeyh@debian.org>  Tue, 05 Jun 2012 14:03:39 -0400

git-annex (3.20120522) unstable; urgency=low

  * Pass -a to cp even when it supports --reflink=auto, to preserve
    permissions.
  * Clean up handling of git directory and git worktree.
  * Add support for core.worktree, and fix support for GIT_WORK_TREE and
    GIT_DIR.

 -- Joey Hess <joeyh@debian.org>  Tue, 22 May 2012 11:16:13 -0400

git-annex (3.20120511) unstable; urgency=low

  * Rsync special remotes can be configured with shellescape=no
    to avoid shell quoting that is normally done when using rsync over ssh.
    This is known to be needed for certian rsync hosting providers
    (specificially hidrive.strato.com) that use rsync over ssh but do not
    pass it through the shell.
  * dropunused: Allow specifying ranges to drop.
  * addunused: New command, the opposite of dropunused, it relinks unused
    content into the git repository.
  * Fix use of several config settings: annex.ssh-options,
    annex.rsync-options, annex.bup-split-options. (And adjust types to avoid
    the bugs that broke several config settings.)

 -- Joey Hess <joeyh@debian.org>  Fri, 11 May 2012 12:29:30 -0400

git-annex (3.20120430) unstable; urgency=low

  * Fix use of annex.diskreserve config setting.
  * Directory special remotes now check annex.diskreserve.
  * Support git's core.sharedRepository configuration.
  * Add annex.http-headers and annex.http-headers-command config
    settings, to allow custom headers to be sent with all HTTP requests.
    (Requested by the Internet Archive)
  * uninit: Clear annex.uuid from .git/config. Closes: #670639
  * Added shared cipher mode to encryptable special remotes. This option
    avoids gpg key distribution, at the expense of flexability, and with
    the requirement that all clones of the git repository be equally trusted.

 -- Joey Hess <joeyh@debian.org>  Mon, 30 Apr 2012 13:16:10 -0400

git-annex (3.20120418) unstable; urgency=low

  * bugfix: Adding a dotfile also caused all non-dotfiles to be added.
  * bup: Properly handle key names with spaces or other things that are
    not legal git refs.
  * git-annex (but not git-annex-shell) supports the git help.autocorrect
    configuration setting, doing fuzzy matching using the restricted
    Damerau-Levenshtein edit distance, just as git does. This adds a build
    dependency on the haskell edit-distance library.
  * Renamed diskfree.c to avoid OSX case insensativity bug.
  * cabal now installs git-annex-shell as a symlink to git-annex.
  * cabal file now autodetects whether S3 support is available.

 -- Joey Hess <joeyh@debian.org>  Wed, 18 Apr 2012 12:11:32 -0400

git-annex (3.20120406) unstable; urgency=low

  * Disable diskfree on kfreebsd, as I have a build failure on kfreebsd-i386
    that is quite likely caused by it.

 -- Joey Hess <joeyh@debian.org>  Sat, 07 Apr 2012 15:50:36 -0400

git-annex (3.20120405) unstable; urgency=low

  * Rewrote free disk space checking code, moving the portability
    handling into a small C library.
  * status: Display amount of free disk space.

 -- Joey Hess <joeyh@debian.org>  Thu, 05 Apr 2012 16:19:10 -0400

git-annex (3.20120315) unstable; urgency=low

  * fsck: Fix up any broken links and misplaced content caused by the
    directory hash calculation bug fixed in the last release.
  * sync: Sync to lower cost remotes first.
  * status: Fixed to run in constant space.
  * status: More accurate display of sizes of tmp and bad keys.
  * unused: Now uses a bloom filter, and runs in constant space.
    Use of a bloom filter does mean it will not notice a small
    number of unused keys. For repos with up to half a million keys,
    it will miss one key in 1000.
  * Added annex.bloomcapacity and annex.bloomaccuracy, which can be
    adjusted as desired to tune the bloom filter.
  * status: Display amount of memory used by bloom filter, and
    detect when it's too small for the number of keys in a repository.
  * git-annex-shell: Runs hooks/annex-content after content is received
    or dropped.
  * Work around a bug in rsync (IMHO) introduced by openSUSE's SIP patch.
  * git-annex now behaves as git-annex-shell if symlinked to and run by that
    name. The Makefile sets this up, saving some 8 mb of installed size.
  * git-union-merge is a demo program, so it is no longer built by default.

 -- Joey Hess <joeyh@debian.org>  Thu, 15 Mar 2012 11:05:28 -0400

git-annex (3.20120309) unstable; urgency=low

  * Fix key directory hash calculation code to behave as it did before 
    version 3.20120227 when a key contains non-ascii characters (only
    WORM backend is likely to have been affected).

 -- Joey Hess <joeyh@debian.org>  Fri, 09 Mar 2012 20:05:09 -0400

git-annex (3.20120230) unstable; urgency=low

  * "here" can be used to refer to the current repository,
    which can read better than the old "." (which still works too).
  * Directory special remotes now support chunking files written to them,
    avoiding writing files larger than a specified size.
  * Add progress bar display to the directory special remote.
  * Add configurable hooks that are run when git-annex starts and stops
    using a remote: remote.name.annex-start-command and
    remote.name.annex-stop-command
  * Fix a bug in symlink calculation code, that triggered in rare
    cases where an annexed file is in a subdirectory that nearly
    matched to the .git/annex/object/xx/yy subdirectories.

 -- Joey Hess <joeyh@debian.org>  Mon, 05 Mar 2012 13:38:13 -0400

git-annex (3.20120229) unstable; urgency=low

  * Fix test suite to not require a unicode locale.
  * Fix cabal build failure. Thanks, Sergei Trofimovich

 -- Joey Hess <joeyh@debian.org>  Wed, 29 Feb 2012 02:31:31 -0400

git-annex (3.20120227) unstable; urgency=low

  * Modifications to support ghc 7.4's handling of filenames.
    This version can only be built with ghc 7.4 or newer. See the ghc7.0
    branch for older ghcs.
  * S3: Fix irrefutable pattern failure when accessing encrypted S3
    credentials.
  * Use the haskell IfElse library.
  * Fix teardown of stale cached ssh connections.
  * Fixed to use the strict state monad, to avoid leaking all kinds of memory
    due to lazy state update thunks when adding/fixing many files.
  * Fixed some memory leaks that occurred when committing journal files.
  * Added a annex.queuesize setting, useful when adding hundreds of thousands
    of files on a system with plenty of memory.
  * whereis: Prints the urls of files that the web special remote knows about.
  * addurl --fast: Verifies that the url can be downloaded (only getting
    its head), and records the size in the key.
  * When checking that an url has a key, verify that the Content-Length,
    if available, matches the size of the key.
  * addurl: Added a --file option, which can be used to specify what
    file the url is added to. This can be used to override the default
    filename that is used when adding an url, which is based on the url.
    Or, when the file already exists, the url is recorded as another
    location of the file.
  * addurl: Normalize badly encoded urls.
  * addurl: Add --pathdepth option.
  * rekey: New plumbing level command, can be used to change the keys used
    for files en masse.
  * Store web special remote url info in a more efficient location.
    (Urls stored with this version will not be visible to older versions.)
  * Deal with NFS problem that caused a failure to remove a directory
    when removing content from the annex.
  * Make a single location log commit after a remote has received or
    dropped files. Uses a new "git-annex-shell commit" command when available.
  * To avoid commits of data to the git-annex branch after each command
    is run, set annex.alwayscommit=false. Its data will then be committed
    less frequently, when a merge or sync is done.
  * configure: Check if ssh connection caching is supported by the installed
    version of ssh and default annex.sshcaching accordingly.
  * move --from, copy --from: Now 10 times faster when scanning to find
    files in a remote on a local disk; rather than go through the location log
    to see which files are present on the remote, it simply looks at the 
    disk contents directly.

 -- Joey Hess <joeyh@debian.org>  Mon, 27 Feb 2012 12:58:21 -0400

git-annex (3.20120123) unstable; urgency=low

  * fsck --from: Fscking a remote is now supported. It's done by retrieving
    the contents of the specified files from the remote, and checking them,
    so can be an expensive operation. Still, if the remote is a special
    remote, or a git repository that you cannot run fsck in locally, it's
    nice to have the ability to fsck it.
  * If you have any directory special remotes, now would be a good time to
    fsck them, in case you were hit by the data loss bug fixed in the
    previous release!
  * fsck --from remote --fast: Avoids expensive file transfers, at the
    expense of not checking file size and/or contents.
  * Ssh connection caching is now enabled automatically by git-annex.
    Only one ssh connection is made to each host per git-annex run, which
    can speed some things up a lot, as well as avoiding repeated password
    prompts. Concurrent git-annex processes also share ssh connections.
    Cached ssh connections are shut down when git-annex exits.
  * To disable the ssh caching (if for example you have your own broader
    ssh caching configuration), set annex.sshcaching=false.

 -- Joey Hess <joeyh@debian.org>  Mon, 23 Jan 2012 13:48:48 -0400

git-annex (3.20120116) unstable; urgency=medium

  * Fix data loss bug in directory special remote, when moving a file
    to the remote failed, and partially transferred content was left
    behind in the directory, re-running the same move would think it
    succeeded and delete the local copy.

 -- Joey Hess <joeyh@debian.org>  Mon, 16 Jan 2012 16:43:45 -0400

git-annex (3.20120115) unstable; urgency=low

  * Add a sanity check for bad StatFS results. On architectures
    where StatFS does not currently work (s390, mips, powerpc, sparc),
    this disables the diskreserve checking code, and attempting to
    configure an annex.diskreserve will result in an error.
  * Fix QuickCheck dependency in cabal file.
  * Minor optimisations.

 -- Joey Hess <joeyh@debian.org>  Sun, 15 Jan 2012 13:54:20 -0400

git-annex (3.20120113) unstable; urgency=low

  * log: Add --gource mode, which generates output usable by gource.
  * map: Fix display of remote repos
  * Add annex-trustlevel configuration settings, which can be used to 
    override the trust level of a remote.
  * git-annex, git-union-merge: Support GIT_DIR and GIT_WORK_TREE.
  * Add libghc-testpack-dev to build depends on all arches.

 -- Joey Hess <joeyh@debian.org>  Fri, 13 Jan 2012 15:35:17 -0400

git-annex (3.20120106) unstable; urgency=low

  * Support unescaped repository urls, like git does.
  * log: New command that displays the location log for files,
    showing each repository they were added to and removed from.
  * Fix overbroad gpg --no-tty fix from last release.

 -- Joey Hess <joeyh@debian.org>  Sat, 07 Jan 2012 13:16:23 -0400

git-annex (3.20120105) unstable; urgency=low

  * Added annex-web-options configuration settings, which can be
    used to provide parameters to whichever of wget or curl git-annex uses
    (depends on which is available, but most of their important options
    suitable for use here are the same).
  * Dotfiles, and files inside dotdirs are not added by "git annex add"
    unless the dotfile or directory is explicitly listed. So "git annex add ."
    will add all untracked files in the current directory except for those in
    dotdirs.
  * Added quickcheck to build dependencies, and fail if test suite cannot be
    built.
  * fsck: Do backend-specific check before checking numcopies is satisfied.
  * Run gpg with --no-tty. Closes: #654721

 -- Joey Hess <joeyh@debian.org>  Thu, 05 Jan 2012 13:44:12 -0400

git-annex (3.20111231) unstable; urgency=low

  * sync: Improved to work well without a central bare repository.
    Thanks to Joachim Breitner.
  * Rather than manually committing, pushing, pulling, merging, and git annex
    merging, we encourage you to give "git annex sync" a try.
  * sync --fast: Selects some of the remotes with the lowest annex.cost
    and syncs those, in addition to any specified at the command line.
  * Union merge now finds the least expensive way to represent the merge.
  * reinject: Add a sanity check for using an annexed file as the source file.
  * Properly handle multiline git config values.
  * Fix the hook special remote, which bitrotted a while ago.
  * map: --fast disables use of dot to display map
  * Test suite improvements. Current top-level test coverage: 75%
  * Improve deletion of files from rsync special remotes. Closes: #652849
  * Add --include, which is the same as --not --exclude.
  * Format strings can be specified using the new --format option, to control
    what is output by git annex find.
  * Support git annex find --json
  * Fixed behavior when multiple insteadOf configs are provided for the
    same url base.
  * Can now be built with older git versions (before 1.7.7); the resulting
    binary should only be used with old git.
  * Updated to build with monad-control 0.3.

 -- Joey Hess <joeyh@debian.org>  Sat, 31 Dec 2011 14:55:29 -0400

git-annex (3.20111211) unstable; urgency=medium

  * Fix bug in last version in getting contents from bare repositories.
  * Ensure that git-annex branch changes are merged into git-annex's index,
    which fixes a bug that could cause changes that were pushed to the
    git-annex branch to get reverted. As a side effect, it's now safe
    for users to check out and commit changes directly to the git-annex
    branch.
  * map: Fix a failure to detect a loop when both repositories are local
    and refer to each other with relative paths.
  * Prevent key names from containing newlines.
  * add: If interrupted, add can leave files converted to symlinks but not
    yet added to git. Running the add again will now clean up this situtation.
  * Fix caching of decrypted ciphers, which failed when drop had to check
    multiple different encrypted special remotes.
  * unannex: Can be run on files that have been added to the annex, but not
    yet committed.
  * sync: New command that synchronises the local repository and default
    remote, by running git commit, pull, and push for you.
  * Version monad-control dependency in cabal file.

 -- Joey Hess <joeyh@debian.org>  Sun, 11 Dec 2011 21:24:39 -0400

git-annex (3.20111203) unstable; urgency=low

  * The VFAT filesystem on recent versions of Linux, when mounted with
    shortname=mixed, does not get along well with git-annex's mixed case
    .git/annex/objects hash directories. To avoid this problem, new content
    is now stored in all-lowercase hash directories. Except for non-bare
    repositories which would be a pain to transition and cannot be put on FAT.
    (Old mixed-case hash directories are still tried for backwards
    compatibility.)
  * Flush json output, avoiding a buffering problem that could result in
    doubled output.
  * Avoid needing haskell98 and other fixes for new ghc. Thanks, Mark Wright.
  * Bugfix: dropunused did not drop keys with two spaces in their name.
  * Support for storing .git/annex on a different device than the rest of the
    git repository.
  * --inbackend can be used to make git-annex only operate on files
    whose content is stored using a specified key-value backend.
  * dead: A command which says that a repository is gone for good
    and you don't want git-annex to mention it again.

 -- Joey Hess <joeyh@debian.org>  Sat, 03 Dec 2011 21:01:45 -0400

git-annex (3.20111122) unstable; urgency=low

  * merge: Improve commit messages to mention what was merged.
  * Avoid doing auto-merging in commands that don't need fully current
    information from the git-annex branch. In particular, git annex add
    no longer needs to auto-merge.
  * init: When run in an already initalized repository, and without
    a description specified, don't delete the old description. 
  * Optimised union merging; now only runs git cat-file once, and runs
    in constant space.
  * status: Now displays trusted, untrusted, and semitrusted repositories
    separately.
  * status: Include all special remotes in the list of repositories.
  * status: Fix --json mode.
  * status: --fast is back
  * Fix support for insteadOf url remapping. Closes: #644278
  * When not run in a git repository, git-annex can still display a usage
    message, and "git annex version" even works.
  * migrate: Don't fall over a stale temp file.
  * Avoid excessive escaping for rsync special remotes that are not accessed
    over ssh.
  * find: Support --print0

 -- Joey Hess <joeyh@debian.org>  Tue, 22 Nov 2011 14:31:45 -0400

git-annex (3.20111111) unstable; urgency=low

  * Handle a case where an annexed file is moved into a gitignored directory,
    by having fix --force add its change.
  * Avoid cyclic drop problems.
  * Optimized copy --from and get --from to avoid checking the location log
    for files that are already present.
  * Automatically fix up badly formatted uuid.log entries produced by
    3.20111105, whenever the uuid.log is changed (ie, by init or describe).
  * map: Support remotes with /~/ and /~user/

 -- Joey Hess <joeyh@debian.org>  Fri, 11 Nov 2011 13:44:18 -0400

git-annex (3.20111107) unstable; urgency=low

  * merge: Use fast-forward merges when possible.
    Thanks Valentin Haenel for a test case showing how non-fast-forward
    merges could result in an ongoing pull/merge/push cycle.
  * Don't try to read config from repos with annex-ignore set.
  * Bugfix: In the past two releases, git-annex init has written the uuid.log
    in the wrong format, with the UUID and description flipped.

 -- Joey Hess <joeyh@debian.org>  Mon, 07 Nov 2011 12:47:44 -0400

git-annex (3.20111105) unstable; urgency=low

  * The default backend used when adding files to the annex is changed
    from WORM to SHA256.
    To get old behavior, add a .gitattributes containing: * annex.backend=WORM
  * Sped up some operations on remotes that are on the same host.
  * copy --to: Fixed leak when copying many files to a remote on the same
    host.
  * uninit: Add guard against being run with the git-annex branch checked out.
  * Fail if --from or --to is passed to commands that do not support them.
  * drop --from is now supported to remove file content from a remote.
  * status: Now always shows the current repository, even when it does not
    appear in uuid.log.
  * fsck: Now works in bare repositories. Checks location log information,
    and file contents. Does not check that numcopies is satisfied, as
    .gitattributes information about numcopies is not available in a bare
    repository.
  * unused, dropunused: Now work in bare repositories.
  * Removed the setkey command, and added a reinject command with a more
    useful interface.
  * The fromkey command now takes the key as its first parameter. The --key
    option is no longer used.
  * Built without any filename containing .git being excluded. Closes: #647215
  * Record uuid when auto-initializing a remote so it shows in status.
  * Bugfix: Fixed git-annex init crash in a bare repository when there was
    already an existing git-annex branch.
  * Pass -t to rsync to preserve timestamps.

 -- Joey Hess <joeyh@debian.org>  Sat, 05 Nov 2011 15:47:52 -0400

git-annex (3.20111025) unstable; urgency=low

  * A remote can have a annexUrl configured, that is used by git-annex
    instead of its usual url. (Similar to pushUrl.)
  * migrate: Copy url logs for keys when migrating.
  * git-annex-shell: GIT_ANNEX_SHELL_READONLY and GIT_ANNEX_SHELL_LIMITED
    environment variables can be set to limit what commands can be run.
    This is used by gitolite's new git-annex support!

 -- Joey Hess <joeyh@debian.org>  Tue, 25 Oct 2011 13:03:08 -0700

git-annex (3.20111011) unstable; urgency=low

  * This version of git-annex only works with git 1.7.7 and newer.
    The breakage with old versions is subtle, and affects the
    annex.numcopies settings in .gitattributes, so be sure to upgrade git
    to 1.7.7. (Debian package now depends on that version.)
  * Don't pass absolute paths to git show-attr, as it started following
    symlinks when that's done in 1.7.7. Instead, use relative paths,
    which show-attr only handles 100% correctly in 1.7.7. Closes: #645046
  * Fix referring to remotes by uuid.
  * New or changed repository descriptions in uuid.log now have a timestamp,
    which is used to ensure the newest description is used when the uuid.log
    has been merged.
  * Note that older versions of git-annex will display the timestamp as part
    of the repository description, which is ugly but otherwise harmless.
  * Add timestamps to trust.log and remote.log too.
  * git-annex-shell: Added the --uuid option.
  * git-annex now asks git-annex-shell to verify that it's operating in 
    the expected repository.
  * Note that this git-annex will not interoperate with remotes using 
    older versions of git-annex-shell.
  * Now supports git's insteadOf configuration, to modify the url
    used to access a remote. Note that pushInsteadOf is not used;
    that and pushurl are reserved for actual git pushes. Closes: #644278
  * status: List all known repositories.
  * When displaying a list of repositories, show git remote names
    in addition to their descriptions.
  * Add locking to avoid races when changing the git-annex branch.
  * Various speed improvements gained by using ByteStrings.
  * Contain the zombie hordes.

 -- Joey Hess <joeyh@debian.org>  Tue, 11 Oct 2011 23:00:02 -0400

git-annex (3.20110928) unstable; urgency=low

  * --in can be used to make git-annex only operate on files
    believed to be present in a given repository.
  * Arbitrarily complex expressions can be built to limit the files git-annex
    operates on, by combining the options --not --and --or -( and -)
    Example: git annex get --exclude '*.mp3' --and --not -( --in usbdrive --or --in archive -)
  * --copies=N can be used to make git-annex only operate on files with
    the specified number of copies. (And --not --copies=N for the inverse.)
  * find: Rather than only showing files whose contents are present,
    when used with --exclude --copies or --in, displays all files that
    match the specified conditions.
  * Note that this is a behavior change for git-annex find! Old behavior
    can be gotten by using: git-annex find --in .
  * status: Massively sped up; remove --fast mode.
  * unused: File contents used by branches and tags are no longer
    considered unused, even when not used by the current branch. This is
    the final piece of the puzzle needed for git-annex to to play nicely
    with branches.

 -- Joey Hess <joeyh@debian.org>  Wed, 28 Sep 2011 18:14:02 -0400

git-annex (3.20110915) unstable; urgency=low

  * whereis: Show untrusted locations separately and do not include in
    location count.
  * Fix build without S3.
  * addurl: Always use whole url as destination filename, rather than
    only its file component.
  * get, drop, copy: Added --auto option, which decides whether
    to get/drop content as needed to work toward the configured numcopies.
  * bugfix: drop and fsck did not honor --exclude

 -- Joey Hess <joeyh@debian.org>  Thu, 15 Sep 2011 22:25:46 -0400

git-annex (3.20110906) unstable; urgency=low

  * Improve display of newlines around error and warning messages.
  * Fix Makefile to work with cabal again.

 -- Joey Hess <joeyh@debian.org>  Tue, 06 Sep 2011 13:45:16 -0400

git-annex (3.20110902) unstable; urgency=low

  * Set EMAIL when running test suite so that git does not need to be
    configured first. Closes: #638998
  * The wget command will now be used in preference to curl, if available.
  * init: Make description an optional parameter.
  * unused, status: Sped up by avoiding unnecessary stats of annexed files.
  * unused --remote: Reduced memory use to 1/4th what was used before.
  * Add --json switch, to produce machine-consumable output.

 -- Joey Hess <joeyh@debian.org>  Fri, 02 Sep 2011 21:20:37 -0400

git-annex (3.20110819) unstable; urgency=low

  * Now "git annex init" only has to be run once, when a git repository
    is first being created. Clones will automatically notice that git-annex
    is in use and automatically perform a basic initalization. It's
    still recommended to run "git annex init" in any clones, to describe them.
  * Added annex-cost-command configuration, which can be used to vary the
    cost of a remote based on the output of a shell command.
  * Fix broken upgrade from V1 repository. Closes: #638584

 -- Joey Hess <joeyh@debian.org>  Fri, 19 Aug 2011 20:34:09 -0400

git-annex (3.20110817) unstable; urgency=low

  * Fix shell escaping in rsync special remote.
  * addurl: --fast can be used to avoid immediately downloading the url.
  * Added support for getting content from git remotes using http (and https).
  * Added curl to Debian package dependencies.

 -- Joey Hess <joeyh@debian.org>  Wed, 17 Aug 2011 01:29:02 -0400

git-annex (3.20110719) unstable; urgency=low

  * add: Be even more robust to avoid ever leaving the file seemingly deleted.
    Closes: #634233
  * Bugfix: Make add ../ work.
  * Support the standard git -c name=value
  * unannex: Clean up use of git commit -a.

 -- Joey Hess <joeyh@debian.org>  Tue, 19 Jul 2011 23:39:53 -0400

git-annex (3.20110707) unstable; urgency=low

  * Fix sign bug in disk free space checking.
  * Bugfix: Forgot to de-escape keys when upgrading. Could result in
    bad location log data for keys that contain [&:%] in their names.
    (A workaround for this problem is to run git annex fsck.)
  * add: Avoid a failure mode that resulted in the file seemingly being
    deleted (content put in the annex but no symlink present).

 -- Joey Hess <joeyh@debian.org>  Thu, 07 Jul 2011 19:29:39 -0400

git-annex (3.20110705) unstable; urgency=low

  * uninit: Delete the git-annex branch and .git/annex/
  * unannex: In --fast mode, file content is left in the annex, and a
    hard link made to it.
  * uninit: Use unannex in --fast mode, to support unannexing multiple
    files that link to the same content.
  * Drop the dependency on the haskell curl bindings, use regular haskell HTTP.
  * Fix a pipeline stall when upgrading (caused by #624389).

 -- Joey Hess <joeyh@debian.org>  Tue, 05 Jul 2011 14:37:39 -0400

git-annex (3.20110702) unstable; urgency=low

  * Now the web can be used as a special remote. 
    This feature replaces the old URL backend.
  * addurl: New command to download an url and store it in the annex.
  * Sped back up fsck, copy --from, and other commands that often
    have to read a lot of information from the git-annex branch. Such
    commands are now faster than they were before introduction of the
    git-annex branch.
  * Always ensure git-annex branch exists.
  * Modify location log parser to allow future expansion.
  * --force will cause add, etc, to operate on ignored files.
  * Avoid mangling encoding when storing the description of repository
    and other content.
  * cabal can now be used to build git-annex. This is substantially
    slower than using make, does not build or install documentation,
    does not run the test suite, and is not particularly recommended,
    but could be useful to some.

 -- Joey Hess <joeyh@debian.org>  Sat, 02 Jul 2011 15:00:18 -0400

git-annex (3.20110624) experimental; urgency=low

  * New repository format, annex.version=3. Use `git annex upgrade` to migrate.
  * git-annex now stores its logs in a git-annex branch.
  * merge: New subcommand. Auto-merges the new git-annex branch.
  * Improved handling of bare git repos with annexes. Many more commands will
    work in them.
  * git-annex is now more robust; it will never leave state files
    uncommitted when some other git process comes along and locks the index
    at an inconvenient time.
  * rsync is now used when copying files from repos on other filesystems.
    cp is still used when copying file from repos on the same filesystem,
    since --reflink=auto can make it significantly faster on filesystems
    such as btrfs.
  * Allow --trust etc to specify a repository by name, for temporarily 
    trusting repositories that are not configured remotes.
  * unlock: Made atomic.
  * git-union-merge: New git subcommand, that does a generic union merge
    operation, and operates efficiently without touching the working tree.

 -- Joey Hess <joeyh@debian.org>  Fri, 24 Jun 2011 14:32:18 -0400

git-annex (0.20110610) unstable; urgency=low

  * Add --numcopies option.
  * Add --trust, --untrust, and --semitrust options.
  * get --from is the same as copy --from
  * Bugfix: Fix fsck to not think all SHAnE keys are bad.

 -- Joey Hess <joeyh@debian.org>  Fri, 10 Jun 2011 11:48:40 -0400

git-annex (0.20110601) unstable; urgency=low

  * Minor bugfixes and error message improvements.
  * Massively sped up `git annex lock` by avoiding use of the uber-slow
    `git reset`, and only running `git checkout` once, even when many files
    are being locked.
  * Fix locking of files with staged changes.
  * Somewhat sped up `git commit` of modifications to unlocked files.
  * Build fix for older ghc.

 -- Joey Hess <joeyh@debian.org>  Wed, 01 Jun 2011 11:50:47 -0400

git-annex (0.20110522) unstable; urgency=low

  * Closer emulation of git's behavior when told to use "foo/.git" as a
    git repository instead of just "foo". Closes: #627563
  * Fix bug in --exclude introduced in 0.20110516.

 -- Joey Hess <joeyh@debian.org>  Fri, 27 May 2011 20:20:41 -0400

git-annex (0.20110521) unstable; urgency=low

  * status: New subcommand to show info about an annex, including its size.
  * --backend now overrides any backend configured in .gitattributes files.
  * Add --debug option. Closes: #627499

 -- Joey Hess <joeyh@debian.org>  Sat, 21 May 2011 11:52:53 -0400

git-annex (0.20110516) unstable; urgency=low

  * Add a few tweaks to make it easy to use the Internet Archive's variant
    of S3. In particular, munge key filenames to comply with the IA's filename
    limits, disable encryption, support their nonstandard way of creating
    buckets, and allow x-archive-* headers to be specified in initremote to
    set item metadata.
  * Added filename extension preserving variant backends SHA1E, SHA256E, etc.
  * migrate: Use current filename when generating new key, for backends
    where the filename affects the key name.
  * Work around a bug in Network.URI's handling of bracketed ipv6 addresses.

 -- Joey Hess <joeyh@debian.org>  Mon, 16 May 2011 14:16:52 -0400

git-annex (0.20110503) unstable; urgency=low

  * Fix hasKeyCheap setting for bup and rsync special remotes.
  * Add hook special remotes.
  * Avoid crashing when an existing key is readded to the annex.
  * unused: Now also lists files fsck places in .git/annex/bad/
  * S3: When encryption is enabled, the Amazon S3 login credentials
    are stored, encrypted, in .git-annex/remotes.log, so environment
    variables need not be set after the remote is initialized.

 -- Joey Hess <joeyh@debian.org>  Tue, 03 May 2011 20:56:01 -0400

git-annex (0.20110427) unstable; urgency=low

  * Switch back to haskell SHA library, so git-annex remains buildable on
    Debian stable.
  * Added rsync special remotes. This could be used, for example, to 
    store annexed content on rsync.net (encrypted naturally). Or anywhere else.
  * Bugfix: Avoid pipeline stall when running git annex drop or fsck on a
    lot of files. Possibly only occured with ghc 7.

 -- Joey Hess <joeyh@debian.org>  Wed, 27 Apr 2011 22:50:26 -0400

git-annex (0.20110425) unstable; urgency=low

  * Use haskell Crypto library instead of haskell SHA library.
  * Remove testpack from build depends for non x86 architectures where it
    is not available. The test suite will not be run if it cannot be compiled.
  * Avoid using absolute paths when staging location log, as that can
    confuse git when a remote's path contains a symlink. Closes: #621386

 -- Joey Hess <joeyh@debian.org>  Mon, 25 Apr 2011 15:47:00 -0400

git-annex (0.20110420) unstable; urgency=low

  * Update Debian build dependencies for ghc 7.
  * Debian package is now built with S3 support.
    Thanks Joachim Breitner for making this possible.
  * Somewhat improved memory usage of S3, still work to do.
    Thanks Greg Heartsfield for ongoing work to improve the hS3 library
    for git-annex.

 -- Joey Hess <joeyh@debian.org>  Thu, 21 Apr 2011 15:00:48 -0400

git-annex (0.20110419) unstable; urgency=low

  * Don't run gpg in batch mode, so it can prompt for passphrase when
    there is no agent.
  * Add missing build dep on dataenc.
  * S3: Fix stalls when transferring encrypted data.
  * bup: Avoid memory leak when transferring encrypted data.

 -- Joey Hess <joeyh@debian.org>  Tue, 19 Apr 2011 21:26:51 -0400

git-annex (0.20110417) unstable; urgency=low

  * bup is now supported as a special type of remote.
  * The data sent to special remotes (Amazon S3, bup, etc) can be encrypted
    using GPG for privacy.
  * Use lowercase hash directories for locationlog files, to avoid
    some issues with git on OSX with the mixed-case directories.
    No migration is needed; the old mixed case hash directories are still
    read; new information is written to the new directories.
  * Unused files on remotes, particulary special remotes, can now be
    identified and dropped, by using "--from remote" with git annex unused
    and git annex dropunused.
  * Clear up short option confusion between --from and --force (-f is now
    --from, and there is no short option for --force).
  * Add build depend on perlmagick so docs are consistently built.
    Closes: #621410
  * Add doc-base file. Closes: #621408
  * Periodically flush git command queue, to avoid boating memory usage
    too much.
  * Support "sha1" and "sha512" commands on FreeBSD, and allow building
    if any/all SHA commands are not available. Thanks, Fraser Tweedale

 -- Joey Hess <joeyh@debian.org>  Sun, 17 Apr 2011 12:00:24 -0400

git-annex (0.20110401) experimental; urgency=low

  * Amazon S3 is now supported as a special type of remote.
    Warning: Encrypting data before sending it to S3 is not yet supported.
  * Note that Amazon S3 support is not built in by default on Debian yet,
    as hS3 is not packaged.
  * fsck: Ensure that files and directories in .git/annex/objects
    have proper permissions.
  * Added a special type of remote called a directory remote, which
    simply stores files in an arbitrary local directory.
  * Bugfix: copy --to --fast never really copied, fixed.

 -- Joey Hess <joeyh@debian.org>  Fri, 01 Apr 2011 21:27:22 -0400

git-annex (0.20110328) experimental; urgency=low

  * annex.diskreserve can be given in arbitrary units (ie "0.5 gigabytes")
  * Generalized remotes handling, laying groundwork for remotes that are
    not regular git remotes. (Think Amazon S3.)
  * Provide a less expensive version of `git annex copy --to`, enabled
    via --fast. This assumes that location tracking information is correct,
    rather than contacting the remote for every file.
  * Bugfix: Keys could be received into v1 annexes from v2 annexes, via
    v1 git-annex-shell. This results in some oddly named keys in the v1
    annex. Recognise and fix those keys when upgrading, instead of crashing.

 -- Joey Hess <joeyh@debian.org>  Mon, 28 Mar 2011 10:47:29 -0400

git-annex (0.20110325) experimental; urgency=low

  * Free space checking is now done, for transfers of data for keys
    that have free space metadata. (Notably, not for SHA* keys generated
    with git-annex 0.2x or earlier.) The code is believed to work on
    Linux, FreeBSD, and OSX; check compile-time messages to see if it
    is not enabled for your OS.
  * Add annex.diskreserve config setting, to control how much free space
    to reserve for other purposes and avoid using (defaults to 1 mb).
  * Add --fast flag, that can enable less expensive, but also less thorough
    versions of some commands.
  * fsck: In fast mode, avoid checking checksums.
  * unused: In fast mode, just show all existing temp files as unused,
    and avoid expensive scan for other unused content.
  * migrate: Support migrating v1 SHA keys to v2 SHA keys with
    size information that can be used for free space checking.
  * Fix space leak in fsck and drop commands.
  * migrate: Bugfix for case when migrating a file results in a key that
    is already present in .git/annex/objects.
  * dropunused: Significantly sped up; only read unused log file once.

 -- Joey Hess <joeyh@debian.org>  Fri, 25 Mar 2011 00:47:37 -0400

git-annex (0.20110320) experimental; urgency=low

  * Fix dropping of files using the URL backend.
  * Fix support for remotes with '.' in their names.
  * Add version command to show git-annex version as well as repository
    version information.
  * No longer auto-upgrade to repository format 2, to avoid accidental
    upgrades, etc. Use git-annex upgrade when you're ready to run this
    version.

 -- Joey Hess <joeyh@debian.org>  Sun, 20 Mar 2011 16:36:33 -0400

git-annex (0.20110316) experimental; urgency=low

  * New repository format, annex.version=2.
  * The first time git-annex is run in an old format repository, it
    will automatically upgrade it to the new format, staging all
    necessary changes to git. Also added a "git annex upgrade" command.
  * Colons are now avoided in filenames, so bare clones of git repos
    can be put on USB thumb drives formatted with vFAT or similar
    filesystems.
  * Added two levels of hashing to object directory and .git-annex logs,
    to improve scalability with enormous numbers of annexed
    objects. (With one hundred million annexed objects, each
    directory would contain fewer than 1024 files.)
  * The setkey, fromkey, and dropkey subcommands have changed how
    the key is specified. --backend is no longer used with these.

 -- Joey Hess <joeyh@debian.org>  Wed, 16 Mar 2011 16:20:23 -0400

git-annex (0.24) unstable; urgency=low

  Branched the 0.24 series, which will be maintained for a while to
  support v1 git-annex repos, while main development moves to the 0.2011
  series, with v2 git-annex repos.

  * Add Suggests on graphviz. Closes: #618039
  * When adding files to the annex, the symlinks pointing at the annexed
    content are made to have the same mtime as the original file.
    While git does not preserve that information, this allows a tool
    like metastore to be used with annexed files.
    (Currently this is only done on systems supporting POSIX 200809.)

 -- Joey Hess <joeyh@debian.org>  Wed, 16 Mar 2011 18:35:13 -0400

git-annex (0.23) unstable; urgency=low

  * Support ssh remotes with a port specified.
  * whereis: New subcommand to show where a file's content has gotten to.
  * Rethink filename encoding handling for display. Since filename encoding
    may or may not match locale settings, any attempt to decode filenames 
    will fail for some files. So instead, do all output in binary mode.

 -- Joey Hess <joeyh@debian.org>  Sat, 12 Mar 2011 15:02:49 -0400

git-annex (0.22) unstable; urgency=low

  * Git annexes can now be attached to bare git repositories.
    (Both the local and remote host must have this version of git-annex
    installed for it to work.)
  * Support filenames that start with a dash; when such a file is passed
    to a utility it will be escaped to avoid it being interpreted as an
    option. (I went a little overboard and got the type checker involved
    in this, so such files are rather comprehensively supported now.)
  * New backends: SHA512 SHA384 SHA256 SHA224
    (Supported on systems where corresponding shaNsum commands are available.)
  * describe: New subcommand that can set or change the description of
    a repository.
  * Fix test suite to reap zombies.
    (Zombies can be particularly annoying on OSX; thanks to Jimmy Tang
    for his help eliminating the infestation... for now.)
  * Make test suite not rely on a working cp -pr.
    (The Unix wars are still ON!)
  * Look for dir.git directories the same as git does.
  * Support remote urls specified as relative paths.
  * Support non-ssh remote paths that contain tilde expansions.
  * fsck: Check for and repair location log damage.
  * Bugfix: When fsck detected and moved away corrupt file content, it did
    not update the location log.

 -- Joey Hess <joeyh@debian.org>  Fri, 04 Mar 2011 15:10:57 -0400

git-annex (0.21) unstable; urgency=low

  * test: Don't rely on chmod -R working.
  * unannex: Fix recently introduced bug when attempting to unannex more
    than one file at a time.
  * test: Set git user name and email in case git can't guess values.
  * Fix display of unicode filenames.

 -- Joey Hess <joeyh@debian.org>  Fri, 11 Feb 2011 23:21:08 -0400

git-annex (0.20) unstable; urgency=low

  * Preserve specified file ordering when instructed to act on multiple
    files or directories. For example, "git annex get a b" will now always
    get "a" before "b". Previously it could operate in either order.
  * unannex: Commit staged changes at end, to avoid some confusing behavior
    with the pre-commit hook, which would see some types of commits after
    an unannex as checking in of an unlocked file.
  * map: New subcommand that uses graphviz to display a nice map of
    the git repository network.
  * Deal with the mtl/monads-fd conflict.
  * configure: Check for sha1sum.

 -- Joey Hess <joeyh@debian.org>  Tue, 08 Feb 2011 18:57:24 -0400

git-annex (0.19) unstable; urgency=low

  * configure: Support using the uuidgen command if the uuid command is
    not available.
  * Allow --exclude to be specified more than once.
  * There are now three levels of repository trust.
  * untrust: Now marks the current repository as untrusted.
  * semitrust: Now restores the default trust level. (What untrust used to do.)
  * fsck, drop: Take untrusted repositories into account.
  * Bugfix: Files were copied from trusted remotes first even if their
    annex.cost was higher than other remotes.
  * Improved temp file handling. Transfers of content can now be resumed
    from temp files later; the resume does not have to be the immediate
    next git-annex run.
  * unused: Include partially transferred content in the list.
  * Bugfix: Running a second git-annex while a first has a transfer in
    progress no longer deletes the first processes's temp file.

 -- Joey Hess <joeyh@debian.org>  Fri, 28 Jan 2011 14:31:37 -0400

git-annex (0.18) unstable; urgency=low

  * Bugfix: `copy --to` and `move --to` forgot to stage location log changes
    after transferring the file to the remote repository.
    (Did not affect ssh remotes.)
  * fsck: Fix bug in moving of corrupted files to .git/annex/bad/
  * migrate: Fix support for --backend option.
  * unlock: Fix behavior when file content is not present.
  * Test suite improvements. Current top-level test coverage: 80%

 -- Joey Hess <joeyh@debian.org>  Fri, 14 Jan 2011 14:17:44 -0400

git-annex (0.17) unstable; urgency=low

  * unannex: Now skips files whose content is not present, rather than
    it being an error.
  * New migrate subcommand can be used to switch files to using a different
    backend, safely and with no duplication of content.
  * bugfix: Fix crash caused by empty key name. (Thanks Henrik for reporting.)

 -- Joey Hess <joeyh@debian.org>  Sun, 09 Jan 2011 10:04:11 -0400

git-annex (0.16) unstable; urgency=low

  * git-annex-shell: Avoid exposing any git repo config except for the
    annex.uuid when doing configlist.
  * bugfix: Running `move --to` with a remote whose UUID was not yet known
    could result in git-annex not recording on the local side where the
    file was moved to. This could not result in data loss, or even a
    significant problem, since the remote *did* record that it had the file.
  * Also, add a general guard to detect attempts to record information
    about repositories with missing UUIDs.
  * bugfix: Running `move --to` with a non-ssh remote failed.
  * bugfix: Running `copy --to` with a non-ssh remote actually did a move.
  * Many test suite improvements. Current top-level test coverage: 65%

 -- Joey Hess <joeyh@debian.org>  Fri, 07 Jan 2011 14:33:13 -0400

git-annex (0.15) unstable; urgency=low

  * Support scp-style urls for remotes (host:path).
  * Support ssh urls containing "~".
  * Add trust and untrust subcommands, to allow configuring repositories
    that are trusted to retain files without explicit checking.
  * Fix bug in numcopies handling when multiple remotes pointed to the
    same repository.
  * Introduce the git-annex-shell command. It's now possible to make
    a user have it as a restricted login shell, similar to git-shell.
  * Note that git-annex will always use git-annex-shell when accessing
    a ssh remote, so all of your remotes need to be upgraded to this
    version of git-annex at the same time.
  * Now rsync is exclusively used for copying files to and from remotes.
    scp is not longer supported.

 -- Joey Hess <joeyh@debian.org>  Fri, 31 Dec 2010 22:00:52 -0400

git-annex (0.14) unstable; urgency=low

  * Bugfix to git annex unused in a repository with nothing yet annexed.
  * Support upgrading from a v0 annex with nothing in it.
  * Avoid multiple calls to git ls-files when passed eg, "*".

 -- Joey Hess <joeyh@debian.org>  Fri, 24 Dec 2010 17:38:48 -0400

git-annex (0.13) unstable; urgency=low

  * Makefile: Install man page and html (when built).
  * Makefile: Add GHCFLAGS variable.
  * Fix upgrade from 0.03.
  * Support remotes using git+ssh and ssh+git as protocol.
    Closes: #607056

 -- Joey Hess <joeyh@debian.org>  Tue, 14 Dec 2010 13:05:10 -0400

git-annex (0.12) unstable; urgency=low

  * Add --exclude option to exclude files from processing.
  * mwdn2man: Fix a bug in newline supression. Closes: #606578
  * Bugfix to git annex add of an unlocked file in a subdir. Closes: #606579
  * Makefile: Add PREFIX variable.

 -- Joey Hess <joeyh@debian.org>  Sat, 11 Dec 2010 17:32:00 -0400

git-annex (0.11) unstable; urgency=low

  * If available, rsync will be used for file transfers from remote
    repositories. This allows resuming interrupted transfers.
  * Added remote.annex-rsync-options.
  * Avoid deleting temp files when rsync fails.
  * Improve detection of version 0 repos.
  * Add uninit subcommand. Closes: #605749

 -- Joey Hess <joeyh@debian.org>  Sat, 04 Dec 2010 17:27:42 -0400

git-annex (0.10) unstable; urgency=low

  * In .gitattributes, the annex.numcopies attribute can be used
    to control the number of copies to retain of different types of files.
  * Bugfix: Always correctly handle gitattributes when in a subdirectory of
    the repository. (Had worked ok for ones like "*.mp3", but failed for
    ones like "dir/*".)
  * fsck: Fix warning about not enough copies of a file, when locations
    are known, but are not available in currently configured remotes.
  * precommit: Optimise to avoid calling git-check-attr more than once.
  * The git-annex-backend attribute has been renamed to annex.backend.

 -- Joey Hess <joeyh@debian.org>  Sun, 28 Nov 2010 19:28:05 -0400

git-annex (0.09) unstable; urgency=low

  * Add copy subcommand.
  * Fix bug in setkey subcommand triggered by move --to.

 -- Joey Hess <joeyh@debian.org>  Sat, 27 Nov 2010 17:14:59 -0400

git-annex (0.08) unstable; urgency=low

  * Fix `git annex add ../foo` (when ran in a subdir of the repo).
  * Add configure step to build process.
  * Only use cp -a if it is supported, falling back to cp -p or plain cp
    as needed for portability.
  * cp --reflink=auto is used if supported, and will make git annex unlock
    much faster on filesystems like btrfs that support copy on write.

 -- Joey Hess <joeyh@debian.org>  Sun, 21 Nov 2010 13:45:44 -0400

git-annex (0.07) unstable; urgency=low

  * find: New subcommand.
  * unused: New subcommand, finds unused data. (Split out from fsck.)
  * dropunused: New subcommand, provides for easy dropping of unused keys
    by number, as listed by the unused subcommand.
  * fsck: Print warnings to stderr; --quiet can now be used to only see
    problems.

 -- Joey Hess <joeyh@debian.org>  Mon, 15 Nov 2010 18:41:50 -0400

git-annex (0.06) unstable; urgency=low

  * fsck: Check if annex.numcopies is satisfied.
  * fsck: Verify the sha1 of files when the SHA1 backend is used.
  * fsck: Verify the size of files when the WORM backend is used.
  * fsck: Allow specifying individual files if fscking everything
    is not desired.
  * fsck: Fix bug, introduced in 0.04, in detection of unused data.

 -- Joey Hess <joeyh@debian.org>  Sat, 13 Nov 2010 16:24:29 -0400

git-annex (0.05) unstable; urgency=low

  * Optimize both pre-commit and lock subcommands to not call git diff
    on every file being committed/locked.
    (This actually also works around a bug in ghc, that caused
    git-annex 0.04 pre-commit to sometimes corrupt filename being read
    from git ls-files and fail. 
    See <http://hackage.haskell.org/trac/ghc/ticket/4493>
    The excessive number of calls made by pre-commit exposed the ghc bug.
    Thanks Josh Triplett for the debugging.)
  * Build with -O2.

 -- Joey Hess <joeyh@debian.org>  Thu, 11 Nov 2010 18:31:09 -0400

git-annex (0.04) unstable; urgency=low

  * Add unlock subcommand, which replaces the symlink with a copy of
    the file's content in preparation of changing it. The "edit" subcommand
    is an alias for unlock.
  * Add lock subcommand.
  * Unlocked files will now automatically be added back into the annex when
    committed (and the updated symlink committed), by some magic in the
    pre-commit hook.
  * The SHA1 backend is now fully usable.
  * Add annex.version, which will be used to automate upgrades
    between incompatible versions.
  * Reorganised the layout of .git/annex/
  * The new layout will be automatically upgraded to the first time
    git-annex is used in a repository with the old layout.
  * Note that git-annex 0.04 cannot transfer content from old repositories
    that have not yet been upgraded.
  * Annexed file contents are now made unwritable and put in unwriteable
    directories, to avoid them accidentially being removed or modified.
    (Thanks Josh Triplett for the idea.)
  * Add build dep on libghc6-testpack-dev. Closes: #603016
  * Avoid using runghc to run test suite as it is not available on all
    architectures. Closes: #603006

 -- Joey Hess <joeyh@debian.org>  Wed, 10 Nov 2010 14:23:23 -0400

git-annex (0.03) unstable; urgency=low

  * Fix support for file:// remotes.
  * Add --verbose
  * Fix SIGINT handling.
  * Fix handling of files with unusual characters in their name.
  * Fixed memory leak; git-annex no longer reads the whole file list
    from git before starting, and will be much faster with large repos.
  * Fix crash on unknown symlinks.
  * Added remote.annex-scp-options and remote.annex-ssh-options.
  * The backends to use when adding different sets of files can be configured
    via gitattributes.
  * In .gitattributes, the git-annex-backend attribute can be set to the
    names of backends to use when adding different types of files.
  * Add fsck subcommand. (For now it only finds unused key contents in the
    annex.)

 -- Joey Hess <joeyh@debian.org>  Sun, 07 Nov 2010 18:26:04 -0400

git-annex (0.02) unstable; urgency=low

  * Can scp annexed files from remote hosts, and check remote hosts for
    file content when dropping files.
  * New move subcommand, that makes it easy to move file contents from
    or to a remote.
  * New fromkey subcommand, for registering urls, etc.
  * git-annex init will now set up a pre-commit hook that fixes up symlinks
    before they are committed, to ensure that moving symlinks around does not
    break them.
  * More intelligent and fast staging of modified files; git add coalescing.
  * Add remote.annex-ignore git config setting to allow completly disabling
    a given remote.
  * --from/--to can be used to control the remote repository that git-annex
    uses.
  * --quiet can be used to avoid verbose output
  * New plumbing-level dropkey and addkey subcommands.
  * Lots of bug fixes.

 -- Joey Hess <joeyh@debian.org>  Wed, 27 Oct 2010 16:39:29 -0400

git-annex (0.01) unstable; urgency=low

  * First prerelease.

 -- Joey Hess <joeyh@debian.org>  Wed, 20 Oct 2010 12:54:24 -0400<|MERGE_RESOLUTION|>--- conflicted
+++ resolved
@@ -1,10 +1,3 @@
-<<<<<<< HEAD
-git-annex (5.20151019-1) unstable; urgency=medium
-
-  * Package 5.20151019-1
-
- -- Richard Hartmann <richih@debian.org>  Mon, 19 Oct 2015 21:54:57 +0200
-=======
 git-annex (5.20151116) unstable; urgency=medium
 
   * Use concurrent-output library when configured with -fConcurrentOutput.
@@ -66,7 +59,12 @@
     google nearline buckets, by setting storageclass=NEARLINE.
 
  -- Joey Hess <id@joeyh.name>  Mon, 02 Nov 2015 12:41:20 -0400
->>>>>>> 2864dc6d
+
+git-annex (5.20151019-1) unstable; urgency=medium
+
+  * Package 5.20151019-1
+
+ -- Richard Hartmann <richih@debian.org>  Mon, 19 Oct 2015 21:54:57 +0200
 
 git-annex (5.20151019) unstable; urgency=medium
 
