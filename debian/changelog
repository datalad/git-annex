<<<<<<< HEAD
git-annex (5.20140117~bpo70+2) wheezy-backports; urgency=medium

  * Version build-dep on haskell-gnutls, so that backport will build with
    XMPP support enabled.

 -- Joey Hess <joeyh@debian.org>  Thu, 30 Jan 2014 13:51:34 -0400

git-annex (5.20140117~bpo70+1) wheezy-backports; urgency=medium
=======
git-annex (5.20140210) unstable; urgency=medium

  * --in can now refer to files that were located in a repository at
    some past date. For example, --in="here@{yesterday}"
  * Fixed direct mode annexed content locking code, which is used to
    guard against recursive file drops.
  * This is the first beta-level release of the Windows port with important
    fixes (see below).
    (The webapp and assistant are still alpha-level on Windows.)
  * sync --content: Honor annex-ignore configuration.
  * sync: Don't try to sync with xmpp remotes, which are only currently
    supported when using the assistant.
  * sync --content: Re-pull from remotes after downloading content,
    since that can take a while and other changes may be pushed in the
    meantime.
  * sync --content: Reuse smart copy code from copy command, including
    handling and repairing out of date location tracking info.
    Closes: #737480
  * sync --content: Drop files from remotes that don't want them after
    getting them.
  * sync: Fix bug in automatic merge conflict resolution code when used
    on a filesystem not supporting symlinks, which resulted in it losing
    track of the symlink bit of annexed files.
  * Added ways to configure rsync options to be used only when uploading
    or downloading from a remote. Useful to eg limit upload bandwidth.
  * Fix initremote with encryption=pubkey to work with S3, glacier, webdav,
    and external special remotes.
  * Avoid building with DAV 0.6 which is badly broken (see #737902).
  * Fix dropping of unused keys with spaces in their name.
  * Fix build on platforms not supporting the webapp.
  * Document in man page that sshcaching uses ssh ControlMaster.
    Closes: #737476
  * Windows: It's now safe to run multiple git-annex processes concurrently
    on Windows; the lock files have been sorted out.
  * Windows: Avoid using unix-compat's rename, which refuses to rename
    directories.
  * Windows: Fix deletion of repositories by test suite and webapp.
  * Windows: Test suite 100% passes again.
  * Windows: Fix bug in symlink calculation code.
  * Windows: Fix handling of absolute unix-style git repository paths.
  * Android: Avoid crashing when unable to set file mode for ssh config file
    due to Android filesystem horribleness.

 -- Joey Hess <joeyh@debian.org>  Mon, 10 Feb 2014 12:54:57 -0400

git-annex (5.20140127) unstable; urgency=medium

  * sync --content: New option that makes the content of annexed files be
    transferred. Similar to the assistant, this honors any configured
    preferred content expressions.
  * Remove --json option from commands not supporting it.
  * status: Support --json.
  * list: Fix specifying of files to list.
  * Allow --all to be mixed with matching options like --copies and --in
    (but not --include and --exclude).
  * numcopies: New command, sets global numcopies value that is seen by all
    clones of a repository.
  * The annex.numcopies git config setting is deprecated. Once the numcopies
    command is used to set the global number of copies, any annex.numcopies
    git configs will be ignored.
  * assistant: Make the prefs page set the global numcopies.
  * Add lackingcopies, approxlackingcopies, and unused to
    preferred content expressions.
  * Client, transfer, incremental backup, and archive repositories
    now want to get content that does not yet have enough copies.
  * Client, transfer, and source repositories now do not want to retain
    unused file contents.
  * assistant: Checks daily for unused file contents, and when possible
    moves them to a repository (such as a backup repository) that
    wants to retain them.
  * assistant: annex.expireunused can be configured to cause unused
    file contents to be deleted after some period of time.
  * webapp: Nudge user to see if they want to expire old unused file
    contents when a lot of them seem to be piling up in the repository.
  * repair: Check git version at run time.
  * assistant: Run the periodic git gc in batch mode.
  * added annex.secure-erase-command config option.
  * test suite: Use tasty-rerun, and expose tasty command-line options.
  * Optimise non-bare http remotes; no longer does a 404 to the wrong
    url every time before trying the right url. Needs annex-bare to be
    set to false, which is done when initially probing the uuid of a
    http remote.
  * webapp: After upgrading a git repository to git-annex, fix
    bug that made it temporarily not be synced with.
  * whereis: Support --all.
  * All commands that support --all also support a --key option,
    which limits them to acting on a single key.

 -- Joey Hess <joeyh@debian.org>  Mon, 27 Jan 2014 13:43:28 -0400

git-annex (5.20140117) unstable; urgency=medium
>>>>>>> b3a002f2

  * Really fix FTBFS on mipsel and sparc due to test suite not being available
    on those architectures.

 -- Joey Hess <joeyh@debian.org>  Fri, 17 Jan 2014 14:46:27 -0400

git-annex (5.20140116) unstable; urgency=medium

  * Added tahoe special remote.
  * external special remote protocol: Added GETGITDIR, and GETAVAILABILITY.
  * Refuse to build with git older than 1.7.1.1, which is needed for
    git checkout -B
  * map: Fix display of v5 direct mode repos.
  * repair: Support old git versions from before git fsck --no-dangling was
    implemented.
  * Fix a long-standing bug that could cause the wrong index file to be used
    when committing to the git-annex branch, if GIT_INDEX_FILE is set in the
    environment. This typically resulted in git-annex branch log files being
    committed to the master branch and later showing up in the work tree.
    (These log files can be safely removed.)
  * assistant: Detect if .git/annex/index is corrupt at startup, and
    recover.
  * repair: Fix bug in packed refs file exploding code that caused a .gitrefs
    directory to be created instead of .git/refs
  * Fix FTBFS on mipsel and sparc due to test suite not being available
    on those architectures.
  * Android: Avoid passing --clobber to busybox wget.

 -- Joey Hess <joeyh@debian.org>  Thu, 16 Jan 2014 11:34:54 -0400

git-annex (5.20140107) unstable; urgency=medium

  * mirror: Support --all (and --unused).
  * external special remote protocol: Added GETUUID, GETWANTED, SETWANTED,
    SETSTATE, GETSTATE, DEBUG.
  * Windows: Fix bug in direct mode merge code that could cause files
    in subdirectories to go missing.
  * Windows: Avoid eating stdin when running ssh to add a authorized key,
    since this is used for password prompting.
  * Avoid looping if long-running git cat-file or git hash-object crashes
    and keeps crashing when restarted.
  * Assistant: Remove stale MERGE_HEAD files in lockfile cleanup.
  * Remotes can now be made read-only, by setting remote.<name>.annex-readonly
  * wanted, schedule: Avoid printing "ok" after requested value.
  * assistant: Ensure that .ssh/config and .ssh/authorized_keys are not
    group or world writable when writing to those files, as that can make
    ssh refuse to use them, if it allows another user to write to them.
  * addurl, importfeed: Honor annex.diskreserve as long as the size of the
    url can be checked.
  * add: Fix rollback when disk is completely full.
  * assistant: Fixed several minor memory leaks that manifested when
    adding a large number of files.
  * assistant: Start a new git-annex transferkeys process
    after a network connection change, so that remotes that use a persistent
    network connection are restarted.
  * Adjust Debian build deps to match current state of sparc, mipsel.

 -- Joey Hess <joeyh@debian.org>  Tue, 07 Jan 2014 12:22:18 -0400

git-annex (5.20131230) unstable; urgency=medium

  * Added new external special remote interface.
  * importfeed: Support youtube playlists.
  * Add tasty to build-depends, so that test suite builds again.
    (tasty was stuck in incoming.)
  * Fix typo in test suite.
  * Fix bug in Linux standalone build's shimming that broke git-annex-shell.
  * Include git-receive-pack, git-upload-pack, git, and git-shell wrappers
    in the Linux standalone build, and OSX app, so they will be available
    when it's added to PATH.
  * addurl, importfeed: Sanitize | and some other symbols and special
    characters.
  * Auto-upgrade v3 indirect repos to v5 with no changes.
    This also fixes a problem when a direct mode repo was somehow set to v3
    rather than v4, and so the automatic direct mode upgrade to v5 was not
    done.
  * Android: Avoid trying to use Android's own ionice, which does not
    allow specifying a command to run. Fixes transferring files to/from
    android and probably a few other things.

 -- Joey Hess <joeyh@debian.org>  Mon, 30 Dec 2013 14:13:40 -0400

git-annex (5.20131221) unstable; urgency=low

  * assistant: Fix OSX-specific bug that caused the startup scan to try to
    follow symlinks to other directories, and add their contents to the annex.
  * assistant: Set StrictHostKeyChecking yes when creating ssh remotes,
    and add it to the configuration for any ssh remotes previously created
    by the assistant. This avoids repeated prompts by ssh if the host key
    changes, instead syncing with such a remote will fail. Closes: #732602
  * Fix test suite to cover lock --force change.
  * Add plumbing-level lookupkey and examinekey commands.
  * find --format: Added hashdirlower, hashdirmixed, keyname, and mtime
    format variables.
  * assistant: Always batch changes found in startup scan.
  * An armel Linux standalone build is now available, which includes the
    webapp.
  * Programs from Linux and OSX standalone builds can now be symlinked
    into a directory in PATH as an alternative installation method, and will
    use readlink to find where the build was unpacked.
  * Include man pages in Linux and OSX standalone builds.
  * Linux standalone build now includes its own glibc and forces the linker to
    use it, to remove dependence on the host glibc.

 -- Joey Hess <joeyh@debian.org>  Sat, 21 Dec 2013 12:00:17 -0400

git-annex (5.20131213) unstable; urgency=low

  * Avoid using git commit in direct mode, since in some situations
    it will read the full contents of files in the tree.
  * assistant: Batch jobs are now run with ionice and nocache, when
    those commands are available.
  * assistant: Run transferkeys as batch jobs.
  * Automatically fix up bad bare repositories created by
    versions 5.20131118 through 5.20131127.
  * rsync special remote: Fix fallback mode for rsync remotes that
    use hashDirMixed. Closes: #731142
  * copy --from, get --from: When --force is used, ignore the
    location log and always try to get the file from the remote.
  * Deal with box.com changing the url of their webdav endpoint.
  * Android: Fix SRV record lookups for XMPP to use android getprop
    command to find DNS server, since there is no resolv.conf.
  * import: Add --skip-duplicates option.
  * lock: Require --force. Closes: #731606
  * import: better handling of overwriting an existing file/directory/broken
    link when importing
  * Windows: assistant and webapp work! (very experimental)
  * Windows: Support annex.diskreserve.
  * Fix bad behavior in Firefox, which was caused by an earlier fix to
    bad behavior in Chromium.
  * repair: Improve repair of git-annex index file.
  * repair: Remove damaged git-annex sync branches.
  * status: Ignore new files that are gitignored.
  * Fix direct mode's handling when modifications to non-annexed files
    are pulled from a remote. A bug prevented the files from being updated
    in the work tree, and this caused the modification to be reverted.
  * OSX: Remove ssh and ssh-keygen from dmg as they're included in OSX by
    default.

 -- Joey Hess <joeyh@debian.org>  Fri, 13 Dec 2013 14:20:32 -0400

git-annex (5.20131130) unstable; urgency=low

  * init: Fix a bug that caused git annex init, when run in a bare
    repository, to set core.bare=false.

 -- Joey Hess <joeyh@debian.org>  Sat, 30 Nov 2013 16:32:35 -0400

git-annex (5.20131127.1) unstable; urgency=low

  * Rebuild that does not try to use quvi 0.9 from experimental.

 -- Joey Hess <joeyh@debian.org>  Thu, 28 Nov 2013 07:57:36 -0400

git-annex (5.20131127) unstable; urgency=low

  * webapp: Detect when upgrades are available, and upgrade if the user
    desires.
    (Only when git-annex is installed using the prebuilt binaries
    from git-annex upstream, not from eg Debian.)
  * assistant: Detect when the git-annex binary is modified or replaced,
    and either prompt the user to restart the program, or automatically
    restart it.
  * annex.autoupgrade configures both the above upgrade behaviors.
  * Added support for quvi 0.9. Slightly suboptimal due to limitations in its
    interface compared with the old version.
  * Bug fix: annex.version did not get set on automatic upgrade to v5 direct
    mode repo, so the upgrade was performed repeatedly, slowing commands down.
  * webapp: Fix bug that broke switching between local repositories
    that use the new guarded direct mode.
  * Android: Fix stripping of the git-annex binary.
  * Android: Make terminal app show git-annex version number.
  * Android: Re-enable XMPP support.
  * reinject: Allow to be used in direct mode.
  * Futher improvements to git repo repair. Has now been tested in tens
    of thousands of intentionally damaged repos, and successfully
    repaired them all.
  * Allow use of --unused in bare repository.

 -- Joey Hess <joeyh@debian.org>  Wed, 27 Nov 2013 18:41:44 -0400

git-annex (5.20131120) unstable; urgency=low

  * Fix Debian package to not try to run test suite, since haskell-tasty
    is not out of new or in Build-Depends yet.
  * dropunused, addunused: Allow "all" instead of a range to
    act on all unused data.
  * Ensure execute bit is set on directories when core.sharedrepository is set.
  * Ensure that core.sharedrepository is honored when creating the .git/annex
    directory.
  * Improve repair code in the case where the index file is corrupt,
    and this hides other problems from git fsck.

 -- Joey Hess <joeyh@debian.org>  Wed, 20 Nov 2013 12:54:18 -0400

git-annex (5.20131118) unstable; urgency=low

  * Direct mode repositories now have core.bare=true set, to prevent
    accidentally running git commands that try to operate on the work tree,
    and so do the wrong thing in direct mode.
  * annex.version is now set to 5 for direct mode repositories.
    This upgrade is handled fully automatically, no need to run
    git annex upgrade
  * The "status" command has been renamed to "info", to allow
    "git annex status" to be used in direct mode repositories, now that
    "git status" won't work in them.
  * The -c option now not only modifies the git configuration seen by
    git-annex, but it is passed along to every git command git-annex runs.
  * watcher: Avoid loop when adding a file owned by someone else fails
    in indirect mode because its permissions cannot be modified.
  * webapp: Avoid encoding problems when displaying the daemon log file.
  * webapp: Improve UI around remote that have no annex.uuid set,
    either because setup of them is incomplete, or because the remote
    git repository is not a git-annex repository.
  * Include ssh-keygen in standalone bundle.
  * Allow optionally configuring git-annex with -fEKG to enable awesome
    remote monitoring interfaceat http://localhost:4242/
  * Fix bug that caused bad information to be written to the git-annex branch
    when running describe or other commands with a remote that has no uuid.
  * Work around Android linker problem that had prevented git-annex from
    running on Android 4.3 and 4.4.
  * repair: Handle case where index file is corrupt, but all objects are ok.
  * assistant: Notice on startup when the index file is corrupt, and
    auto-repair.
  * Fix direct mode merge bug when a direct mode file was deleted and replaced
    with a directory. An ordering problem caused the directory to not get
    created in this case.
    Thanks to Tim for the test case.
  * Direct mode .git/annex/objects directories are no longer left writable,
    because that allowed writing to symlinks of files that are not present,
    which followed the link and put bad content in an object location.
    Thanks to Tim for the test case.
  * fsck: Fix up .git/annex/object directory permissions.
  * Switched to the tasty test framework.
  * Android: Adjust default .gitignore to ignore .thumbnails at any location
    in the tree, not just at its top.
  * webapp: Check annex.version.

 -- Joey Hess <joeyh@debian.org>  Mon, 18 Nov 2013 10:45:43 -0400

git-annex (4.20131106~bpo70+1) wheezy-backports; urgency=low

  * Backport is now built against git 1.8.4, also now available in backports.
  * Improve local pairing behavior when two computers both try to start
    the pairing process separately.
  * sync: Work even when the local git repository is new and empty,
    with no master branch.
  * gcrypt, bup: Fix bug that prevented using these special remotes
    with encryption=pubkey.
  * Fix enabling of gcrypt repository accessed over ssh;
    git-annex-shell gcryptsetup had a bug that caused it to fail
    with permission denied.
  * Fix zombie process that occurred when switching between repository
    views in the webapp.
  * map: Work when there are gcrypt remotes.
  * Fix build w/o webapp.
  * Fix exception handling bug that could cause .git/annex/index to be used
    for git commits outside the git-annex branch. Known to affect git-annex
    when used with the git shipped with Ubuntu 13.10.

 -- Joey Hess <joeyh@debian.org>  Wed, 06 Nov 2013 11:17:47 -0400

git-annex (4.20131101) unstable; urgency=low

  * The "git annex content" command is renamed to "git annex wanted".
  * New --want-get and --want-drop options which can be used to
    test preferred content settings.
    For example, "git annex find --in . --want-drop"
  * assistant: When autostarted, wait 5 seconds before running the startup
    scan, to avoid contending with the user's desktop login process.
  * webapp: When setting up a bare shared repository, enable non-fast-forward
    pushes.
  * sync: Show a hint about receive.denyNonFastForwards when a push fails.
  * directory, webdav: Fix bug introduced in version 4.20131002 that
    caused the chunkcount file to not be written. Work around repositories
    without such a file, so files can still be retreived from them.
  * assistant: Automatically repair damanged git repository, if it can
    be done without losing data.
  * assistant: Support repairing git remotes that are locally accessible
    (eg, on removable drives).
  * add: Fix reversion in 4.20130827 when adding unlocked files that have
    not yet been committed.
  * unannex: New, much slower, but more safe behavior: Copies files out of
    the annex. This avoids an unannex of one file breaking other files that
    link to the same content. Also, it means that the content
    remains in the annex using up space until cleaned up with 
    "git annex unused".
    (The behavior of unannex --fast has not changed; it still hard links
    to content in the annex. --fast was not made the default because it is
    potentially unsafe; editing such a hard linked file can unexpectedly
    change content stored in the annex.)

 -- Joey Hess <joeyh@debian.org>  Fri, 01 Nov 2013 11:34:27 -0400

git-annex (4.20131024) unstable; urgency=low

  * webapp: Fix bug when adding a remote and git-remote-gcrypt
    is not installed.
  * The assitant can now run scheduled incremental fsck jobs on the local
    repository and remotes. These can be configured using vicfg or with the
    webapp.
  * repair: New command, which can repair damaged git repositories
    (even ones not using git-annex).
  * webapp: When git repository damange is detected, repairs can be
    done using the webapp UI.
  * Automatically and safely detect and recover from dangling
    .git/annex/index.lock files, which would prevent git from
    committing to the git-annex branch, eg after a crash.
  * assistant: Detect stale git lock files at startup time, and remove them.
  * addurl: Better sanitization of generated filenames.
  * Better sanitization of problem characters when generating URL and WORM
    keys.
  * The control socket path passed to ssh needs to be 17 characters
    shorter than the maximum unix domain socket length, because ssh
    appends stuff to it to make a temporary filename. Closes: #725512
  * status: Fix space leak in local mode, introduced in version 4.20130920.
  * import: Skip .git directories.
  * Remove bogus runshell loop check.
  * addurl: Improve message when adding url with wrong size to existing file.
  * Fixed handling of URL keys that have no recorded size.
  * status: Fix a crash if a temp file went away while its size was
    being checked for status.
  * Deal with git check-attr -z output format change in git 1.8.5.
  * Work around sed output difference that led to version containing a newline
    on OSX.
  * sync: Fix automatic resolution of merge conflicts where one side is an
    annexed file, and the other side is a non-annexed file, or a directory.
  * S3: Try to ensure bucket name is valid for archive.org.
  * assistant: Bug fix: When run in a subdirectory, files from incoming merges
    were wrongly added to that subdirectory, and removed from their original
    locations.
  * Windows: Deal with strange msysgit 1.8.4 behavior of not understanding
    DOS formatted paths for --git-dir and --work-tree.
  * Removed workaround for bug in git 1.8.4r0.
  * Added git-recover-repository command to git-annex source
    (not built by default; this needs to move to someplace else).
  * webapp: Move sidebar to the right hand side of the screen.

 -- Joey Hess <joeyh@debian.org>  Thu, 24 Oct 2013 12:59:55 -0400

git-annex (4.20131002~bpo70+2) wheezy-backports; urgency=low

  * Wheezy backport: Relax cabal version constraint on gnutls
    (allow the version in wheezy to be used, despite it being a bit buggy).

 -- Joey Hess <joeyh@debian.org>  Tue, 15 Oct 2013 19:45:19 -0400

git-annex (4.20131002~bpo70+1) wheezy-backports; urgency=low

  * Note that the layout of gcrypt repositories has changed, and
    if you created one you must manually upgrade it.
    See http://git-annex.branchable.com/upgrades/gcrypt/
  * webapp: Support setting up and using encrypted git repositories on
    any ssh server, as well as on rsync.net.
  * git-annex-shell: Added support for operating inside gcrypt repositories.
  * Disable receive.denyNonFastForwards when setting up a gcrypt special
    remote, since gcrypt needs to be able to fast-forward the master branch.
  * import: Preserve top-level directory structure.
  * Use cryptohash rather than SHA for hashing when no external hash program
    is available. This is a significant speedup for SHA256 on OSX, for
    example.
  * Added SKEIN256 and SKEIN512 backends. (Not available in this backport.)
  * Android build redone from scratch, many dependencies updated,
    and entire build can now be done using provided scripts.
  * assistant: Clear the list of failed transfers when doing a full transfer
    scan. This prevents repeated retries to download files that are not
    available, or are not referenced by the current git tree.
  * indirect, direct: Better behavior when a file is not owned by
    the user running the conversion.
  * add, import, assistant: Better preserve the mtime of symlinks,
    when when adding content that gets deduplicated.
  * Send a git-annex user-agent when downloading urls.
    Overridable with --user-agent option.
    (Not yet done for S3 or WebDAV due to limitations of libraries used.)
  * webapp: Fixed a bug where when a new remote is added, one file
    may fail to sync to or from it due to the transferrer process not
    yet knowing about the new remote.
  * OSX: Bundled gpg upgraded, now compatible with config files
    written by MacGPG.
  * assistant: More robust inotify handling; avoid crashing if a directory
    cannot be read.
  * Moved list of backends and remote types from status to version
    command.

 -- Joey Hess <joeyh@debian.org>  Wed, 02 Oct 2013 16:00:39 -0400

git-annex (4.20130920~bpo70+1) wheezy-backports; urgency=low

  * webapp: Initial support for setting up encrypted removable drives.
  * Recommend using my patched gcrypt, which fixes some bugs:
    https://github.com/joeyh/git-remote-gcrypt
  * Support hot-swapping of removable drives containing gcrypt repositories.
  * list: New command, displays a compact table of remotes that
    contain files.
    (Thanks, anarcat for display code and mastensg for inspiration.)
  * fsck: Fix detection and fixing of present direct mode files that are
    wrongly represented as standin symlinks on crippled filesystems.
  * sync: Fix bug that caused direct mode mappings to not be updated
    when merging files into the tree on Windows.
  * sync: Don't fail if the directory it is run in gets removed by the
    sync.
  * addurl: Fix quvi audodetection, broken in last release.
  * status: In local mode, displays information about variance from configured
    numcopies levels. (--fast avoids calculating these)
  * gcrypt: Ensure that signing key is set to one of the participants keys.
  * webapp: Show encryption information when editing a remote.
  * Avoid unnecessarily catting non-symlink files from git, which can be
    so large it runs out of memory.

 -- Joey Hess <joeyh@debian.org>  Fri, 20 Sep 2013 10:34:51 -0400

git-annex (4.20130911) unstable; urgency=low

  * Fix problem with test suite in non-unicode locale.

 -- Joey Hess <joeyh@debian.org>  Wed, 11 Sep 2013 12:14:16 -0400

git-annex (4.20130909) unstable; urgency=low

  * initremote: Syntax change when setting up an encrypted special remote.
    Now use keyid=$KEYID rather than the old encryption=$KEYID
  * forget: New command, causes git-annex branch history to be forgotten
    in a way that will spread to other clones of the repository.
    (As long as they're running this version or newer of git-annex.)
  * forget --drop-dead: Completely removes mentions of repositories that
    have been marked as dead from the git-annex branch.
  * sync, assistant: Force push of the git-annex branch. Necessary
    to ensure it gets pushed to remotes after being rewritten by forget.
  * Added gcrypt support. This combines a fully encrypted git
    repository (using git-remote-gcrypt) with an encrypted git-annex special
    remote.
  * sync: Support syncing with gcrypt remotes.
  * importfeed: Also ignore transient problems with downloading content
    from feeds.
  * Honor core.sharedrepository when receiving and adding files in direct
    mode.
  * enableremote: gpg keys can be removed from those a remote encrypts
    to by passing "keyid-=$KEYID". keyid+= is also provided.
    (Thanks, guilhem for the patch.)
  * Added encryption=pubkey scheme, which encrypts to public keys directly
    rather than the hybrid approach. See documentation for advantages
    and disadvantages, but encryption=hybrid is the recommended scheme still.
    (Thanks, guilhem for the patch.)
  * Fix Feeds display in build flags.
  * Remind user when annex-ignore is set for some remotes, if unable to
    get or drop a file, possibly because it's on an ignored remote.
  * gpg: Force --no-textmode in case the user has it turned on in config.
  * webapp: Improve javascript's handling of longpolling connection
    failures, by reloading the current page in this case.
    Works around chromium behavior where ajax connections to urls
    that were already accessed are denied after navigating back to
    a previous page.
  * Allow building without quvi support.

 -- Joey Hess <joeyh@debian.org>  Mon, 09 Sep 2013 09:47:02 -0400

git-annex (4.20130827~bpo70+1) wheezy-backports; urgency=low

  * Youtube support! (And 53 other video hosts). When quvi is installed,
    git-annex addurl automatically uses it to detect when an page is
    a video, and downloads the video file.
  * web special remote: Also support using quvi, for getting files,
    or checking if files exist in the web.
  * unused: Is now a minimum of 30 times faster, and typically many
    more times than that (when a repository has several branches).
    (Thanks, guilhem for the patch.)
  * unused: Fix bugs in two edge cases involving manually staged changes.
    (Thanks, guilhem for the patch.)
  * Android: Fix bug in terminal app that caused it to spin using much 
    CPU and battery. This problem was introduced in version 4.20130601.
  * sync, merge: Bug fix: Don't try to merge into master when in a bare repo.
  * import: Add options to control handling of duplicate files:
    --duplicate, --deduplicate, and --clean-duplicates
  * mirror: New command, makes two repositories contain the same set of files.
  * Set --clobber when running wget to ensure resuming works properly.
  * Unescape characters in 'file://...' URIs. (Thanks, guilhem for the patch.)
  * Better error message when trying to use a git remote that has annex.ignore
    set.
  * Fix bug that caused typechanged symlinks to be assumed to be unlocked
    files, so they were added to the annex by the pre-commit hook.
  * Debian: Run the builtin test suite as an autopkgtest.
  * Debian: Recommend ssh-askpass, which ssh will use when the assistant
    is run w/o a tty. Closes: #719832

 -- Joey Hess <joeyh@debian.org>  Mon, 09 Sep 2013 16:34:08 -0400

git-annex (4.20130815~bpo70+1) wheezy-backports; urgency=low

  * assistant, watcher: .gitignore files and other git ignores are now
    honored, when git 1.8.4 or newer is installed.
    (Thanks, Adam Spiers, for getting the necessary support into git for this.)
  * importfeed: Ignores transient problems with feeds. Only exits nonzero
    when a feed has repeatedly had a problems for at least 1 day.
  * importfeed: Fix handling of dots in extensions.
  * Windows: Added support for encrypted special remotes.
  * Windows: Fixed permissions problem that prevented removing files
    from directory special remote. Directory special remotes now fully usable.

 -- Joey Hess <joeyh@debian.org>  Tue, 27 Aug 2013 13:28:32 -0400

git-annex (4.20130802~bpo70+2) wheezy-backports; urgency=low

  * Fix dependency on libghc-gnutls-dev.

 -- Joey Hess <joeyh@debian.org>  Sat, 17 Aug 2013 04:33:20 -0400

git-annex (4.20130802~bpo70+1) wheezy-backports; urgency=low

  * Wheezy backport: Fix build dependency on libghc-network-protocol-xmpp-dev
    (allow the version in wheezy to be used, despite it being a bit buggy).
  * dropunused behavior change: Now refuses to drop the last copy of a
    file, unless you use the --force.
    This was the last place in git-annex that could remove data referred
    to by the git history, without being forced.
    Like drop, dropunused checks remotes, and honors the global
    annex.numcopies setting. (However, .gitattributes settings cannot
    apply to unused files.) 
  * Fix inverted logic in last release's fix for data loss bug,
    that caused git-annex sync on FAT or other crippled filesystems to add
    symlink standin files to the annex.
  * importfeed can be used to import files from podcast feeds.
  * webapp: When setting up a dedicated ssh key to access the annex
    on a host, set IdentitiesOnly to prevent the ssh-agent from forcing
    use of a different ssh key. That could result in unncessary password
    prompts, or prevent git-annex-shell from being run on the remote host.
  * webapp: Improve handling of remotes whose setup has stalled.
  * Add status message to XMPP presence tag, to identify to others that
    the client is a git-annex client. Closes: #717652
  * webapp: When creating a repository on a removable drive, set
    core.fsyncobjectfiles, to help prevent data loss when the drive is yanked.
  * Always build with -threaded, to avoid a deadlock when communicating with
    gpg.
  * unused: No longer shows as unused tmp files that are actively being
    transferred.
  * assistant: Fix NetWatcher to not sync with remotes that have
    remote.<name>.annex-sync set to false.
  * assistant: Fix deadlock that could occur when adding a lot of files
    at once in indirect mode.
  * assistant: Fix bug that caused it to stall when adding a very large
    number of files at once (around 5 thousand).
  * OSX: Make git-annex-webapp run in the background, so that the app icon
    can be clicked on the open a new webapp when the assistant is already
    running.
  * Improve test suite on Windows; now tests git annex sync.
  * Fix a few bugs involving filenames that are at or near the filesystem's
    maximum filename length limit.
  * find: Avoid polluting stdout with progress messages. Closes: #718186
  * Escape ':' in file/directory names to avoid it being treated
    as a pathspec by some git commands. Closes: #718185
  * Slow and ugly work around for bug #718517 in git 1.8.4~rc0, which broke
    git-cat-file --batch for filenames containing spaces.
    (Will be reverted after next git pre-release fixes the problem.)

 -- Joey Hess <joeyh@debian.org>  Fri, 02 Aug 2013 11:35:16 -0400

git-annex (4.20130723) unstable; urgency=low

  * Fix data loss bug when adding an (uncompressed) tarball of a
    git-annex repository, or other file that begins with something
    that can be mistaken for a git-annex link. Closes: #717456
  * New improved version of the git-annex logo, contributed by
    John Lawrence.
  * Rsync.net have committed to support git-annex and offer a special
    discounted rate for git-annex users. Updated the webapp to reflect this.
    http://www.rsync.net/products/git-annex-pricing.html
  * Install XDG desktop icon files.
  * Support unannex and uninit in direct mode.
  * Support import in direct mode.
  * webapp: Better display of added files.
  * fix: Preserve the original mtime of fixed symlinks.
  * uninit: Preserve .git/annex/objects at the end, if it still
    has content, so that old versions of files and deleted files
    are not deleted. Print a message with some suggested actions.
  * When a transfer is already being run by another process,
    proceed on to the next file, rather than dying.
  * Fix checking when content is present in a non-bare repository
    accessed via http.
  * Display byte sizes with more precision.
  * watcher: Fixed a crash that could occur when a directory was renamed
    or deleted before it could be scanned.
  * watcher: Partially worked around a bug in hinotify, no longer crashes
    if hinotify cannot process a directory (but can't detect changes in it)
  * directory special remote: Fix checking that there is enough disk space
    to hold an object, was broken when using encryption.
  * webapp: Differentiate between creating a new S3/Glacier/WebDav remote,
    and initializing an existing remote. When creating a new remote, avoid
    conflicts with other existing (or deleted) remotes with the same name.
  * When an XMPP server has SRV records, try them, but don't then fall
    back to the regular host if they all fail.
  * For long hostnames, use a hash of the hostname to generate the socket
    file for ssh connection caching.

 -- Joey Hess <joeyh@debian.org>  Tue, 23 Jul 2013 10:46:05 -0400

git-annex (4.20130709) unstable; urgency=low

  * --all: New switch that makes git-annex operate on all data stored
    in the git annex, including old versions of files. Supported by
    fsck, get, move, copy.
  * --unused: New switch that makes git-annex operate on all data found
    by the last run of git annex unused. Supported by fsck, move, copy.
  * get, move, copy: Can now be run in a bare repository,
    like fsck already could. --all is enabled automatically in this case.
  * merge: Now also merges synced/master or similar branches, which 
    makes it useful to put in a post-receive hook to make a repository
    automatically update its working copy when git annex sync or the assistant
    sync with it.
  * webapp: Fix ssh setup with nonstandard port, broken in last release.
  * init: Detect systems on which git commit fails due to not being able to
    determine the FQDN, and put in a workaround so committing to the git-annex
    branch works.
  * addurl --pathdepth: Fix failure when the pathdepth specified is deeper
    than the urls's path.
  * Windows: Look for .exe extension when searching for a command in path.
  * Pass -f to curl when downloading a file with it, so it propigates failure. 
  * Windows: Fix url to object when using a http remote.
  * webapp: Fix authorized_keys line added when setting up a rsync remote
    on a server that also supports git-annex, to not force running
    git-annex-shell.
  * OSX Mountain Lion: Fixed gpg bundled in dmg to not fail due to a missing
    gpg-agent.
  * Android: gpg is built without --enable-minimal, so it interoperates
    better with other gpg builds that may default to using other algorithms
    for encryption.
  * dropunused, addunused: Complain when asked to operate on a number that
    does not correspond to any unused key.
  * fsck: Don't claim to fix direct mode when run on a symlink whose content
    is not present.
  * Make --numcopies override annex.numcopies set in .gitattributes.

 -- Joey Hess <joeyh@debian.org>  Tue, 09 Jul 2013 13:55:39 -0400

git-annex (4.20130627) unstable; urgency=low

  * assistant --autostart: Automatically ionices the daemons it starts.
  * assistant: Daily sanity check thread is run niced.
  * bup: Handle /~/ in bup remote paths.
    Thanks, Oliver Matthews
  * fsck: Ensures that direct mode is used for files when it's enabled.
  * webapp: Fix bug when setting up a remote ssh repo repeatedly on the same
    server.
  * webapp: Ensure that ssh keys generated for different directories
    on a server are always different.
  * webapp: Fix bug setting up ssh repo if the user enters "~/" at the start 
    of the path.
  * assistant: Fix bug that prevented adding files written by gnucash, 
    and more generally support adding hard links to files. However,
    other operations on hard links are still unsupported.
  * webapp: Fix bug that caused the webapp to hang when built with yesod 1.2.

 -- Joey Hess <joeyh@debian.org>  Thu, 27 Jun 2013 14:21:55 -0400

git-annex (4.20130621) unstable; urgency=low

  * Supports indirect mode on encfs in paranoia mode, and other
    filesystems that do not support hard links, but do support
    symlinks and other POSIX filesystem features.
  * Android: Add .thumbnails to .gitignore when setting up a camera
    repository.
  * Android: Make the "Open webapp" menu item open the just created
    repository when a new repo is made.
  * webapp: When the user switches to display a different repository,
    that repository becomes the default repository to be displayed next time
    the webapp gets started.
  * glacier: Better handling of the glacier inventory, which avoids
    duplicate uploads to the same glacier repository by `git annex copy`.
  * Direct mode: No longer temporarily remove write permission bit of files
    when adding them.
  * sync: Better support for bare git remotes. Now pushes directly to the
    master branch on such a remote, instead of to synced/master. This
    makes it easier to clone from a bare git remote that has been populated
    with git annex sync or by the assistant.
  * Android: Fix use of cp command to not try to use features present
    only on build system.
  * Windows: Fix hang when adding several files at once.
  * assistant: In direct mode, objects are now only dropped when all
    associated files are unwanted. This avoids a repreated drop/get loop
    of a file that has a copy in an archive directory, and a copy not in an
    archive directory. (Indirect mode still has some buggy behavior in this
    area, since it does not keep track of associated files.)
    Closes: #712060
  * status: No longer shows dead repositories.
  * annex.debug can now be set to enable debug logging by default.
    The webapp's debugging check box does this.
  * fsck: Avoid getting confused by Windows path separators
  * Windows: Multiple bug fixes, including fixing the data written to the
    git-annex branch.
  * Windows: The test suite now passes on Windows (a few broken parts are
    disabled).
  * assistant: On Linux, the expensive transfer scan is run niced.
  * Enable assistant and WebDAV support on powerpc and sparc architectures,
    which now have the necessary dependencies built.

 -- Joey Hess <joeyh@debian.org>  Fri, 21 Jun 2013 10:18:41 -0400

git-annex (4.20130601) unstable; urgency=medium

  * XMPP: Git push over xmpp made much more robust.
  * XMPP: Avoid redundant and unncessary pushes. Note that this breaks
    compatibility with previous versions of git-annex, which will refuse
    to accept any XMPP pushes from this version.
  * XMPP: Send pings and use them to detect when contact with the server
    is lost.
  * hook special remote: Added combined hook program support.
  * Android app: Avoid using hard links to app's lib directory, which
    is sometimes on a different filesystem than the data directory.
  * Fix bug in parsing of parens in some preferred content expressions.
    This fixes the behavior of the manual mode group.
  * assistant: Work around git-cat-file's not reloading the index after files
    are staged.
  * Improve error handling when getting uuid of http remotes to auto-ignore,
    like with ssh remotes.
  * content: New command line way to view and configure a repository's
    preferred content settings.
  * sync: Fix double merge conflict resolution handling.
  * XMPP: Fix a file descriptor leak.
  * Android: Added an "Open WebApp" item to the terminal's menu.
  * Android: Work around Android devices where the `am` command doesn't work.
  * Can now restart certain long-running git processes if they crash, and
    continue working.

 -- Joey Hess <joeyh@debian.org>  Sat, 01 Jun 2013 19:16:04 -0400

git-annex (4.20130521~bpo70+1) wheezy-backports; urgency=low

  * Wheezy backport. Note that WebDAV is disabled in this backport.
    Closes: #718339
  * Sanitize debian changelog version before putting it into cabal file.
    Closes: #708619
  * Switch to MonadCatchIO-transformers for better handling of state while
    catching exceptions.
  * Fix a zombie that could result when running a process like gpg to
    read and write to it.
  * Allow building with gpg2.
  * Disable building with the haskell threaded runtime when the webapp
    is not built. This may fix builds on mips, s390x and sparc, which are
    failing to link -lHSrts_thr
  * Temporarily build without webapp on kfreebsd-i386, until yesod is
    installable there again.
  * Direct mode bug fix: After a conflicted merge was automatically resolved,
    the content of a file that was already present could incorrectly
    be replaced with a symlink.
  * Fix a bug in the git-annex branch handling code that could
    cause info from a remote to not be merged and take effect immediately.
  * Direct mode is now fully tested by the test suite.
  * Detect bad content in ~/.config/git-annex/program and look in PATH instead.
  * OSX: Fixed gpg included in dmg.
  * Linux standalone: Back to being built with glibc 2.13 for maximum
    portability.

 -- Joey Hess <joeyh@debian.org>  Fri, 02 Aug 2013 13:18:44 -0400

git-annex (4.20130516) unstable; urgency=low

  * Android: The webapp is ported and working.
  * Windows: There is a very rough Windows port. Do not trust it with
    important data.
  * git-annex-shell: Ensure that received files can be read. Files
    transferred from some Android devices may have very broken permissions
    as received.
  * direct mode: Direct mode commands now work on files staged in the index,
    they do not need to be committed to git.
  * Temporarily add an upper bound to the version of yesod that can be built
    with, since yesod 1.2 has a great many changes that will require extensive
    work on the webapp.
  * Disable building with the haskell threaded runtime when the assistant
    is not built. This may fix builds on s390x and sparc, which are failing
    to link -lHSrts_thr
  * Avoid depending on regex-tdfa on mips, mipsel, and s390, where it fails
    to build.
  * direct: Fix a bug that could cause some files to be left in indirect mode.
  * When initializing a directory special remote with a relative path,
    the path is made absolute.
  * SHA: Add a runtime sanity check that sha commands output something
    that appears to be a real sha.
  * configure: Better checking that sha commands output in the desired format.
  * rsync special remotes: When sending from a crippled filesystem, use
    the destination's default file permissions, as the local ones can
    be arbitrarily broken. (Ie, ----rwxr-x for files on Android)
  * migrate: Detect if a file gets corrupted while it's being migrated.
  * Debian: Add a menu file.

 -- Joey Hess <joeyh@debian.org>  Thu, 16 May 2013 11:03:35 -0400

git-annex (4.20130501) unstable; urgency=low

  * sync, assistant: Behavior changes: Sync with remotes that have
    annex-ignore set, so that git remotes on servers without git-annex
    installed can be used to keep clients' git repos in sync.
  * assistant: Work around misfeature in git 1.8.2 that makes
    `git commit --alow-empty -m ""` run an editor.
  * sync: Bug fix, avoid adding to the annex the 
    dummy symlinks used on crippled filesystems.
  * Add public repository group.
    (And inpreferreddir to preferred content expressions.)
  * webapp: Can now set up Internet Archive repositories.
  * S3: Dropping content from the Internet Archive doesn't work, but
    their API indicates it does. Always refuse to drop from there.
  * Automatically register public urls for files uploaded to the
    Internet Archive.
  * To enable an existing special remote, the new enableremote command
    must be used. The initremote command now is used only to create
    new special remotes.
  * initremote: If two existing remotes have the same name,
    prefer the one with a higher trust level.
  * assistant: Improved XMPP protocol to better support multiple repositories
    using the same XMPP account. Fixes bad behavior when sharing with a friend
    when you or the friend have multiple reposotories on an XMPP account.
    Note that XMPP pairing with your own devices still pairs with all
    repositories using your XMPP account.
  * assistant: Fix bug that could cause incoming pushes to not get
    merged into the local tree. Particularly affected XMPP pushes.
  * webapp: Display some additional information about a repository on
    its edit page.
  * webapp: Install FDO desktop menu file when started in standalone mode.
  * webapp: Don't default to making repository in cwd when started
    from within a directory containing a git-annex file (eg, standalone
    tarball directory).
  * Detect systems that have no user name set in GECOS, and also
    don't have user.name set in git config, and put in a workaround
    so that commits to the git-annex branch (and the assistant)
    will still succeed despite git not liking the system configuration.
  * webapp: When told to add a git repository on a remote server, and
    the repository already exists as a non-bare repository, use it,
    rather than initializing a bare repository in the same directory.
  * direct, indirect: Refuse to do anything when the assistant
    or git-annex watch daemon is running.
  * assistant: When built with git before 1.8.0, use `git remote rm`
    to delete a remote. Newer git uses `git remote remove`.
  * rmurl: New command, removes one of the recorded urls for a file.
  * Detect when the remote is broken like bitbucket is, and exits 0 when
    it fails to run git-annex-shell.
  * assistant: Several improvements to performance and behavior when
    performing bulk adds of a large number of files (tens to hundreds
    of thousands).
  * assistant: Sanitize XMPP presence information logged for debugging.
  * webapp: Now automatically fills in any creds used by an existing remote
    when creating a new remote of the same type. Done for Internet Archive,
    S3, Glacier, and Box.com remotes.
  * Store an annex-uuid file in the bucket when setting up a new S3 remote.
  * Support building with DAV 0.4.

 -- Joey Hess <joeyh@debian.org>  Wed, 01 May 2013 01:42:46 -0400

git-annex (4.20130417) unstable; urgency=low

  * initremote: Generates encryption keys with high quality entropy.
    This can be disabled using --fast to get the old behavior.
    The assistant still uses low-quality entropy when creating encrypted
    remotes, to avoid delays. (Thanks, guilhem for the patch.)
  * Bugfix: Direct mode no longer repeatedly checksums duplicated files.
  * assistant: Work around horrible, terrible, very bad behavior of
    gnome-keyring, by not storing special-purpose ssh keys in ~/.ssh/*.pub.
    Apparently gnome-keyring apparently will load and indiscriminately use
    such keys in some cases, even if they are not using any of the standard
    ssh key names. Instead store the keys in ~/.ssh/annex/,
    which gnome-keyring will not check.
  * addurl: Bugfix: Did not properly add file in direct mode.
  * assistant: Bug fix to avoid annexing the files that git uses
    to stand in for symlinks on FAT and other filesystem not supporting
    symlinks.
  * Adjust preferred content expressions so that content in archive
    directories is preferred until it has reached an archive or smallarchive
    repository.
  * webapp: New --listen= option allows running the webapp on one computer
    and connecting to it from another. (Note: Does not yet use HTTPS.)
  * Added annex.web-download-command setting.
  * Added per-remote annex-rsync-transport option. (guilhem again)
  * Ssh connection caching is now also used by rsync special remotes.
    (guilhem yet again)
  * The version number is now derived from git, unless built with
    VERSION_FROM_CHANGELOG.
  * assistant: Stop any transfers the assistant initiated on shutdown.
  * assistant: Added sequence numbers to XMPP git push packets. (Not yet used.)
  * addurl: Register transfer so the webapp can see it.
  * addurl: Automatically retry downloads that fail, as long as some
    additional content was downloaded.
  * webapp: Much improved progress bar display for downloads from encrypted
    remotes.
  * Avoid using runghc, as that needs ghci.
  * webapp: When a repository's group is changed, rescan for transfers.
  * webapp: Added animations.
  * webapp: Include the repository directory in the mangled hostname and
    ssh key name, so that a locked down ssh key for one repository is not
    re-used when setting up additional repositories on the same server.
  * Fall back to internal url downloader when built without curl.
  * fsck: Check content of direct mode files (only when the inode cache
    thinks they are unmodified).

 -- Joey Hess <joeyh@debian.org>  Wed, 17 Apr 2013 09:07:38 -0400

git-annex (4.20130405) unstable; urgency=low

  * Group subcommands into sections in usage. Closes: #703797
  * Per-command usage messages.
  * webapp: Fix a race that sometimes caused alerts or other notifications
    to be missed if they occurred while a page was loading.
  * webapp: Progess bar fixes for many types of special remotes.
  * Build debian package without using cabal, which writes to HOME.
    Closes: #704205
  * webapp: Run ssh server probes in a way that will work when the
    login shell is a monstrosity that should have died 25 years ago,
    such as csh.
  * New annex.largefiles setting, which configures which files
    `git annex add` and the assistant add to the annex.
  * assistant: Check small files into git directly.
  * Remotes can be configured to use other MAC algorithms than HMACSHA1
    to encrypt filenames.
    Thanks, guilhem for the patch.
  * git-annex-shell: Passes rsync --bwlimit options on rsync.
    Thanks, guilhem for the patch.
  * webapp: Added UI to delete repositories. Closes: #689847
  * Adjust built-in preferred content expressions to make most types
    of repositories want content that is only located on untrusted, dead,
    and unwanted repositories.
  * drop --auto: Fix bug that prevented dropping files from untrusted
    repositories.
  * assistant: Fix bug that could cause direct mode files to be unstaged
    from git.
  * Update working tree files fully atomically.
  * webapp: Improved transfer queue management.
  * init: Probe whether the filesystem supports fifos, and if not,
    disable ssh connection caching.
  * Use lower case hash directories for storing files on crippled filesystems,
    same as is already done for bare repositories.

 -- Joey Hess <joeyh@debian.org>  Fri, 05 Apr 2013 10:42:18 -0400

git-annex (4.20130323) unstable; urgency=low

  * webapp: Repository list is now included in the dashboard, and other
    UI tweaks.
  * webapp: Improved UI for pairing your own devices together using XMPP.
  * webapp: Display an alert when there are XMPP remotes, and a cloud
    transfer repository needs to be configured.
  * Add incrementalbackup repository group.
  * webapp: Encourage user to install git-annex on a server when adding
    a ssh server, rather than just funneling them through to rsync.
  * xmpp: --debug now enables a sanitized dump of the XMPP protocol
  * xmpp: Try harder to detect presence of clients when there's a git push
    to send.
  * xmpp: Re-enable XA flag, since disabling it did not turn out to help
    with the problems Google Talk has with not always sending presence
    messages to clients.
  * map: Combine duplicate repositories, for a nicer looking map.
  * Fix several bugs caused by a bad Ord instance for Remote.
  * webapp: Switch all forms to POST.
  * assistant: Avoid syncing with annex-ignored remotes when reconnecting
    to the network, or connecting a drive.
  * assistant: Fix OSX bug that prevented committing changed files to a
    repository when in indirect mode.
  * webapp: Improved alerts displayed when syncing with remotes, and 
    when syncing with a remote fails.
  * webapp: Force wrap long filenames in transfer display.
  * assistant: The ConfigMonitor left one zombie behind each time
    it checked for changes, now fixed.
  * get, copy, move: Display an error message when an identical transfer
    is already in progress, rather than failing with no indication why.
  * assistant: Several optimisations to file transfers.
  * OSX app and standalone Linux tarball now both support being added to
    PATH; no need to use runshell to start git-annex.
  * webapp: When adding a removable drive, you can now specify the
    directory inside it to use.
  * webapp: Confirm whether user wants to combine repositories when
    adding a removable drive that already has a repository on it.

 -- Joey Hess <joeyh@debian.org>  Fri, 22 Mar 2013 18:54:05 -0400

git-annex (4.20130314) unstable; urgency=low

  * Bugfix: git annex add, when ran without any file or directory specified,
    should add files in the current directory, but not act on unlocked files
    elsewhere in the tree.
  * Bugfix: drop --from an unavailable remote no longer updates the location
    log, incorrectly, to say the remote does not have the key.
  * Bugfix: If the UUID of a remote is not known, prevent --from, --to,
    and other ways of specifying remotes by name from selecting it,
    since it is not possible to sanely use it.
  * Bugfix: Fix bug in inode cache sentinal check, which broke
    copying to local repos if the repo being copied from had moved
    to a different filesystem or otherwise changed all its inodes

  * Switch from using regex-compat to regex-tdfa, as the C regex library
    is rather buggy.
  * status: Can now be run with a directory path to show only the
    status of that directory, rather than the whole annex.
  * Added remote.<name>.annex-gnupg-options setting.
    Thanks, guilhem for the patch.
  * addurl: Add --relaxed option.
  * addurl: Escape invalid characters in urls, rather than failing to
    use an invalid url.
  * addurl: Properly handle url-escaped characters in file:// urls.

  * assistant: Fix dropping content when a file is moved to an archive
    directory, and getting contennt when a file is moved back out.
  * assistant: Fix bug in direct mode that could occur when a symlink is
    moved out of an archive directory, and resulted in the file not being
    set to direct mode when it was transferred.
  * assistant: Generate better commits for renames.
  * assistant: Logs are rotated to avoid them using too much disk space.
  * assistant: Avoid noise in logs from git commit about typechanged
    files in direct mode repositories.
  * assistant: Set gc.auto=0 when creating repositories to prevent
    automatic commits from causing git-gc runs.
  * assistant: If gc.auto=0, run git-gc once a day, packing loose objects
    very non-aggressively.
  * assistant: XMPP git pull and push requests are cached and sent when
    presence of a new client is detected.
  * assistant: Sync with all git remotes on startup.
  * assistant: Get back in sync with XMPP remotes after network reconnection,
    and on startup.
  * assistant: Fix syncing after XMPP pairing.
  * assistant: Optimised handling of renamed files in direct mode,
    avoiding re-checksumming.
  * assistant: Detects most renames, including directory renames, and
    combines all their changes into a single commit.
  * assistant: Fix ~/.ssh/git-annex-shell wrapper to work when the
    ssh key does not force a command.
  * assistant: Be smarter about avoiding unncessary transfers.

  * webapp: Work around bug in Warp's slowloris attack prevention code,
    that caused regular browsers to stall when they reuse a connection
    after leaving it idle for 30 seconds.
    (See https://github.com/yesodweb/wai/issues/146)
  * webapp: New preferences page allows enabling/disabling debug logging
    at runtime, as well as configuring numcopies and diskreserve.
  * webapp: Repository costs can be configured by dragging repositories around
    in the repository list.
  * webapp: Proceed automatically on from "Configure jabber account"
    to pairing.
  * webapp: Only show up to 10 queued transfers.
  * webapp: DTRT when told to create a git repo that already exists.
  * webapp: Set locally paired repositories to a lower cost than other
    network remotes.

  * Run ssh with -T to avoid tty allocation and any login scripts that
    may do undesired things with it.
  * Several improvements to Makefile and cabal file. Thanks, Peter Simmons
  * Stop depending on testpack.
  * Android: Enable test suite. 

 -- Joey Hess <joeyh@debian.org>  Thu, 14 Mar 2013 15:29:20 -0400

git-annex (4.20130227) unstable; urgency=low

  * annex.version is now set to 4 for direct mode repositories.
  * Should now fully support git repositories with core.symlinks=false;
    always using git's pseudosymlink files in such repositories.
  * webapp: Allow creating repositories on filesystems that lack support for
    symlinks.
  * webapp: Can now add a new local repository, and make it sync with
    the main local repository.
  * Android: Bundle now includes openssh.
  * Android: Support ssh connection caching.
  * Android: Assistant is fully working. (But no webapp yet.)
  * Direct mode: Support filesystems like FAT which can change their inodes
    each time they are mounted.
  * Direct mode: Fix support for adding a modified file.
  * Avoid passing -p to rsync, to interoperate with crippled filesystems.
    Closes: #700282
  * Additional GIT_DIR support bugfixes. May actually work now.
  * webapp: Display any error message from git init if it fails to create
    a repository.
  * Fix a reversion in matching globs introduced in the last release,
    where "*" did not match files inside subdirectories. No longer uses
    the Glob library.
  * copy: Update location log when no copy was performed, if the location
    log was out of date.
  * Makefile now builds using cabal, taking advantage of cabal's automatic
    detection of appropriate build flags.
  * test: The test suite is now built into the git-annex binary, and can
    be run at any time.

 -- Joey Hess <joeyh@debian.org>  Wed, 27 Feb 2013 14:07:24 -0400

git-annex (3.20130216) unstable; urgency=low

  * Now uses the Haskell uuid library, rather than needing a uuid program.
  * Now uses the Haskell Glob library, rather than pcre-light, avoiding
    the need to install libpcre. Currently done only for Cabal or when
    the Makefile is made to use -DWITH_GLOB
  * Android port now available (command-line only).
  * New annex.crippledfilesystem setting, allows use of git-annex
    repositories on FAT and even worse filesystems; avoiding use of
    hard links and locked down permissions settings. (Support is incomplete.)
  * init: Detect when the repository is on a filesystem that does not
    support hard links, or symlinks, or unix permissions, and set
    annex.crippledfilesystem, as well as annex.direct.
  * add: Improved detection of files that are modified while being added.
  * Fix a bug in direct mode, introduced in the previous release, where
    if a file was dropped and then got back, it would be stored in indirect
    mode.

 -- Joey Hess <joeyh@debian.org>  Sat, 16 Feb 2013 10:03:26 -0400

git-annex (3.20130207) unstable; urgency=low

  * webapp: Now allows restarting any threads that crash.
  * Adjust debian package to only build-depend on DAV on architectures
    where it is available.
  * addurl --fast: Use curl, rather than haskell HTTP library, to support https.
  * annex.autocommit: New setting, can be used to disable autocommit
    of changed files by the assistant, while it still does data syncing
    and other tasks.
  * assistant: Ignore .DS_Store on OSX.
  * assistant: Fix location log when adding new file in direct mode.
  * Deal with stale mappings for deleted file in direct mode.
  * pre-commit: Update direct mode mappings. 
  * uninit, unannex --fast: If hard link creation fails, fall back to slow
    mode.
  * Clean up direct mode cache and mapping info when dropping keys.
  * dropunused: Clean up stale direct mode cache and mapping info not
    removed before.

 -- Joey Hess <joeyh@debian.org>  Thu, 07 Feb 2013 12:45:25 -0400

git-annex (3.20130124) unstable; urgency=low

  * Added source repository group, that only retains files until they've
    been transferred to another repository. Useful for things like
    repositories on cameras.
  * Added manual repository group. Use to prevent the assistant from
    downloading any file contents to keep things in sync. Instead
    `git annex get`, `git annex drop` etc can be used manually as desired.
  * webapp: More adjustments to longpoll code to deal with changes in
    variable quoting in different versions of shakespeare-js.
  * webapp: Avoid an error if a transfer is stopped just as it finishes.
    Closes: #698184 
  * webapp: Now always logs to .git/annex/daemon.log
  * webapp: Has a page to view the log, accessed from the control menu.
  * webapp: Fix crash adding removable drive that has an annex directory
    in it that is not a git repository.
  * Deal with incompatability in gpg2, which caused prompts for encryption
    passphrases rather than using the supplied --passphrase-fd.
  * bugfix: Union merges involving two or more repositories could sometimes
    result in data from one repository getting lost. This could result
    in the location log data becoming wrong, and fsck being needed to fix it.
  * sync: Automatic merge conflict resolution now stages deleted files.
  * Depend on git 1.7.7.6 for --no-edit. Closes: #698399
  * Fix direct mode mapping code to always store direct mode filenames
    relative to the top of the repository, even when operating inside a
    subdirectory.
  * fsck: Detect and fix consistency errors in direct mode mapping files.
  * Avoid filename encoding errors when writing direct mode mappings.

 -- Joey Hess <joeyh@debian.org>  Tue, 22 Jan 2013 07:11:59 +1100

git-annex (3.20130114) unstable; urgency=low

  * Now handles the case where a file that's being transferred to a remote
    is modified in place, which direct mode allows. When this
    happens, the transfer now fails, rather than allow possibly corrupt
    data into the remote.
  * fsck: Better checking of file content in direct mode.
  * drop: Suggest using git annex move when numcopies prevents dropping a file.
  * webapp: Repo switcher filters out repos that do not exist any more
    (or are on a drive that's not mounted).
  * webapp: Use IP address, rather than localhost, since some systems may
    have configuration problems or other issues that prevent web browsers
    from connecting to the right localhost IP for the webapp.
  * webapp: Adjust longpoll code to work with recent versions of
    shakespeare-js.
  * assistant: Support new gvfs dbus names used in Gnome 3.6.
  * In direct mode, files with the same key are no longer hardlinked, as
    that would cause a surprising behavior if modifying one, where the other
    would also change.
  * webapp: Avoid illegal characters in hostname when creating S3 or
    Glacier remote.
  * assistant: Avoid committer crashing if a file is deleted at the wrong
    instant.

 -- Joey Hess <joeyh@debian.org>  Mon, 14 Jan 2013 15:25:18 -0400

git-annex (3.20130107) unstable; urgency=low

  * webapp: Add UI to stop and restart assistant.
  * committer: Fix a file handle leak.
  * assistant: Make expensive transfer scan work fully in direct mode.
  * More commands work in direct mode repositories: find, whereis, move, copy,
    drop, log, fsck, add, addurl.
  * sync: No longer automatically adds files in direct mode.
  * assistant: Detect when system is not configured with a user name,
    and set environment to prevent git from failing.
  * direct: Avoid hardlinking symlinks that point to the same content
    when the content is not present.
  * Fix transferring files to special remotes in direct mode.

 -- Joey Hess <joeyh@debian.org>  Mon, 07 Jan 2013 01:01:41 -0400

git-annex (3.20130102) unstable; urgency=low

  * direct, indirect: New commands, that switch a repository to and from
    direct mode. In direct mode, files are accessed directly, rather than
    via symlinks. Note that direct mode is currently experimental. Many
    git-annex commands do not work in direct mode. Some git commands can
    cause data loss when used in direct mode repositories.
  * assistant: Now uses direct mode by default when setting up a new
    local repository.
  * OSX assistant: Uses the FSEvents API to detect file changes.
    This avoids issues with running out of file descriptors on large trees,
    as well as allowing detection of modification of files in direct mode.
    Other BSD systems still use kqueue.
  * kqueue: Fix bug that made broken symlinks not be noticed.
  * vicfg: Quote filename. Closes: #696193
  * Bugfix: Fixed bug parsing transfer info files, where the newline after
    the filename was included in it. This was generally benign, but in
    the assistant, it caused unexpected dropping of preferred content.
  * Bugfix: Remove leading \ from checksums output by sha*sum commands,
    when the filename contains \ or a newline. Closes: #696384
  * fsck: Still accept checksums with a leading \ as valid, now that
    above bug is fixed.
  * SHA*E backends: Exclude non-alphanumeric characters from extensions.
  * migrate: Remove leading \ in SHA* checksums, and non-alphanumerics
    from extensions of SHA*E keys.

 -- Joey Hess <joeyh@debian.org>  Wed, 02 Jan 2013 13:21:34 -0400

git-annex (3.20121211) unstable; urgency=low

  * webapp: Defaults to sharing box.com account info with friends, allowing
    one-click enabling of the repository.
  * Fix broken .config/git-annex/program installed by standalone tarball.
  * assistant: Retrival from glacier now handled.
  * Include ssh in standalone tarball and OSX app.
  * watch: Avoid leaving hard links to files behind in .git/annex/tmp
    if a file is deleted or moved while it's being quarantined in preparation
    to being added to the annex.
  * Allow `git annex drop --from web`; of course this does not remove
    any file from the web, but it does make git-annex remove all urls
    associated with a file.
  * webapp: S3 and Glacier forms now have a select list of all
    currently-supported AWS regions.
  * webdav: Avoid trying to set props, avoiding incompatability with
    livedrive.com. Needs DAV version 0.3.
  * webapp: Prettify error display.
  * webapp: Fix bad interaction between required fields and modals.
  * webapp: Added help buttons and links next to fields that require
    explanations.
  * webapp: Encryption can be disabled when setting up remotes.
  * assistant: Avoid trying to drop content from remotes that don't have it.
  * assistant: Allow periods in ssh key comments.
  * get/copy --auto: Transfer data even if it would exceed numcopies,
    when preferred content settings want it.
  * drop --auto: Fix dropping content when there are no preferred content
    settings.
  * webapp: Allow user to specify the port when setting up a ssh or rsync
    remote.
  * assistant: Fix syncing to just created ssh remotes.
  * Enable WebDAV support in Debian package. Closes: #695532

 -- Joey Hess <joeyh@debian.org>  Tue, 11 Dec 2012 11:25:03 -0400

git-annex (3.20121127) unstable; urgency=low

  * Fix dirContentsRecursive, which had missed some files in deeply nested
    subdirectories. Could affect various parts of git-annex.
  * rsync: Fix bug introduced in last release that broke encrypted rsync
    special remotes.
  * The standalone builds now unset their special path and library path
    variables before running the system web browser.

 -- Joey Hess <joeyh@debian.org>  Tue, 27 Nov 2012 17:07:32 -0400

git-annex (3.20121126) unstable; urgency=low

  * New webdav and Amazon glacier special remotes.
  * Display a warning when a non-existing file or directory is specified.
  * webapp: Added configurator for Box.com.
  * webapp: Show error messages to user when testing XMPP creds.
  * Fix build of assistant without yesod.
  * webapp: The list of repositiories refreshes when new repositories are
    added, including when new repository configurations are pushed in from
    remotes.
  * OSX: Fix RunAtLoad value in plist file.
  * Getting a file from chunked directory special remotes no longer buffers
    it all in memory.
  * S3: Added progress display for uploading and downloading.
  * directory special remote: Made more efficient and robust.
  * Bugfix: directory special remote could loop forever storing a key 
    when a too small chunksize was configured.
  * Allow controlling whether login credentials for S3 and webdav are
    committed to the repository, by setting embedcreds=yes|no when running
    initremote.
  * Added smallarchive repository group, that only archives files that are
    in archive directories. Used by default for glacier when set up in the
    webapp.
  * assistant: Fixed handling of toplevel archive directory and
    client repository group.
  * assistant: Apply preferred content settings when a new symlink
    is created, or a symlink gets renamed. Made archive directories work.

 -- Joey Hess <joeyh@debian.org>  Mon, 26 Nov 2012 11:37:49 -0400

git-annex (3.20121112) unstable; urgency=low

  * assistant: Can use XMPP to notify other nodes about pushes made to other
    repositories, as well as pushing to them directly over XMPP.
  * wepapp: Added an XMPP configuration interface.
  * webapp: Supports pairing over XMPP, with both friends, and other repos
    using the same account.
  * assistant: Drops non-preferred content when possible.
  * assistant: Notices, and applies config changes as they are made to
    the git-annex branch, including config changes pushed in from remotes.
  * git-annex-shell: GIT_ANNEX_SHELL_DIRECTORY can be set to limit it
    to operating on a specified directory.
  * webapp: When setting up authorized_keys, use GIT_ANNEX_SHELL_DIRECTORY.
  * Preferred content path matching bugfix.
  * Preferred content expressions cannot use "in=".
  * Preferred content expressions can use "present".
  * Fix handling of GIT_DIR when it refers to a git submodule.
  * Depend on and use the Haskell SafeSemaphore library, which provides
    exception-safe versions of SampleVar and QSemN.
    Thanks, Ben Gamari for an excellent patch set.
  * file:/// URLs can now be used with the web special remote.
  * webapp: Allow dashes in ssh key comments when pairing.
  * uninit: Check and abort if there are symlinks to annexed content that
    are not checked into git.
  * webapp: Switched to using the same multicast IP address that avahi uses.
  * bup: Don't pass - to bup-split to make it read stdin; bup 0.25
    does not accept that.
  * bugfix: Don't fail transferring content from read-only repos.
    Closes: #691341
  * configure: Check that checksum programs produce correct checksums.
  * Re-enable dbus, using a new version of the library that fixes the memory
    leak.
  * NetWatcher: When dbus connection is lost, try to reconnect.
  * Use USER and HOME environment when set, and only fall back to getpwent,
    which doesn't work with LDAP or NIS.
  * rsync special remote: Include annex-rsync-options when running rsync
    to test a key's presence.
  * The standalone tarball's runshell now takes care of installing a
    ~/.ssh/git-annex-shell wrapper the first time it's run.
  * webapp: Make an initial, empty commit so there is a master branch 
  * assistant: Fix syncing local drives.
  * webapp: Fix creation of rsync.net repositories.
  * webapp: Fix renaming of special remotes.
  * webapp: Generate better git remote names.
  * webapp: Ensure that rsync special remotes are enabled using the same
    name they were originally created using.
  * Bugfix: Fix hang in webapp when setting up a ssh remote with an absolute
    path.

 -- Joey Hess <joeyh@debian.org>  Mon, 12 Nov 2012 10:39:47 -0400

git-annex (3.20121017) unstable; urgency=low

  * Fix zombie cleanup reversion introduced in 3.20121009.
  * Additional fix to support git submodules.

 -- Joey Hess <joeyh@debian.org>  Tue, 16 Oct 2012 21:10:14 -0400

git-annex (3.20121016) unstable; urgency=low

  * vicfg: New file format, avoids ambiguity with repos that have the same
    description, or no description.
  * Bug fix: A recent change caused git-annex-shell to crash.
  * Better preferred content expression for transfer repos.
  * webapp: Repository edit form can now edit the name of a repository.
  * webapp: Make bare repositories on removable drives, as there is nothing
    to ensure non-bare repos get updated when syncing.
  * webapp: Better behavior when pausing syncing to a remote when a transfer
    scan is running and queueing new transfers for that remote.
  * The standalone binaries are now built to not use ssh connection caching,
    in order to work with old versions of ssh.
  * A relative core.worktree is relative to the gitdir. Now that this is
    handled correctly, git-annex can be used in git submodules.
  * Temporarily disable use of dbus, as the haskell dbus library blows up
    when losing connection, which will need to be fixed upstream. 

 -- Joey Hess <joeyh@debian.org>  Tue, 16 Oct 2012 15:25:22 -0400

git-annex (3.20121010) unstable; urgency=low

  * Renamed --ingroup to --inallgroup.
  * Standard groups changed to client, transfer, archive, and backup.
    Each of these has its own standard preferred content setting.
  * dead: Remove dead repository from all groups.
  * Avoid unsetting HOME when running certian git commands. Closes: #690193
  * test: Fix threaded runtime hang.
  * Makefile: Avoid building with -threaded if the ghc threaded runtime does
    not exist.
  * webapp: Improve wording of intro display. Closes: #689848
  * webapp: Repositories can now be configured, to change their description,
    their group, or even to disable syncing to them.
  * git config remote.name.annex-sync can be used to control whether
    a remote gets synced.
  * Fix a crash when merging files in the git-annex branch that contain
    invalid utf8.
  * Automatically detect when a ssh remote does not have git-annex-shell
    installed, and set annex-ignore.

 -- Joey Hess <joeyh@debian.org>  Fri, 12 Oct 2012 13:45:21 -0400

git-annex (3.20121009) unstable; urgency=low

  * watch, assistant: It's now safe to git annex unlock files while
    the watcher is running, as well as modify files checked into git
    as normal files. Additionally, .gitignore settings are now honored.
    Closes: #689979
  * group, ungroup: New commands to indicate groups of repositories.
  * webapp: Adds newly created repositories to one of these groups:
    clients, drives, servers
  * vicfg: New command, allows editing (or simply viewing) most
    of the repository configuration settings stored in the git-annex branch.
  * Added preferred content expressions, configurable using vicfg.
  * get --auto: If the local repository has preferred content
    configured, only get that content.
  * drop --auto: If the repository the content is dropped from has
    preferred content configured, drop only content that is not preferred.
  * copy --auto: Only transfer content that the destination repository prefers.
  * assistant: Now honors preferred content settings when deciding what to
    transfer.
  * --copies=group:number can now be used to match files that are present
    in a specified number of repositories in a group.
  * Added --smallerthan, --largerthan, and --inall limits.
  * Only build-depend on libghc-clientsession-dev on arches that will have
    the webapp.
  * uninit: Unset annex.version. Closes: #689852

 -- Joey Hess <joeyh@debian.org>  Tue, 09 Oct 2012 15:13:23 -0400

git-annex (3.20121001) unstable; urgency=low

  * fsck: Now has an incremental mode. Start a new incremental fsck pass
    with git annex fsck --incremental. Now the fsck can be interrupted
    as desired, and resumed with git annex fsck --more.
    Thanks, Justin Azoff
  * New --time-limit option, makes long git-annex commands stop after
    a specified amount of time.
  * fsck: New --incremental-schedule option which is nice for scheduling
    eg, monthly incremental fsck runs in cron jobs.
  * Fix fallback to ~/Desktop when xdg-user-dir is not available.
    Closes: #688833
  * S3: When using a shared cipher, S3 credentials are not stored encrypted
    in the git repository, as that would allow anyone with access to
    the repository access to the S3 account. Instead, they're stored
    in a 600 mode file in the local git repo.
  * webapp: Avoid crashing when ssh-keygen -F chokes on an invalid known_hosts
    file.
  * Always do a system wide installation when DESTDIR is set. Closes: #689052
  * The Makefile now builds with the new yesod by default.
    Systems like Debian that have the old yesod 1.0.1 should set
    GIT_ANNEX_LOCAL_FEATURES=-DWITH_OLD_YESOD
  * copy: Avoid updating the location log when no copy is performed.
  * configure: Test that uuid -m works, falling back to plain uuid if not.
  * Avoid building the webapp on Debian architectures that do not yet
    have template haskell and thus yesod. (Should be available for arm soonish
    I hope).

 -- Joey Hess <joeyh@debian.org>  Mon, 01 Oct 2012 13:56:55 -0400

git-annex (3.20120924) unstable; urgency=low

  * assistant: New command, a daemon which does everything watch does,
    as well as automatically syncing file contents between repositories.
  * webapp: An interface for managing and configuring the assistant.
  * The default backend used when adding files to the annex is changed
    from SHA256 to SHA256E, to simplify interoperability with OSX, media
    players, and various programs that needlessly look at symlink targets.
    To get old behavior, add a .gitattributes containing: * annex.backend=SHA256
  * init: If no description is provided for a new repository, one will
    automatically be generated, like "joey@gnu:~/foo"
  * test: Set a lot of git environment variables so testing works in strange
    environments that normally need git config to set names, etc.
    Closes: #682351 Thanks, gregor herrmann
  * Disable ssh connection caching if the path to the control socket would be
    too long (and use relative path to minimise path to the control socket).
  * migrate: Check content before generating the new key, to avoid generating
    a key for corrupt data.
  * Support repositories created with --separate-git-dir. Closes: #684405
  * reinject: When the provided file doesn't match, leave it where it is,
    rather than moving to .git/annex/bad/
  * Avoid crashing on encoding errors in filenames when writing transfer info
    files and reading from checksum commands.
  * sync: Pushes the git-annex branch to remote/synced/git-annex, rather
    than directly to remote/git-annex.
  * Now supports matching files that are present on a number of remotes
    with a specified trust level. Example: --copies=trusted:2
    Thanks, Nicolas Pouillard

 -- Joey Hess <joeyh@debian.org>  Mon, 24 Sep 2012 13:47:48 -0400

git-annex (3.20120825) unstable; urgency=low

  * S3: Add fileprefix setting.
  * Pass --use-agent to gpg when in no tty mode. Thanks, Eskild Hustvedt.
  * Bugfix: Fix fsck in SHA*E backends, when the key contains composite
    extensions, as added in 3.20120721.

 -- Joey Hess <joeyh@debian.org>  Sat, 25 Aug 2012 10:00:10 -0400

git-annex (3.20120807) unstable; urgency=low

  * initremote: Avoid recording remote's description before checking
    that its config is valid.
  * unused, status: Avoid crashing when ran in bare repo.
  * Avoid crashing when "git annex get" fails to download from one
    location, and falls back to downloading from a second location.

 -- Joey Hess <joeyh@debian.org>  Tue, 07 Aug 2012 13:35:07 -0400

git-annex (3.20120721) unstable; urgency=low

  * get, move, copy: Now refuse to do anything when the requested file
    transfer is already in progress by another process.
  * status: Lists transfers that are currently in progress.
  * Fix passing --uuid to git-annex-shell.
  * When shaNsum commands cannot be found, use the Haskell SHA library
    (already a dependency) to do the checksumming. This may be slower,
    but avoids portability problems.
  * Use SHA library for files less than 50 kb in size, at which point it's
    faster than forking the more optimised external program.
  * SHAnE backends are now smarter about composite extensions, such as
    .tar.gz Closes: #680450
  * map: Write map.dot to .git/annex, which avoids watch trying to annex it.

 -- Joey Hess <joeyh@debian.org>  Sat, 21 Jul 2012 16:52:48 -0400

git-annex (3.20120629) unstable; urgency=low

  * cabal: Only try to use inotify on Linux.
  * Version build dependency on STM, and allow building without it,
    which disables the watch command.
  * Avoid ugly failure mode when moving content from a local repository
    that is not available.
  * Got rid of the last place that did utf8 decoding.
  * Accept arbitrarily encoded repository filepaths etc when reading
    git config output. This fixes support for remotes with unusual characters
    in their names.
  * sync: Automatically resolves merge conflicts.

 -- Joey Hess <joeyh@debian.org>  Fri, 29 Jun 2012 10:17:49 -0400

git-annex (3.20120624) unstable; urgency=low

  * watch: New subcommand, a daemon which notices changes to
    files and automatically annexes new files, etc, so you don't
    need to manually run git commands when manipulating files.
    Available on Linux, BSDs, and OSX!
  * Enable diskfree on kfreebsd, using kqueue.
  * unused: Fix crash when key names contain invalid utf8.
  * sync: Avoid recent git's interactive merge.

 -- Joey Hess <joeyh@debian.org>  Sun, 24 Jun 2012 12:36:50 -0400

git-annex (3.20120614) unstable; urgency=medium

  * addurl: Was broken by a typo introduced 2 released ago, now fixed.
    Closes: #677576
  * Install man page when run by cabal, in a location where man will
    find it, even when installing under $HOME. Thanks, Nathan Collins

 -- Joey Hess <joeyh@debian.org>  Thu, 14 Jun 2012 20:21:29 -0400

git-annex (3.20120611) unstable; urgency=medium

  * add: Prevent (most) modifications from being made to a file while it
    is being added to the annex.
  * initremote: Automatically describe a remote when creating it.
  * uninit: Refuse to run in a subdirectory. Closes: #677076

 -- Joey Hess <joeyh@debian.org>  Mon, 11 Jun 2012 10:32:01 -0400

git-annex (3.20120605) unstable; urgency=low

  * sync: Show a nicer message if a user tries to sync to a special remote.
  * lock: Reset unlocked file to index, rather than to branch head.
  * import: New subcommand, pulls files from a directory outside the annex
    and adds them.
  * Fix display of warning message when encountering a file that uses an
    unsupported backend.
  * Require that the SHA256 backend can be used when building, since it's the
    default.
  * Preserve parent environment when running hooks of the hook special remote.

 -- Joey Hess <joeyh@debian.org>  Tue, 05 Jun 2012 14:03:39 -0400

git-annex (3.20120522) unstable; urgency=low

  * Pass -a to cp even when it supports --reflink=auto, to preserve
    permissions.
  * Clean up handling of git directory and git worktree.
  * Add support for core.worktree, and fix support for GIT_WORK_TREE and
    GIT_DIR.

 -- Joey Hess <joeyh@debian.org>  Tue, 22 May 2012 11:16:13 -0400

git-annex (3.20120511) unstable; urgency=low

  * Rsync special remotes can be configured with shellescape=no
    to avoid shell quoting that is normally done when using rsync over ssh.
    This is known to be needed for certian rsync hosting providers
    (specificially hidrive.strato.com) that use rsync over ssh but do not
    pass it through the shell.
  * dropunused: Allow specifying ranges to drop.
  * addunused: New command, the opposite of dropunused, it relinks unused
    content into the git repository.
  * Fix use of several config settings: annex.ssh-options,
    annex.rsync-options, annex.bup-split-options. (And adjust types to avoid
    the bugs that broke several config settings.)

 -- Joey Hess <joeyh@debian.org>  Fri, 11 May 2012 12:29:30 -0400

git-annex (3.20120430) unstable; urgency=low

  * Fix use of annex.diskreserve config setting.
  * Directory special remotes now check annex.diskreserve.
  * Support git's core.sharedRepository configuration.
  * Add annex.http-headers and annex.http-headers-command config
    settings, to allow custom headers to be sent with all HTTP requests.
    (Requested by the Internet Archive)
  * uninit: Clear annex.uuid from .git/config. Closes: #670639
  * Added shared cipher mode to encryptable special remotes. This option
    avoids gpg key distribution, at the expense of flexability, and with
    the requirement that all clones of the git repository be equally trusted.

 -- Joey Hess <joeyh@debian.org>  Mon, 30 Apr 2012 13:16:10 -0400

git-annex (3.20120418) unstable; urgency=low

  * bugfix: Adding a dotfile also caused all non-dotfiles to be added.
  * bup: Properly handle key names with spaces or other things that are
    not legal git refs.
  * git-annex (but not git-annex-shell) supports the git help.autocorrect
    configuration setting, doing fuzzy matching using the restricted
    Damerau-Levenshtein edit distance, just as git does. This adds a build
    dependency on the haskell edit-distance library.
  * Renamed diskfree.c to avoid OSX case insensativity bug.
  * cabal now installs git-annex-shell as a symlink to git-annex.
  * cabal file now autodetects whether S3 support is available.

 -- Joey Hess <joeyh@debian.org>  Wed, 18 Apr 2012 12:11:32 -0400

git-annex (3.20120406) unstable; urgency=low

  * Disable diskfree on kfreebsd, as I have a build failure on kfreebsd-i386
    that is quite likely caused by it.

 -- Joey Hess <joeyh@debian.org>  Sat, 07 Apr 2012 15:50:36 -0400

git-annex (3.20120405) unstable; urgency=low

  * Rewrote free disk space checking code, moving the portability
    handling into a small C library.
  * status: Display amount of free disk space.

 -- Joey Hess <joeyh@debian.org>  Thu, 05 Apr 2012 16:19:10 -0400

git-annex (3.20120315) unstable; urgency=low

  * fsck: Fix up any broken links and misplaced content caused by the
    directory hash calculation bug fixed in the last release.
  * sync: Sync to lower cost remotes first.
  * status: Fixed to run in constant space.
  * status: More accurate display of sizes of tmp and bad keys.
  * unused: Now uses a bloom filter, and runs in constant space.
    Use of a bloom filter does mean it will not notice a small
    number of unused keys. For repos with up to half a million keys,
    it will miss one key in 1000.
  * Added annex.bloomcapacity and annex.bloomaccuracy, which can be
    adjusted as desired to tune the bloom filter.
  * status: Display amount of memory used by bloom filter, and
    detect when it's too small for the number of keys in a repository.
  * git-annex-shell: Runs hooks/annex-content after content is received
    or dropped.
  * Work around a bug in rsync (IMHO) introduced by openSUSE's SIP patch.
  * git-annex now behaves as git-annex-shell if symlinked to and run by that
    name. The Makefile sets this up, saving some 8 mb of installed size.
  * git-union-merge is a demo program, so it is no longer built by default.

 -- Joey Hess <joeyh@debian.org>  Thu, 15 Mar 2012 11:05:28 -0400

git-annex (3.20120309) unstable; urgency=low

  * Fix key directory hash calculation code to behave as it did before 
    version 3.20120227 when a key contains non-ascii characters (only
    WORM backend is likely to have been affected).

 -- Joey Hess <joeyh@debian.org>  Fri, 09 Mar 2012 20:05:09 -0400

git-annex (3.20120230) unstable; urgency=low

  * "here" can be used to refer to the current repository,
    which can read better than the old "." (which still works too).
  * Directory special remotes now support chunking files written to them,
    avoiding writing files larger than a specified size.
  * Add progress bar display to the directory special remote.
  * Add configurable hooks that are run when git-annex starts and stops
    using a remote: remote.name.annex-start-command and
    remote.name.annex-stop-command
  * Fix a bug in symlink calculation code, that triggered in rare
    cases where an annexed file is in a subdirectory that nearly
    matched to the .git/annex/object/xx/yy subdirectories.

 -- Joey Hess <joeyh@debian.org>  Mon, 05 Mar 2012 13:38:13 -0400

git-annex (3.20120229) unstable; urgency=low

  * Fix test suite to not require a unicode locale.
  * Fix cabal build failure. Thanks, Sergei Trofimovich

 -- Joey Hess <joeyh@debian.org>  Wed, 29 Feb 2012 02:31:31 -0400

git-annex (3.20120227) unstable; urgency=low

  * Modifications to support ghc 7.4's handling of filenames.
    This version can only be built with ghc 7.4 or newer. See the ghc7.0
    branch for older ghcs.
  * S3: Fix irrefutable pattern failure when accessing encrypted S3
    credentials.
  * Use the haskell IfElse library.
  * Fix teardown of stale cached ssh connections.
  * Fixed to use the strict state monad, to avoid leaking all kinds of memory
    due to lazy state update thunks when adding/fixing many files.
  * Fixed some memory leaks that occurred when committing journal files.
  * Added a annex.queuesize setting, useful when adding hundreds of thousands
    of files on a system with plenty of memory.
  * whereis: Prints the urls of files that the web special remote knows about.
  * addurl --fast: Verifies that the url can be downloaded (only getting
    its head), and records the size in the key.
  * When checking that an url has a key, verify that the Content-Length,
    if available, matches the size of the key.
  * addurl: Added a --file option, which can be used to specify what
    file the url is added to. This can be used to override the default
    filename that is used when adding an url, which is based on the url.
    Or, when the file already exists, the url is recorded as another
    location of the file.
  * addurl: Normalize badly encoded urls.
  * addurl: Add --pathdepth option.
  * rekey: New plumbing level command, can be used to change the keys used
    for files en masse.
  * Store web special remote url info in a more efficient location.
    (Urls stored with this version will not be visible to older versions.)
  * Deal with NFS problem that caused a failure to remove a directory
    when removing content from the annex.
  * Make a single location log commit after a remote has received or
    dropped files. Uses a new "git-annex-shell commit" command when available.
  * To avoid commits of data to the git-annex branch after each command
    is run, set annex.alwayscommit=false. Its data will then be committed
    less frequently, when a merge or sync is done.
  * configure: Check if ssh connection caching is supported by the installed
    version of ssh and default annex.sshcaching accordingly.
  * move --from, copy --from: Now 10 times faster when scanning to find
    files in a remote on a local disk; rather than go through the location log
    to see which files are present on the remote, it simply looks at the 
    disk contents directly.

 -- Joey Hess <joeyh@debian.org>  Mon, 27 Feb 2012 12:58:21 -0400

git-annex (3.20120123) unstable; urgency=low

  * fsck --from: Fscking a remote is now supported. It's done by retrieving
    the contents of the specified files from the remote, and checking them,
    so can be an expensive operation. Still, if the remote is a special
    remote, or a git repository that you cannot run fsck in locally, it's
    nice to have the ability to fsck it.
  * If you have any directory special remotes, now would be a good time to
    fsck them, in case you were hit by the data loss bug fixed in the
    previous release!
  * fsck --from remote --fast: Avoids expensive file transfers, at the
    expense of not checking file size and/or contents.
  * Ssh connection caching is now enabled automatically by git-annex.
    Only one ssh connection is made to each host per git-annex run, which
    can speed some things up a lot, as well as avoiding repeated password
    prompts. Concurrent git-annex processes also share ssh connections.
    Cached ssh connections are shut down when git-annex exits.
  * To disable the ssh caching (if for example you have your own broader
    ssh caching configuration), set annex.sshcaching=false.

 -- Joey Hess <joeyh@debian.org>  Mon, 23 Jan 2012 13:48:48 -0400

git-annex (3.20120116) unstable; urgency=medium

  * Fix data loss bug in directory special remote, when moving a file
    to the remote failed, and partially transferred content was left
    behind in the directory, re-running the same move would think it
    succeeded and delete the local copy.

 -- Joey Hess <joeyh@debian.org>  Mon, 16 Jan 2012 16:43:45 -0400

git-annex (3.20120115) unstable; urgency=low

  * Add a sanity check for bad StatFS results. On architectures
    where StatFS does not currently work (s390, mips, powerpc, sparc),
    this disables the diskreserve checking code, and attempting to
    configure an annex.diskreserve will result in an error.
  * Fix QuickCheck dependency in cabal file.
  * Minor optimisations.

 -- Joey Hess <joeyh@debian.org>  Sun, 15 Jan 2012 13:54:20 -0400

git-annex (3.20120113) unstable; urgency=low

  * log: Add --gource mode, which generates output usable by gource.
  * map: Fix display of remote repos
  * Add annex-trustlevel configuration settings, which can be used to 
    override the trust level of a remote.
  * git-annex, git-union-merge: Support GIT_DIR and GIT_WORK_TREE.
  * Add libghc-testpack-dev to build depends on all arches.

 -- Joey Hess <joeyh@debian.org>  Fri, 13 Jan 2012 15:35:17 -0400

git-annex (3.20120106) unstable; urgency=low

  * Support unescaped repository urls, like git does.
  * log: New command that displays the location log for files,
    showing each repository they were added to and removed from.
  * Fix overbroad gpg --no-tty fix from last release.

 -- Joey Hess <joeyh@debian.org>  Sat, 07 Jan 2012 13:16:23 -0400

git-annex (3.20120105) unstable; urgency=low

  * Added annex-web-options configuration settings, which can be
    used to provide parameters to whichever of wget or curl git-annex uses
    (depends on which is available, but most of their important options
    suitable for use here are the same).
  * Dotfiles, and files inside dotdirs are not added by "git annex add"
    unless the dotfile or directory is explicitly listed. So "git annex add ."
    will add all untracked files in the current directory except for those in
    dotdirs.
  * Added quickcheck to build dependencies, and fail if test suite cannot be
    built.
  * fsck: Do backend-specific check before checking numcopies is satisfied.
  * Run gpg with --no-tty. Closes: #654721

 -- Joey Hess <joeyh@debian.org>  Thu, 05 Jan 2012 13:44:12 -0400

git-annex (3.20111231) unstable; urgency=low

  * sync: Improved to work well without a central bare repository.
    Thanks to Joachim Breitner.
  * Rather than manually committing, pushing, pulling, merging, and git annex
    merging, we encourage you to give "git annex sync" a try.
  * sync --fast: Selects some of the remotes with the lowest annex.cost
    and syncs those, in addition to any specified at the command line.
  * Union merge now finds the least expensive way to represent the merge.
  * reinject: Add a sanity check for using an annexed file as the source file.
  * Properly handle multiline git config values.
  * Fix the hook special remote, which bitrotted a while ago.
  * map: --fast disables use of dot to display map
  * Test suite improvements. Current top-level test coverage: 75%
  * Improve deletion of files from rsync special remotes. Closes: #652849
  * Add --include, which is the same as --not --exclude.
  * Format strings can be specified using the new --format option, to control
    what is output by git annex find.
  * Support git annex find --json
  * Fixed behavior when multiple insteadOf configs are provided for the
    same url base.
  * Can now be built with older git versions (before 1.7.7); the resulting
    binary should only be used with old git.
  * Updated to build with monad-control 0.3.

 -- Joey Hess <joeyh@debian.org>  Sat, 31 Dec 2011 14:55:29 -0400

git-annex (3.20111211) unstable; urgency=medium

  * Fix bug in last version in getting contents from bare repositories.
  * Ensure that git-annex branch changes are merged into git-annex's index,
    which fixes a bug that could cause changes that were pushed to the
    git-annex branch to get reverted. As a side effect, it's now safe
    for users to check out and commit changes directly to the git-annex
    branch.
  * map: Fix a failure to detect a loop when both repositories are local
    and refer to each other with relative paths.
  * Prevent key names from containing newlines.
  * add: If interrupted, add can leave files converted to symlinks but not
    yet added to git. Running the add again will now clean up this situtation.
  * Fix caching of decrypted ciphers, which failed when drop had to check
    multiple different encrypted special remotes.
  * unannex: Can be run on files that have been added to the annex, but not
    yet committed.
  * sync: New command that synchronises the local repository and default
    remote, by running git commit, pull, and push for you.
  * Version monad-control dependency in cabal file.

 -- Joey Hess <joeyh@debian.org>  Sun, 11 Dec 2011 21:24:39 -0400

git-annex (3.20111203) unstable; urgency=low

  * The VFAT filesystem on recent versions of Linux, when mounted with
    shortname=mixed, does not get along well with git-annex's mixed case
    .git/annex/objects hash directories. To avoid this problem, new content
    is now stored in all-lowercase hash directories. Except for non-bare
    repositories which would be a pain to transition and cannot be put on FAT.
    (Old mixed-case hash directories are still tried for backwards
    compatibility.)
  * Flush json output, avoiding a buffering problem that could result in
    doubled output.
  * Avoid needing haskell98 and other fixes for new ghc. Thanks, Mark Wright.
  * Bugfix: dropunused did not drop keys with two spaces in their name.
  * Support for storing .git/annex on a different device than the rest of the
    git repository.
  * --inbackend can be used to make git-annex only operate on files
    whose content is stored using a specified key-value backend.
  * dead: A command which says that a repository is gone for good
    and you don't want git-annex to mention it again.

 -- Joey Hess <joeyh@debian.org>  Sat, 03 Dec 2011 21:01:45 -0400

git-annex (3.20111122) unstable; urgency=low

  * merge: Improve commit messages to mention what was merged.
  * Avoid doing auto-merging in commands that don't need fully current
    information from the git-annex branch. In particular, git annex add
    no longer needs to auto-merge.
  * init: When run in an already initalized repository, and without
    a description specified, don't delete the old description. 
  * Optimised union merging; now only runs git cat-file once, and runs
    in constant space.
  * status: Now displays trusted, untrusted, and semitrusted repositories
    separately.
  * status: Include all special remotes in the list of repositories.
  * status: Fix --json mode.
  * status: --fast is back
  * Fix support for insteadOf url remapping. Closes: #644278
  * When not run in a git repository, git-annex can still display a usage
    message, and "git annex version" even works.
  * migrate: Don't fall over a stale temp file.
  * Avoid excessive escaping for rsync special remotes that are not accessed
    over ssh.
  * find: Support --print0

 -- Joey Hess <joeyh@debian.org>  Tue, 22 Nov 2011 14:31:45 -0400

git-annex (3.20111111) unstable; urgency=low

  * Handle a case where an annexed file is moved into a gitignored directory,
    by having fix --force add its change.
  * Avoid cyclic drop problems.
  * Optimized copy --from and get --from to avoid checking the location log
    for files that are already present.
  * Automatically fix up badly formatted uuid.log entries produced by
    3.20111105, whenever the uuid.log is changed (ie, by init or describe).
  * map: Support remotes with /~/ and /~user/

 -- Joey Hess <joeyh@debian.org>  Fri, 11 Nov 2011 13:44:18 -0400

git-annex (3.20111107) unstable; urgency=low

  * merge: Use fast-forward merges when possible.
    Thanks Valentin Haenel for a test case showing how non-fast-forward
    merges could result in an ongoing pull/merge/push cycle.
  * Don't try to read config from repos with annex-ignore set.
  * Bugfix: In the past two releases, git-annex init has written the uuid.log
    in the wrong format, with the UUID and description flipped.

 -- Joey Hess <joeyh@debian.org>  Mon, 07 Nov 2011 12:47:44 -0400

git-annex (3.20111105) unstable; urgency=low

  * The default backend used when adding files to the annex is changed
    from WORM to SHA256.
    To get old behavior, add a .gitattributes containing: * annex.backend=WORM
  * Sped up some operations on remotes that are on the same host.
  * copy --to: Fixed leak when copying many files to a remote on the same
    host.
  * uninit: Add guard against being run with the git-annex branch checked out.
  * Fail if --from or --to is passed to commands that do not support them.
  * drop --from is now supported to remove file content from a remote.
  * status: Now always shows the current repository, even when it does not
    appear in uuid.log.
  * fsck: Now works in bare repositories. Checks location log information,
    and file contents. Does not check that numcopies is satisfied, as
    .gitattributes information about numcopies is not available in a bare
    repository.
  * unused, dropunused: Now work in bare repositories.
  * Removed the setkey command, and added a reinject command with a more
    useful interface.
  * The fromkey command now takes the key as its first parameter. The --key
    option is no longer used.
  * Built without any filename containing .git being excluded. Closes: #647215
  * Record uuid when auto-initializing a remote so it shows in status.
  * Bugfix: Fixed git-annex init crash in a bare repository when there was
    already an existing git-annex branch.
  * Pass -t to rsync to preserve timestamps.

 -- Joey Hess <joeyh@debian.org>  Sat, 05 Nov 2011 15:47:52 -0400

git-annex (3.20111025) unstable; urgency=low

  * A remote can have a annexUrl configured, that is used by git-annex
    instead of its usual url. (Similar to pushUrl.)
  * migrate: Copy url logs for keys when migrating.
  * git-annex-shell: GIT_ANNEX_SHELL_READONLY and GIT_ANNEX_SHELL_LIMITED
    environment variables can be set to limit what commands can be run.
    This is used by gitolite's new git-annex support!

 -- Joey Hess <joeyh@debian.org>  Tue, 25 Oct 2011 13:03:08 -0700

git-annex (3.20111011) unstable; urgency=low

  * This version of git-annex only works with git 1.7.7 and newer.
    The breakage with old versions is subtle, and affects the
    annex.numcopies settings in .gitattributes, so be sure to upgrade git
    to 1.7.7. (Debian package now depends on that version.)
  * Don't pass absolute paths to git show-attr, as it started following
    symlinks when that's done in 1.7.7. Instead, use relative paths,
    which show-attr only handles 100% correctly in 1.7.7. Closes: #645046
  * Fix referring to remotes by uuid.
  * New or changed repository descriptions in uuid.log now have a timestamp,
    which is used to ensure the newest description is used when the uuid.log
    has been merged.
  * Note that older versions of git-annex will display the timestamp as part
    of the repository description, which is ugly but otherwise harmless.
  * Add timestamps to trust.log and remote.log too.
  * git-annex-shell: Added the --uuid option.
  * git-annex now asks git-annex-shell to verify that it's operating in 
    the expected repository.
  * Note that this git-annex will not interoperate with remotes using 
    older versions of git-annex-shell.
  * Now supports git's insteadOf configuration, to modify the url
    used to access a remote. Note that pushInsteadOf is not used;
    that and pushurl are reserved for actual git pushes. Closes: #644278
  * status: List all known repositories.
  * When displaying a list of repositories, show git remote names
    in addition to their descriptions.
  * Add locking to avoid races when changing the git-annex branch.
  * Various speed improvements gained by using ByteStrings.
  * Contain the zombie hordes.

 -- Joey Hess <joeyh@debian.org>  Tue, 11 Oct 2011 23:00:02 -0400

git-annex (3.20110928) unstable; urgency=low

  * --in can be used to make git-annex only operate on files
    believed to be present in a given repository.
  * Arbitrarily complex expressions can be built to limit the files git-annex
    operates on, by combining the options --not --and --or -( and -)
    Example: git annex get --exclude '*.mp3' --and --not -( --in usbdrive --or --in archive -)
  * --copies=N can be used to make git-annex only operate on files with
    the specified number of copies. (And --not --copies=N for the inverse.)
  * find: Rather than only showing files whose contents are present,
    when used with --exclude --copies or --in, displays all files that
    match the specified conditions.
  * Note that this is a behavior change for git-annex find! Old behavior
    can be gotten by using: git-annex find --in .
  * status: Massively sped up; remove --fast mode.
  * unused: File contents used by branches and tags are no longer
    considered unused, even when not used by the current branch. This is
    the final piece of the puzzle needed for git-annex to to play nicely
    with branches.

 -- Joey Hess <joeyh@debian.org>  Wed, 28 Sep 2011 18:14:02 -0400

git-annex (3.20110915) unstable; urgency=low

  * whereis: Show untrusted locations separately and do not include in
    location count.
  * Fix build without S3.
  * addurl: Always use whole url as destination filename, rather than
    only its file component.
  * get, drop, copy: Added --auto option, which decides whether
    to get/drop content as needed to work toward the configured numcopies.
  * bugfix: drop and fsck did not honor --exclude

 -- Joey Hess <joeyh@debian.org>  Thu, 15 Sep 2011 22:25:46 -0400

git-annex (3.20110906) unstable; urgency=low

  * Improve display of newlines around error and warning messages.
  * Fix Makefile to work with cabal again.

 -- Joey Hess <joeyh@debian.org>  Tue, 06 Sep 2011 13:45:16 -0400

git-annex (3.20110902) unstable; urgency=low

  * Set EMAIL when running test suite so that git does not need to be
    configured first. Closes: #638998
  * The wget command will now be used in preference to curl, if available.
  * init: Make description an optional parameter.
  * unused, status: Sped up by avoiding unnecessary stats of annexed files.
  * unused --remote: Reduced memory use to 1/4th what was used before.
  * Add --json switch, to produce machine-consumable output.

 -- Joey Hess <joeyh@debian.org>  Fri, 02 Sep 2011 21:20:37 -0400

git-annex (3.20110819) unstable; urgency=low

  * Now "git annex init" only has to be run once, when a git repository
    is first being created. Clones will automatically notice that git-annex
    is in use and automatically perform a basic initalization. It's
    still recommended to run "git annex init" in any clones, to describe them.
  * Added annex-cost-command configuration, which can be used to vary the
    cost of a remote based on the output of a shell command.
  * Fix broken upgrade from V1 repository. Closes: #638584

 -- Joey Hess <joeyh@debian.org>  Fri, 19 Aug 2011 20:34:09 -0400

git-annex (3.20110817) unstable; urgency=low

  * Fix shell escaping in rsync special remote.
  * addurl: --fast can be used to avoid immediately downloading the url.
  * Added support for getting content from git remotes using http (and https).
  * Added curl to Debian package dependencies.

 -- Joey Hess <joeyh@debian.org>  Wed, 17 Aug 2011 01:29:02 -0400

git-annex (3.20110719) unstable; urgency=low

  * add: Be even more robust to avoid ever leaving the file seemingly deleted.
    Closes: #634233
  * Bugfix: Make add ../ work.
  * Support the standard git -c name=value
  * unannex: Clean up use of git commit -a.

 -- Joey Hess <joeyh@debian.org>  Tue, 19 Jul 2011 23:39:53 -0400

git-annex (3.20110707) unstable; urgency=low

  * Fix sign bug in disk free space checking.
  * Bugfix: Forgot to de-escape keys when upgrading. Could result in
    bad location log data for keys that contain [&:%] in their names.
    (A workaround for this problem is to run git annex fsck.)
  * add: Avoid a failure mode that resulted in the file seemingly being
    deleted (content put in the annex but no symlink present).

 -- Joey Hess <joeyh@debian.org>  Thu, 07 Jul 2011 19:29:39 -0400

git-annex (3.20110705) unstable; urgency=low

  * uninit: Delete the git-annex branch and .git/annex/
  * unannex: In --fast mode, file content is left in the annex, and a
    hard link made to it.
  * uninit: Use unannex in --fast mode, to support unannexing multiple
    files that link to the same content.
  * Drop the dependency on the haskell curl bindings, use regular haskell HTTP.
  * Fix a pipeline stall when upgrading (caused by #624389).

 -- Joey Hess <joeyh@debian.org>  Tue, 05 Jul 2011 14:37:39 -0400

git-annex (3.20110702) unstable; urgency=low

  * Now the web can be used as a special remote. 
    This feature replaces the old URL backend.
  * addurl: New command to download an url and store it in the annex.
  * Sped back up fsck, copy --from, and other commands that often
    have to read a lot of information from the git-annex branch. Such
    commands are now faster than they were before introduction of the
    git-annex branch.
  * Always ensure git-annex branch exists.
  * Modify location log parser to allow future expansion.
  * --force will cause add, etc, to operate on ignored files.
  * Avoid mangling encoding when storing the description of repository
    and other content.
  * cabal can now be used to build git-annex. This is substantially
    slower than using make, does not build or install documentation,
    does not run the test suite, and is not particularly recommended,
    but could be useful to some.

 -- Joey Hess <joeyh@debian.org>  Sat, 02 Jul 2011 15:00:18 -0400

git-annex (3.20110624) experimental; urgency=low

  * New repository format, annex.version=3. Use `git annex upgrade` to migrate.
  * git-annex now stores its logs in a git-annex branch.
  * merge: New subcommand. Auto-merges the new git-annex branch.
  * Improved handling of bare git repos with annexes. Many more commands will
    work in them.
  * git-annex is now more robust; it will never leave state files
    uncommitted when some other git process comes along and locks the index
    at an inconvenient time.
  * rsync is now used when copying files from repos on other filesystems.
    cp is still used when copying file from repos on the same filesystem,
    since --reflink=auto can make it significantly faster on filesystems
    such as btrfs.
  * Allow --trust etc to specify a repository by name, for temporarily 
    trusting repositories that are not configured remotes.
  * unlock: Made atomic.
  * git-union-merge: New git subcommand, that does a generic union merge
    operation, and operates efficiently without touching the working tree.

 -- Joey Hess <joeyh@debian.org>  Fri, 24 Jun 2011 14:32:18 -0400

git-annex (0.20110610) unstable; urgency=low

  * Add --numcopies option.
  * Add --trust, --untrust, and --semitrust options.
  * get --from is the same as copy --from
  * Bugfix: Fix fsck to not think all SHAnE keys are bad.

 -- Joey Hess <joeyh@debian.org>  Fri, 10 Jun 2011 11:48:40 -0400

git-annex (0.20110601) unstable; urgency=low

  * Minor bugfixes and error message improvements.
  * Massively sped up `git annex lock` by avoiding use of the uber-slow
    `git reset`, and only running `git checkout` once, even when many files
    are being locked.
  * Fix locking of files with staged changes.
  * Somewhat sped up `git commit` of modifications to unlocked files.
  * Build fix for older ghc.

 -- Joey Hess <joeyh@debian.org>  Wed, 01 Jun 2011 11:50:47 -0400

git-annex (0.20110522) unstable; urgency=low

  * Closer emulation of git's behavior when told to use "foo/.git" as a
    git repository instead of just "foo". Closes: #627563
  * Fix bug in --exclude introduced in 0.20110516.

 -- Joey Hess <joeyh@debian.org>  Fri, 27 May 2011 20:20:41 -0400

git-annex (0.20110521) unstable; urgency=low

  * status: New subcommand to show info about an annex, including its size.
  * --backend now overrides any backend configured in .gitattributes files.
  * Add --debug option. Closes: #627499

 -- Joey Hess <joeyh@debian.org>  Sat, 21 May 2011 11:52:53 -0400

git-annex (0.20110516) unstable; urgency=low

  * Add a few tweaks to make it easy to use the Internet Archive's variant
    of S3. In particular, munge key filenames to comply with the IA's filename
    limits, disable encryption, support their nonstandard way of creating
    buckets, and allow x-archive-* headers to be specified in initremote to
    set item metadata.
  * Added filename extension preserving variant backends SHA1E, SHA256E, etc.
  * migrate: Use current filename when generating new key, for backends
    where the filename affects the key name.
  * Work around a bug in Network.URI's handling of bracketed ipv6 addresses.

 -- Joey Hess <joeyh@debian.org>  Mon, 16 May 2011 14:16:52 -0400

git-annex (0.20110503) unstable; urgency=low

  * Fix hasKeyCheap setting for bup and rsync special remotes.
  * Add hook special remotes.
  * Avoid crashing when an existing key is readded to the annex.
  * unused: Now also lists files fsck places in .git/annex/bad/
  * S3: When encryption is enabled, the Amazon S3 login credentials
    are stored, encrypted, in .git-annex/remotes.log, so environment
    variables need not be set after the remote is initialized.

 -- Joey Hess <joeyh@debian.org>  Tue, 03 May 2011 20:56:01 -0400

git-annex (0.20110427) unstable; urgency=low

  * Switch back to haskell SHA library, so git-annex remains buildable on
    Debian stable.
  * Added rsync special remotes. This could be used, for example, to 
    store annexed content on rsync.net (encrypted naturally). Or anywhere else.
  * Bugfix: Avoid pipeline stall when running git annex drop or fsck on a
    lot of files. Possibly only occured with ghc 7.

 -- Joey Hess <joeyh@debian.org>  Wed, 27 Apr 2011 22:50:26 -0400

git-annex (0.20110425) unstable; urgency=low

  * Use haskell Crypto library instead of haskell SHA library.
  * Remove testpack from build depends for non x86 architectures where it
    is not available. The test suite will not be run if it cannot be compiled.
  * Avoid using absolute paths when staging location log, as that can
    confuse git when a remote's path contains a symlink. Closes: #621386

 -- Joey Hess <joeyh@debian.org>  Mon, 25 Apr 2011 15:47:00 -0400

git-annex (0.20110420) unstable; urgency=low

  * Update Debian build dependencies for ghc 7.
  * Debian package is now built with S3 support.
    Thanks Joachim Breitner for making this possible.
  * Somewhat improved memory usage of S3, still work to do.
    Thanks Greg Heartsfield for ongoing work to improve the hS3 library
    for git-annex.

 -- Joey Hess <joeyh@debian.org>  Thu, 21 Apr 2011 15:00:48 -0400

git-annex (0.20110419) unstable; urgency=low

  * Don't run gpg in batch mode, so it can prompt for passphrase when
    there is no agent.
  * Add missing build dep on dataenc.
  * S3: Fix stalls when transferring encrypted data.
  * bup: Avoid memory leak when transferring encrypted data.

 -- Joey Hess <joeyh@debian.org>  Tue, 19 Apr 2011 21:26:51 -0400

git-annex (0.20110417) unstable; urgency=low

  * bup is now supported as a special type of remote.
  * The data sent to special remotes (Amazon S3, bup, etc) can be encrypted
    using GPG for privacy.
  * Use lowercase hash directories for locationlog files, to avoid
    some issues with git on OSX with the mixed-case directories.
    No migration is needed; the old mixed case hash directories are still
    read; new information is written to the new directories.
  * Unused files on remotes, particulary special remotes, can now be
    identified and dropped, by using "--from remote" with git annex unused
    and git annex dropunused.
  * Clear up short option confusion between --from and --force (-f is now
    --from, and there is no short option for --force).
  * Add build depend on perlmagick so docs are consistently built.
    Closes: #621410
  * Add doc-base file. Closes: #621408
  * Periodically flush git command queue, to avoid boating memory usage
    too much.
  * Support "sha1" and "sha512" commands on FreeBSD, and allow building
    if any/all SHA commands are not available. Thanks, Fraser Tweedale

 -- Joey Hess <joeyh@debian.org>  Sun, 17 Apr 2011 12:00:24 -0400

git-annex (0.20110401) experimental; urgency=low

  * Amazon S3 is now supported as a special type of remote.
    Warning: Encrypting data before sending it to S3 is not yet supported.
  * Note that Amazon S3 support is not built in by default on Debian yet,
    as hS3 is not packaged.
  * fsck: Ensure that files and directories in .git/annex/objects
    have proper permissions.
  * Added a special type of remote called a directory remote, which
    simply stores files in an arbitrary local directory.
  * Bugfix: copy --to --fast never really copied, fixed.

 -- Joey Hess <joeyh@debian.org>  Fri, 01 Apr 2011 21:27:22 -0400

git-annex (0.20110328) experimental; urgency=low

  * annex.diskreserve can be given in arbitrary units (ie "0.5 gigabytes")
  * Generalized remotes handling, laying groundwork for remotes that are
    not regular git remotes. (Think Amazon S3.)
  * Provide a less expensive version of `git annex copy --to`, enabled
    via --fast. This assumes that location tracking information is correct,
    rather than contacting the remote for every file.
  * Bugfix: Keys could be received into v1 annexes from v2 annexes, via
    v1 git-annex-shell. This results in some oddly named keys in the v1
    annex. Recognise and fix those keys when upgrading, instead of crashing.

 -- Joey Hess <joeyh@debian.org>  Mon, 28 Mar 2011 10:47:29 -0400

git-annex (0.20110325) experimental; urgency=low

  * Free space checking is now done, for transfers of data for keys
    that have free space metadata. (Notably, not for SHA* keys generated
    with git-annex 0.2x or earlier.) The code is believed to work on
    Linux, FreeBSD, and OSX; check compile-time messages to see if it
    is not enabled for your OS.
  * Add annex.diskreserve config setting, to control how much free space
    to reserve for other purposes and avoid using (defaults to 1 mb).
  * Add --fast flag, that can enable less expensive, but also less thorough
    versions of some commands.
  * fsck: In fast mode, avoid checking checksums.
  * unused: In fast mode, just show all existing temp files as unused,
    and avoid expensive scan for other unused content.
  * migrate: Support migrating v1 SHA keys to v2 SHA keys with
    size information that can be used for free space checking.
  * Fix space leak in fsck and drop commands.
  * migrate: Bugfix for case when migrating a file results in a key that
    is already present in .git/annex/objects.
  * dropunused: Significantly sped up; only read unused log file once.

 -- Joey Hess <joeyh@debian.org>  Fri, 25 Mar 2011 00:47:37 -0400

git-annex (0.20110320) experimental; urgency=low

  * Fix dropping of files using the URL backend.
  * Fix support for remotes with '.' in their names.
  * Add version command to show git-annex version as well as repository
    version information.
  * No longer auto-upgrade to repository format 2, to avoid accidental
    upgrades, etc. Use git-annex upgrade when you're ready to run this
    version.

 -- Joey Hess <joeyh@debian.org>  Sun, 20 Mar 2011 16:36:33 -0400

git-annex (0.20110316) experimental; urgency=low

  * New repository format, annex.version=2.
  * The first time git-annex is run in an old format repository, it
    will automatically upgrade it to the new format, staging all
    necessary changes to git. Also added a "git annex upgrade" command.
  * Colons are now avoided in filenames, so bare clones of git repos
    can be put on USB thumb drives formatted with vFAT or similar
    filesystems.
  * Added two levels of hashing to object directory and .git-annex logs,
    to improve scalability with enormous numbers of annexed
    objects. (With one hundred million annexed objects, each
    directory would contain fewer than 1024 files.)
  * The setkey, fromkey, and dropkey subcommands have changed how
    the key is specified. --backend is no longer used with these.

 -- Joey Hess <joeyh@debian.org>  Wed, 16 Mar 2011 16:20:23 -0400

git-annex (0.24) unstable; urgency=low

  Branched the 0.24 series, which will be maintained for a while to
  support v1 git-annex repos, while main development moves to the 0.2011
  series, with v2 git-annex repos.

  * Add Suggests on graphviz. Closes: #618039
  * When adding files to the annex, the symlinks pointing at the annexed
    content are made to have the same mtime as the original file.
    While git does not preserve that information, this allows a tool
    like metastore to be used with annexed files.
    (Currently this is only done on systems supporting POSIX 200809.)

 -- Joey Hess <joeyh@debian.org>  Wed, 16 Mar 2011 18:35:13 -0400

git-annex (0.23) unstable; urgency=low

  * Support ssh remotes with a port specified.
  * whereis: New subcommand to show where a file's content has gotten to.
  * Rethink filename encoding handling for display. Since filename encoding
    may or may not match locale settings, any attempt to decode filenames 
    will fail for some files. So instead, do all output in binary mode.

 -- Joey Hess <joeyh@debian.org>  Sat, 12 Mar 2011 15:02:49 -0400

git-annex (0.22) unstable; urgency=low

  * Git annexes can now be attached to bare git repositories.
    (Both the local and remote host must have this version of git-annex
    installed for it to work.)
  * Support filenames that start with a dash; when such a file is passed
    to a utility it will be escaped to avoid it being interpreted as an
    option. (I went a little overboard and got the type checker involved
    in this, so such files are rather comprehensively supported now.)
  * New backends: SHA512 SHA384 SHA256 SHA224
    (Supported on systems where corresponding shaNsum commands are available.)
  * describe: New subcommand that can set or change the description of
    a repository.
  * Fix test suite to reap zombies.
    (Zombies can be particularly annoying on OSX; thanks to Jimmy Tang
    for his help eliminating the infestation... for now.)
  * Make test suite not rely on a working cp -pr.
    (The Unix wars are still ON!)
  * Look for dir.git directories the same as git does.
  * Support remote urls specified as relative paths.
  * Support non-ssh remote paths that contain tilde expansions.
  * fsck: Check for and repair location log damage.
  * Bugfix: When fsck detected and moved away corrupt file content, it did
    not update the location log.

 -- Joey Hess <joeyh@debian.org>  Fri, 04 Mar 2011 15:10:57 -0400

git-annex (0.21) unstable; urgency=low

  * test: Don't rely on chmod -R working.
  * unannex: Fix recently introduced bug when attempting to unannex more
    than one file at a time.
  * test: Set git user name and email in case git can't guess values.
  * Fix display of unicode filenames.

 -- Joey Hess <joeyh@debian.org>  Fri, 11 Feb 2011 23:21:08 -0400

git-annex (0.20) unstable; urgency=low

  * Preserve specified file ordering when instructed to act on multiple
    files or directories. For example, "git annex get a b" will now always
    get "a" before "b". Previously it could operate in either order.
  * unannex: Commit staged changes at end, to avoid some confusing behavior
    with the pre-commit hook, which would see some types of commits after
    an unannex as checking in of an unlocked file.
  * map: New subcommand that uses graphviz to display a nice map of
    the git repository network.
  * Deal with the mtl/monads-fd conflict.
  * configure: Check for sha1sum.

 -- Joey Hess <joeyh@debian.org>  Tue, 08 Feb 2011 18:57:24 -0400

git-annex (0.19) unstable; urgency=low

  * configure: Support using the uuidgen command if the uuid command is
    not available.
  * Allow --exclude to be specified more than once.
  * There are now three levels of repository trust.
  * untrust: Now marks the current repository as untrusted.
  * semitrust: Now restores the default trust level. (What untrust used to do.)
  * fsck, drop: Take untrusted repositories into account.
  * Bugfix: Files were copied from trusted remotes first even if their
    annex.cost was higher than other remotes.
  * Improved temp file handling. Transfers of content can now be resumed
    from temp files later; the resume does not have to be the immediate
    next git-annex run.
  * unused: Include partially transferred content in the list.
  * Bugfix: Running a second git-annex while a first has a transfer in
    progress no longer deletes the first processes's temp file.

 -- Joey Hess <joeyh@debian.org>  Fri, 28 Jan 2011 14:31:37 -0400

git-annex (0.18) unstable; urgency=low

  * Bugfix: `copy --to` and `move --to` forgot to stage location log changes
    after transferring the file to the remote repository.
    (Did not affect ssh remotes.)
  * fsck: Fix bug in moving of corrupted files to .git/annex/bad/
  * migrate: Fix support for --backend option.
  * unlock: Fix behavior when file content is not present.
  * Test suite improvements. Current top-level test coverage: 80%

 -- Joey Hess <joeyh@debian.org>  Fri, 14 Jan 2011 14:17:44 -0400

git-annex (0.17) unstable; urgency=low

  * unannex: Now skips files whose content is not present, rather than
    it being an error.
  * New migrate subcommand can be used to switch files to using a different
    backend, safely and with no duplication of content.
  * bugfix: Fix crash caused by empty key name. (Thanks Henrik for reporting.)

 -- Joey Hess <joeyh@debian.org>  Sun, 09 Jan 2011 10:04:11 -0400

git-annex (0.16) unstable; urgency=low

  * git-annex-shell: Avoid exposing any git repo config except for the
    annex.uuid when doing configlist.
  * bugfix: Running `move --to` with a remote whose UUID was not yet known
    could result in git-annex not recording on the local side where the
    file was moved to. This could not result in data loss, or even a
    significant problem, since the remote *did* record that it had the file.
  * Also, add a general guard to detect attempts to record information
    about repositories with missing UUIDs.
  * bugfix: Running `move --to` with a non-ssh remote failed.
  * bugfix: Running `copy --to` with a non-ssh remote actually did a move.
  * Many test suite improvements. Current top-level test coverage: 65%

 -- Joey Hess <joeyh@debian.org>  Fri, 07 Jan 2011 14:33:13 -0400

git-annex (0.15) unstable; urgency=low

  * Support scp-style urls for remotes (host:path).
  * Support ssh urls containing "~".
  * Add trust and untrust subcommands, to allow configuring repositories
    that are trusted to retain files without explicit checking.
  * Fix bug in numcopies handling when multiple remotes pointed to the
    same repository.
  * Introduce the git-annex-shell command. It's now possible to make
    a user have it as a restricted login shell, similar to git-shell.
  * Note that git-annex will always use git-annex-shell when accessing
    a ssh remote, so all of your remotes need to be upgraded to this
    version of git-annex at the same time.
  * Now rsync is exclusively used for copying files to and from remotes.
    scp is not longer supported.

 -- Joey Hess <joeyh@debian.org>  Fri, 31 Dec 2010 22:00:52 -0400

git-annex (0.14) unstable; urgency=low

  * Bugfix to git annex unused in a repository with nothing yet annexed.
  * Support upgrading from a v0 annex with nothing in it.
  * Avoid multiple calls to git ls-files when passed eg, "*".

 -- Joey Hess <joeyh@debian.org>  Fri, 24 Dec 2010 17:38:48 -0400

git-annex (0.13) unstable; urgency=low

  * Makefile: Install man page and html (when built).
  * Makefile: Add GHCFLAGS variable.
  * Fix upgrade from 0.03.
  * Support remotes using git+ssh and ssh+git as protocol.
    Closes: #607056

 -- Joey Hess <joeyh@debian.org>  Tue, 14 Dec 2010 13:05:10 -0400

git-annex (0.12) unstable; urgency=low

  * Add --exclude option to exclude files from processing.
  * mwdn2man: Fix a bug in newline supression. Closes: #606578
  * Bugfix to git annex add of an unlocked file in a subdir. Closes: #606579
  * Makefile: Add PREFIX variable.

 -- Joey Hess <joeyh@debian.org>  Sat, 11 Dec 2010 17:32:00 -0400

git-annex (0.11) unstable; urgency=low

  * If available, rsync will be used for file transfers from remote
    repositories. This allows resuming interrupted transfers.
  * Added remote.annex-rsync-options.
  * Avoid deleting temp files when rsync fails.
  * Improve detection of version 0 repos.
  * Add uninit subcommand. Closes: #605749

 -- Joey Hess <joeyh@debian.org>  Sat, 04 Dec 2010 17:27:42 -0400

git-annex (0.10) unstable; urgency=low

  * In .gitattributes, the annex.numcopies attribute can be used
    to control the number of copies to retain of different types of files.
  * Bugfix: Always correctly handle gitattributes when in a subdirectory of
    the repository. (Had worked ok for ones like "*.mp3", but failed for
    ones like "dir/*".)
  * fsck: Fix warning about not enough copies of a file, when locations
    are known, but are not available in currently configured remotes.
  * precommit: Optimise to avoid calling git-check-attr more than once.
  * The git-annex-backend attribute has been renamed to annex.backend.

 -- Joey Hess <joeyh@debian.org>  Sun, 28 Nov 2010 19:28:05 -0400

git-annex (0.09) unstable; urgency=low

  * Add copy subcommand.
  * Fix bug in setkey subcommand triggered by move --to.

 -- Joey Hess <joeyh@debian.org>  Sat, 27 Nov 2010 17:14:59 -0400

git-annex (0.08) unstable; urgency=low

  * Fix `git annex add ../foo` (when ran in a subdir of the repo).
  * Add configure step to build process.
  * Only use cp -a if it is supported, falling back to cp -p or plain cp
    as needed for portability.
  * cp --reflink=auto is used if supported, and will make git annex unlock
    much faster on filesystems like btrfs that support copy on write.

 -- Joey Hess <joeyh@debian.org>  Sun, 21 Nov 2010 13:45:44 -0400

git-annex (0.07) unstable; urgency=low

  * find: New subcommand.
  * unused: New subcommand, finds unused data. (Split out from fsck.)
  * dropunused: New subcommand, provides for easy dropping of unused keys
    by number, as listed by the unused subcommand.
  * fsck: Print warnings to stderr; --quiet can now be used to only see
    problems.

 -- Joey Hess <joeyh@debian.org>  Mon, 15 Nov 2010 18:41:50 -0400

git-annex (0.06) unstable; urgency=low

  * fsck: Check if annex.numcopies is satisfied.
  * fsck: Verify the sha1 of files when the SHA1 backend is used.
  * fsck: Verify the size of files when the WORM backend is used.
  * fsck: Allow specifying individual files if fscking everything
    is not desired.
  * fsck: Fix bug, introduced in 0.04, in detection of unused data.

 -- Joey Hess <joeyh@debian.org>  Sat, 13 Nov 2010 16:24:29 -0400

git-annex (0.05) unstable; urgency=low

  * Optimize both pre-commit and lock subcommands to not call git diff
    on every file being committed/locked.
    (This actually also works around a bug in ghc, that caused
    git-annex 0.04 pre-commit to sometimes corrupt filename being read
    from git ls-files and fail. 
    See <http://hackage.haskell.org/trac/ghc/ticket/4493>
    The excessive number of calls made by pre-commit exposed the ghc bug.
    Thanks Josh Triplett for the debugging.)
  * Build with -O2.

 -- Joey Hess <joeyh@debian.org>  Thu, 11 Nov 2010 18:31:09 -0400

git-annex (0.04) unstable; urgency=low

  * Add unlock subcommand, which replaces the symlink with a copy of
    the file's content in preparation of changing it. The "edit" subcommand
    is an alias for unlock.
  * Add lock subcommand.
  * Unlocked files will now automatically be added back into the annex when
    committed (and the updated symlink committed), by some magic in the
    pre-commit hook.
  * The SHA1 backend is now fully usable.
  * Add annex.version, which will be used to automate upgrades
    between incompatible versions.
  * Reorganised the layout of .git/annex/
  * The new layout will be automatically upgraded to the first time
    git-annex is used in a repository with the old layout.
  * Note that git-annex 0.04 cannot transfer content from old repositories
    that have not yet been upgraded.
  * Annexed file contents are now made unwritable and put in unwriteable
    directories, to avoid them accidentially being removed or modified.
    (Thanks Josh Triplett for the idea.)
  * Add build dep on libghc6-testpack-dev. Closes: #603016
  * Avoid using runghc to run test suite as it is not available on all
    architectures. Closes: #603006

 -- Joey Hess <joeyh@debian.org>  Wed, 10 Nov 2010 14:23:23 -0400

git-annex (0.03) unstable; urgency=low

  * Fix support for file:// remotes.
  * Add --verbose
  * Fix SIGINT handling.
  * Fix handling of files with unusual characters in their name.
  * Fixed memory leak; git-annex no longer reads the whole file list
    from git before starting, and will be much faster with large repos.
  * Fix crash on unknown symlinks.
  * Added remote.annex-scp-options and remote.annex-ssh-options.
  * The backends to use when adding different sets of files can be configured
    via gitattributes.
  * In .gitattributes, the git-annex-backend attribute can be set to the
    names of backends to use when adding different types of files.
  * Add fsck subcommand. (For now it only finds unused key contents in the
    annex.)

 -- Joey Hess <joeyh@debian.org>  Sun, 07 Nov 2010 18:26:04 -0400

git-annex (0.02) unstable; urgency=low

  * Can scp annexed files from remote hosts, and check remote hosts for
    file content when dropping files.
  * New move subcommand, that makes it easy to move file contents from
    or to a remote.
  * New fromkey subcommand, for registering urls, etc.
  * git-annex init will now set up a pre-commit hook that fixes up symlinks
    before they are committed, to ensure that moving symlinks around does not
    break them.
  * More intelligent and fast staging of modified files; git add coalescing.
  * Add remote.annex-ignore git config setting to allow completly disabling
    a given remote.
  * --from/--to can be used to control the remote repository that git-annex
    uses.
  * --quiet can be used to avoid verbose output
  * New plumbing-level dropkey and addkey subcommands.
  * Lots of bug fixes.

 -- Joey Hess <joeyh@debian.org>  Wed, 27 Oct 2010 16:39:29 -0400

git-annex (0.01) unstable; urgency=low

  * First prerelease.

 -- Joey Hess <joeyh@debian.org>  Wed, 20 Oct 2010 12:54:24 -0400<|MERGE_RESOLUTION|>--- conflicted
+++ resolved
@@ -1,13 +1,3 @@
-<<<<<<< HEAD
-git-annex (5.20140117~bpo70+2) wheezy-backports; urgency=medium
-
-  * Version build-dep on haskell-gnutls, so that backport will build with
-    XMPP support enabled.
-
- -- Joey Hess <joeyh@debian.org>  Thu, 30 Jan 2014 13:51:34 -0400
-
-git-annex (5.20140117~bpo70+1) wheezy-backports; urgency=medium
-=======
 git-annex (5.20140210) unstable; urgency=medium
 
   * --in can now refer to files that were located in a repository at
@@ -98,8 +88,14 @@
 
  -- Joey Hess <joeyh@debian.org>  Mon, 27 Jan 2014 13:43:28 -0400
 
-git-annex (5.20140117) unstable; urgency=medium
->>>>>>> b3a002f2
+git-annex (5.20140117~bpo70+2) wheezy-backports; urgency=medium
+
+  * Version build-dep on haskell-gnutls, so that backport will build with
+    XMPP support enabled.
+
+ -- Joey Hess <joeyh@debian.org>  Thu, 30 Jan 2014 13:51:34 -0400
+
+git-annex (5.20140117~bpo70+1) wheezy-backports; urgency=medium
 
   * Really fix FTBFS on mipsel and sparc due to test suite not being available
     on those architectures.
