--- conflicted
+++ resolved
@@ -7,12 +7,6 @@
     git-annex's existing ability to recover in this situation. This is
     used by git-annex-shell and other places where changes are made to
     a remote's location log.
-<<<<<<< HEAD
-  * S3: Fix irrefutable pattern failure when accessing encrypted S3
-    credentials.
-=======
-  * Modifications to support ghc 7.4's handling of filenames.
-    This version can only be built with ghc 7.4 or newer.
   * S3: Fix irrefutable pattern failure when accessing encrypted S3
     credentials.
   * addurl: Added a --file option, which can be used to specify what
@@ -21,7 +15,6 @@
     Or, when the file already exists, the url is recorded as another
     location of the file.
   * addurl: Normalize badly encoded urls.
->>>>>>> e4d09235
 
  -- Joey Hess <joeyh@debian.org>  Tue, 24 Jan 2012 16:21:55 -0400
 
