Source: git-annex
Section: utils
Priority: optional
Build-Depends: 
	debhelper (>= 9),
	ghc (>= 7.4),
	libghc-mtl-dev (>= 2.1.1),
	libghc-missingh-dev,
	libghc-data-default-dev,
	libghc-hslogger-dev,
	libghc-pcre-light-dev,
	libghc-sha-dev,
	libghc-cryptohash-dev,
	libghc-dataenc-dev,
	libghc-utf8-string-dev,
	libghc-hs3-dev (>= 0.5.6),
<<<<<<< HEAD
=======
	libghc-dav-dev (>= 1.0) [amd64 i386 kfreebsd-amd64 kfreebsd-i386 powerpc],
>>>>>>> 5f749a06
	libghc-quickcheck2-dev,
	libghc-monad-control-dev (>= 0.3),
	libghc-exceptions-dev (>= 0.6),
	libghc-transformers-dev,
	libghc-unix-compat-dev,
	libghc-dlist-dev,
	libghc-uuid-dev,
	libghc-json-dev,
	libghc-aeson-dev,
	libghc-ifelse-dev,
	libghc-bloomfilter-dev,
	libghc-edit-distance-dev,
	libghc-hinotify-dev [linux-any],
	libghc-stm-dev (>= 2.3),
	libghc-dbus-dev (>= 0.10.3) [linux-any],
	libghc-yesod-dev [i386 amd64 kfreebsd-i386 kfreebsd-amd64 powerpc sparc],
	libghc-yesod-static-dev [i386 amd64 kfreebsd-i386 kfreebsd-amd64 powerpc sparc],
	libghc-yesod-default-dev [i386 amd64 kfreebsd-amd64 powerpc sparc],
	libghc-hamlet-dev [i386 amd64 kfreebsd-i386 kfreebsd-amd64 powerpc sparc],
	libghc-shakespeare-dev [i386 amd64 kfreebsd-i386 kfreebsd-amd64 powerpc sparc],
	libghc-clientsession-dev [i386 amd64 kfreebsd-i386 kfreebsd-amd64 powerpc sparc],
	libghc-warp-dev [i386 amd64 kfreebsd-i386 kfreebsd-amd64 powerpc sparc],
	libghc-warp-tls-dev [i386 amd64 kfreebsd-i386 kfreebsd-amd64 powerpc sparc],
	libghc-wai-dev [i386 amd64 kfreebsd-i386 kfreebsd-amd64 powerpc sparc],
	libghc-wai-extra-dev [i386 amd64 kfreebsd-i386 kfreebsd-amd64 powerpc sparc],
	libghc-case-insensitive-dev,
	libghc-http-types-dev,
	libghc-http-conduit-dev,
	libghc-blaze-builder-dev,
	libghc-crypto-api-dev,
	libghc-network-multicast-dev,
	libghc-network-info-dev [linux-any kfreebsd-any],
	libghc-safesemaphore-dev,
	libghc-network-protocol-xmpp-dev (>= 0.4.3-1),
	libghc-gnutls-dev (>= 0.1.4-3~bpo70+1),
	libghc-xml-types-dev,
	libghc-async-dev,
<<<<<<< HEAD
	libghc-http-dev,
	libghc-feed-dev,
=======
	libghc-feed-dev (>= 0.3.9.2),
>>>>>>> 5f749a06
	libghc-regex-tdfa-dev [!mipsel !s390],
	libghc-regex-compat-dev [mipsel s390],
	lsof [!kfreebsd-i386 !kfreebsd-amd64],
	ikiwiki,
	perlmagick,
	git (>= 1:1.8.4),
	rsync,
	wget,
	curl,
	openssh-client,
Maintainer: Joey Hess <joeyh@debian.org>
Standards-Version: 3.9.5
Vcs-Git: git://git.kitenet.net/git-annex
Homepage: http://git-annex.branchable.com/
XS-Testsuite: autopkgtest

Package: git-annex
Architecture: any
Section: utils
Depends: ${misc:Depends}, ${shlibs:Depends},
	git (>= 1:1.8.4),
	rsync,
	wget,
	curl,
	openssh-client (>= 1:5.6p1)
Recommends: 
	lsof,
	gnupg,
	bind9-host,
	quvi,
	git-remote-gcrypt (>= 0.20130908-6~bpo70+1),
	nocache,
Suggests:
	graphviz,
	bup,
	tahoe-lafs,
	libnss-mdns,
Description: manage files with git, without checking their contents into git
 git-annex allows managing files with git, without checking the file
 contents into git. While that may seem paradoxical, it is useful when
 dealing with files larger than git can currently easily handle, whether due
 to limitations in memory, time, or disk space.
 .
 Even without file content tracking, being able to manage files with git,
 move files around and delete files with versioned directory trees, and use
 branches and distributed clones, are all very handy reasons to use git. And
 annexed files can co-exist in the same git repository with regularly
 versioned files, which is convenient for maintaining documents, Makefiles,
 etc that are associated with annexed files but that benefit from full
 revision control.<|MERGE_RESOLUTION|>--- conflicted
+++ resolved
@@ -14,10 +14,6 @@
 	libghc-dataenc-dev,
 	libghc-utf8-string-dev,
 	libghc-hs3-dev (>= 0.5.6),
-<<<<<<< HEAD
-=======
-	libghc-dav-dev (>= 1.0) [amd64 i386 kfreebsd-amd64 kfreebsd-i386 powerpc],
->>>>>>> 5f749a06
 	libghc-quickcheck2-dev,
 	libghc-monad-control-dev (>= 0.3),
 	libghc-exceptions-dev (>= 0.6),
@@ -55,12 +51,8 @@
 	libghc-gnutls-dev (>= 0.1.4-3~bpo70+1),
 	libghc-xml-types-dev,
 	libghc-async-dev,
-<<<<<<< HEAD
 	libghc-http-dev,
-	libghc-feed-dev,
-=======
 	libghc-feed-dev (>= 0.3.9.2),
->>>>>>> 5f749a06
 	libghc-regex-tdfa-dev [!mipsel !s390],
 	libghc-regex-compat-dev [mipsel s390],
 	lsof [!kfreebsd-i386 !kfreebsd-amd64],
