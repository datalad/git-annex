--- conflicted
+++ resolved
@@ -70,12 +70,8 @@
 	libghc-tasty-hunit-dev,
 	libghc-tasty-quickcheck-dev,
 	libghc-tasty-rerun-dev,
-<<<<<<< HEAD
 	libghc-optparse-applicative-dev (>= 0.10),
 	libghc-cabal-dev,
-=======
-	libghc-optparse-applicative-dev (>= 0.11.0),
->>>>>>> 730573e0
 	lsof [linux-any],
 	ikiwiki,
 	perlmagick,
