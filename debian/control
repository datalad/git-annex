--- conflicted
+++ resolved
@@ -13,10 +13,6 @@
 	libghc-dataenc-dev,
 	libghc-utf8-string-dev,
 	libghc-hs3-dev (>= 0.5.6),
-<<<<<<< HEAD
-=======
-	libghc-dav-dev (>= 0.3) [amd64 i386 kfreebsd-amd64 kfreebsd-i386 powerpc],
->>>>>>> 3cbb366e
 	libghc-quickcheck2-dev,
 	libghc-monad-control-dev (>= 0.3),
 	libghc-monadcatchio-transformers-dev,
@@ -60,11 +56,7 @@
 	lsof [!kfreebsd-i386 !kfreebsd-amd64],
 	ikiwiki,
 	perlmagick,
-<<<<<<< HEAD
-	git (>= 1:1.8.4~rc3),
-=======
 	git (>= 1:1.8.4),
->>>>>>> 3cbb366e
 	rsync,
 	wget,
 	curl,
@@ -79,11 +71,7 @@
 Architecture: any
 Section: utils
 Depends: ${misc:Depends}, ${shlibs:Depends},
-<<<<<<< HEAD
-	git (>= 1:1.8.4~rc3),
-=======
 	git (>= 1:1.8.4),
->>>>>>> 3cbb366e
 	rsync,
 	wget,
 	curl,
