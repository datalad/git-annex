--- conflicted
+++ resolved
@@ -332,11 +332,7 @@
 
 {- .git/annex/keysdb/ contains a database of information about keys. -}
 gitAnnexKeysDb :: Git.Repo -> FilePath
-<<<<<<< HEAD
-gitAnnexKeysDb r = gitAnnexDir r </> "keysdb"
-=======
-gitAnnexKeysDb r = fromRawFilePath $ gitAnnexDir r P.</> "keys"
->>>>>>> e8651fbd
+gitAnnexKeysDb r = fromRawFilePath $ gitAnnexDir r P.</> "keysdb"
 
 {- Lock file for the keys database. -}
 gitAnnexKeysDbLock :: Git.Repo -> FilePath
@@ -384,13 +380,8 @@
 
 {- .git/annex/export/ is used to store information about
  - exports to special remotes. -}
-<<<<<<< HEAD
 gitAnnexExportDir :: Git.Repo -> FilePath
-gitAnnexExportDir r = gitAnnexDir r </> "export"
-=======
-gitAnnexExportDir :: UUID -> Git.Repo -> FilePath
-gitAnnexExportDir u r = fromRawFilePath (gitAnnexDir r) </> "export" </> fromUUID u
->>>>>>> e8651fbd
+gitAnnexExportDir r = fromRawFilePath $ gitAnnexDir r P.</> "export"
 
 {- Directory containing database used to record export info. -}
 gitAnnexExportDbDir :: UUID -> Git.Repo -> FilePath
@@ -416,11 +407,7 @@
  - need to be rebuilt with a new name.)
  -}
 gitAnnexContentIdentifierDbDir :: Git.Repo -> FilePath
-<<<<<<< HEAD
-gitAnnexContentIdentifierDbDir r = gitAnnexDir r </> "cidsdb"
-=======
-gitAnnexContentIdentifierDbDir r = fromRawFilePath $ gitAnnexDir r P.</> "cids"
->>>>>>> e8651fbd
+gitAnnexContentIdentifierDbDir r = fromRawFilePath $ gitAnnexDir r P.</> "cidsdb"
 
 {- Lock file for writing to the content id database. -}
 gitAnnexContentIdentifierLock :: Git.Repo -> FilePath
