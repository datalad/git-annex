--- conflicted
+++ resolved
@@ -91,13 +91,8 @@
 	add i k = do
 		let tf = Git.LsTree.file i
 		Database.Keys.runWriter $
-<<<<<<< HEAD
 			liftIO . Database.Keys.SQL.addAssociatedFileFast k tf
-		whenM (pure replacefiles <&&> inAnnex k) $ do
-=======
-			liftIO . Database.Keys.SQL.addAssociatedFileFast (toIKey k) tf
 		whenM (inAnnex k) $ do
->>>>>>> 68a57931
 			f <- fromRepo $ fromTopFilePath tf
 			liftIO (isPointerFile f) >>= \case
 				Just k' | k' == k -> do
