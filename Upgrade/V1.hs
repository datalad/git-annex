{- git-annex v1 -> v2 upgrade support
 -
 - Copyright 2011 Joey Hess <joey@kitenet.net>
 -
 - Licensed under the GNU GPL version 3 or higher.
 -}

module Upgrade.V1 where

import System.IO.Error (try)
<<<<<<< HEAD
import System.Directory
import Control.Monad.State (liftIO)
import Control.Monad (filterM, forM_, unless)
import System.Posix.Files
import System.FilePath
import Data.String.Utils
=======
>>>>>>> f0110338
import System.Posix.Types
import Data.Char

import Common.Annex
import Types.Key
import Annex.Content
import PresenceLog
import qualified Annex.Queue
import qualified Git
import qualified Git.LsFiles as LsFiles
import Backend
import Annex.Version
import Utility.FileMode
import qualified Upgrade.V2

-- v2 adds hashing of filenames of content and location log files.
-- Key information is encoded in filenames differently, so
-- both content and location log files move around, and symlinks
-- to content need to be changed.
-- 
-- When upgrading a v1 key to v2, file size metadata ought to be
-- added to the key (unless it is a WORM key, which encoded
-- mtime:size in v1). This can only be done when the file content
-- is present. Since upgrades need to happen consistently, 
-- (so that two repos get changed the same way by the upgrade, and
-- will merge), that metadata cannot be added on upgrade.
--
-- Note that file size metadata
-- will only be used for detecting situations where git-annex
-- would run out of disk space, so if some keys don't have it,
-- the impact is minor. At least initially. It could be used in the
-- future by smart auto-repo balancing code, etc.
--
-- Anyway, since v2 plans ahead for other metadata being included
-- in keys, there should probably be a way to update a key.
-- Something similar to the migrate subcommand could be used,
-- and users could then run that at their leisure.

upgrade :: Annex Bool
upgrade = do
	showAction "v1 to v2"

	g <- gitRepo
	if Git.repoIsLocalBare g
		then do
			moveContent
			setVersion
		else do
			moveContent
			updateSymlinks
			moveLocationLogs
	
			Annex.Queue.flush True
			setVersion
	
	Upgrade.V2.upgrade

moveContent :: Annex ()
moveContent = do
	showAction "moving content"
	files <- getKeyFilesPresent1
	forM_ files move
	where
		move f = do
			let k = fileKey1 (takeFileName f)
			let d = parentDir f
			liftIO $ allowWrite d
			liftIO $ allowWrite f
			moveAnnex k f
			liftIO $ removeDirectory d

updateSymlinks :: Annex ()
updateSymlinks = do
	showAction "updating symlinks"
	g <- gitRepo
	files <- liftIO $ LsFiles.inRepo g [Git.workTree g]
	forM_ files fixlink
	where
		fixlink f = do
			r <- lookupFile1 f
			case r of
				Nothing -> return ()
				Just (k, _) -> do
					link <- calcGitLink f k
					liftIO $ removeFile f
					liftIO $ createSymbolicLink link f
					Annex.Queue.add "add" [Param "--"] [f]

moveLocationLogs :: Annex ()
moveLocationLogs = do
	showAction "moving location logs"
	logkeys <- oldlocationlogs
	forM_ logkeys move
		where
			oldlocationlogs = do
				g <- gitRepo
				let dir = Upgrade.V2.gitStateDir g
				exists <- liftIO $ doesDirectoryExist dir
				if exists
					then do
						contents <- liftIO $ getDirectoryContents dir
						return $ mapMaybe oldlog2key contents
					else return []
			move (l, k) = do
				g <- gitRepo
				let dest = logFile2 g k
				let dir = Upgrade.V2.gitStateDir g
				let f = dir </> l
				liftIO $ createDirectoryIfMissing True (parentDir dest)
				-- could just git mv, but this way deals with
				-- log files that are not checked into git,
				-- as well as merging with already upgraded
				-- logs that have been pulled from elsewhere
				old <- liftIO $ readLog1 f
				new <- liftIO $ readLog1 dest
				liftIO $ writeLog1 dest (old++new)
				Annex.Queue.add "add" [Param "--"] [dest]
				Annex.Queue.add "add" [Param "--"] [f]
				Annex.Queue.add "rm" [Param "--quiet", Param "-f", Param "--"] [f]
		
oldlog2key :: FilePath -> Maybe (FilePath, Key)
oldlog2key l = 
	let len = length l - 4 in
		if drop len l == ".log"
		then let k = readKey1 (take len l) in
			if null (keyName k) || null (keyBackendName k)
			then Nothing
			else Just (l, k)
		else Nothing

-- WORM backend keys: "WORM:mtime:size:filename"
-- all the rest: "backend:key"
--
-- If the file looks like "WORM:XXX-...", then it was created by mixing
-- v2 and v1; that infelicity is worked around by treating the value
-- as the v2 key that it is.
readKey1 :: String -> Key
readKey1 v = 
	if mixup
		then fromJust $ readKey $ join ":" $ tail bits
		else Key { keyName = n , keyBackendName = b, keySize = s, keyMtime = t }
	where
		bits = split ":" v
		b = head bits
		n = join ":" $ drop (if wormy then 3 else 1) bits
		t = if wormy
			then Just (read (bits !! 1) :: EpochTime)
			else Nothing
		s = if wormy
			then Just (read (bits !! 2) :: Integer)
			else Nothing
		wormy = head bits == "WORM"
		mixup = wormy && isUpper (head $ bits !! 1)

showKey1 :: Key -> String
showKey1 Key { keyName = n , keyBackendName = b, keySize = s, keyMtime = t } =
	join ":" $ filter (not . null) [b, showifhere t, showifhere s, n]
		where
			showifhere Nothing = ""
			showifhere (Just v) = show v

keyFile1 :: Key -> FilePath
keyFile1 key = replace "/" "%" $ replace "%" "&s" $ replace "&" "&a"  $ showKey1 key

fileKey1 :: FilePath -> Key
fileKey1 file = readKey1 $
	replace "&a" "&" $ replace "&s" "%" $ replace "%" "/" file

writeLog1 :: FilePath -> [LogLine] -> IO ()
writeLog1 file ls = viaTmp writeFile file (unlines $ map show ls)

readLog1 :: FilePath -> IO [LogLine]
readLog1 file = catch (return . parseLog =<< readFileStrict file) (const $ return [])

lookupFile1 :: FilePath -> Annex (Maybe (Key, Backend Annex))
lookupFile1 file = do
	tl <- liftIO $ try getsymlink
	case tl of
		Left _ -> return Nothing
		Right l -> makekey l
	where
		getsymlink = return . takeFileName =<< readSymbolicLink file
		makekey l = case maybeLookupBackendName bname of
			Nothing -> do
				unless (null kname || null bname ||
				        not (isLinkToAnnex l)) $
					warning skip
				return Nothing
			Just backend -> return $ Just (k, backend)
			where
				k = fileKey1 l
				bname = keyBackendName k
				kname = keyName k
				skip = "skipping " ++ file ++ 
					" (unknown backend " ++ bname ++ ")"

getKeyFilesPresent1 :: Annex [FilePath]
getKeyFilesPresent1  = do
	g <- gitRepo
	getKeyFilesPresent1' $ gitAnnexObjectDir g
getKeyFilesPresent1' :: FilePath -> Annex [FilePath]
getKeyFilesPresent1' dir = do
	exists <- liftIO $ doesDirectoryExist dir
	if not exists
		then return []
		else do
			dirs <- liftIO $ getDirectoryContents dir
			let files = map (\d -> dir ++ "/" ++ d ++ "/" ++ takeFileName d) dirs
			liftIO $ filterM present files
	where
		present f = do
			result <- try $ getFileStatus f
			case result of
				Right s -> return $ isRegularFile s
				Left _ -> return False

logFile1 :: Git.Repo -> Key -> String
logFile1 repo key = Upgrade.V2.gitStateDir repo ++ keyFile1 key ++ ".log"

logFile2 :: Git.Repo -> Key -> String
logFile2 = logFile' hashDirLower

logFile' :: (Key -> FilePath) -> Git.Repo -> Key -> String
logFile' hasher repo key =
	gitStateDir repo ++ hasher key ++ keyFile key ++ ".log"

stateDir :: FilePath
stateDir = addTrailingPathSeparator ".git-annex"

gitStateDir :: Git.Repo -> FilePath
gitStateDir repo = addTrailingPathSeparator $ Git.workTree repo </> stateDir<|MERGE_RESOLUTION|>--- conflicted
+++ resolved
@@ -8,15 +8,6 @@
 module Upgrade.V1 where
 
 import System.IO.Error (try)
-<<<<<<< HEAD
-import System.Directory
-import Control.Monad.State (liftIO)
-import Control.Monad (filterM, forM_, unless)
-import System.Posix.Files
-import System.FilePath
-import Data.String.Utils
-=======
->>>>>>> f0110338
 import System.Posix.Types
 import Data.Char
 
