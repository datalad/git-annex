--- conflicted
+++ resolved
@@ -17,16 +17,6 @@
   replacing all the RawFilePath with OsPath, which should be pretty
   mechanical, with only some wrapper functions in Utility.FileIO and
   Utility.RawFilePath needing to be changed.
-<<<<<<< HEAD
-* Utility.FileIO is used for most withFile and openFile, but not yet for
-  readFile, writeFile, and appendFile on FilePaths.
-  Note that the FilePath versions do newline translation on windows, 
-  which has to be handled when converting to the Utility.FileIO ones.
-* System.Directory.OsPath is available with OsPath build flag, but
-  not yet used, and would eliminate a lot of fromRawFilePaths.
-  Make Utility.SystemDirectory import it when built with OsPath,
-  and the remaining 6 hours or work will explain itself..
-  This has been started in the `ospath` branch.
 * As part of the OsPath conversion, Git.LsFiles has several
   `pipeNullSplit'` calls that have toOsPath mapped over the results.
   That adds an additional copy, so the lazy ByteString is converted to strict,
@@ -39,10 +29,6 @@
   (although in this case it would need to stop at the terminating 0 byte)
   and unsafePerformIO to stream to a list would avoid needing to rewrite
   this code to not use a list.
-=======
-
-  Work on this is underway, in the `ospath` branch.
->>>>>>> c3e6cbb4
 
 [[!tag confirmed]]
 
