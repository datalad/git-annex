--- conflicted
+++ resolved
@@ -21,11 +21,8 @@
 miss finding some unused keys. The probability/size of filter
 could be tunable.
 
-<<<<<<< HEAD
-> [[done]]! --[[Joey]] 
-=======
 > Fixed in `bloom` branch in git. --[[Joey]] 
->>>>>>> 6a95240d
+>> [[done]]! --[[Joey]] 
 
 Another way might be to scan the git log for files that got removed
 or changed what key they pointed to. Correlate with keys with content
