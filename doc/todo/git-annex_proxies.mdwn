--- conflicted
+++ resolved
@@ -34,10 +34,6 @@
 1. Add `git-annex updateproxy` command and remote.name.annex-proxy
    configuration. (done)
 
-<<<<<<< HEAD
-2. Test implementation of remote instantiation for proxies.
-
-=======
 2. Remote instantiation for proxies almost works, but fails at:
    "git-annex: cannot determine uuid for origin-foo"
 
@@ -46,7 +42,6 @@
 
    So: Add annex-uuid parsing to RemoteConfig.
 
->>>>>>> 058726ee
 3. Implement proxying in git-annex-shell.
 
 4. Let `storeKey` return a list of UUIDs where content was stored,
