--- conflicted
+++ resolved
@@ -75,15 +75,9 @@
   lost track of the fact that A moved it to the objects location.
 
 So, when calling removeExport, have to also check if the key is present in
-<<<<<<< HEAD
 the objects location. If so, either don't record the key as missing, or
 also remove from the objects location.
-=======
-the objects location. If so, don't record the key as missing. (Or course,
-it already checks if some other exported file also has the content of the
-key.)
 
 ---
 
-Implementing in the "exportreeplus" branch --[[Joey]]
->>>>>>> 34c10d08
+Implementing in the "exportreeplus" branch --[[Joey]]