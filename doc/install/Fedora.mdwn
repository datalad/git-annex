Installation recipe for Fedora 14.

<pre>
sudo yum install ghc cabal-install
sudo cabal update
<<<<<<< HEAD
sudo cabal install missingh
sudo cabal install utf8-string
sudo cabal install pcre-light
sudo cabal install quickcheck
sudo cabal install SHA
sudo cabal install dataenc
sudo cabal install HTTP
sudo cabal install hS3

git clone git://git-annex.branchable.com/

cd git-annex
sudo make   # For some reason you need to use sudo here as otherwise the cabal installed packages doesn't seem to be there...
sudo install git-annex
</pre>

Originally posted by Jon at <https://gist.github.com/997568> --[[Joey]]
=======
sudo cabal install git-annex
</pre>
>>>>>>> 6fd0df7c
<|MERGE_RESOLUTION|>--- conflicted
+++ resolved
@@ -3,25 +3,5 @@
 <pre>
 sudo yum install ghc cabal-install
 sudo cabal update
-<<<<<<< HEAD
-sudo cabal install missingh
-sudo cabal install utf8-string
-sudo cabal install pcre-light
-sudo cabal install quickcheck
-sudo cabal install SHA
-sudo cabal install dataenc
-sudo cabal install HTTP
-sudo cabal install hS3
-
-git clone git://git-annex.branchable.com/
-
-cd git-annex
-sudo make   # For some reason you need to use sudo here as otherwise the cabal installed packages doesn't seem to be there...
-sudo install git-annex
-</pre>
-
-Originally posted by Jon at <https://gist.github.com/997568> --[[Joey]]
-=======
 sudo cabal install git-annex
-</pre>
->>>>>>> 6fd0df7c
+</pre>