**draft**

The [[special_remotes/compute]] special remote uses this interface to run
compute programs.

When an compute special remote is initremoted, a program is specified:

    git-annex initremote myremote type=compute program=git-annex-compute-foo

The user adds an annexed file that is computed by the program by running
a command like one of these:

    git-annex addcomputed --to=myremote -- convert file.raw file.jpeg passes=10
    git-annex addcomputed --to=myremote -- compress in out --level=9
    git-annex addcomputed --to=myremote -- clip foo 2:01-3:00 combine with bar to baz

Whatever values the user passes to `git-annex addcomputed` are passed to
the program in `ARGV`, followed by any values that the user provided to 
`git-annex initremote`.

To simplify the program's option parsing, any value that the user provides
that is in the form "foo=bar" will also result in an environment variable
being set, eg `ANNEX_COMPUTE_passes=10` or `ANNEX_COMPUTE_--level=9`.

For security, the program should avoid exposing user input to the shell
<<<<<<< HEAD
unprotected, or otherwise executing it.

The program is run in a temporary directory, which will be cleaned up after
it exits.

The content of any annexed file in the repository can be an input
to the computation. The program requests an input by writing a line to
stdout:
=======
unprotected, or otherwise executing it. And when running a command, make
sure that whatever user input is passed to it can result in only safe and
expected behavior.

The program is run in a temporary directory, which will be cleaned up after
it exits. Note that it may be run in a subdirectory of a temporary
directory. This is done when `git-annex addcomputed` was run in a subdirectory
of the git repository.

The content of any file in the repository can be an input to the
computation. The program requests an input by writing a line to stdout:
>>>>>>> e9527538

    INPUT file.raw

Then it can read a line from stdin, which will be the path to the content
(eg a `.git/annex/objects/` path).

If the program needs multiple input files, it should output multiple
<<<<<<< HEAD
`INPUT` lines at once, and then read multiple paths from stdin. This
allows retrival of the inputs to potentially run in parallel.
=======
`INPUT` lines first, and then read multiple paths from stdin. This
allows retrieval of the inputs to potentially run in parallel.
>>>>>>> e9527538

If an input file is not available, the program's stdin will be closed
without a path being written to it. So when reading from stdin fails, 
the program should exit.

When `git-annex addcomputed --fast` is being used to add a computation
to the git-annex repository without actually performing it, the 
response to each "INPUT" will be an empty line rather than the path to 
an input file. In that case, the program should proceed with the rest of
its output to stdout (eg "OUTPUT" and "REPRODUCIBLE"), but should not
perform any computation.

For each output file that it will compute, the program should write a
line to stdout:

    OUTPUT file.jpeg

The filename of the output file is both the filename in the program's
temporary directory, and also the filename that will be added to the
git-annex repository by `git-annex compute`.

If git-annex sees that an output file is growing, it will use its file size
when displaying progress to the user. So if possible, the program should
write the content to the file it is computing directly, rather than writing
to somewhere else and renaming it at the end. But, if the program seeks
around and writes out of order, it should write to a file somewhere else
and rename it at the end.

The program can also output lines to stdout to indicate its current
progress:

    PROGRESS 50%

The program can optionally also output a "REPRODUCIBLE" line. That
indicates that the results of its computations are expected to be
bit-for-bit reproducible. That makes `git-annex addcomputed` behave as if
the `--reproducible` option is set.

Anything that the program outputs to stderr will be displayed to the user.
This stderr should be used for error messages, and possibly computation
output, but not for progress displays.

If the program exits nonzero, nothing it computed will be stored in the 
git-annex repository.

An example `git-annex-compute-foo` shell script follows:

    #!/bin/sh
    set -e
    if [ "$1" != "convert" ]; then
<<<<<<< HEAD
        echo "Usage: convert input output [passes=n]" >&2
        exit 1
    fi
    if [ -z "$ANNEX_COMPUTE_passes" ];
        ANNEX_COMPUTE_passes=1
    fi
    echo "INPUT "$2"
=======
    	echo "Usage: convert input output [passes=n]" >&2
     	exit 1
    fi
    if [ -z "$ANNEX_COMPUTE_passes" ]; then
    	ANNEX_COMPUTE_passes=1
    fi
    echo "INPUT $2"
>>>>>>> e9527538
    read input
    echo "OUTPUT $3"
    echo REPRODUCIBLE
    if [ -n "$input" ]; then
<<<<<<< HEAD
       frobnicate --passes="$ANNEX_COMPUTE_passes" <"$input" >"$3"
=======
        mkdir -p "$(dirname "$3")"
        frobnicate --passes="$ANNEX_COMPUTE_passes" <"$input" >"$3"
>>>>>>> e9527538
    fi<|MERGE_RESOLUTION|>--- conflicted
+++ resolved
@@ -23,16 +23,6 @@
 being set, eg `ANNEX_COMPUTE_passes=10` or `ANNEX_COMPUTE_--level=9`.
 
 For security, the program should avoid exposing user input to the shell
-<<<<<<< HEAD
-unprotected, or otherwise executing it.
-
-The program is run in a temporary directory, which will be cleaned up after
-it exits.
-
-The content of any annexed file in the repository can be an input
-to the computation. The program requests an input by writing a line to
-stdout:
-=======
 unprotected, or otherwise executing it. And when running a command, make
 sure that whatever user input is passed to it can result in only safe and
 expected behavior.
@@ -44,7 +34,6 @@
 
 The content of any file in the repository can be an input to the
 computation. The program requests an input by writing a line to stdout:
->>>>>>> e9527538
 
     INPUT file.raw
 
@@ -52,13 +41,8 @@
 (eg a `.git/annex/objects/` path).
 
 If the program needs multiple input files, it should output multiple
-<<<<<<< HEAD
-`INPUT` lines at once, and then read multiple paths from stdin. This
-allows retrival of the inputs to potentially run in parallel.
-=======
 `INPUT` lines first, and then read multiple paths from stdin. This
 allows retrieval of the inputs to potentially run in parallel.
->>>>>>> e9527538
 
 If an input file is not available, the program's stdin will be closed
 without a path being written to it. So when reading from stdin fails, 
@@ -109,15 +93,6 @@
     #!/bin/sh
     set -e
     if [ "$1" != "convert" ]; then
-<<<<<<< HEAD
-        echo "Usage: convert input output [passes=n]" >&2
-        exit 1
-    fi
-    if [ -z "$ANNEX_COMPUTE_passes" ];
-        ANNEX_COMPUTE_passes=1
-    fi
-    echo "INPUT "$2"
-=======
     	echo "Usage: convert input output [passes=n]" >&2
      	exit 1
     fi
@@ -125,15 +100,10 @@
     	ANNEX_COMPUTE_passes=1
     fi
     echo "INPUT $2"
->>>>>>> e9527538
     read input
     echo "OUTPUT $3"
     echo REPRODUCIBLE
     if [ -n "$input" ]; then
-<<<<<<< HEAD
-       frobnicate --passes="$ANNEX_COMPUTE_passes" <"$input" >"$3"
-=======
         mkdir -p "$(dirname "$3")"
         frobnicate --passes="$ANNEX_COMPUTE_passes" <"$input" >"$3"
->>>>>>> e9527538
     fi