--- conflicted
+++ resolved
@@ -76,16 +76,13 @@
   to files in this remote would not be noticed and committed, unless
   a git-annex command were added to do so.
   Getting it basically working as a remote would be a good 1st step.
-<<<<<<< HEAD
 * It could also be used without the assistant as a repository that
   the user uses directly. Would need some git-annex commands
   to merge changes into the repo, update caches, and commit changes.
   This could all be done by "git annex sync".
-=======
 
 ## TODO
 
 * Deal with files changing as they're being transferred from a direct mode
   repository to another git repository. The remote repo currently will 
-  accept the bad data and update the location log to say it has the key.
->>>>>>> 033577b6
+  accept the bad data and update the location log to say it has the key.