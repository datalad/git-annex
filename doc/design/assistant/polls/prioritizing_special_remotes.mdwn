Background: git-annex supports storing data in various [[special remotes]].
The git-annex assistant will make it easy to configure these, and easy
configurators have already been built for a few: removable drives, rsync.net,
locally paired systems, and remote servers with rsync.

Help me prioritize my work: What special remote would you most like
to use with the git-annex assistant?

<<<<<<< HEAD
[[!poll open=yes 15 "Amazon S3 (done)" 12 "Amazon Glacier" 9 "Box.com (done)" 62 "My phone (or MP3 player)" 15 "Tahoe-LAFS" 6 "OpenStack SWIFT" 23 "Google Drive"]]
=======
[[!poll open=yes 15 "Amazon S3 (done)" 12 "Amazon Glacier" 9 "Box.com" 63 "My phone (or MP3 player)" 15 "Tahoe-LAFS" 6 "OpenStack SWIFT" 23 "Google Drive"]]
>>>>>>> e9c9036e

This poll is ordered with the options I consider easiest to build
listed first. Mostly because git-annex already supports them and they
only need an easy configurator. The ones at the bottom are likely to need
significant work. See [[cloud]] for detailed discussion.

Have another idea? Absolutely need two or more? Post comments..<|MERGE_RESOLUTION|>--- conflicted
+++ resolved
@@ -6,11 +6,7 @@
 Help me prioritize my work: What special remote would you most like
 to use with the git-annex assistant?
 
-<<<<<<< HEAD
-[[!poll open=yes 15 "Amazon S3 (done)" 12 "Amazon Glacier" 9 "Box.com (done)" 62 "My phone (or MP3 player)" 15 "Tahoe-LAFS" 6 "OpenStack SWIFT" 23 "Google Drive"]]
-=======
-[[!poll open=yes 15 "Amazon S3 (done)" 12 "Amazon Glacier" 9 "Box.com" 63 "My phone (or MP3 player)" 15 "Tahoe-LAFS" 6 "OpenStack SWIFT" 23 "Google Drive"]]
->>>>>>> e9c9036e
+[[!poll open=yes 15 "Amazon S3 (done)" 12 "Amazon Glacier" 9 "Box.com (done)" 63 "My phone (or MP3 player)" 15 "Tahoe-LAFS" 6 "OpenStack SWIFT" 23 "Google Drive"]]
 
 This poll is ordered with the options I consider easiest to build
 listed first. Mostly because git-annex already supports them and they
