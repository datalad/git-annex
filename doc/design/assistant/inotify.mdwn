--- conflicted
+++ resolved
@@ -44,12 +44,6 @@
 
 Many races need to be dealt with by this code. Here are some of them.
 
-<<<<<<< HEAD
-* File is added and then removed before the annex add finishes.
-  
-  Currently unfixed; The annex add re-adds the file as a symlink and then
-  the remove event does nothing since the file exists.
-=======
 * File is added and then removed before the add event starts.
 
   Not a problem; The add event does nothing since the file is not present.
@@ -65,19 +59,13 @@
   
   Currently unfixed; The annex add re-adds the file as a symlink and then
   the remove event does nothing since the symlink exists.
->>>>>>> 40456953
 
 * File is added and then replaced with another file before the annex add
   makes its symlink.
 
-<<<<<<< HEAD
-  Currently unfixed; The annex add will fail creating its symlink since
-  the file exists. The second add event will add the new file.
-=======
   Minor problem; The annex add will fail creating its symlink since
   the file exists. There is an ugly error message, but the second add
   event will add the new file.
->>>>>>> 40456953
 
 * File is added and then replaced with another file before the annex add
   moves its content into the annex.
@@ -85,12 +73,6 @@
   Currently unfixed; The new content will be moved to the annex under the
   old checksum, and fsck will later catch this inconsistency.
 
-<<<<<<< HEAD
-* File is removed and then re-added before the removal event finishes.
-
-  Not a problem; The removal event removes the old file from the index, and
-  the add event adds the new one.
-=======
   Possible fix: Move content someplace before doing checksumming.
 
 * File is added and then replaced with another file before the annex add
@@ -100,18 +82,13 @@
   not at all good when it's big. Could be dealt with by using `git
   update-index` to manually put the symlink into the index without git
   looking at what's currently on disk.
->>>>>>> 40456953
 
 * File is removed and then re-added before the removal event starts.
 
   Not a problem; The removal event does nothing since the file exists,
-<<<<<<< HEAD
-  and the add event replaces it in git with the new one.
-=======
   and the add event replaces it in git with the new one.
 
 * File is removed and then re-added before the removal event finishes.
 
   Not a problem; The removal event removes the old file from the index, and
-  the add event adds the new one.
->>>>>>> 40456953
+  the add event adds the new one.