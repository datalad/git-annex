{- git-annex remotes
 -
 - Copyright 2011 Joey Hess <joey@kitenet.net>
 -
 - Licensed under the GNU GPL version 3 or higher.
 -}

module Remote (
	Remote,
	uuid,
	name,
	storeKey,
	retrieveKeyFile,
	removeKey,
	hasKey,
	hasKeyCheap,

	remoteTypes,
	remoteList,
	enabledRemoteList,
	remoteMap,
	uuidDescriptions,
	byName,
	prettyPrintUUIDs,
	remotesWithUUID,
	remotesWithoutUUID,
	keyLocations,
	keyPossibilities,
	keyPossibilitiesTrusted,
	nameToUUID,
	showTriedRemotes,
	showLocations,
	forceTrust,
	logStatus
) where

import qualified Data.Map as M
import Text.JSON
import Text.JSON.Generic

import Common.Annex
import Types.Remote
import qualified Annex
import Annex.UUID
import Logs.UUID
import Logs.Trust
import Logs.Location
<<<<<<< HEAD
import Logs.Remote

import qualified Remote.Git
import qualified Remote.Bup
import qualified Remote.Directory
import qualified Remote.Rsync
import qualified Remote.Web
import qualified Remote.Hook

remoteTypes :: [RemoteType]
remoteTypes =
	[ Remote.Git.remote
	, Remote.Bup.remote
	, Remote.Directory.remote
	, Remote.Rsync.remote
	, Remote.Web.remote
	, Remote.Hook.remote
	]

{- Builds a list of all available Remotes.
 - Since doing so can be expensive, the list is cached. -}
remoteList :: Annex [Remote]
remoteList = do
	rs <- Annex.getState Annex.remotes
	if null rs
		then do
			m <- readRemoteLog
			l <- mapM (process m) remoteTypes
			let rs' = concat l
			Annex.changeState $ \s -> s { Annex.remotes = rs' }
			return rs'
		else return rs
	where
		process m t = 
			enumerate t >>=
			mapM (gen m t)
		gen m t r = do
			u <- getRepoUUID r
			generate t r u (M.lookup u m)

{- All remotes that are not ignored. -}
enabledRemoteList :: Annex [Remote]
enabledRemoteList = filterM (repoNotIgnored . repo) =<< remoteList
=======
import Remote.List
>>>>>>> a2428320

{- Map of UUIDs of Remotes and their names. -}
remoteMap :: Annex (M.Map UUID String)
remoteMap = M.fromList . map (\r -> (uuid r, name r)) .
	filter (\r -> uuid r /= NoUUID) <$> remoteList

{- Map of UUIDs and their descriptions.
 - The names of Remotes are added to suppliment any description that has
 - been set for a repository. -}
uuidDescriptions :: Annex (M.Map UUID String)
uuidDescriptions = M.unionWith addName <$> uuidMap <*> remoteMap

addName :: String -> String -> String
addName desc n
	| desc == n = desc
	| null desc = n
	| otherwise = n ++ " (" ++ desc ++ ")"

{- When a name is specified, looks up the remote matching that name.
 - (Or it can be a UUID.) Only finds currently configured git remotes. -}
byName :: Maybe String -> Annex (Maybe Remote)
byName Nothing = return Nothing
byName (Just n) = do
	res <- byName' n
	case res of
		Left e -> error e
		Right r -> return $ Just r
byName' :: String -> Annex (Either String Remote)
byName' "" = return $ Left "no remote specified"
byName' n = do
	match <- filter matching <$> remoteList
	if null match
		then return $ Left $ "there is no git remote named \"" ++ n ++ "\""
		else return $ Right $ Prelude.head match
	where
		matching r = n == name r || toUUID n == uuid r

{- Looks up a remote by name (or by UUID, or even by description),
 - and returns its UUID. Finds even remotes that are not configured in
 - .git/config. -}
nameToUUID :: String -> Annex UUID
nameToUUID "." = getUUID -- special case for current repo
nameToUUID "" = error "no remote specified"
nameToUUID n = byName' n >>= go
	where
		go (Right r) = return $ uuid r
		go (Left e) = fromMaybe (error e) <$> bydescription
		bydescription = do
			m <- uuidMap
			case M.lookup n $ transform swap m of
				Just u -> return $ Just u
				Nothing -> return $ byuuid m
		byuuid m = M.lookup (toUUID n) $ transform double m
		transform a = M.fromList . map a . M.toList
		swap (a, b) = (b, a)
		double (a, _) = (a, a)

{- Pretty-prints a list of UUIDs of remotes, for human display.
 -
 - Shows descriptions from the uuid log, falling back to remote names,
 - as some remotes may not be in the uuid log.
 -
 - When JSON is enabled, also generates a machine-readable description
 - of the UUIDs. -}
prettyPrintUUIDs :: String -> [UUID] -> Annex String
prettyPrintUUIDs desc uuids = do
	hereu <- getUUID
	m <- uuidDescriptions
	maybeShowJSON [(desc, map (jsonify m hereu) uuids)]
	return $ unwords $ map (\u -> "\t" ++ prettify m hereu u ++ "\n") uuids
	where
		finddescription m u = M.findWithDefault "" u m
		prettify m hereu u
			| not (null d) = fromUUID u ++ " -- " ++ d
			| otherwise = fromUUID u
			where
				ishere = hereu == u
				n = finddescription m u
				d
					| null n && ishere = "here"
					| ishere = addName n "here"
					| otherwise = n
		jsonify m hereu u = toJSObject
			[ ("uuid", toJSON $ fromUUID u)
			, ("description", toJSON $ finddescription m u)
			, ("here", toJSON $ hereu == u)
			]

{- Filters a list of remotes to ones that have the listed uuids. -}
remotesWithUUID :: [Remote] -> [UUID] -> [Remote]
remotesWithUUID rs us = filter (\r -> uuid r `elem` us) rs

{- Filters a list of remotes to ones that do not have the listed uuids. -}
remotesWithoutUUID :: [Remote] -> [UUID] -> [Remote]
remotesWithoutUUID rs us = filter (\r -> uuid r `notElem` us) rs

{- List of repository UUIDs that the location log indicates may have a key.
 - Dead repositories are excluded. -}
keyLocations :: Key -> Annex [UUID]
keyLocations key = snd <$> (trustPartition DeadTrusted =<< loggedLocations key)

{- Cost ordered lists of remotes that the location log indicates
 - may have a key.
 -}
keyPossibilities :: Key -> Annex [Remote]
keyPossibilities key = fst <$> keyPossibilities' key []

{- Cost ordered lists of remotes that the location log indicates
 - may have a key.
 -
 - Also returns a list of UUIDs that are trusted to have the key
 - (some may not have configured remotes).
 -}
keyPossibilitiesTrusted :: Key -> Annex ([Remote], [UUID])
keyPossibilitiesTrusted key = keyPossibilities' key =<< trustGet Trusted

keyPossibilities' :: Key -> [UUID] -> Annex ([Remote], [UUID])
keyPossibilities' key trusted = do
	u <- getUUID

	-- uuids of all remotes that are recorded to have the key
	validuuids <- filter (/= u) <$> keyLocations key

	-- note that validuuids is assumed to not have dups
	let validtrusteduuids = validuuids `intersect` trusted

	-- remotes that match uuids that have the key
	allremotes <- enabledRemoteList
	let validremotes = remotesWithUUID allremotes validuuids

	return (sort validremotes, validtrusteduuids)

{- Displays known locations of a key. -}
showLocations :: Key -> [UUID] -> Annex ()
showLocations key exclude = do
	u <- getUUID
	uuids <- keyLocations key
	untrusteduuids <- trustGet UnTrusted
	let uuidswanted = filteruuids uuids (u:exclude++untrusteduuids) 
	let uuidsskipped = filteruuids uuids (u:exclude++uuidswanted)
	ppuuidswanted <- Remote.prettyPrintUUIDs "wanted" uuidswanted
	ppuuidsskipped <- Remote.prettyPrintUUIDs "skipped" uuidsskipped
	showLongNote $ message ppuuidswanted ppuuidsskipped
	where
		filteruuids l x = filter (`notElem` x) l
		message [] [] = "No other repository is known to contain the file."
		message rs [] = "Try making some of these repositories available:\n" ++ rs
		message [] us = "Also these untrusted repositories may contain the file:\n" ++ us
		message rs us = message rs [] ++ message [] us

showTriedRemotes :: [Remote] -> Annex ()
showTriedRemotes [] = return ()	
showTriedRemotes remotes =
	showLongNote $ "Unable to access these remotes: " ++
		join ", " (map name remotes)

forceTrust :: TrustLevel -> String -> Annex ()
forceTrust level remotename = do
	u <- nameToUUID remotename
	Annex.changeState $ \s ->
		s { Annex.forcetrust = M.insert u level (Annex.forcetrust s) }

{- Used to log a change in a remote's having a key. The change is logged
 - in the local repo, not on the remote. The process of transferring the
 - key to the remote, or removing the key from it *may* log the change
 - on the remote, but this cannot always be relied on. -}
logStatus :: Remote -> Key -> Bool -> Annex ()
logStatus remote key present = logChange key (uuid remote) status
	where
		status = if present then InfoPresent else InfoMissing<|MERGE_RESOLUTION|>--- conflicted
+++ resolved
@@ -45,53 +45,7 @@
 import Logs.UUID
 import Logs.Trust
 import Logs.Location
-<<<<<<< HEAD
-import Logs.Remote
-
-import qualified Remote.Git
-import qualified Remote.Bup
-import qualified Remote.Directory
-import qualified Remote.Rsync
-import qualified Remote.Web
-import qualified Remote.Hook
-
-remoteTypes :: [RemoteType]
-remoteTypes =
-	[ Remote.Git.remote
-	, Remote.Bup.remote
-	, Remote.Directory.remote
-	, Remote.Rsync.remote
-	, Remote.Web.remote
-	, Remote.Hook.remote
-	]
-
-{- Builds a list of all available Remotes.
- - Since doing so can be expensive, the list is cached. -}
-remoteList :: Annex [Remote]
-remoteList = do
-	rs <- Annex.getState Annex.remotes
-	if null rs
-		then do
-			m <- readRemoteLog
-			l <- mapM (process m) remoteTypes
-			let rs' = concat l
-			Annex.changeState $ \s -> s { Annex.remotes = rs' }
-			return rs'
-		else return rs
-	where
-		process m t = 
-			enumerate t >>=
-			mapM (gen m t)
-		gen m t r = do
-			u <- getRepoUUID r
-			generate t r u (M.lookup u m)
-
-{- All remotes that are not ignored. -}
-enabledRemoteList :: Annex [Remote]
-enabledRemoteList = filterM (repoNotIgnored . repo) =<< remoteList
-=======
 import Remote.List
->>>>>>> a2428320
 
 {- Map of UUIDs of Remotes and their names. -}
 remoteMap :: Annex (M.Map UUID String)
