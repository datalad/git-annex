--- conflicted
+++ resolved
@@ -19,12 +19,8 @@
 	showEndOk,
 	showEndFail,
 	showEndResult,
-<<<<<<< HEAD
 	endResult,
-	showErr,
-=======
 	toplevelWarning,
->>>>>>> 96d24a81
 	warning,
 	warningIO,
 	indent,
