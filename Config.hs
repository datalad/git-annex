{- Git configuration
 -
 - Copyright 2011 Joey Hess <joey@kitenet.net>
 -
 - Licensed under the GNU GPL version 3 or higher.
 -}

module Config where

<<<<<<< HEAD
import Data.Maybe
import Control.Monad.State (liftIO)
import Control.Monad (liftM)
import System.Cmd.Utils

=======
import Common.Annex
>>>>>>> f0110338
import qualified Git
import qualified Annex

type ConfigKey = String

{- Changes a git config setting in both internal state and .git/config -}
setConfig :: ConfigKey -> String -> Annex ()
setConfig k value = do
	g <- gitRepo
	liftIO $ Git.run g "config" [Param k, Param value]
	-- re-read git config and update the repo's state
	g' <- liftIO $ Git.configRead g
	Annex.changeState $ \s -> s { Annex.repo = g' }

{- Looks up a per-remote config setting in git config.
 - Failing that, tries looking for a global config option. -}
getConfig :: Git.Repo -> ConfigKey -> String -> Annex String
getConfig r key def = do
	g <- gitRepo
	let def' = Git.configGet g ("annex." ++ key) def
	return $ Git.configGet g (remoteConfig r key) def'

remoteConfig :: Git.Repo -> ConfigKey -> String
remoteConfig r key = "remote." ++ fromMaybe "" (Git.repoRemoteName r) ++ ".annex-" ++ key

{- Calculates cost for a remote. Either the default, or as configured 
 - by remote.<name>.annex-cost, or if remote.<name>.annex-cost-command
 - is set and prints a number, that is used.
 -}
remoteCost :: Git.Repo -> Int -> Annex Int
remoteCost r def = do
	cmd <- getConfig r "cost-command" ""
	return . safeparse =<< if not $ null cmd
			then liftM snd $ liftIO $ pipeFrom "sh" ["-c", cmd]
			else getConfig r "cost" ""
	where
		safeparse v
			| null ws = def
			| otherwise = fromMaybe def $ readMaybe $ head ws
			where
				ws = words v

cheapRemoteCost :: Int
cheapRemoteCost = 100
semiCheapRemoteCost :: Int
semiCheapRemoteCost = 110
expensiveRemoteCost :: Int
expensiveRemoteCost = 200

{- Adjust's a remote's cost to reflect it being encrypted. -}
encryptedRemoteCostAdj :: Int
encryptedRemoteCostAdj = 50

{- Make sure the remote cost numbers work out. -}
prop_cost_sane :: Bool
prop_cost_sane = False `notElem`
	[ expensiveRemoteCost > 0
	, cheapRemoteCost < semiCheapRemoteCost
	, semiCheapRemoteCost < expensiveRemoteCost
	, cheapRemoteCost + encryptedRemoteCostAdj > semiCheapRemoteCost
	, cheapRemoteCost + encryptedRemoteCostAdj < expensiveRemoteCost
	, semiCheapRemoteCost + encryptedRemoteCostAdj < expensiveRemoteCost
	]

{- Checks if a repo should be ignored, based either on annex-ignore
 - setting, or on command-line options. Allows command-line to override
 - annex-ignore. -}
repoNotIgnored :: Git.Repo -> Annex Bool
repoNotIgnored r = do
	ignored <- getConfig r "ignore" "false"
	return $ not $ Git.configTrue ignored

{- If a value is specified, it is used; otherwise the default is looked up
 - in git config. forcenumcopies overrides everything. -}
getNumCopies :: Maybe Int -> Annex Int
getNumCopies v = 
	Annex.getState Annex.forcenumcopies >>= maybe (use v) (return . id)
	where
		use (Just n) = return n
		use Nothing = do
			g <- gitRepo
			return $ read $ Git.configGet g config "1"
		config = "annex.numcopies"
<|MERGE_RESOLUTION|>--- conflicted
+++ resolved
@@ -7,15 +7,7 @@
 
 module Config where
 
-<<<<<<< HEAD
-import Data.Maybe
-import Control.Monad.State (liftIO)
-import Control.Monad (liftM)
-import System.Cmd.Utils
-
-=======
 import Common.Annex
->>>>>>> f0110338
 import qualified Git
 import qualified Annex
 
