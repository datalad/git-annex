--- conflicted
+++ resolved
@@ -7,15 +7,8 @@
 
 module Command.Add where
 
-<<<<<<< HEAD
-import Control.Monad.State (liftIO)
-import Control.Monad (when)
-import System.Posix.Files
-
-=======
 import Common.Annex
 import Annex.Exception
->>>>>>> f0110338
 import Command
 import qualified Annex
 import qualified Annex.Queue
@@ -53,8 +46,6 @@
 			moveAnnex key file
 			next $ cleanup file key True
 
-<<<<<<< HEAD
-=======
 {- On error, put the file back so it doesn't seem to have vanished.
  - This can be called before or after the symlink is in place. -}
 undo :: FilePath -> Key -> IOException -> Annex a
@@ -73,7 +64,6 @@
 			g <- gitRepo
 			liftIO $ renameFile (gitAnnexLocation g key) file
 
->>>>>>> f0110338
 cleanup :: FilePath -> Key -> Bool -> CommandCleanup
 cleanup file key hascontent = do
 	link <- calcGitLink file key
