{- git-annex command
 -
 - Copyright 2011 Joey Hess <joey@kitenet.net>
 -
 - Licensed under the GNU GPL version 3 or higher.
 -}

{-# LANGUAGE BangPatterns #-}

module Command.Status where

import Control.Monad.State.Strict
import qualified Data.Map as M
import Text.JSON

import Common.Annex
import qualified Types.Backend as B
import qualified Types.Remote as R
import qualified Remote
import qualified Command.Unused
import qualified Git
import qualified Annex
import Command
import Utility.DataUnits
import Utility.DiskFree
import Annex.Content
import Types.Key
import Backend
import Logs.UUID
import Logs.Trust
import Remote
import Config

-- a named computation that produces a statistic
type Stat = StatState (Maybe (String, StatState String))

-- data about a set of keys
data KeyData = KeyData
	{ countKeys :: Integer
	, sizeKeys :: Integer
	, unknownSizeKeys :: Integer
	, backendsKeys :: M.Map String Integer
	}

-- cached info that multiple Stats use
data StatInfo = StatInfo
	{ presentData :: Maybe KeyData
	, referencedData :: Maybe KeyData
	}

-- a state monad for running Stats in
type StatState = StateT StatInfo Annex

def :: [Command]
def = [command "status" paramNothing seek
	"shows status information about the annex"]

seek :: [CommandSeek]
seek = [withNothing start]

{- Order is significant. Less expensive operations, and operations
 - that share data go together.
 -}
fast_stats :: [Stat]
fast_stats = 
	[ supported_backends
	, supported_remote_types
	, remote_list Trusted "trusted"
	, remote_list SemiTrusted "semitrusted"
	, remote_list UnTrusted "untrusted"
	, remote_list DeadTrusted "dead"
	]
slow_stats :: [Stat]
slow_stats = 
	[ tmp_size
	, bad_data_size
	, local_annex_keys
	, local_annex_size
	, known_annex_keys
	, known_annex_size
<<<<<<< HEAD
=======
	, disk_size
	, bloom_info
>>>>>>> 840315c3
	, backend_usage
	]

start :: CommandStart
start = do
	fast <- Annex.getState Annex.fast
	let stats = if fast then fast_stats else fast_stats ++ slow_stats
	showCustom "status" $ do
		evalStateT (mapM_ showStat stats) (StatInfo Nothing Nothing)
		return True
	stop

stat :: String -> (String -> StatState String) -> Stat
stat desc a = return $ Just (desc, a desc)

nostat :: Stat
nostat = return Nothing

json :: JSON j => (j -> String) -> StatState j -> String -> StatState String
json serialize a desc = do
	j <- a
	lift $ maybeShowJSON [(desc, j)]
	return $ serialize j

nojson :: StatState String -> String -> StatState String
nojson a _ = a

showStat :: Stat -> StatState ()
showStat s = calc =<< s
	where
		calc (Just (desc, a)) = do
			(lift . showHeader) desc
			lift . showRaw =<< a
		calc Nothing = return ()

supported_backends :: Stat
supported_backends = stat "supported backends" $ json unwords $
	return $ map B.name Backend.list

supported_remote_types :: Stat
supported_remote_types = stat "supported remote types" $ json unwords $
	return $ map R.typename Remote.remoteTypes

remote_list :: TrustLevel -> String -> Stat
remote_list level desc = stat n $ nojson $ lift $ do
	us <- M.keys <$> (M.union <$> uuidMap <*> remoteMap Remote.name)
	rs <- fst <$> trustPartition level us
	s <- prettyPrintUUIDs n rs
	return $ if null s then "0" else show (length rs) ++ "\n" ++ beginning s
	where
		n = desc ++ " repositories"

local_annex_size :: Stat
local_annex_size = stat "local annex size" $ json id $
	showSizeKeys <$> cachedPresentData

local_annex_keys :: Stat
local_annex_keys = stat "local annex keys" $ json show $
	countKeys <$> cachedPresentData

known_annex_size :: Stat
known_annex_size = stat "known annex size" $ json id $
	showSizeKeys <$> cachedReferencedData

known_annex_keys :: Stat
known_annex_keys = stat "known annex keys" $ json show $
	countKeys <$> cachedReferencedData

tmp_size :: Stat
tmp_size = staleSize "temporary directory size" gitAnnexTmpDir

bad_data_size :: Stat
bad_data_size = staleSize "bad keys size" gitAnnexBadDir
<<<<<<< HEAD
=======

bloom_info :: Stat
bloom_info = stat "bloom filter size" $ json id $ do
	localkeys <- countKeys <$> cachedPresentData
	capacity <- fromIntegral <$> lift Command.Unused.bloomCapacity
	let note = aside $
		if localkeys >= capacity
		then "appears too small for this repository; adjust annex.bloomcapacity"
		else "has room for " ++ show (capacity - localkeys) ++ " more local annex keys"

	-- Two bloom filters are used at the same time, so double the size
	-- of one.
	size <- roughSize memoryUnits False . (* 2) . fromIntegral . fst <$>
		lift Command.Unused.bloomBitsHashes

	return $ size ++ note

disk_size :: Stat
disk_size = stat "available local disk space" $ json id $ lift $
	calcfree
		<$> getDiskReserve
		<*> inRepo (getDiskFree . gitAnnexDir)
	where
		calcfree reserve (Just have) =
			roughSize storageUnits False $ nonneg $ have - reserve
		calcfree _ _ = "unknown"
		nonneg x
			| x >= 0 = x
			| otherwise = 0
>>>>>>> 840315c3

backend_usage :: Stat
backend_usage = stat "backend usage" $ nojson $
	calc
		<$> (backendsKeys <$> cachedReferencedData)
		<*> (backendsKeys <$> cachedPresentData)
	where
		calc a b = pp "" $ reverse . sort $ map swap $ M.toList $ M.unionWith (+) a b
		pp c [] = c
		pp c ((n, b):xs) = "\n\t" ++ b ++ ": " ++ show n ++ pp c xs
		swap (a, b) = (b, a)

cachedPresentData :: StatState KeyData
cachedPresentData = do
	s <- get
	case presentData s of
		Just v -> return v
		Nothing -> do
			v <- foldKeys <$> lift getKeysPresent
			put s { presentData = Just v }
			return v

cachedReferencedData :: StatState KeyData
cachedReferencedData = do
	s <- get
	case referencedData s of
		Just v -> return v
		Nothing -> do
			!v <- lift $ Command.Unused.withKeysReferenced
				emptyKeyData addKey
			put s { referencedData = Just v }
			return v

emptyKeyData :: KeyData
emptyKeyData = KeyData 0 0 0 M.empty

foldKeys :: [Key] -> KeyData
foldKeys = foldl' (flip addKey) emptyKeyData

addKey :: Key -> KeyData -> KeyData
addKey key (KeyData count size unknownsize backends) =
	KeyData count' size' unknownsize' backends'
	where
		{- All calculations strict to avoid thunks when repeatedly
		 - applied to many keys. -}
		!count' = count + 1
		!backends' = M.insertWith' (+) (keyBackendName key) 1 backends
		!size' = maybe size (+ size) ks
		!unknownsize' = maybe (unknownsize + 1) (const unknownsize) ks
		ks = keySize key

showSizeKeys :: KeyData -> String
showSizeKeys d = total ++ missingnote
	where
		total = roughSize storageUnits False $ sizeKeys d
		missingnote
			| unknownSizeKeys d == 0 = ""
			| otherwise = aside $
				"+ " ++ show (unknownSizeKeys d) ++
				" keys of unknown size"

staleSize :: String -> (Git.Repo -> FilePath) -> Stat
staleSize label dirspec = go =<< lift (Command.Unused.staleKeys dirspec)
	where
		go [] = nostat
		go keys = onsize =<< sum <$> keysizes keys
		onsize 0 = nostat
		onsize size = stat label $
			json (++ aside "clean up with git-annex unused") $
				return $ roughSize storageUnits False size
		keysizes keys = map (fromIntegral . fileSize) <$> stats keys
		stats keys = do
			dir <- lift $ fromRepo dirspec
			liftIO $ forM keys $ \k ->
				getFileStatus (dir </> keyFile k)

aside :: String -> String
aside s = " (" ++ s ++ ")"<|MERGE_RESOLUTION|>--- conflicted
+++ resolved
@@ -78,11 +78,7 @@
 	, local_annex_size
 	, known_annex_keys
 	, known_annex_size
-<<<<<<< HEAD
-=======
 	, disk_size
-	, bloom_info
->>>>>>> 840315c3
 	, backend_usage
 	]
 
@@ -156,24 +152,6 @@
 
 bad_data_size :: Stat
 bad_data_size = staleSize "bad keys size" gitAnnexBadDir
-<<<<<<< HEAD
-=======
-
-bloom_info :: Stat
-bloom_info = stat "bloom filter size" $ json id $ do
-	localkeys <- countKeys <$> cachedPresentData
-	capacity <- fromIntegral <$> lift Command.Unused.bloomCapacity
-	let note = aside $
-		if localkeys >= capacity
-		then "appears too small for this repository; adjust annex.bloomcapacity"
-		else "has room for " ++ show (capacity - localkeys) ++ " more local annex keys"
-
-	-- Two bloom filters are used at the same time, so double the size
-	-- of one.
-	size <- roughSize memoryUnits False . (* 2) . fromIntegral . fst <$>
-		lift Command.Unused.bloomBitsHashes
-
-	return $ size ++ note
 
 disk_size :: Stat
 disk_size = stat "available local disk space" $ json id $ lift $
@@ -187,7 +165,6 @@
 		nonneg x
 			| x >= 0 = x
 			| otherwise = 0
->>>>>>> 840315c3
 
 backend_usage :: Stat
 backend_usage = stat "backend usage" $ nojson $
