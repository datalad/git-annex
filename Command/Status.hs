--- conflicted
+++ resolved
@@ -8,12 +8,6 @@
 module Command.Status where
 
 import Control.Monad.State
-<<<<<<< HEAD
-import Data.Maybe
-import System.IO
-import Data.List
-=======
->>>>>>> f0110338
 import qualified Data.Map as M
 import qualified Data.Set as S
 import Data.Set (Set)
@@ -110,21 +104,12 @@
 	keySizeSum <$> cachedKeysReferenced
 
 local_annex_keys :: Stat
-<<<<<<< HEAD
-local_annex_keys = stat "local annex keys" $ 
-	return . show . snd =<< cachedKeysPresent
+local_annex_keys = stat "local annex keys" $
+	return (show . S.size) =<< cachedKeysPresent
 
 total_annex_keys :: Stat
 total_annex_keys = stat "total annex keys" $
-	return . show . snd =<< cachedKeysReferenced
-=======
-local_annex_keys = stat "local annex keys" $
-	show . S.size <$> cachedKeysPresent
-
-total_annex_keys :: Stat
-total_annex_keys = stat "total annex keys" $
-	show . S.size <$> cachedKeysReferenced
->>>>>>> f0110338
+	return (show . S.size) =<< cachedKeysReferenced
 
 tmp_size :: Stat
 tmp_size = staleSize "temporary directory size" gitAnnexTmpDir
