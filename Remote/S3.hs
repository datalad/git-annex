--- conflicted
+++ resolved
@@ -300,17 +300,7 @@
 			let object = setStorageClass (getStorageClass c) (mkobject uuidb)
 			either s3Error return =<< liftIO (sendObject conn object)
   where
-<<<<<<< HEAD
-	go _conn (Right (Right o)) = unless (obj_data o == uuidb) $
-		error $ "This bucket is already in use by a different S3 special remote, with UUID: " ++ show (obj_data o)
-	go conn _ = do
-		let object = setStorageClass (getStorageClass c) (mkobject uuidb)
-		either s3Error return =<< liftIO (sendObject conn object)
-
-	file = filePrefix c ++ "annex-uuid"
-=======
 	file = uuidFile c
->>>>>>> 814b8049
 	uuidb = L.fromChunks [T.encodeUtf8 $ T.pack $ fromUUID u]
 	bucket = fromJust $ getBucket c
 
