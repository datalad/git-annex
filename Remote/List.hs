--- conflicted
+++ resolved
@@ -17,10 +17,7 @@
 import Config
 
 import qualified Remote.Git
-<<<<<<< HEAD
-=======
 --import qualified Remote.S3
->>>>>>> 85744338
 import qualified Remote.Bup
 import qualified Remote.Directory
 import qualified Remote.Rsync
@@ -30,10 +27,7 @@
 remoteTypes :: [RemoteType]
 remoteTypes =
 	[ Remote.Git.remote
-<<<<<<< HEAD
-=======
 --	, Remote.S3.remote
->>>>>>> 85744338
 	, Remote.Bup.remote
 	, Remote.Directory.remote
 	, Remote.Rsync.remote
